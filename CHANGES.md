# CHANGELOG

<<<<<<< HEAD
## 2.8.0 (Next / Unreleased)

### :rocket: Epics and highlights

### :boom: Breaking changes & Deprecations

**Penpot Library**

The initial prototype is completly reworked for provide a more consistent API
and to have proper validation and params decoding. All the details can be found
on [its own changelog](library/CHANGES.md)

### :heart: Community contributions (Thank you!)

### :sparkles: New features

- Optimize profile setup flow for better user experience [Taiga #10028](https://tree.taiga.io/project/penpot/us/10028)
- Update base image for Docker Backend and Exporter to Ubuntu 24.04
- Update base image for Docker Frontend to Nginx 1.28.0
- Allow multi file token import [Github #27](https://github.com/tokens-studio/penpot/issues/27)
- Create `input*` wrapper component, and `label*`, `input-field*` and `hint-message*` components [Taiga #10713](https://tree.taiga.io/project/penpot/us/10713)
- Deselect layers (and path nodes) with Ctrl+Shift+Drag [Github #2509](https://github.com/penpot/penpot/issues/2509)
- Copy to SVG from contextual menu [Github #838](https://github.com/penpot/penpot/issues/838)
- Add styles for Inkeep Chat at workspace [Taiga #10708](https://tree.taiga.io/project/penpot/us/10708)
- On components overrides, separate the content of the text from the rest of properties [Taiga #7434](https://tree.taiga.io/project/penpot/us/7434)
- Add configuration for air gapped installations with Docker
- Support system color scheme [Github #5030](https://github.com/penpot/penpot/issues/5030)
- Persist ruler visibility across files and reloads [GitHub #4586](https://github.com/penpot/penpot/issues/4586)
- Update google fonts (at 2025/05/19) [Taiga 10792](https://tree.taiga.io/project/penpot/us/10792)

### :bug: Bugs fixed
- Fix getCurrentUser for plugins api [Taiga #11057](https://tree.taiga.io/project/penpot/issue/11057)
- Fix spacing / sizes of different elements in the measurements section of the design tab [Taiga #11076](https://tree.taiga.io/project/penpot/issue/11076)
- Fix selection of short paths [Github #4472](https://github.com/penpot/penpot/issues/4472)
- Fix element positioning on the right side to adjust to grid [#11073](https://tree.taiga.io/project/penpot/issue/11073)
- Fix palette is over sidebar [#11160](https://tree.taiga.io/project/penpot/issue/11160)
- Fix font size input not displaying "mixed" when multiple texts are selected [Taiga #11177](https://tree.taiga.io/project/penpot/issue/11177)
=======

## 2.7.2 (Unreleased)

### :bug: Bugs fixed

- Update plugins runtime [Github #6604](https://github.com/penpot/penpot/pull/6604)

>>>>>>> 27ab910a

## 2.7.1

### :bug: Bugs fixed

- Fix incorrect handling of strokes with images on importing files
- Fix tokens disappearing after manual additions [Taiga #11063](https://tree.taiga.io/project/penpot/issue/11063)

<<<<<<< HEAD
=======

>>>>>>> 27ab910a
## 2.7.0

### :rocket: Epics and highlights

### :boom: Breaking changes & Deprecations

### :heart: Community contributions (Thank you!)

- Design improvements to the Invitations page with an empty state [GitHub #2608](https://github.com/penpot/penpot/issues/2608) by [@iprithvitharun](https://github.com/iprithvitharun)

### :sparkles: New features

- Update board presets with a newer devices [Taiga #10610](https://tree.taiga.io/project/penpot/us/10610)
- Propagate "sharing a prototype" to editors and viewers [Taiga #8853](https://tree.taiga.io/project/penpot/us/8853)
- Design improvements to the Invitations page with an empty state [Taiga #4554](https://tree.taiga.io/project/penpot/us/4554)
- Duplicate token sets [Taiga #10694](https://tree.taiga.io/project/penpot/issue/10694)
- Add set selection in create Token themes flow [Taiga #10746](https://tree.taiga.io/project/penpot/issue/10746)
- Display indicator on not active sets [Taiga #10668](https://tree.taiga.io/project/penpot/issue/10668)

### :bug: Bugs fixed

- Fix "at" icon to match all icons on app [Taiga #11136](https://tree.taiga.io/project/penpot/issue/11136)
- Fix problem in viewer with the back button [Taiga #10907](https://tree.taiga.io/project/penpot/issue/10907)
- Fix resize bar background on tokens panel [Taiga #10811](https://tree.taiga.io/project/penpot/issue/10811)
- Fix shortcut for history version panel [Taiga #11006](https://tree.taiga.io/project/penpot/issue/11006)
- Fix positioning of comment drafts when near the right / bottom edges of viewport [Taiga #10534](https://tree.taiga.io/project/penpot/issue/10534)
- Fix path having a wrong selrect [Taiga #10257](https://tree.taiga.io/project/penpot/issue/10257)
- Fix SVG `stroke-linecap` property when importing SVGs [Taiga #9489](https://tree.taiga.io/project/penpot/issue/9489)
- Fix position problems cutting-pasting a component [Taiga #10677](https://tree.taiga.io/project/penpot/issue/10677)
- Fix design tab has a horizontal scroll [Taiga #10660](https://tree.taiga.io/project/penpot/issue/10660)
- Fix long file names being clipped when longer than allowed length [Taiga #10662](https://tree.taiga.io/project/penpot/issue/10662)
- Fix problem with error detail in toast [Taiga #10519](https://tree.taiga.io/project/penpot/issue/10519)
- Fix view mode error when an external user tries to export something from a prototype using a shared link [Taiga #10251](https://tree.taiga.io/project/penpot/issue/10251)
- Fix merge path nodes with only one node selected [Taiga #9626](https://tree.taiga.io/project/penpot/issue/9626)
- Fix problem with import errors [Taiga #10040](https://tree.taiga.io/project/penpot/issue/10040)
- Fix color gradient on texts [Taiga Issue #7488](https://tree.taiga.io/project/penpot/issue/7488)
- Add support for self mentions [Taiga #10809](https://tree.taiga.io/project/penpot/issue/10809)
- Fix team info settings alignment [Taiga #10869](https://tree.taiga.io/project/penpot/issue/10869)
- Fix left sidebar horizontal scroll on nested layers [Taiga #10791](https://tree.taiga.io/project/penpot/issue/10791)
- Improve error message details importing tokens [Taiga Issue #10772](https://tree.taiga.io/project/penpot/issue/10772)
- Fix no selected set after Drag & Drop [Github #71](https://github.com/tokens-studio/penpot/issues/71)
- Styledictionary v5 Update [Github #6283](https://github.com/penpot/penpot/pull/6283)
- Fix Rename a set throws an internal error [Github #78](https://github.com/tokens-studio/penpot/issues/78)
- Fix Out of Sync Token Value & Color Picker [Github #102](https://github.com/tokens-studio/penpot/issues/102)
- Fix Color should preserve color space [Github #69](https://github.com/tokens-studio/penpot/issues/69)
- Fix cannot rename Design Token Sets when group of same name exists [Taiga Issue #10773](https://tree.taiga.io/project/penpot/issue/10773)
- Fix problem when duplicating grid layout [Github #6391](https://github.com/penpot/penpot/issues/6391)
- Fix issue that makes workspace shortcuts stop working [Taiga #11062](https://tree.taiga.io/project/penpot/issue/11062)
- Fix problem while syncing library colors and typographies [Taiga #11068](https://tree.taiga.io/project/penpot/issue/11068)
- Fix problem with path edition of shapes [Taiga #9496](https://tree.taiga.io/project/penpot/issue/9496)
- Fix exception on paste invalid html [Taiga #11047](https://tree.taiga.io/project/penpot/issue/11047)
- Fix share button being displayed with no permissions [Taiga #11086](https://tree.taiga.io/project/penpot/issue/11086)
- Fix inline styles in code tab [Taiga Issue #7583](https://tree.taiga.io/project/penpot/issue/7583)
- Fix exception on returning openapi.json
- Fix json encoding of TokensLib [Taiga #10994](https://tree.taiga.io/project/penpot/issue/10994)

## 2.6.2

### :bug: Bugs fixed

- Increase the height of the right sidebar dropdowns [Taiga #10615](https://tree.taiga.io/project/penpot/issue/10615)
- Fix scroll on token themes modal [Taiga #10745](https://tree.taiga.io/project/penpot/issue/10745)
- Fix collapsing grouped sets in "edit Theme" closes the dialog [Taiga #10771](https://tree.taiga.io/project/penpot/issue/10771)
- Fix unexpected exception on path editor on merge segments when undo stack is empty
- Fix pricing CTA to be under a config flag [Taiga #10808](https://tree.taiga.io/project/penpot/issue/10808)
- Fix allow moving a main component into another [Taiga #10818](https://tree.taiga.io/project/penpot/issue/10818)
- Fix several issues with internal srepl helpers
- Fix unexpected exception on template import from libraries
- Fix incorrect uuid parsing from different parts of code
- Fix update layout on component restore [Taiga #10637](https://tree.taiga.io/project/penpot/issue/10637)
- Fix horizontal scroll in viewer [Github #6290](https://github.com/penpot/penpot/issues/6290)
- Fix detach component in a particular case [Taiga #10837](https://tree.taiga.io/project/penpot/issue/10837)

## 2.6.1

### :bug: Bugs fixed

- Fix webhooks not shown in list [Taiga #10763](https://tree.taiga.io/project/penpot/issue/10763)
- Fix colorpicker scroll when dropdown displayed [Taiga #10696](https://tree.taiga.io/project/penpot/issue/10696)
- Clean internal workspace state on exit or url changed [Taiga #10619](https://tree.taiga.io/project/penpot/issue/10619)

## 2.6.0

### :rocket: Epics and highlights

- Design Tokens

### :boom: Breaking changes & Deprecations

### :heart: Community contributions (Thank you!)

### :sparkles: New features

- [COMMENTS] "Mark All as Read" Functionality in Dashboard [Taiga #9235](https://tree.taiga.io/project/penpot/us/9235)
- [COMMENTS] Bubble Groups [Taiga #9236](https://tree.taiga.io/project/penpot/us/9236)
- Change templates carrousel [Taiga #9803](https://tree.taiga.io/project/penpot/us/9803)
- [DESIGN TOKENS] Tokens CRUD. Types added: Color, Opacity, Border radius, Dimension, Sizing, Spacing, Rotation and Stroke.
- [DESIGN TOKENS] Create references (alias) that point to other tokens.
- [DESIGN TOKENS] Math operations in token values.
- [DESIGN TOKENS] Sets CRUD, grouping and reordering.
- [DESIGN TOKENS] Multidimensional Themes and Sets management.
- [DESIGN TOKENS] Apply/Remove tokens to/from elements from the Tokens tab.
- [DESIGN TOKENS] Integration with components.
- [DESIGN TOKENS] Import and export tokens from a JSON file.
- [DESIGN TOKENS] Apply Themes and Sets at document level.
- Add more descriptive tooltip to boards for first time users [Taiga #9426](https://tree.taiga.io/project/penpot/us/9426)
- First State of a Project Changes Consolidation [Taia #10605](https://tree.taiga.io/project/penpot/us/10605)

### :bug: Bugs fixed

- Fix opacity in frame containers [Github #5858](https://github.com/penpot/penpot/pull/5858)
- Avoid resizing on click [Taiga #10213](https://tree.taiga.io/project/penpot/issue/10213)
- Hide horizontal scroll from dashboard sidebar [Taiga #10422](https://tree.taiga.io/project/penpot/issue/10422)
- Fix cut and paste a copy a cmponent inside its parent [Taiga #10365](https://tree.taiga.io/project/penpot/us/10365)
- Fix duplicate page with component over frame [Taiga #8151](https://tree.taiga.io/project/penpot/issue/8151) and [Taiga #9698](https://tree.taiga.io/project/penpot/issue/9698)
- The plugin list in the navigation menu lacks scrolling, some plugins are not visible when a large number are installed [Taiga #9360](https://tree.taiga.io/project/penpot/us/9360)
- Fix hidden toolbar click event still available [Taiga #10437](https://tree.taiga.io/project/penpot/us/10437)
- Fix hovering over templates [Taiga #10545](https://tree.taiga.io/project/penpot/issue/10545)
- Fix problem with default shadows value in plugins [Plugins #191](https://github.com/penpot/penpot-plugins/issues/191)
- Fix problem with constraints when creating group [Taiga #10455](https://tree.taiga.io/project/penpot/issue/10455)
- Fix opening pen with shortcut multiple times breaks toolbar [Taiga #10566](https://tree.taiga.io/project/penpot/issue/10566)
- Fix actions when workspace is visited first time [Taiga #10548](https://tree.taiga.io/project/penpot/issue/10548)
- Chat icon overlaps "Show" button in carrousel section [Taiga #10542](https://tree.taiga.io/project/penpot/issue/10542)
- Fix assets name on inspect tab [Taiga #10630](https://tree.taiga.io/project/penpot/issue/10630)
- Fix chat icon overlaps "Show" button in carrousel section [Taiga #10542](https://tree.taiga.io/project/penpot/issue/10542)
- Fix incorrect handling of background task result (now task rows are properly marked as completed)
- Fix available size of resize handler [Taiga #10639](https://tree.taiga.io/project/penpot/issue/10639)
- Internal error when install a plugin by penpothub - Try plugin [Taiga #10542](https://tree.taiga.io/project/penpot/issue/10542)
- Add character limitation to asset inputs [Taiga #10669](https://tree.taiga.io/project/penpot/issue/10669)
- Fix Storybook link 'list of all available icons' wrong path [Taiga #10705](https://tree.taiga.io/project/penpot/issue/10705)


## 2.5.4

### :heart: Community contributions (Thank you!)

- Add support for WEBP format on shape export [Github #6053](https://github.com/penpot/penpot/pull/6053) and [Github #6074](https://github.com/penpot/penpot/pull/6074)

### :bug: Bugs fixed

- Fix feature loading on workspace when opening a file in a background
  tab [Taiga #10377](https://tree.taiga.io/project/penpot/issue/10377)
- Fix minor inconsistencies on RPC `get-file-libraries` and `get-file`
  methods (add missing team-id prop)
- Fix problem with viewer role and inspect mode [Taiga #9751](https://tree.taiga.io/project/penpot/issue/9751)
- Fix error when clicking on a comment at the viewer's sidebar [Taiga #10465](https://tree.taiga.io/project/penpot/issue/10465)

## 2.5.3

### :bug: Bugs fixed

- Component sync issues with multiple tabs [Taiga #10471](https://tree.taiga.io/project/penpot/issue/10471)

## 2.5.2

### :sparkles: New features

- When the workspace is empty, set default the board creation tool [Taiga #9425](https://tree.taiga.io/project/penpot/us/9425)

### :bug: Bugs fixed

- Fix scroll on storybook docs [taiga #9962](https://tree.taiga.io/project/penpot/issue/9962)
- Navigate tracking event firing multiple times [Taiga #10415](https://tree.taiga.io/project/penpot/issue/10415)
- Fix problem with selection colors [Taiga #10376](https://tree.taiga.io/project/penpot/issue/10376)
- Fix scroll on storybook icons list [taiga #9962](https://tree.taiga.io/project/penpot/issue/9962)

## 2.5.1

### :sparkles: New features

- Improve Nginx entryponit to get the resolvers dinamically by default

## 2.5.0

### :boom: Breaking changes & Deprecations

Although this is not a breaking change, we believe it’s important to highlight it in this
section:

This release includes a fix for an internal bug in Penpot that caused incorrect handling
of media assets (e.g., fill images). The issue has been resolved since version 2.4.3, so
no new incorrect references will be generated. However, existing files may still contain
incorrect references.

To address this, we’ve provided a script to correct these references in existing files.

While having incorrect references generally doesn’t result in visible issues, there are
rare cases where it can cause problems. For example, if a component library (containing
images) is deleted, and that library is being used in other files, running the FileGC task
(responsible for freeing up space and performing logical deletions) could leave those
files with broken references to the images.

To execute script:

```bash
docker exec -ti <container-name-or-id> ./run.sh app.migrations.media-refs '{:max-jobs 1}'
```

If you have a big database and many cores available, you can reduce the time of processing
all files by increasing paralelizacion changing the `max-jobs` value from 1 to N (where N
is a number of cores)

### :sparkles: New features

- [GRADIENTS] New gradients UI with multi-stop support. [Taiga #3418](https://tree.taiga.io/project/penpot/epic/3418)
- [GRADIENTS] Radial Gradient [Taiga #8768](https://tree.taiga.io/project/penpot/us/8768)
- Shareable link pointing to an specific board. [Taiga #3219](https://tree.taiga.io/project/penpot/us/3219)
- Copy styles in CSS [Taiga #9401](https://tree.taiga.io/project/penpot/us/9401)
- Copy/paste shape styles (fills, strokes, shadows, etc..) [Taiga #8937](https://tree.taiga.io/project/penpot/us/8937)
- Copy text content to clipboard [Taiga #9970](https://tree.taiga.io/project/penpot/us/9970?milestone=424203)
- Resize board to fit content option [Taiga #4707](https://tree.taiga.io/project/penpot/us/4707)
- Rename selected layer via Board name [Taiga #9430](https://tree.taiga.io/project/penpot/us/9430)
- [COMMENTS] Mention Functionality with and Sidebar Filters [Taiga #9237](https://tree.taiga.io/project/penpot/us/9237)
- [COMMENTS] Visual Changes in Comments [Taiga #9234](https://tree.taiga.io/project/penpot/us/9234)
- [COMMENTS] Notifications in Backend, Profile Section, and Mention Email Notification [Taiga #9233](https://tree.taiga.io/project/penpot/us/9233)

### :bug: Bugs fixed

- Fix menu shadow color [Taiga #10102](https://tree.taiga.io/project/penpot/issue/10102)
- Fix missing state refresh on notifications update [Taiga #10253](https://tree.taiga.io/project/penpot/issue/10253)
- Fix icon visualization on select component [Taiga #8889](https://tree.taiga.io/project/penpot/issue/8889)
- Fix typo on integration tests docs [Taiga #10112](https://tree.taiga.io/project/penpot/issue/10112)
- Fix menu shadow color [Taiga #10102](https://tree.taiga.io/project/penpot/issue/10102)
- Fix problem with alt key measures being stuck [Taiga #9348](https://tree.taiga.io/project/penpot/issue/9348)
- Fix error when reseting stroke cap
- Fix problem with strokes not refreshing in Safari [Taiga #9040](https://tree.taiga.io/project/penpot/issue/9040)
- Fix problem with multiple color changes [Taiga #9631](https://tree.taiga.io/project/penpot/issue/9631)
- Fix create new layers in a component copy [Taiga #10037](https://tree.taiga.io/project/penpot/issue/10037)
- Fix problem in plugins with zoomIntoView [Plugins #189](https://github.com/penpot/penpot-plugins/issues/189)
- Fix problem in plugins with renaming components [Taiga #10060](https://tree.taiga.io/project/penpot/issue/10060)
- Added upload svg with images method [#5489](https://github.com/penpot/penpot/issues/5489)
- Fix problem with root frame parent reference [Taiga #9437](https://tree.taiga.io/project/penpot/issue/9437)
- Fix change flex direction using plugins API [Taiga #9407](https://tree.taiga.io/project/penpot/issue/9407)
- Fix problem opening url when page-id didn't exist [Taiga #10157](https://tree.taiga.io/project/penpot/issue/10157)
- Fix problem with onboarding to a team [Taiga #10143](https://tree.taiga.io/project/penpot/issue/10143)
- Fix problem with grid layout crashing [Taiga #10127](https://tree.taiga.io/project/penpot/issue/10127)
- Fix rename locked boards [Taiga #10174](https://tree.taiga.io/project/penpot/issue/10174)
- Fix update-libraries dialog disappear when clicking outside [Taiga #10238](https://tree.taiga.io/project/penpot/issue/10238)
- Fix incorrect handling of team access requests with deleted/recreated users
- Fix incorect handling of profile settings related to invitation notifications [Taiga #10252](https://tree.taiga.io/project/penpot/issue/10252)

## 2.4.3

### :bug: Bugs fixed

- Fix errors from editable select on measures menu [Taiga #9888](https://tree.taiga.io/project/penpot/issue/9888)
- Fix exception on importing some templates from templates slider
- Consolidate adding share button to workspace
- Fix problem when pasting text [Taiga #9929](https://tree.taiga.io/project/penpot/issue/9929)
- Fix incorrect media reference handling on component instantiation

## 2.4.2

### :bug: Bugs fixed

- Fix detach when top copy is dangling and nested copy is not [Taiga #9699](https://tree.taiga.io/project/penpot/issue/9699)
- Fix problem in plugins with `replaceColor` method [#174](https://github.com/penpot/penpot-plugins/issues/174)
- Fix issue with recursive commponents [Taiga #9903](https://tree.taiga.io/project/penpot/issue/9903)
- Fix missing methods reference on API Docs
- Fix memory usage issue on file-gc asynchronous task (related to snapshots feature)


## 2.4.1

### :bug: Bugs fixed

- Fix error when importing files with touched components [Taiga #9625](https://tree.taiga.io/project/penpot/issue/9625)
- Fix problem when changing color libraries [Plugins #184](https://github.com/penpot/penpot-plugins/issues/184)


## 2.4.0

### :rocket: Epics and highlights

### :boom: Breaking changes & Deprecations

- Use [nginx-unprivileged](https://hub.docker.com/r/nginxinc/nginx-unprivileged) as base image for
  Penpot's frontend docker image. Now all the docker images runs with the same unprivileged user
  (penpot). Because of that, the default NGINX listen port is now 8080 instead of 80, so
  you will have to modify your infrastructure to apply this change.

- Redis 7.2 is explicitly pinned in our example docker-compose.yml file. This is done because,
  starting with the next versions, Redis is no longer distributed under an open-source license.
  On-premise users are obviously free to upgrade to the version they are using or a more modern one.
  Keep in mind that if you were using a version other than 7.2, you may have to recreate the volume
  associated with the Redis container because the 7.2 storage format may not be compatible with what
  you already have stored on the volume, and Redis may not start. In the near future, we will evaluate
  whether to move to an open-source version of Redis (such as https://valkey.io/).

### :heart: Community contributions (Thank you!)

### :sparkles: New features

- Viewer role for team members [Taiga #1056](https://tree.taiga.io/project/penpot/us/1056) & [Taiga #6590](https://tree.taiga.io/project/penpot/us/6590)
- File history versions management [Taiga #187](https://tree.taiga.io/project/penpot/us/187?milestone=411120)
- Rename selected layer via keyboard shortcut and context menu option [Taiga #8882](https://tree.taiga.io/project/penpot/us/8882)
- New .penpot file format [Taiga #8657](https://tree.taiga.io/project/penpot/us/8657)

### :bug: Bugs fixed

- Fix problem with some texts desynchronization [Taiga #9379](https://tree.taiga.io/project/penpot/issue/9379)
- Fix problem with reoder grid layers [#5446](https://github.com/penpot/penpot/issues/5446)
- Fix problem with swap component style [#9542](https://tree.taiga.io/project/penpot/issue/9542)

## 2.3.3

### :bug: Bugs fixed

- Fix problem creating manual overlay interactions [Taiga #9146](https://tree.taiga.io/project/penpot/issue/9146)
- Fix plugins list default URL
- Activate plugins feature by default

## 2.3.2

### :bug: Bugs fixed

- Fix null pointer exception on number checking functions
- Fix problem with grid layout ordering after moving [Taiga #9179](https://tree.taiga.io/project/penpot/issue/9179)

### :books: Documentation

- Add initial documentation for Kubernetes


## 2.3.1

### :bug: Bugs fixed

- Fix unexpected issue on interaction between plugins sandbox and
  internal impl of promise


## 2.3.0

### :rocket: Epics and highlights

- **New plugin system.**

  Penpot now supports custom plugins. Read everything about developing your plugins [HERE](https://help.penpot.app/plugins/)

### :boom: Breaking changes & Deprecations

### :heart: Community contributions (Thank you!)

- All our plugins beta testers :heart:.
- Fix problem when translating multiple path points by @eeropic [#4459](https://github.com/penpot/penpot/issues/4459)

### :sparkles: New features

- **Replace Draft.js completely with a custom editor** [Taiga #7706](https://tree.taiga.io/project/penpot/us/7706)

  This refactor adds better IME support, more performant text editing
  experience and a better clipboard support while keeping full
  retrocompatibility with previous editor.

  You can enable it with the `enable-feature-text-editor-v2` configuration flag.


### :bug: Bugs fixed

- Fix problem with constraints buttons [Taiga #8465](https://tree.taiga.io/project/penpot/issue/8465)
- Fix problem with go back button on error page [Taiga #8887](https://tree.taiga.io/project/penpot/issue/8887)
- Fix problem with shadows in text for Safari [Taiga #8770](https://tree.taiga.io/project/penpot/issue/8770)
- Fix a regression with feedback form subject and content limits [Taiga #8908](https://tree.taiga.io/project/penpot/issue/8908)
- Fix problem with stroke and filter ordering in frames [Github #5058](https://github.com/penpot/penpot/issues/5058)
- Fix problem with hover layers when hidden/blocked [Github #5074](https://github.com/penpot/penpot/issues/5074)
- Fix problem with precision on boolean calculation [Taiga #8482](https://tree.taiga.io/project/penpot/issue/8482)
- Fix problem when translating multiple path points [Github #4459](https://github.com/penpot/penpot/issues/4459)
- Fix problem on importing (and exporting) files with flows [Taiga #8914](https://tree.taiga.io/project/penpot/issue/8914)
- Fix Internal Error page: "go to your penpot" wrong design [Taiga #8922](https://tree.taiga.io/project/penpot/issue/8922)
- Fix problem updating layout when toggle visibility in component copy [Github #5143](https://github.com/penpot/penpot/issues/5143)
- Fix "Done" button on toolbar on inspect mode should go to design mode [Taiga #8933](https://tree.taiga.io/project/penpot/issue/8933)
- Fix problem with shortcuts in text editor [Github #5078](https://github.com/penpot/penpot/issues/5078)
- Fix problems with show in viewer and interactions [Github #4868](https://github.com/penpot/penpot/issues/4868)
- Add visual feedback when moving an element into a board [Github #3210](https://github.com/penpot/penpot/issues/3210)
- Fix percent calculation on grid layout tracks [Github #4688](https://github.com/penpot/penpot/issues/4688)
- Fix problem with caps and inner shadows [Github #4517](https://github.com/penpot/penpot/issues/4517)
- Fix problem with horizontal/vertical lines and shadows [Github #4516](https://github.com/penpot/penpot/issues/4516)
- Fix problem with layers overflowing panel [Taiga #9021](https://tree.taiga.io/project/penpot/issue/9021)
- Fix in workspace you can manage rulers on view mode [Taiga #8966](https://tree.taiga.io/project/penpot/issue/8966)
- Fix problem with swap components in grid layout [Taiga #9066](https://tree.taiga.io/project/penpot/issue/9066)

## 2.2.1

### :bug: Bugs fixed

- Fix problem with Ctrl+F shortcut on the dashboard [Taiga #8876](https://tree.taiga.io/project/penpot/issue/8876)
- Fix visual problem with the font-size dropdown in assets [Taiga #8872](https://tree.taiga.io/project/penpot/issue/8872)
- Add limits for invitation RPC methods (hard limit 25 emails per request)

## 2.2.0

### :rocket: Epics and highlights

### :boom: Breaking changes & Deprecations

- Removed "merge assets" option when exporting ".svg + .json" files. After the components changes the option wasn't
working properly and we're planning to change the format soon. We think it's better to deprecate the option for the
time being.

### :heart: Community contributions (Thank you!)

- Set proper default tenant on exporter (by @june128) [#4946](https://github.com/penpot/penpot/pull/4946)
- Correct a spelling in onboarding.edn (by @n-stha) [#4936](https://github.com/penpot/penpot/pull/4936)

### :sparkles: New features

- **Tiered File Data Storage** [Taiga #8376](https://tree.taiga.io/project/penpot/us/8376)

  This feature allows offloading file data that is not actively used
  from the database to object storage (e.g., filesystem, S3), thereby
  freeing up space in the database. It can be enabled with the
  `enable-enable-tiered-file-data-storage` flag.

  *(On-Premise feature, EXPERIMENTAL).*

- **JSON Interoperability for HTTP API** [Taiga #8372](https://tree.taiga.io/project/penpot/us/8372)

  Enables full JSON interoperability for our HTTP API. Previously,
  JSON was only barely supported for output when the
  `application/json` media type was specified in the `Accept` header,
  or when `_fmt=json` was passed as a query parameter. With this
  update, we now offer proper bi-directional support for using our API
  with plain JSON, instead of Transit.

- **Automatic File Snapshotting**

  Adds the ability to automatically take and maintain a limited set of
  snapshots of active files without explicit user intervention. This
  feature allows on-premise administrators to recover the state of a
  file from a past point in time in a limited manner.

  It can be enabled with the `enable-auto-file-snapshot` flag and
  configured with the following settings:

  ```bash
  # Take snapshots every 10 update operations
  PENPOT_AUTO_FILE_SNAPSHOT_EVERY=10

  # Take a snapshot if it has been more than 3 hours since the file was last modified
  PENPOT_AUTO_FILE_SNAPSHOT_TIMEOUT=3h

  # The total number of snapshots to keep
  PENPOT_AUTO_FILE_SNAPSHOT_TOTAL=10
  ```

  Snapshots are only taken during update operations; there is NO
  active background process for this.

- Add separated flag `enable-oidc-registration` for enable the
  registration only for OIDC authentication backend [Github
  #4882](https://github.com/penpot/penpot/issues/4882)

- Update templates in libraries & templates in dashboard modal [Taiga #8145](https://tree.taiga.io/project/penpot/us/8145)

- **Design System**

  We implemented and subbed in new components from our Design System: `loader*` ([Taiga #8355](https://tree.taiga.io/project/penpot/task/8355))  and `tab-switcher*` ([Taiga #8518](https://tree.taiga.io/project/penpot/task/8518)).

- **Storybook** [Taiga #6329](https://tree.taiga.io/project/penpot/us/6329)

  The Design System components are now published in a Storybook, available at `/storybook`.

### :bug: Bugs fixed

- Fix webhook checkbox position [Taiga #8634](https://tree.taiga.io/project/penpot/issue/8634)
- Fix wrong props on padding input [Taiga #8254](https://tree.taiga.io/project/penpot/issue/8254)
- Fix fill collapsed options [Taiga #8351](https://tree.taiga.io/project/penpot/issue/8351)
- Fix scroll on color picker modal [Taiga #8353](https://tree.taiga.io/project/penpot/issue/8353)
- Fix components are not dragged from the group to the assets tab [Taiga #8273](https://tree.taiga.io/project/penpot/issue/8273)
- Fix problem with SVG import [Github #4888](https://github.com/penpot/penpot/issues/4888)
- Fix problem with overlay positions in viewer [Taiga #8464](https://tree.taiga.io/project/penpot/issue/8464)
- Fix layer panel overflowing [Taiga #8665](https://tree.taiga.io/project/penpot/issue/8665)
- Fix problem when creating a component instance from grid layout [Github #4881](https://github.com/penpot/penpot/issues/4881)
- Fix problem when dismissing shared library update [Taiga #8669](https://tree.taiga.io/project/penpot/issue/8669)
- Fix visual problem with stroke cap menu [Taiga #8730](https://tree.taiga.io/project/penpot/issue/8730)
- Fix issue when exporting libraries when merging libraries [Taiga #8758](https://tree.taiga.io/project/penpot/issue/8758)
- Fix problem with comments max length [Taiga #8778](https://tree.taiga.io/project/penpot/issue/8778)
- Fix copy/paste images in Safari [Taiga #8771](https://tree.taiga.io/project/penpot/issue/8771)
- Fix swap when the copy is the only child of a group [#5075](https://github.com/penpot/penpot/issues/5075)
- Fix file builder hangs when exporting [#5099](https://github.com/penpot/penpot/issues/5099)

## 2.1.5

### :bug: Bugs fixed

- Fix broken webhooks [Taiga #8370](https://tree.taiga.io/project/penpot/issue/8370)

## 2.1.4

### :bug: Bugs fixed

- Fix json encoding on zip encoding decoding.
- Add schema validation for color changes.
- Fix render of some texts without position data.

## 2.1.3

- Don't allow registration when registration is disabled and invitation token is used [Github #4975](https://github.com/penpot/penpot/issues/4975)

## 2.1.2

### :bug: Bugs fixed

- User switch language to "zh_hant" will get 400 [Github #4884](https://github.com/penpot/penpot/issues/4884)
- Smtp config ignoring port if ssl is set [Github #4872](https://github.com/penpot/penpot/issues/4872)
- Ability to let users to authenticate with a private oidc provider only [Github #4963](https://github.com/penpot/penpot/issues/4963)

## 2.1.1

### :sparkles: New features

- Consolidate templates new order and naming  [Taiga #8392](https://tree.taiga.io/project/penpot/task/8392)

### :bug: Bugs fixed

- Fix the “search” label in translations [Taiga #8402](https://tree.taiga.io/project/penpot/issue/8402)
- Fix pencil loader [Taiga #8348](https://tree.taiga.io/project/penpot/issue/8348)
- Fix several issues on the OIDC.
- Fix regression on the `email-verification` flag [Taiga #8398](https://tree.taiga.io/project/penpot/issue/8398)

## 2.1.0 - Things can only get better!

### :rocket: Epics and highlights

### :boom: Breaking changes & Deprecations

### :heart: Communityq contributions (Thank you!)

### :sparkles: New features

- Improve auth process [Taiga #7094](https://tree.taiga.io/project/penpot/us/7094)
- Add locking degrees increment (hold shift) on path edition [Taiga #7761](https://tree.taiga.io/project/penpot/issue/7761)
- Persistence & Concurrent Edition Enhancements [Taiga #5657](https://tree.taiga.io/project/penpot/us/5657)
- Allow library colors as recent colors [Taiga #7640](https://tree.taiga.io/project/penpot/issue/7640)
- Missing scroll in viewmode comments [Taiga #7427](https://tree.taiga.io/project/penpot/issue/7427)
- Comments in View mode should mimic the positioning behavior of the Workspace [Taiga #7346](https://tree.taiga.io/project/penpot/issue/7346)
- Misaligned input on comments [Taiga #7461](https://tree.taiga.io/project/penpot/issue/7461)

### :bug: Bugs fixed

- Fix selection rectangle appears on scroll [Taiga #7525](https://tree.taiga.io/project/penpot/issue/7525)
- Fix layer tree not expanding to the bottom edge [Taiga #7466](https://tree.taiga.io/project/penpot/issue/7466)
- Fix guides move when board is moved by inputs [Taiga #8010](https://tree.taiga.io/project/penpot/issue/8010)
- Fix clickable area of Penptot logo in the viewer [Taiga #7988](https://tree.taiga.io/project/penpot/issue/7988)
- Fix constraints dropdown when selecting multiple shapes [Taiga #7686](https://tree.taiga.io/project/penpot/issue/7686)
- Layout and scrollign fixes for the bottom palette [Taiga #7559](https://tree.taiga.io/project/penpot/issue/7559)
- Fix expand libraries when search results are present [Taiga #7876](https://tree.taiga.io/project/penpot/issue/7876)
- Fix color palette default library [Taiga #8029](https://tree.taiga.io/project/penpot/issue/8029)
- Component Library is lost after exporting/importing in .zip format [Github #4672](https://github.com/penpot/penpot/issues/4672)
- Fix problem with moving+selection not working properly [Taiga #7943](https://tree.taiga.io/project/penpot/issue/7943)
- Fix problem with flex layout fit to content not positioning correctly children [Taiga #7537](https://tree.taiga.io/project/penpot/issue/7537)
- Fix black line is displaying after show main [Taiga #7653](https://tree.taiga.io/project/penpot/issue/7653)
- Fix "Share prototypes" modal remains open [Taiga #7442](https://tree.taiga.io/project/penpot/issue/7442)
- Fix "Components visibility and opacity" [#4694](https://github.com/penpot/penpot/issues/4694)
- Fix "Attribute overrides in copies are not exported in zip file" [Taiga #8072](https://tree.taiga.io/project/penpot/issue/8072)
- Fix group not automatically selected in the Layers panel after creation [Taiga #8078](https://tree.taiga.io/project/penpot/issue/8078)
- Fix export boards loses opacity [Taiga #7592](https://tree.taiga.io/project/penpot/issue/7592)
- Fix change color on imported svg also changes the stroke alignment[Taiga #7673](https://github.com/penpot/penpot/pull/7673)
- Fix show in view mode and interactions workflow [Taiga #4711](https://github.com/penpot/penpot/pull/4711)
- Fix internal error when I set up a stroke for some objects without and with stroke [Taiga #7558](https://tree.taiga.io/project/penpot/issue/7558)
- Toolbar keeps toggling on and off on spacebar press [Taiga #7654](https://github.com/penpot/penpot/pull/7654)
- Fix toolbar keeps hiding when click outside workspace [Taiga #7776](https://tree.taiga.io/project/penpot/issue/7776)
- Fix open overlay relative to a frame [Taiga #7563](https://tree.taiga.io/project/penpot/issue/7563)
- Workspace-palette items stay hidden when opening with keyboard-shortcut [Taiga #7489](https://tree.taiga.io/project/penpot/issue/7489)
- Fix SVG attrs are not handled correctly when exporting/importing in .zip [Taiga #7920](https://tree.taiga.io/project/penpot/issue/7920)
- Fix validation error when detaching with two nested copies and a swap [Taiga #8095](https://tree.taiga.io/project/penpot/issue/8095)
- Export shapes that are rotated act a bit strange when reimported [Taiga #7585](https://tree.taiga.io/project/penpot/issue/7585)
- Penpot crashes when a new colorpicker is created while uploading an image to another instance [Taiga #8119](https://tree.taiga.io/project/penpot/issue/8119)
- Removing Underline and Strikethrough Affects the Previous Text Object [Taiga #8103](https://tree.taiga.io/project/penpot/issue/8103)
- Color library loses association with shapes when exporting/importing the document [Taiga #8132](https://tree.taiga.io/project/penpot/issue/8132)
- Fix can't collapse groups when searching in the assets tab [Taiga #8125](https://tree.taiga.io/project/penpot/issue/8125)
- Fix 'Detach instance' shortcut is not working [Taiga #8102](https://tree.taiga.io/project/penpot/issue/8102)
- Fix import file message does not detect 0 as error [Taiga #6824](https://tree.taiga.io/project/penpot/issue/6824)
- Image Color Library is not persisted when exporting/importing in .zip [Taiga #8131](https://tree.taiga.io/project/penpot/issue/8131)
- Fix export files including libraries [Taiga #8266](https://tree.taiga.io/project/penpot/issue/8266)

## 2.0.3

### :bug: Bugs fixed

- Fix chrome scrollbar styling [Taiga #7852](https://tree.taiga.io/project/penpot/issue/7852)
- Fix incorrect password encoding on create-profile manage scritp [Github #3651](https://github.com/penpot/penpot/issues/3651)

## 2.0.2

### :sparkles: Enhancements

- Fix locking contention on cron subsystem (causes backend start blocking)
- Fix locking contention on file object thumbails backend RPC calls

### :bug: Bugs fixed

- Fix color palette sorting [Taiga #7458](https://tree.taiga.io/project/penpot/issue/7458)
- Fix style scoping problem with imported SVG [Taiga #7671](https://tree.taiga.io/project/penpot/issue/7671)


## 2.0.1

### :bug: Bugs fixed

- Fix different issues related to components v2 migrations including [Github #4443](https://github.com/penpot/penpot/issues/4443)


## 2.0.0 - I Just Can't Get Enough

### :rocket: Epics and highlights
- Grid CSS layout [Taiga #4915](https://tree.taiga.io/project/penpot/epic/4915)
- UI redesign [Taiga #4958](https://tree.taiga.io/project/penpot/epic/4958)
- New components System [Taiga #2662](https://tree.taiga.io/project/penpot/epic/2662)
- Swap components [Taiga #1331](https://tree.taiga.io/project/penpot/us/1331)
- Images as fill  [Taiga #2983](https://tree.taiga.io/project/penpot/us/2983)
- HTML code generation [Taiga #5277](https://tree.taiga.io/project/penpot/us/5277)
- Light and dark themes [Taiga #2287](https://tree.taiga.io/project/penpot/us/2287)

### :boom: Breaking changes & Deprecations

- New strokes default to inside border [Taiga #6847](https://tree.taiga.io/project/penpot/issue/6847)
- Change default z ordering on layers in flex layout. The previous behavior was inconsistent with how HTML works and we changed it to be more consistent. Previous layers that overlapped could be hidden, the fastest way to fix this is changing the z-index property but a better way is to change the order of your layers.


### :heart: Community contributions (Thank you!)
- New Hausa, Yoruba and Igbo translations and  update translation files (by All For Tech Empowerment Foundation) [Taiga #6950](https://tree.taiga.io/project/penpot/us/6950), [Taiga #6534](https://tree.taiga.io/project/penpot/us/6534)
- Hide bounding-box when editing shape (by @VasilevsVV) [#3930](https://github.com/penpot/penpot/pull/3930)
- CTRL + "+" to zoom into canvas instead of browser (by @audriu) [#3848](https://github.com/penpot/penpot/pull/3848)
- Add dev deps.edn in the project root (by @PEZ) [#3794](https://github.com/penpot/penpot/pull/3794)
- Allow passing overrides to frontend nginx config (by @m90) [#3602](https://github.com/penpot/penpot/pull/3602)
- Update index.njk to remove typo (by @fdvmoreira) [#155](https://github.com/penpot/penpot-docs/pull/155)
- Typo (by StephanEggermont) [#157](https://github.com/penpot/penpot-docs/pull/157)

### :sparkles: New features
- Send comments with Ctrl+Enter / Cmd + Enter [Taiga #6085](https://tree.taiga.io/project/penpot/issue/6085)
- Select through stroke only rectangle [Taiga #5484](https://tree.taiga.io/project/penpot/issue/5484)
- Stroke default position [Taiga #6847](https://tree.taiga.io/project/penpot/issue/6847)
- Override browser Ctrl+ and Ctrl- zoom with Penpot Zoom [Taiga #3200](https://tree.taiga.io/project/penpot/us/3200)
- Improve the way handlers work on flex layouts [Taiga #6598](https://tree.taiga.io/project/penpot/us/6598)
- Add menu entry for toggle between light/dark theme [Taiga #6829](https://tree.taiga.io/project/penpot/issue/6829)
- Switch themes shortcut [Taiga #6644](https://tree.taiga.io/project/penpot/us/6644)
- Constraints section at design tab new position [Taiga #6830](https://tree.taiga.io/project/penpot/issue/6830)
- [PICKER] File library colors order [Taiga #5399](https://tree.taiga.io/project/penpot/us/5399)
- Onboarding invitations improvements [Taiga #5974](https://tree.taiga.io/project/penpot/us/5974)
- [PERFORMANCE] Workspace thumbnails refactor [Taiga #5828](https://tree.taiga.io/project/penpot/us/5828)
- [PERFORMANCE] Add performance optimizations to shape rendering [Taiga #5835](https://tree.taiga.io/project/penpot/us/5835)
- [PERFORMANCE] Optimize SVG output [Taiga #4134](https://tree.taiga.io/project/penpot/us/4134)
- [PERFORMANCE] Optimize svg on importation [Taiga #5879](https://tree.taiga.io/project/penpot/us/5879)
- [PERFORMANCE] Optimization tasks related to design tab file [Taiga #5760](https://tree.taiga.io/project/penpot/us/5760)
- [INSTALL] Ability to setup features by team [Taiga #6108](https://tree.taiga.io/project/penpot/us/6108)
- [IMAGES] Keep aspect ratio option [Taiga #6933](https://tree.taiga.io/project/penpot/us/6933)
- [INSPECT] UI review [Taiga #5687](https://tree.taiga.io/project/penpot/us/5687)
- [GRID LAYOUT] Phase 1 [Taiga #4303](https://tree.taiga.io/project/penpot/us/4303)
- [GRID LAYOUT] Inspect code for Grid [Taiga #5277](https://tree.taiga.io/project/penpot/us/5277)
- [GRID LAYOUT] Phase 1 polishing [Taiga #5612](https://tree.taiga.io/project/penpot/us/5612)
- [GRID LAYOUT] Improvements & Feedback [Taiga #6047](https://tree.taiga.io/project/penpot/us/6047)
- [COMPONENTS] Naming of the main component [Taiga #5291](https://tree.taiga.io/project/penpot/us/5291)
- [COMPONENTS] Rework inside of components - Library page [Taiga #2918](https://tree.taiga.io/project/penpot/us/2918)
- [COMPONENTS] Update component when updating main instance [Taiga #3794](https://tree.taiga.io/project/penpot/us/3794)
- [COMPONENTS] Main component new behavior [Taiga #3796](https://tree.taiga.io/project/penpot/us/3796)
- [COMPONENTS] Main component look & feel [Taiga #5290](https://tree.taiga.io/project/penpot/us/5290)
- [COMPONENTS] Library view [Taiga #2880](https://tree.taiga.io/project/penpot/us/2880)
- [COMPONENTS] Positioning inside a component should relative, as in boards [Taiga #2826](https://tree.taiga.io/project/penpot/us/2826)
- [COMPONENTS] Update message should show only if affecting at components that are being used at a file [Taiga #1397](https://tree.taiga.io/project/penpot/us/1397)
- [COMPONENTS] Annotations [Taiga #4957](https://tree.taiga.io/project/penpot/us/4957)
- [COMPONENTS] Synchronization order for nested components [Taiga #5439](https://tree.taiga.io/project/penpot/us/5439)
- [COMPONENTS] Libraries modal zero case [Taiga #5294](https://tree.taiga.io/project/penpot/us/5294)
- [COMPONENTS] Contextual menu casuistics [Taiga #5292](https://tree.taiga.io/project/penpot/us/5292)
- [COMPONENTS] Libraries publishing flow review [Taiga #5293](https://tree.taiga.io/project/penpot/us/5293)
- [COMPONENTS] Add loading text to Libraries modal [Taiga #6702](https://tree.taiga.io/project/penpot/us/6702)
- [COMPONENTS] Components rename and organization in bulk [Taiga #2877](https://tree.taiga.io/project/penpot/us/2877)
- [COMPONENTS] Info overlay about components V2 [Taiga #6276](https://tree.taiga.io/project/penpot/us/6276)
- [REDESIGN] New styles basics [Taiga #4967](https://tree.taiga.io/project/penpot/us/4967)
- [REDESIGN] Layers tab redesign [Taiga #4966](https://tree.taiga.io/project/penpot/us/4966)
- [REDESIGN] Design tab phase 1 [Taiga #4982](https://tree.taiga.io/project/penpot/us/4966)
- [REDESIGN] Assets tab redesign [Taiga #4984](https://tree.taiga.io/project/penpot/us/4984)
- [REDESIGN] Palette panels (colors, typographies...) [Taiga #4983](https://tree.taiga.io/project/penpot/us/4983)
- [REDESIGN] Workspace structure [Taiga #4988](https://tree.taiga.io/project/penpot/us/4988)
- [REDESIGN] Shortcut tab [Taiga #4989](https://tree.taiga.io/project/penpot/us/4989)
- [REDESIGN] Toolbar [Taiga #5500](https://tree.taiga.io/project/penpot/us/5500)
- [REDESIGN] History tab [Taiga #5481](https://tree.taiga.io/project/penpot/us/5481)
- [REDESIGN] Path options/toolbar [Taiga #5815](https://tree.taiga.io/project/penpot/us/5815)
- [REDESIGN] Design tab phase 2 [Taiga #5814](https://tree.taiga.io/project/penpot/us/5814)
- [REDESIGN] Design tab phase 3 and dashboard details [Taiga #5920](https://tree.taiga.io/project/penpot/us/5920)
- [REDESIGN] Dashboard [Taiga #5164](https://tree.taiga.io/project/penpot/us/5164)
- [REDESIGN] New Dashboard UI [Taiga #5869](https://tree.taiga.io/project/penpot/us/5869)
- [REDESIGN] Prototype tab [Taiga #4985](https://tree.taiga.io/project/penpot/us/4985)
- [REDESIGN] Code tab [Taiga #4986](https://tree.taiga.io/project/penpot/us/4986)
- [REDESIGN] Modals and alert messages [Taiga #5915](https://tree.taiga.io/project/penpot/us/5915)
- [REDESIGN] Comments page [Taiga #5917](https://tree.taiga.io/project/penpot/us/5917)
- [REDESIGN] View Mode [Taiga #5163](https://tree.taiga.io/project/penpot/us/5163)
- [REDESIGN] Miscellaneous tasks [Taiga #6050](https://tree.taiga.io/project/penpot/us/6050)
- [REDESIGN] Swap components [Taiga #6739](https://tree.taiga.io/project/penpot/us/6739)
- [REDESIGN] Font selector [Taiga #6677](https://tree.taiga.io/project/penpot/us/6677)
- [REDESIGN] Colour system of alerts and notifications [Taiga #6746](https://tree.taiga.io/project/penpot/us/6746)
- [REDESIGN] Review text in paragraphs for accessibility [Taiga #6703](https://tree.taiga.io/project/penpot/us/6703)
- [REDESIGN] Interaction icons [Taiga #6880](https://tree.taiga.io/project/penpot/us/6880)
- [REDESIGN] Panels visual separations [Taiga #6692](https://tree.taiga.io/project/penpot/us/6692)
- [REDESIGN] Onboarding slides [Taiga #6678](https://tree.taiga.io/project/penpot/us/6678)

### :bug: Bugs fixed
- Fix pixelated thumbnails [Github #3681](https://github.com/penpot/penpot/issues/3681), [Github #3661](https://github.com/penpot/penpot/issues/3661)
- Fix problem with not applying colors to boards [Github #3941](https://github.com/penpot/penpot/issues/3941)
- Fix problem with path editor undoing changes [Github #3998](https://github.com/penpot/penpot/issues/3998)
- [View mode] Open overlay places frame in the wrong position when paired with a fixed element [Taiga #6385](https://tree.taiga.io/project/penpot/issue/6385)
- Flex Layout: Fit-content not recalculated after deleting an element [Taiga #5968](https://tree.taiga.io/project/penpot/issue/5968)
- Selecting from Color Palette does not work for board when there is no existing fill [Taiga #6464](https://tree.taiga.io/project/penpot/issue/6464)
- Color thumbnails are consistently rounded in the inspect code mode [Taiga #5886](https://tree.taiga.io/project/penpot/issue/5886)
- Adding vector path points before first point of existing open path not working [Taiga #6593](https://tree.taiga.io/project/penpot/issue/6593)
- Some image formats include the extension when importing  [Taiga #5485](https://tree.taiga.io/project/penpot/issue/5485)
- Gradient color tool doesn't work properly with flipped items [Taiga #6485](https://tree.taiga.io/project/penpot/issue/6485)
- [TEXT] Align options are not shown when several text are selected [Taiga #5948](https://tree.taiga.io/project/penpot/issue/5948)
- [VIEW MODE] Comments not working properly on multiple pages [Taiga #6281](https://tree.taiga.io/project/penpot/issue/6281)
- [PERFORMANCE] Alignments are slow [Taiga #5865](https://tree.taiga.io/project/penpot/issue/5865)
- [EXPORT] Exporting an element with a non-visible drop shadow displays the shadow either way [Taiga #6768](https://tree.taiga.io/project/penpot/issue/6768)
- [SAFARI] Color picker cursor is not pointing correctly [Taiga #6733](https://tree.taiga.io/project/penpot/issue/6733)
- [Import Files] When user has imported .penpot file with new file name of previously downloaded library file the default library file name is set for it [Taiga #5596](https://tree.taiga.io/project/penpot/issue/5596)
- Issue when resizing a duotone FA icon [Taiga #5935](https://tree.taiga.io/project/penpot/issue/5935)
- "Hide grid" keyboard shortcut broken [Taiga #5102](https://tree.taiga.io/project/penpot/issue/5102)
- Picking a gradient color in recent colors for a new color in the assets tab crashes Penpot [Taiga #5601](https://tree.taiga.io/project/penpot/issue/5601)
- Thumbnails not loading [Taiga #6012](https://tree.taiga.io/project/penpot/issue/6012)
- Don't show signup link/form when registration is disabled. [Taiga #1196](https://tree.taiga.io/project/penpot/issue/1196)
- Registration Page UI UX issue with small resolutions [Taiga #1693](https://tree.taiga.io/project/penpot/issue/1693)
- [LOGIN] "E-Mail-Adress" input field is set to type 'text' instead of 'eMail [Taiga #1921](https://tree.taiga.io/project/penpot/issue/1921)
- Handling correctly slashes "/" in emails [Taiga #4906](https://tree.taiga.io/project/penpot/issue/4906)
- Tab character in texts crashes the app [Taiga #4418](https://tree.taiga.io/project/penpot/issue/4418)
- Text does not match export [Taiga #4129](https://tree.taiga.io/project/penpot/issue/4129)
- Scrollbars cover the layers carets [Taiga #4431](https://tree.taiga.io/project/penpot/issue/4431)
- Horizontal ruler disappear when overlapping a board [Taiga #4138](https://tree.taiga.io/project/penpot/issue/4138)
- Resize shape + Alt key is not working [Taiga #3447](https://tree.taiga.io/project/penpot/issue/3447)
- Libraries images broken on premise [Taiga #4573](https://tree.taiga.io/project/penpot/issue/4573)
- [VIEWER] Cannot scroll down in code </> mode [Taiga #4655](https://tree.taiga.io/project/penpot/issue/4655)
- Strange cursor behavior after clicking viewport with text tool [Taiga #4363](https://tree.taiga.io/project/penpot/issue/4363)
- Selected color affects all of them [Taiga #5285](https://tree.taiga.io/project/penpot/issue/5285)
- Fix problem with shadow negative spread [Github #3421](https://github.com/penpot/penpot/issues/3421)
- Fix problem with linked colors to strokes [Github #3522](https://github.com/penpot/penpot/issues/3522)
- Fix problem with hand tool stuck [Github #3318](https://github.com/penpot/penpot/issues/3318)
- Fix problem with fix scrolling on nested elements [Github #3508](https://github.com/penpot/penpot/issues/3508)
- Fix problem when changing typography assets [Github #3683](https://github.com/penpot/penpot/issues/3683)
- Internal error when you copy and paste some main components between files [Taiga #7397](https://tree.taiga.io/project/penpot/issue/7397)
- Fix toolbar disappearing [Taiga #7411](https://tree.taiga.io/project/penpot/issue/7411)
- Fix long text on tab breaks UI [Taiga #7421](https://tree.taiga.io/project/penpot/issue/7421)

## 1.19.5

### :bug: New features

- Fix problem with alignment performance

## 1.19.4

### :sparkles: New features

- Improve selected colors [Taiga #5805]( https://tree.taiga.io/project/penpot/us/5805)

### :bug: Bugs fixed

- Fix problem with z-index field in non-absolute items

## 1.19.3

### :sparkles: New features

- Remember last color mode in colorpicker [Taiga #5508](https://tree.taiga.io/project/penpot/issue/5508)
- Improve layers multiselection behaviour [Github #5741](https://github.com/penpot/penpot/issues/5741)
- Remember last active team across logouts / sessions [Github #3325](https://github.com/penpot/penpot/issues/3325)

### :bug: Bugs fixed

- List view is discarded on tab change on Workspace Assets Sidebar tab [Github #3547](https://github.com/penpot/penpot/issues/3547)
- Fix message popup remains open when exiting workspace with browser back button [Taiga #5747](https://tree.taiga.io/project/penpot/issue/5747)
- When editing text if font is changed, the proportions of the rendered shape are wrong [Taiga #5786](https://tree.taiga.io/project/penpot/issue/5786)

## 1.19.2

### :sparkles: New features

- Navigate up in layer hierarchy with Shift+Enter shortcut [Taiga #5734](https://tree.taiga.io/project/penpot/us/5734)
- Click on the flow tags open viewer with the selected frame [Taiga #5044](https://tree.taiga.io/project/penpot/us/5044)
- Add Dutch language & update translation files with weblate

### :bug: Bugs fixed

- Fix unexpected output on get-page rpc method when invalid object-id is provided [Github #3546](https://github.com/penpot/penpot/issues/3546)
- Fix Invalid files amount after moving file from Project to Drafts [Taiga #5638](https://tree.taiga.io/project/penpot/us/5638)
- Fix deleted pages comments shown in right sidebar [Taiga #5648](https://tree.taiga.io/project/penpot/us/5648)
- Fix tooltip on toggle visibility and toggle lock buttons [Taiga #5141](https://tree.taiga.io/project/penpot/issue/5141)


## 1.19.1

### :bug: Bugs fixed

- Fix components not registered as updated [Taiga #5725](https://tree.taiga.io/project/penpot/issue/5725)

## 1.19.0

### :boom: Breaking changes & Deprecations

### :sparkles: New features

- Default naming of text layers [Taiga #2836](https://tree.taiga.io/project/penpot/us/2836)
- Create typography style from a selected text layer [Taiga #3041](https://tree.taiga.io/project/penpot/us/3041)
- Board as ruler origin [Taiga #4833](https://tree.taiga.io/project/penpot/us/4833)
- Access tokens support [Taiga #4460](https://tree.taiga.io/project/penpot/us/4460)
- Show interactions setting at the view mode [Taiga #1330](https://tree.taiga.io/project/penpot/issue/1330)
- Improve dashboard performance related to thumbnails; now the thumbnails are
  rendered as bitmap images.
- Add the ability to disable google fonts provider with the `disable-google-fonts-provider` flag
- Add the ability to disable dashboard templates section with the `disable-dashboard-templates-section` flag
- Add the ability to use the registration whitelist with OICD [Github #3348](https://github.com/penpot/penpot/issues/3348)
- Add support for local caching of google fonts (this avoids exposing the final user IP to
  goolge and reduces the amount of request sent to google)
- Set smooth/instant autoscroll depending on distance [GitHub #3377](https://github.com/penpot/penpot/issues/3377)
- New component icon [Taiga #5290](https://tree.taiga.io/project/penpot/us/5290)
- Show a confirmation dialog when an user tries to publish an empty library [Taiga #5294](https://tree.taiga.io/project/penpot/us/5294)

### :bug: Bugs fixed

- Fix files can be opened from multiple urls [Taiga #5310](https://tree.taiga.io/project/penpot/issue/5310)
- Fix asset color item was created from the selected layer [Taiga #5180](https://tree.taiga.io/project/penpot/issue/5180)
- Fix unpublish more than one library at the same time [Taiga #5532](https://tree.taiga.io/project/penpot/issue/5532)
- Fix drag projects on dahsboard [Taiga #5531](https://tree.taiga.io/project/penpot/issue/5531)
- Fix allow team name to be all blank [Taiga #5527](https://tree.taiga.io/project/penpot/issue/5527)
- Fix search font visualitation [Taiga #5523](https://tree.taiga.io/project/penpot/issue/5523)
- Fix create and account only with spaces [Taiga #5518](https://tree.taiga.io/project/penpot/issue/5518)
- Fix context menu outside screen [Taiga #5524](https://tree.taiga.io/project/penpot/issue/5524)
- Fix graphic item rename on assets pannel [Taiga #5556](https://tree.taiga.io/project/penpot/issue/5556)
- Fix component and media name validation on assets panel [Taiga #5555](https://tree.taiga.io/project/penpot/issue/5555)
- Fix problem with selection shortcuts [Taiga #5492](https://tree.taiga.io/project/penpot/issue/5492)
- Fix issue with paths line to curve and concurrent editing [Taiga #5191](https://tree.taiga.io/project/penpot/issue/5191)
- Fix problems with locked layers [Taiga #5139](https://tree.taiga.io/project/penpot/issue/5139)
- Fix export from shared prototype [Taiga #5565](https://tree.taiga.io/project/penpot/issue/5565)
- Fix email change: validation error displaying even after both fields are identical [Taiga #5514](https://tree.taiga.io/project/penpot/issue/5514)
- Fix scroll on viewer comment list [Taiga #5563](https://tree.taiga.io/project/penpot/issue/5563)
- Fix context menu z-index [Taiga #5561](https://tree.taiga.io/project/penpot/issue/5561)
- Fix select all checkbox on shared link config [Taiga #5566](https://tree.taiga.io/project/penpot/issue/5566)
- Fix validation on full name input on account creation [Taiga #5516](https://tree.taiga.io/project/penpot/issue/5516)
- Fix validation on team name input [Taiga #5510](https://tree.taiga.io/project/penpot/issue/5510)
- Fix incorrect uri generation issues on share-link modal [Taiga #5564](https://tree.taiga.io/project/penpot/issue/5564)
- Fix cache issues with share-links [Taiga #5559](https://tree.taiga.io/project/penpot/issue/5559)
- Makes height priority for the rows/columns grids [#2774](https://github.com/penpot/penpot/issues/2774)
- Fix problem with comments mode not staying [#3363](https://github.com/penpot/penpot/issues/3363)
- Fix problem with comments when user left the team [Taiga #5562](https://tree.taiga.io/project/penpot/issue/5562)
- Fix problem with images patterns repeating [#3372](https://github.com/penpot/penpot/issues/3372)
- Fix grid not being clipped in frames [#3365](https://github.com/penpot/penpot/issues/3365)
- Fix cut/delete text layer when while creating text [Taiga #5602](https://tree.taiga.io/project/penpot/issue/5602)
- Fix picking a gradient color in recent colors for a new color in the assets tab [Taiga #5601](https://tree.taiga.io/project/penpot/issue/5601)
- Fix problem with importation process [Taiga #5597](https://tree.taiga.io/project/penpot/issue/5597)
- Fix problem with HSV color picker [#3317](https://github.com/penpot/penpot/issues/3317)
- Fix problem with slashes in layers names for exporter [#3276](https://github.com/penpot/penpot/issues/3276)
- Fix incorrect modified data on moving files on dashboard [Taiga #5530](https://tree.taiga.io/project/penpot/issue/5530)
- Fix focus handling on comments edition [Taiga #5560](https://tree.taiga.io/project/penpot/issue/5560)
- Fix incorrect fullname use on registring user after OIDC authentication [Taiga #5517](https://tree.taiga.io/project/penpot/issue/5517)
- Fix incorrect modified-at on project after import file [Taiga #5268](https://tree.taiga.io/project/penpot/issue/5268)
- Fix incorrect message after sending invitation to already member [Taiga 5599](https://tree.taiga.io/project/penpot/issue/5599)
- Fix text decoration on button [Taiga #5301](https://tree.taiga.io/project/penpot/issue/5301)
- Fix menu order on design tab [Taiga #5195](https://tree.taiga.io/project/penpot/issue/5195)
- Fix search bar width on layer tab [Taiga #5445](https://tree.taiga.io/project/penpot/issue/5445)
- Fix border radius values with decimals [Taiga #5283](https://tree.taiga.io/project/penpot/issue/5283)
- Fix shortcuts translations not homogenized [Taiga #5141](https://tree.taiga.io/project/penpot/issue/5141)
- Fix overlay manual position in nested boards [Taiga #5135](https://tree.taiga.io/project/penpot/issue/5135)
- Fix close overlay from a nested board [Taiga #5587](https://tree.taiga.io/project/penpot/issue/5587)
- Fix overlay position when it has shadow or blur [Taiga #4752](https://tree.taiga.io/project/penpot/issue/4752)
- Fix overlay position when there are elements fixed when scrolling [Taiga #4383](https://tree.taiga.io/project/penpot/issue/4383)
- Fix problem when sliding color picker in selected-colors [#3150](https://github.com/penpot/penpot/issues/3150)
- Fix error screen on upload image error [Taiga #5608](https://tree.taiga.io/project/penpot/issue/5608)
- Fix bad frame-id for certain componentes [#3205](https://github.com/penpot/penpot/issues/3205)
- Fix paste elements at bottom of frame [Taig #5253](https://tree.taiga.io/project/penpot/issue/5253)
- Fix new-file button on project not redirecting to the new file [Taiga #5610](https://tree.taiga.io/project/penpot/issue/5610)
- Fix retrieve user comments in dashboard [Taiga #5607](https://tree.taiga.io/project/penpot/issue/5607)
- Locks shapes when moved inside a locked parent [Taiga #5252](https://tree.taiga.io/project/penpot/issue/5252)
- Fix rotate several elements in bulk [Taiga #5165](https://tree.taiga.io/project/penpot/issue/5165)
- Fix onboarding slides height [Taiga #5373](https://tree.taiga.io/project/penpot/issue/5373)
- Fix create typography with section closed [Taiga #5574](https://tree.taiga.io/project/penpot/issue/5574)
- Fix exports menu on viewer mode [Taiga #5568](https://tree.taiga.io/project/penpot/issue/5568)
- Fix create empty comments [Taiga #5536](https://tree.taiga.io/project/penpot/issue/5536)
- Fix text changes not propagated to copy [Taiga #5364](https://tree.taiga.io/project/penpot/issue/5364)
- Fix position of text cursor is a bit too high in Invitations section [Taiga #5511](https://tree.taiga.io/project/penpot/issue/5511)
- Fix undo when updating several texts [Taiga #5197](https://tree.taiga.io/project/penpot/issue/5197)
- Fix assets right click button for multiple selection [Taiga #5545](https://tree.taiga.io/project/penpot/issue/5545)
- Fix problem with precision in resizes [Taiga #5623](https://tree.taiga.io/project/penpot/issue/5623)
- Fix absolute positioned layouts not showing flex properties [Taiga #5630](https://tree.taiga.io/project/penpot/issue/5630)
- Fix text gradient handlers [Taiga #4047](https://tree.taiga.io/project/penpot/issue/4047)
- Fix when user deletes one file during import it is impossible to finish importing of second file [Taiga #5656](https://tree.taiga.io/project/penpot/issue/5656)
- Fix export multiple images when only one of them has export settings [Taiga #5649](https://tree.taiga.io/project/penpot/issue/5649)
- Fix error when a user different than the thread creator edits a comment [Taiga #5647](https://tree.taiga.io/project/penpot/issue/5647)
- Fix unnecessary button [Taiga #3312](https://tree.taiga.io/project/penpot/issue/3312)
- Fix copy color information in several formats [Taiga #4723](https://tree.taiga.io/project/penpot/issue/4723)
- Fix dropdown width [Taiga #5541](https://tree.taiga.io/project/penpot/issue/5541)
- Fix enable comment mode and insert image keeps on comment mode [Taiga #5678](https://tree.taiga.io/project/penpot/issue/5678)
- Fix enable undo just after using pencil [Taiga #5674](https://tree.taiga.io/project/penpot/issue/5674)
- Fix 400 error when user changes password [Taiga #5643](https://tree.taiga.io/project/penpot/issue/5643)
- Fix cannot undo layer styles [Taiga #5676](https://tree.taiga.io/project/penpot/issue/5676)
- Fix unexpected exception on boolean shapes [Taiga #5685](https://tree.taiga.io/project/penpot/issue/5685)
- Fix ctrl+z on select not working [Taiga #5677](https://tree.taiga.io/project/penpot/issue/5677)
- Fix thubmnail rendering flashing [Taiga #5675](https://tree.taiga.io/project/penpot/issue/5675)

### :arrow_up: Deps updates

- Update google fonts catalog (at 2023/07/06) [Taiga #5592](https://tree.taiga.io/project/penpot/issue/5592)


### :heart: Community contributions by (Thank you!)

- Update Typography palette order (by @akshay-gupta7) [Github #3156](https://github.com/penpot/penpot/pull/3156)
- Palettes (color, typographies) empty state (by @akshay-gupta7) [Github #3160](https://github.com/penpot/penpot/pull/3160)
- Duplicate objects via drag + alt (by @akshay-gupta7) [Github #3147](https://github.com/penpot/penpot/pull/3147)
- Set line-height to auto as 1.2 (by @akshay-gupta7) [Github #3185](https://github.com/penpot/penpot/pull/3185)
- Click to select full values at the design sidebar (by @akshay-gupta7) [Github #3179](https://github.com/penpot/penpot/pull/3179)
- Fix rect filter bounds math (by @ryanbreen) [Github #3180](https://github.com/penpot/penpot/pull/3180)
- Removed sizing variables from radius (by @ondrejkonec) [Github #3184](https://github.com/penpot/penpot/pull/3184)
- Dashboard search, set focus after shortcut (by @akshay-gupta7) [Github #3196](https://github.com/penpot/penpot/pull/3196)
- Library name dropdown arrow is overlapped by library name (by @ondrejkonec) [Taiga #5200](https://tree.taiga.io/project/penpot/issue/5200)
- Reorder shadows (by @akshay-gupta7) [Github #3236](https://github.com/penpot/penpot/pull/3236)
- Open project in new tab from workspace (by @akshay-gupta7) [Github #3246](https://github.com/penpot/penpot/pull/3246)
- Distribute fix enabled when two elements were selected (by @dfelinto) [Github #3266](https://github.com/penpot/penpot/pull/3266)
- Distribute vertical spacing failing for overlapped text (by @dfelinto) [Github #3267](https://github.com/penpot/penpot/pull/3267)
- bug Change independent corner radius input tooltips #3332 (by @astudentinearth) [Github #3332](https://github.com/penpot/penpot/pull/3332)

## 1.18.6

### :bug: Bugs fixed

- Fix comments navigation from workspace [Taiga #5504](https://tree.taiga.io/project/penpot/issue/5504)

### :sparkles: Enhancements

- Add the ability to overwrite internal resolver with `PENPOT_INTERNAL_RESOLVER` environment
  variable [GH #3310](https://github.com/penpot/penpot/issues/3310)

## 1.18.5

### :bug: Bugs fixed

- Fix add flow option in contextual menu for frames
- Fix issues related with invitations
- Fix problem with undefined gaps
- Add deleted fonts auto match mechanism

## 1.18.4

### :bug: Bugs fixed

- Fix zooming while color picker breaks UI [GH #3214](https://github.com/penpot/penpot/issues/3214)
- Fix problem with layout not reflowing on shape deletion [Taiga #5289](https://tree.taiga.io/project/penpot/issue/5289)
- Fix extra long typography names on assets and palette [Taiga #5199](https://tree.taiga.io/project/penpot/issue/5199)
- Fix background-color property on inspect code [Taiga #5300](https://tree.taiga.io/project/penpot/issue/5300)
- Preview layer blend modes (by @akshay-gupta7) [Github #3235](https://github.com/penpot/penpot/pull/3235)

## 1.18.3

### :bug: Bugs fixed

- Fix problem with rulers not placing correctly [Taiga #5093](https://tree.taiga.io/project/penpot/issue/5093)
- Fix page context menu [Taiga #5145](https://tree.taiga.io/project/penpot/issue/5145)
- Fix project file count [Taiga #5148](https://tree.taiga.io/project/penpot/issue/5148)
- Fix OIDC roles checking mechanism [GH #3152](https://github.com/penpot/penpot/issues/3152)
- Import updated translation strings from weblate

### :arrow_up: Deps updates

## 1.18.2

### :bug: Bugs fixed

- Fix problem with frame title rotation
- Fix first level board "Show in view mode" is automatically unchecked [Taiga #5136](https://tree.taiga.io/project/penpot/issue/5136)

## 1.18.1

### :bug: Bugs fixed

- Fix problems with imported SVG shadows [Taiga #4922](https://tree.taiga.io/project/penpot/issue/4922)
- Fix problems with imported SVG embedded images and transforms [Taiga #4639](https://tree.taiga.io/project/penpot/issue/4639)

## 1.18.0

### :sparkles: New features

- Adds more accessibility improvements in dashboard [Taiga #4577](https://tree.taiga.io/project/penpot/us/4577)
- Adds paddings and gaps prediction on layout creation [Taiga #4838](https://tree.taiga.io/project/penpot/task/4838)
- Add visual feedback when proportionally scaling text elements with **K** [Taiga #3415](https://tree.taiga.io/project/penpot/us/3415)
- Add visualization and mouse control to paddings, margins and gaps in frames with layout [Taiga #4839](https://tree.taiga.io/project/penpot/task/4839)
- Allow for absolute positioned elements inside layout [Taiga #4834](https://tree.taiga.io/project/penpot/us/4834)
- Add z-index option for flex layout items [Taiga #2980](https://tree.taiga.io/project/penpot/us/2980)
- Scale content proportionally affects strokes, shadows, blurs and corners [Taiga #1951](https://tree.taiga.io/project/penpot/us/1951)
- Use tabulators to navigate layers [Taiga #5010](https://tree.taiga.io/project/penpot/issue/5010)

### :bug: Bugs fixed

- Fix problem with rules position on changing pages [Taiga #4847](https://tree.taiga.io/project/penpot/issue/4847)
- Fix error streen when uploading wrong SVG [#2995](https://github.com/penpot/penpot/issues/2995)
- Fix selecting children from hidden parent layers [Taiga #4934](https://tree.taiga.io/project/penpot/issue/4934)
- Fix problem when undoing multiple selected colors [Taiga #4920](https://tree.taiga.io/project/penpot/issue/4920)
- Allow selection of empty board by partial rect [Taiga #4806](https://tree.taiga.io/project/penpot/issue/4806)
- Improve behavior for undo on text edition [Taiga #4693](https://tree.taiga.io/project/penpot/issue/4693)
- Improve deeps selection of nested arboards [Taiga #4913](https://tree.taiga.io/project/penpot/issue/4913)
- Fix problem on selection numeric inputs on Firefox [#2991](https://github.com/penpot/penpot/issues/2991)
- Changed the text dominant-baseline to use ideographic [Taiga #4791](https://tree.taiga.io/project/penpot/issue/4791)
- Viewer wrong translations [Github #3035](https://github.com/penpot/penpot/issues/3035)
- Fix problem with text editor in Safari
- Fix unlink library color when blur color picker input [#3026](https://github.com/penpot/penpot/issues/3026)
- Fix snap pixel when moving path points on high zoom [#2930](https://github.com/penpot/penpot/issues/2930)
- Fix shortcuts for zoom now take into account the mouse position [#2924](https://github.com/penpot/penpot/issues/2924)
- Fix close colorpicker on Firefox when mouse-up is outside the picker [#2911](https://github.com/penpot/penpot/issues/2911)
- Fix problems with touch devices and Wacom tablets [#2216](https://github.com/penpot/penpot/issues/2216)
- Fix problem with board titles misplaced [Taiga #4738](https://tree.taiga.io/project/penpot/issue/4738)
- Fix problem with alt getting stuck when alt+tab [Taiga #5013](https://tree.taiga.io/project/penpot/issue/5013)
- Fix problem with z positioning of elements [Taiga #5014](https://tree.taiga.io/project/penpot/issue/5014)
- Fix problem in Firefox with scroll jumping when changin pages [#3052](https://github.com/penpot/penpot/issues/3052)
- Fix nested frame interaction created flow in wrong frame [Taiga #5043](https://tree.taiga.io/project/penpot/issue/5043)
- Font-Kerning does not work on Artboard Export to PNG/JPG/PDF [#3029](https://github.com/penpot/penpot/issues/3029)
- Fix manipulate duplicated project (delete, duplicate, rename, pin/unpin...) [Taiga #5027](https://tree.taiga.io/project/penpot/issue/5027)
- Fix deleted files appear in search results [Taiga #5002](https://tree.taiga.io/project/penpot/issue/5002)
- Fix problem with selected colors and texts [Taiga #5051](https://tree.taiga.io/project/penpot/issue/5051)
- Fix problem when assigning color from palette or assets [Taiga #5050](https://tree.taiga.io/project/penpot/issue/5050)
- Fix shortcuts for alignment [Taiga #5030](https://tree.taiga.io/project/penpot/issue/5030)
- Fix path options not showing when editing rects or ellipses [Taiga #5053](https://tree.taiga.io/project/penpot/issue/5053)
- Fix tooltips for some alignment options are truncated on design tab [Taiga #5040](https://tree.taiga.io/project/penpot/issue/5040)
- Fix horizontal margins drag don't always start from place [Taiga #5020](https://tree.taiga.io/project/penpot/issue/5020)
- Fix multiplayer username sometimes is not displayed correctly [Taiga #4400](https://tree.taiga.io/project/penpot/issue/4400)
- Show warning when trying to invite a user that is already in members [Taiga #4147](https://tree.taiga.io/project/penpot/issue/4147)
- Fix problem with text out of borders when changing from auto-width to fixed [Taiga #4308](https://tree.taiga.io/project/penpot/issue/4308)
- Fix header not showing when exiting fullscreen mode in viewer [Taiga #4244](https://tree.taiga.io/project/penpot/issue/4244)
- Fix visual problem in select options [Taiga #5028](https://tree.taiga.io/project/penpot/issue/5028)
- Forbid empty names for assets [Taiga #5056](https://tree.taiga.io/project/penpot/issue/5056)
- Select children after ungroup action [Taiga #4917](https://tree.taiga.io/project/penpot/issue/4917)
- Fix problem with guides not showing when moving over nested frames [Taiga #4905](https://tree.taiga.io/project/penpot/issue/4905)
- Fix change email and password for users signed in via social login [Taiga #4273](https://tree.taiga.io/project/penpot/issue/4273)
- Fix drag and drop files from browser or file explorer under circumstances [Taiga #5054](https://tree.taiga.io/project/penpot/issue/5054)
- Fix problem when copy/pasting shapes [Taiga #4931](https://tree.taiga.io/project/penpot/issue/4931)
- Fix problem with color picker not able to change hue [Taiga #5065](https://tree.taiga.io/project/penpot/issue/5065)
- Fix problem with outer stroke in texts [Taiga #5078](https://tree.taiga.io/project/penpot/issue/5078)
- Fix problem with text carring over next line when changing to fixed [Taiga #5067](https://tree.taiga.io/project/penpot/issue/5067)
- Fix don't show invite user hero to users with editor role [Taiga #5086](https://tree.taiga.io/project/penpot/issue/5086)
- Fix enter emails on onboarding new user creating team [Taiga #5089](https://tree.taiga.io/project/penpot/issue/5089)
- Fix invalid files amount after moving on dashboard [Taiga #5080](https://tree.taiga.io/project/penpot/issue/5080)
- Fix dashboard left sidebar, the [x] overlaps the field [Taiga #5064](https://tree.taiga.io/project/penpot/issue/5064)
- Fix expanded typography on assets sidebar is moving [Taiga #5063](https://tree.taiga.io/project/penpot/issue/5063)
- Fix spelling mistake in confirmation after importing only 1 file [Taiga #5095](https://tree.taiga.io/project/penpot/issue/5095)
- Fix problem with selection colors and texts [Taiga #5079](https://tree.taiga.io/project/penpot/issue/5079)
- Remove "show in view mode" flag when moving frame to frame [Taiga #5091](https://tree.taiga.io/project/penpot/issue/5091)
- Fix problem creating files in project page [Taiga #5060](https://tree.taiga.io/project/penpot/issue/5060)
- Disable empty names on rename files [Taiga #5088](https://tree.taiga.io/project/penpot/issue/5088)
- Fix problem with SVG and flex layout [Taiga #](https://tree.taiga.io/project/penpot/issue/5099)
- Fix unpublish and delete shared library warning messages [Taiga #5090](https://tree.taiga.io/project/penpot/issue/5090)
- Fix last update project timer update after creating new file [Taiga #5096](https://tree.taiga.io/project/penpot/issue/5096)
- Fix dashboard scrolling using 'Page Up' and 'Page Down' [Taiga #5081](https://tree.taiga.io/project/penpot/issue/5081)
- Fix view mode header buttons overlapping in small resolutions [Taiga #5058](https://tree.taiga.io/project/penpot/issue/5058)
- Fix precision for wrap in flex [Taiga #5072](https://tree.taiga.io/project/penpot/issue/5072)
- Fix relative position overlay positioning [Taiga #5092](https://tree.taiga.io/project/penpot/issue/5092)
- Fix hide grid keyboard shortcut [Github #3071](https://github.com/penpot/penpot/pull/3071)
- Fix problem with opacity in imported SVG's [Taiga #4923](https://tree.taiga.io/project/penpot/issue/4923)

### :heart: Community contributions by (Thank you!)
- To @ondrejkonec: for contributing to the code with:
- Refactor CSS variables [Github #2948](https://github.com/penpot/penpot/pull/2948)

## 1.17.3

### :bug: Bugs fixed
- Fix copy and paste very nested inside itself [Taiga #4848](https://tree.taiga.io/project/penpot/issue/4848)
- Fix custom fonts not rendered correctly [Taiga #4874](https://tree.taiga.io/project/penpot/issue/4874)
- Fix problem with shadows and blur on multiple selection
- Fix problem with redo shortcut
- Fix Component texts not displayed in assets panel [Taiga #4907](https://tree.taiga.io/project/penpot/issue/4907)
- Fix search field has implemented shared styles for "close icon" and "search icon" [Taiga #4927](https://tree.taiga.io/project/penpot/issue/4927)
- Fix Handling correctly slashes "/" in emails [Taiga #4906](https://tree.taiga.io/project/penpot/issue/4906)
- Fix Change text color from selected colors [Taiga #4933](https://tree.taiga.io/project/penpot/issue/4933)

### :sparkles: Enhancements

- Adds environment variables for specifying the export and backend URI for the frontend docker image, thanks to @Supernova3339 for the initial PR and suggestion [Github #2984](https://github.com/penpot/penpot/issues/2984)

## 1.17.2

### :bug: Bugs fixed

- Fix invite members button text [Taiga #4794](https://tree.taiga.io/project/penpot/issue/4794)
- Fix problem with opacity in frames [Taiga #4795](https://tree.taiga.io/project/penpot/issue/4795)
- Fix correct behaviour for space-around and added space-evenly option
- Fix duplicate with alt and undo only undo one step [Taiga #4746](https://tree.taiga.io/project/penpot/issue/4746)
- Fix problem creating frames inside layout [Taiga #4844](https://tree.taiga.io/project/penpot/issue/4844)
- Fix paste board inside itself [Taiga #4775](https://tree.taiga.io/project/penpot/issue/4775)
- Fix middle button panning can drag guides [Taiga #4266](https://tree.taiga.io/project/penpot/issue/4266)

### :heart: Community contributions by (Thank you!)

- To @ondrejkonec: for some code contributions on this release.

## 1.17.1

### :bug: Bugs fixed
- Fix components groups items show the component name in list mode [Taiga #4770](https://tree.taiga.io/project/penpot/issue/4770)
- Fix typing CMD+Z on MacOS turns the cursor into a Zoom cursor [Taiga #4778](https://tree.taiga.io/project/penpot/issue/4778)
- Fix white space on small screens [Taiga #4774](https://tree.taiga.io/project/penpot/issue/4774)
- Fix button spacing on delete acount modal [Taiga #4762](https://tree.taiga.io/project/penpot/issue/4762)
- Fix invitations input on team management and onboarding modal [Taiga #4760](https://tree.taiga.io/project/penpot/issue/4760)
- Fix weird numeration creating new elements in dashboard [Taiga #4755](https://tree.taiga.io/project/penpot/issue/4755)
- Fix can move shape with lens zoom active [Taiga #4787](https://tree.taiga.io/project/penpot/issue/4787)
- Fix social links broken [Taiga #4759](https://tree.taiga.io/project/penpot/issue/4759)
- Fix tooltips on left toolbar [Taiga #4793](https://tree.taiga.io/project/penpot/issue/4793)

## 1.17.0

### :sparkles: New features

- Adds layout flex functionality for boards
- Better overlays interactions on boards inside boards [Taiga #4386](https://tree.taiga.io/project/penpot/us/4386)
- Show board miniature in manual overlay setting [Taiga #4475](https://tree.taiga.io/project/penpot/issue/4475)
- Handoff visual improvements [Taiga #3124](https://tree.taiga.io/project/penpot/us/3124)
- Dynamic alignment only in sight [Github 1971](https://github.com/penpot/penpot/issues/1971)
- Add some accessibility to shortcut panel [Taiga #4713](https://tree.taiga.io/project/penpot/issue/4713)
- Add shortcuts for text editing [Taiga #2052](https://tree.taiga.io/project/penpot/us/2052)
- Second level boards treated as groups in terms of selection [Taiga #4269](https://tree.taiga.io/project/penpot/us/4269)
- Performance improvements both for backend and frontend
- Accessibility improvements for login area [Taiga #4353](https://tree.taiga.io/project/penpot/us/4353)
- Outbound webhooks [Taiga #4577](https://tree.taiga.io/project/penpot/us/4577)
- Add copy invitation link to the invitation options [Taiga #4213](https://tree.taiga.io/project/penpot/us/4213)
- Dynamic alignment only in sight [Taiga #3537](https://tree.taiga.io/project/penpot/us/3537)
- Improve naming of layers [Taiga #4036](https://tree.taiga.io/project/penpot/us/4036)
- Add zoom lense [Taiga #4691](https://tree.taiga.io/project/penpot/us/4691)
- Detect potential problems with custom font vertical metrics [Taiga #4697](https://tree.taiga.io/project/penpot/us/4697)

### :bug: Bugs fixed

- Add title to color bullets [Taiga #4218](https://tree.taiga.io/project/penpot/task/4218)
- Fix color bullets in library color modal [Taiga #4186](https://tree.taiga.io/project/penpot/issue/4186)
- Fix shortcut texts alignment [Taiga #4275](https://tree.taiga.io/project/penpot/issue/4275)
- Fix some texts and a typo [Taiga #4215](https://tree.taiga.io/project/penpot/issue/4215)
- Fix twitter support account link [Taiga #4279](https://tree.taiga.io/project/penpot/issue/4279)
- Fix lang autodetect issue [Taiga #4277](https://tree.taiga.io/project/penpot/issue/4277)
- Fix adding an extra page on import [Taiga #4543](https://tree.taiga.io/project/penpot/task/4543)
- Fix unable to select text at assets inputs in firefox [Taiga #4572](https://tree.taiga.io/project/penpot/issue/4572)
- Fix component sync when converting to path [Taiga #3642](https://tree.taiga.io/project/penpot/issue/3642)
- Fix style for team invite in deutsch [Taiga #4614](https://tree.taiga.io/project/penpot/issue/4614)
- Fix problem with text edition in Safari [Taiga #4046](https://tree.taiga.io/project/penpot/issue/4046)
- Fix show outline with rounded corners on rects [Taiga #4053](https://tree.taiga.io/project/penpot/issue/4053)
- Fix wrong interaction between comments and panning modes [Taiga #4297](https://tree.taiga.io/project/penpot/issue/4297)
- Fix bad element positioning on interaction with fixed scroll [Github #2660](https://github.com/penpot/penpot/issues/2660)
- Fix display type of component library not persistent [Taiga #4512](https://tree.taiga.io/project/penpot/issue/4512)
- Fix problem when moving texts with keyboard [#2690](https://github.com/penpot/penpot/issues/2690)
- Fix problem when drawing boxes won't detect mouse-up [Taiga #4618](https://tree.taiga.io/project/penpot/issue/4618)
- Fix missing loading icon on shared libraries [Taiga #4148](https://tree.taiga.io/project/penpot/issue/4148)
- Fix selection stroke missing in properties of multiple texts [Taiga #4048](https://tree.taiga.io/project/penpot/issue/4048)
- Fix missing create component menu for frames [Github #2670](https://github.com/penpot/penpot/issues/2670)
- Fix "currentColor" is not converted when importing SVG [Github 2276](https://github.com/penpot/penpot/issues/2276)
- Fix incorrect color in properties of multiple bool shapes [Taiga #4355](https://tree.taiga.io/project/penpot/issue/4355)
- Fix pressing the enter key gives you an internal error [Github 2675](https://github.com/penpot/penpot/issues/2675) [Github 2577](https://github.com/penpot/penpot/issues/2577)
- Fix confirm group name with enter doesn't work in assets modal [Taiga #4506](https://tree.taiga.io/project/penpot/issue/4506)
- Fix group/ungroup shapes inside a component [Taiga #4052](https://tree.taiga.io/project/penpot/issue/4052)
- Fix wrong update of text in components [Taiga #4646](https://tree.taiga.io/project/penpot/issue/4646)
- Fix problem with SVG imports with style [#2605](https://github.com/penpot/penpot/issues/2605)
- Fix ghost shapes after sync groups in components [Taiga #4649](https://tree.taiga.io/project/penpot/issue/4649)
- Fix layer orders messed up on move, group, reparent and undo [Github #2672](https://github.com/penpot/penpot/issues/2672)
- Fix max height in library dialog [Github #2335](https://github.com/penpot/penpot/issues/2335)
- Fix undo ungroup (shift+g) scrambles positions [Taiga #4674](https://tree.taiga.io/project/penpot/issue/4674)
- Fix justified text is stretched [Github #2539](https://github.com/penpot/penpot/issues/2539)
- Fix mousewheel on viewer inspector [Taiga #4221](https://tree.taiga.io/project/penpot/issue/4221)
- Fix path edition activated on boards [Taiga #4105](https://tree.taiga.io/project/penpot/issue/4105)
- Fix hidden layers inside groups become visible after the group visibility is changed[Taiga #4710](https://tree.taiga.io/project/penpot/issue/4710)
- Fix format of HSLA color on viewer [Taiga #4393](https://tree.taiga.io/project/penpot/issue/4393)
- Fix some typos [Taiga #4724](https://tree.taiga.io/project/penpot/issue/4724)
- Fix ctrl+c for inspect code [Taiga #4739](https://tree.taiga.io/project/penpot/issue/4739)
- Fix text in custom font is not at the expected position at export [Taiga #4394](https://tree.taiga.io/project/penpot/issue/4394)
- Fix unneeded popup when updating local components [Taiga #4430](https://tree.taiga.io/project/penpot/issue/4430)
- Fix multiuser - "Shadow" element is not updating immediately [Taiga #4709](https://tree.taiga.io/project/penpot/issue/4709)
- Fix paths not flagged as modified when resized [Taiga #4742](https://tree.taiga.io/project/penpot/issue/4742)
- Fix resend invitation doesn't reset the expiration date [Taiga #4741](https://tree.taiga.io/project/penpot/issue/4741)
- Fix incorrect state after undo page creation [Taiga #4690](https://tree.taiga.io/project/penpot/issue/4690)
- Fix copy paste texts with typography assets linked [Taiga #4750](https://tree.taiga.io/project/penpot/issue/4750)

### :heart: Community contributions by (Thank you!)

- To @iprithvitharun: let's make UX Writing contributions in Open Source a trend!

## 1.16.2-beta

### :bug: Bugs fixed

- Fix strage cursor behaviour after clicking viewport with text pool [Github #2447](https://github.com/penpot/penpot/issues/2447)

## 1.16.1-beta

### :bug: Bugs fixed

- Fix unexpected exception related to default nudge value
- Fix firefox changing layer color type is not applied [Taiga #4292](https://tree.taiga.io/project/penpot/issue/4292)
- Fix justify alignes text left [Taiga #4322](https://tree.taiga.io/project/penpot/issue/4322)
- Fix text out of borders with "auto width" and center align [Taiga #4308](https://tree.taiga.io/project/penpot/issue/4308)
- Fix wrong validation text after interaction with 2 and more files [Taiga #4276](https://tree.taiga.io/project/penpot/issue/4276)
- Fix auto-width for texts can make text appear stretched [Github #2482](https://github.com/penpot/penpot/issues/2482)
- Fix boards name do not disappear in focus mode [#4272](https://tree.taiga.io/project/penpot/issue/4272)
- Fix wrong email in the info message at change email [Taiga #4274](https://tree.taiga.io/project/penpot/issue/4274)
- Fix transform to path RMB menu item is not relevant if shape is already path [Taiga #4302](https://tree.taiga.io/project/penpot/issue/4302)
- Fix join nodes icon is active when 2 already joined nodes are selected [Taiga #4370](https://tree.taiga.io/project/penpot/issue/4370)
- Fix path nodes panel. "To curve" and "To corner" icons are active if node is already curved/cornered [Taiga #4371](https://tree.taiga.io/project/penpot/issue/4371)
- Fix displaying comments settings are not applied via "Comments" menu drop-down on the top navbar on view mode [Taiga #4389](https://tree.taiga.io/project/penpot/issue/4389)
- Fix bad behaviour on hovering and click nested artboards [Taiga #4018](https://tree.taiga.io/project/penpot/issue/4018) and [Taiga #4269](https://tree.taiga.io/project/penpot/us/4269)
- Fix lang autodetect issue [Taiga #4277](https://tree.taiga.io/project/penpot/issue/4277)
- Fix colorpicker does not close upon switching to Dashboard [Taiga #4408](https://tree.taiga.io/project/penpot/issue/4408)
- Fix problem with auto-width/auto-height + lock-proportions

## 1.16.0-beta

### :boom: Breaking changes & Deprecations

- Removed the support for v2 internal file data blob format.  This
  version has never been documented nor set as default value so
  technically this is not a breaking change because we are removing
  a "private API".

### :sparkles: New features

- Improve interactions with nested boards [Taiga #4054](https://tree.taiga.io/project/penpot/us/4054)
- Add team hero in projects dashboard [Taiga #3863](https://tree.taiga.io/project/penpot/us/3863)
- Add zoom style to shared link [Taiga #3874](https://tree.taiga.io/project/penpot/us/3874)
- Add dashboard creation button as placeholder [Taiga #3861](https://tree.taiga.io/project/penpot/us/3861)
- Improve invitation flow on onboarding [Taiga #3241](https://tree.taiga.io/project/penpot/us/3241)
- Add new text to initial modals [Taiga #3458](https://tree.taiga.io/project/penpot/us/3458)
- Add new questions to onboarding [Taiga #3462](https://tree.taiga.io/project/penpot/us/3462)
- Add cosmetic changes in viewer mode [Taiga #3688](https://tree.taiga.io/project/penpot/us/3688)
- Outline highlights on layer hovering [Taiga #2645](https://tree.taiga.io/project/penpot/us/2645) by @andrewzhurov
- Add zoom to shape on double click up on its icon [Taiga #3929](https://tree.taiga.io/project/penpot/us/3929) by @andrewzhurov
- Add Libraries & Templates carousel [Taiga #3860](https://tree.taiga.io/project/penpot/us/3860)
- Ungroup frames [Taiga #4012](https://tree.taiga.io/project/penpot/us/4012)
- Newsletter Opt-in options for subscription categories [Taiga #3242](https://tree.taiga.io/project/penpot/us/3242)
- Print emails to console by default if smtp is disabled
- Add `email-verification` flag for enable/disable email verification
- Make graphics thumbnails load lazy [Taiga #4252](https://tree.taiga.io/project/penpot/issue/4252)

### :bug: Bugs fixed

- Fix unexpected removal of guides on copy&paste frames [Taiga #3887](https://tree.taiga.io/project/penpot/issue/3887) by @andrewzhurov
- Fix props preserving on copy&paste texts [Taiga #3629](https://tree.taiga.io/project/penpot/issue/3629) by @andrewzhurov
- Fix unexpected layers ungrouping on moving it [Taiga #3932](https://tree.taiga.io/project/penpot/issue/3932) by @andrewzhurov
- Fix artboards moving with comment tool selected [Taiga #3938](https://tree.taiga.io/project/penpot/issue/3938)
- Fix undo on delete page does not preserve its order [Taiga #3375](https://tree.taiga.io/project/penpot/issue/3375)
- Fix unexpected 404 on deleting library that is used by deleted files
- Fix inconsistent message on deleting library when a library is linked from deleted files
- Fix change multiple colors with SVG [Taiga #3889](https://tree.taiga.io/project/penpot/issue/3889)
- Fix ungroup does not work for typographies [Taiga #4195](https://tree.taiga.io/project/penpot/issue/4195)
- Fix inviting to non existing users can fail [Taiga #4108](https://tree.taiga.io/project/penpot/issue/4108)
- Fix components marked as touched when moved [Taiga #4061](https://tree.taiga.io/project/penpot/task/4061)
- Fix boards grouped shouldn't show the title [Taiga #4251](https://tree.taiga.io/project/penpot/issue/4251)
- Fix gradient handlers are under resize handlers[Taiga #4298](https://tree.taiga.io/project/penpot/issue/4298)
- Fix grid not syncing immediately in multiuser [Taiga #4339](https://tree.taiga.io/project/penpot/issue/4339)
- Fix custom font upload fails silently for unsupported formats [Taiga #4279](https://tree.taiga.io/project/penpot/issue/4280)

### :heart: Community contributions by (Thank you!)

- To @andrewzhurov for many code contributions on this release.
- UI improvements in Project section (by @Waishnav) [#2285](https://github.com/penpot/penpot/pull/2285)
- Fix fronted comments (by @lol768) [#2368](https://github.com/penpot/penpot/pull/2368)

## 1.15.5-beta

### :bug: Bugs fixed

- Fix artboard border radius [Taiga #4291](https://tree.taiga.io/project/penpot/issue/4291)
- Fix copied & pasted layer is not visible [Taiga #4283](https://tree.taiga.io/project/penpot/issue/4283)
- Fix notification to newsletter is shown in all cases [Taiga #4367](https://tree.taiga.io/project/penpot/issue/4367)
- Fix comments section is not scrolling by mouse wheel [Taiga #4305](https://tree.taiga.io/project/penpot/issue/4305)
- Fix justify alignes text left [Taiga #4322](https://tree.taiga.io/project/penpot/issue/4322)
- Fix text out of borders with "auto width" and center align [Taiga #4308](https://tree.taiga.io/project/penpot/issue/4308)

## 1.15.4-beta

### :bug: Bugs fixed

- Fix social buttons in register form [Taiga #4320](https://tree.taiga.io/project/penpot/issue/4320)
- Remove gitter information from feedback page [Taiga #4157](https://tree.taiga.io/project/penpot/issue/4157)
- Fix overlay remains open on frame change [Taiga #4066](https://tree.taiga.io/project/penpot/issue/4066)
- Fix toggle overlay position [Taiga #4091](https://tree.taiga.io/project/penpot/issue/4091)
- Fix overlay closed on clicked outside [Taiga #4027](https://tree.taiga.io/project/penpot/issue/4027)
- Fix animate multiple overlays [Taiga #3993](https://tree.taiga.io/project/penpot/issue/3993)
- Fix problem with snap to grids [#2221](https://github.com/penpot/penpot/issues/2221)
- Fix issue when scaling to value 0 [#2252](https://github.com/penpot/penpot/issues/2252)
- Fix problem when moving shapes inside nested frames [Taiga #4113](https://tree.taiga.io/project/penpot/issue/4113)
- Fix color type icon does not change [Taiga #4133](https://tree.taiga.io/project/penpot/issue/4133)
- Fix recent colors are not working [Taiga #4153](https://tree.taiga.io/project/penpot/issue/4153)
- Fix change opacity in colorpicker cause bugged color [Taiga #4154](https://tree.taiga.io/project/penpot/issue/4154)
- Fix gradient colors don't arrive in recent colors palette (https://tree.taiga.io/project/penpot/issue/4155)
- Fix selected colors allow gradients in shadows [Taiga #4156](https://tree.taiga.io/project/penpot/issue/4156)
- Fix import files with unexpected format or invalid content [Taiga #4136](https://tree.taiga.io/project/penpot/issue/4136)
- Fix wrong shortcut button tip of "Delete" function [Taiga #4162](https://tree.taiga.io/project/penpot/issue/4162)
- Fix error after user drags any layer in search functionality [Taiga #4161](https://tree.taiga.io/project/penpot/issue/4161)
- Fix font search works only with lowercase letters [Taiga #4140](https://tree.taiga.io/project/penpot/issue/4140)
- Fix Terms and Privacy links overlapping [Taiga #4137](https://tree.taiga.io/project/penpot/issue/4137)
- Fix Export bounding box mask [Taiga #950](https://tree.taiga.io/project/penpot/issue/950)
- Fix delete layers in bulk [Taiga #4160](https://tree.taiga.io/project/penpot/issue/4160)
- Fix Cannot take out an element from a group at layers panel by drag [Taiga #4209](https://tree.taiga.io/project/penpot/issue/4209)
- Fix Internal error when resending invitation email [Taiga #4212](https://tree.taiga.io/project/penpot/issue/4212)
- Fix PDF exportation order [Taiga #4216](https://tree.taiga.io/project/penpot/issue/4216)
- Fix some typos [Taiga #4215](https://tree.taiga.io/project/penpot/issue/4215)
- Fix "no boards" message in viewer [Taiga #4243](https://tree.taiga.io/project/penpot/issue/4243)
- Fix view mode login size [Taiga #4210](https://tree.taiga.io/project/penpot/issue/4210)

## 1.15.3-beta

### :bug: Bugs fixed

- Fix default value of grow type in texts [Taiga #4034](https://tree.taiga.io/project/penpot/issue/4034)
- Fix error when moving nested frames outside [Taiga #4017](https://tree.taiga.io/project/penpot/issue/4017)
- Fix problem when hovering over nested frames [Taiga #4018](https://tree.taiga.io/project/penpot/issue/4018)
- Fix problem editing rotated texts [Taiga #4026](https://tree.taiga.io/project/penpot/issue/4026)
- Fix problem with texts for non existing fonts [Taiga #4087](https://tree.taiga.io/project/penpot/issue/4087)
- Fix undo after moving layers will wrongly order the layers [Taiga #3344](https://tree.taiga.io/project/penpot/issue/3344)
- Fix grouping typographies by drag & drop does not work (again) [#2203](https://github.com/penpot/penpot/issues/2203)
- Fix when ungrouping, the items previously grouped should ALWAYS remain selected [Taiga #4064](https://tree.taiga.io/project/penpot/issue/4064)
- Change shortcut for "Clear undo" [#2219](https://github.com/penpot/penpot/issues/2219)


## 1.15.2-beta

### :bug: Bugs fixed

- Fix problem with multi-user text editing [Taiga #3446](https://tree.taiga.io/project/penpot/issue/3446)
- Fix path tools blocking elements underneath [#2050](https://github.com/penpot/penpot/issues/2050)
- Fix frame titles deforming when resize [#2207](https://github.com/penpot/penpot/issues/2207)
- Fix export simple line path [#3890](https://tree.taiga.io/project/penpot/issue/3890)
- Fix color-picker recent colors [Taiga #4013](https://tree.taiga.io/project/penpot/issue/4013)

## 1.15.1-beta

### :bug: Bugs fixed

- Fix shadows doesn't work on nested artboards [Taiga #3886](https://tree.taiga.io/project/penpot/issue/3886)
- Fix problems with double-click and selection [Taiga #4005](https://tree.taiga.io/project/penpot/issue/4005)
- Fix mismatch between editor and displayed text in workspace [Taiga #3975](https://tree.taiga.io/project/penpot/issue/3975)
- Fix validation error on text position [Taiga #4010](https://tree.taiga.io/project/penpot/issue/4010)
- Fix objects jitter while scrolling [Github #2167](https://github.com/penpot/penpot/issues/2167)
- Fix on color-picker, click+drag adds lots of recent colors [Taiga #4013](https://tree.taiga.io/project/penpot/issue/4013)
- Fix opening profile URL while signed out takes to "your account" section[Taiga #3976](https://tree.taiga.io/project/penpot/issue/3976)

## 1.15.0-beta

### :boom: Breaking changes & Deprecations

- The `PENPOT_LOGIN_WITH_LDAP` environment variable is finally removed (after
  many version with deprecation). It is replaced with the
  `enable-login-with-ldap` flag.
- The `PENPOT_LDAP_ATTRS_PHOTO` finally removed, it was unused for many
  versions.
- If you are using social login (google, github, gitlab or generic OIDC) you
  will need to ensure to add the following flags respectively to let them
  enabled: `enable-login-with-google`, `enable-login-with-github`,
  `enable-login-with-gitlab` and `enable-login-with-oidc`. If not, they will
  remain disabled after application start independently if you set the client-id
  and client-sectet options.
- The `PENPOT_REGISTRATION_ENABLED` is finally removed in favour of
  `<enable|disable>-registration` flag.
- The OIDC providers are now initialized synchronously, and if you are using the
  discovery mechanism of the generic OIDC integration, the start time of the
  application will depend on how fast the OIDC provider responds to the
  discovery http request.

### :sparkles: New features

- Add some cosmetic changes in viewer mode [Taiga #3688](https://tree.taiga.io/project/penpot/us/3688)
- Allow for nested and rotated boards inside other boards and groups [Taiga #2874](https://tree.taiga.io/project/penpot/us/2874?milestone=319982)
- View mode improvements to enable access and use in different conditions [Taiga #3023](https://tree.taiga.io/project/penpot/us/3023)
- Improved share link options. Now you can allow non-team members to comment and/or inspect [Taiga #3056] (https://tree.taiga.io/project/penpot/us/3056)
- Signin/Signup from shared link [Taiga #3472](https://tree.taiga.io/project/penpot/us/3472)
- Support for import/export binary format [Taiga #2991](https://tree.taiga.io/project/penpot/us/2991)
- Comments positioning [Taiga #2007](https://tree.taiga.io/project/penpot/us/2007)
- Select all inside a group select only the objects at this group level [Taiga #2382](https://tree.taiga.io/project/penpot/issue/2382)
- Make the media maximum upload size configurable

### :bug: Bugs fixed

- Fix viewer scroll problems [Taiga 3403](https://tree.taiga.io/project/penpot/issue/3403)
- Fix hide html options on handoff [Taiga 3533](https://tree.taiga.io/project/penpot/issue/3533)
- Fix share prototypes overlay and stroke [Taiga #3994](https://tree.taiga.io/project/penpot/issue/3994)
- Fix border radious on boolean operations [Taiga #3959](https://tree.taiga.io/project/penpot/issue/3959)
- Fix inconsistent representation of rectangles [Taiga #3977](https://tree.taiga.io/project/penpot/issue/3977)
- Fix recent fonts info [Taiga #3953](https://tree.taiga.io/project/penpot/issue/3953)
- Fix clipped elements affect boards and centering [Taiga #3666](https://tree.taiga.io/project/penpot/issue/3666)
- Fix intro action in multi input [Taiga #3541](https://tree.taiga.io/project/penpot/issue/3541)
- Fix team default image [Taiga #3919](https://tree.taiga.io/project/penpot/issue/3919)
- Fix problem with group coordinates [#2008](https://github.com/penpot/penpot/issues/2008)
- Fix problem with line-height and texts [Taiga #3578](https://tree.taiga.io/project/penpot/issue/3578)
- Fix moving frame-guides outside frames [Taiga #3839](https://tree.taiga.io/project/penpot/issue/3839)
- Fix problem with 180 degree rotations [#2082](https://github.com/penpot/penpot/issues/2082)
- Fix font rendering on grid thumbnails [Taiga #3473](https://tree.taiga.io/project/penpot/issue/3473)
- Fix Drag and drop font assets in groups [Taiga #3763](https://tree.taiga.io/project/penpot/issue/3763)
- Fix copy and paste layers order [Taiga #1617](https://tree.taiga.io/project/penpot/issue/1617)
- Fix unexpected removal of guides on copy&paste frames [Taiga #3887](https://tree.taiga.io/project/penpot/issue/3887) by @andrewzhurov
- Fix props preserving on copy&paste texts [Taiga #3629](https://tree.taiga.io/project/penpot/issue/3629) by @andrewzhurov
- Fix unexpected layers ungrouping on moving it [Taiga #3932](https://tree.taiga.io/project/penpot/issue/3932) by @andrewzhurov
- Fix unexpected exception and behavior on colorpicker with gradients [Taiga #3448](https://tree.taiga.io/project/penpot/issue/3448)
- Fix multiselection with shift not working inside a library group [Taiga #3532](https://tree.taiga.io/project/penpot/issue/3532)
- Fix drag and drop graphic assets in groups [Taiga #4002](https://tree.taiga.io/project/penpot/issue/4002)
- Fix bringing complete file data when launching the export dialog [Taiga #4006](https://tree.taiga.io/project/penpot/issue/4006)

### :arrow_up: Deps updates
### :heart: Community contributions by (Thank you!)

## 1.14.2-beta

### :bug: Bugs fixed

- Fix colors from unlinked libs in color selected widget [Taiga #3712](https://tree.taiga.io/project/penpot/issue/3712)
- Fix fill information not complete when paste plain text [Taiga #3680](https://tree.taiga.io/project/penpot/issue/3680)
- Fix problem when resizing groups [Taiga #3702](https://tree.taiga.io/project/penpot/issue/3702)
- Fix issues on typographies assets grouping [#2073](https://github.com/penpot/penpot/issues/2073)
- Fix text positioning inconsistencies between browsers

## 1.14.1-beta

### :bug: Bugs fixed

- Fix shortcut access in main menu [Taiga #3672](https://tree.taiga.io/project/penpot/issue/3672)
- Fix modify colors in a row in selected colors [Taiga #3653](https://tree.taiga.io/project/penpot/issue/3653)
- Fix crash when double click on viewer assets [Taiga #3625](https://tree.taiga.io/project/penpot/issue/3625)
- Fix right click on typographies assets [Taiga #3638](https://tree.taiga.io/project/penpot/issue/3638)

## 1.14.0-beta

### :sparkles: New features

- Added shortcut panel in workspace [Taiga #36](https://tree.taiga.io/project/penpot/us/36)
- Added selected colors widget in right sidebar [Taiga #2485](https://tree.taiga.io/project/penpot/us/2485)
- Added fixed elements when scrolling [Taiga #1533](https://tree.taiga.io/project/penpot/us/1533)
- Multiple team invitations on onboarding [Taiga #3084](https://tree.taiga.io/project/penpot/us/3084)
- Change text properties position at the sidebar [Taiga #3047](https://tree.taiga.io/project/penpot/us/3047)
- Group assets by drag and drop [Taiga #2831](https://tree.taiga.io/project/penpot/us/2831)
- Navigate to the original link after log in [Taiga #3624](https://tree.taiga.io/project/penpot/issue/3624)

### :bug: Bugs fixed

- Fix menu file not accessible in certain conditions [Taiga #3385](https://tree.taiga.io/project/penpot/issue/3385)
- Remove deprecated menu options [Taiga #3333](https://tree.taiga.io/project/penpot/issue/3333)
- Prototype connection should be under the rules [Taiga #3384](https://tree.taiga.io/project/penpot/issue/3384)
- Fix problem with empty text boxes events [Taiga #3627](https://tree.taiga.io/project/penpot/issue/3627)


## 1.13.5-beta

### :bug: Bugs fixed
- Fix orientation artboard preset not working with differently sized artboards [Taiga #3548](https://tree.taiga.io/project/penpot/issue/3548)
- Fix background on export arboards [Taiga #1991](https://tree.taiga.io/project/penpot/issue/1991)

## 1.13.4-beta

### :bug: Bugs fixed

- Fix undo when drawing curves [Taiga #3523](https://tree.taiga.io/project/penpot/issue/3523)
- Fix issue with text edition and certain fonts (WorkSans, Raleway, ...) and foreign objects [Taiga #3521](https://tree.taiga.io/project/penpot/issue/3521)
- Fix thumbnail generation when concurrent edition [Taiga #3522](https://tree.taiga.io/project/penpot/issue/3522)
- Fix environment import for exporter in Docker
- Fix auto scroll layers in Firefox [Taiga #3531](https://tree.taiga.io/project/penpot/issue/3531)
- Fix base background not visible for imported SVG

## 1.13.3-beta

### :bug: Bugs fixed

- Fix docker dependencies
- Sets invitations expirations to 7 days
- Add safety measure for text positions
- Fix old texts with opacity and no fill
- Remove default font on team change
- Fix github auth without name
- Fix problems with font loading in Firefox 95

## 1.13.2-beta

### :bug: Bugs fixed

- Improved performance when out of focus mode
- Improved performance for thumbnail generation
- Fix problem with out of sync thumbnails

## 1.13.1-beta

### :bug: Bugs fixed

- Fix problem with text positioning
- Fix issue with thumbnail generation before fonts loading
- Fix unable to hide artboards
- Fix problem with fonts cache causing hanging in certain pages

## 1.13.0-beta

### :boom: Breaking changes

- We've changed the behaviour of the border-radius so it works as CSS that [has some limits](https://www.w3.org/TR/css-backgrounds-3/#corner-overlap).
- Now exported text are SVG's native `text` tag instead of paths. This could break when opening the file depending on your engine. Some SVG's may require fonts to be installed at system level.

### :sparkles: New features

- Search and filter layers [Taiga #2564](https://tree.taiga.io/project/penpot/us/2564)
- Exporting big files flow [Taiga #2218](https://tree.taiga.io/project/penpot/us/2218)
- Multiexport from main menu [Taiga #520](https://tree.taiga.io/project/penpot/us/28541)
- Multiexport assets (aka bulk export) [Taiga #520](https://tree.taiga.io/project/penpot/us/520)
- Set the artboard layer fixed at the top side of the layers [Taiga #2636](https://tree.taiga.io/project/penpot/us/2636)
- Set an artboard as the file thumbnail [Taiga #1526](https://tree.taiga.io/project/penpot/us/1526)
- Social login redesign [Taiga #2974](https://tree.taiga.io/project/penpot/task/2974)
- Add border radius to artboards [Taiga #2056](https://tree.taiga.io/project/penpot/us/2056)
- Allow send multiple team invitations at once [Taiga #2798](https://tree.taiga.io/project/penpot/us/2798)
- Persist color palette and color picker across refresh [Taiga #1660](https://tree.taiga.io/project/penpot/issue/1660)
- Ability to add multiple strokes to a shape [Taiga #2778](https://tree.taiga.io/project/penpot/us/2778)
- Scroll to selected size in font size selector [Taiga #2825](https://tree.taiga.io/project/penpot/us/2825)
- Add new invitations section [Taiga #2797](https://tree.taiga.io/project/penpot/us/2797)
- Ability to add multiple fills to a shape [Taiga #1394](https://tree.taiga.io/project/penpot/us/1394)
- Team members redesign [Taiga #2283](https://tree.taiga.io/project/penpot/us/2283)
- New focus mode in workspace [Taiga #2748](https://tree.taiga.io/project/penpot/us/2748)
- Changed text shapes to be displayed as natives SVG text elements [Taiga #2759](https://tree.taiga.io/project/penpot/us/2759)
- Texts now can have strokes, multiple fills and can be used as masks
- Add the ability to specify the attribute for retrieve the email on OIDC integration [#1460](https://github.com/penpot/penpot/issues/1460)
- Allow registration with invitation token when registration is disabled
- Add the ability to disable standard, password login [Taiga #2999](https://tree.taiga.io/project/penpot/us/2999)
- Don't stop SVG import when an image cannot be imported [#1531](https://github.com/penpot/penpot/issues/1531)
- Show Penpot color in Safari tab bar [#1803](https://github.com/penpot/penpot/issues/1803)
- Added option to disable snap to pixel and improved behaviour for sub-pixel drawing [#2552](https://tree.taiga.io/project/penpot/us/2552)
- Delete guides while supr on hover [#2823](https://tree.taiga.io/project/penpot/us/2823)
- Opt-in subscription on on-premise instances [#2772](https://tree.taiga.io/project/penpot/us/2772)
- Optimizations in frame thumbnails [#3147](https://tree.taiga.io/project/penpot/us/3147)

### :bug: Bugs fixed

- Fix typo in viewer comment section [Taiga #3401](https://tree.taiga.io/project/penpot/issue/3401)
- Do not show team-up modal for users already on a team [Taiga #3311](https://tree.taiga.io/project/penpot/issue/3311)
- Constraints are not well assigned when default and multiselection [Taiga #3069](https://tree.taiga.io/project/penpot/issue/3069)
- Duplicate artboards create new flows if needed [Taiga #2221](https://tree.taiga.io/project/penpot/issue/2221)
- Round the size values on handoff to two decimals [Taiga #3227](https://tree.taiga.io/project/penpot/issue/3227)
- Fix paste shapes while editing text [Taiga #2396](https://tree.taiga.io/project/penpot/issue/2396)
- Round the size values on handoff to two decimals [Taiga #3227](https://tree.taiga.io/project/penpot/issue/3227)
- Fix blend modes ignored in component updates [Taiga #2626](https://tree.taiga.io/project/penpot/issue/2626)
- Fix internal error when hoverin over shape [Taiga #3237](https://tree.taiga.io/project/penpot/issue/3237)
- Fix mouse leave in handoff close overlay animation breaks [Taiga #3173](https://tree.taiga.io/project/penpot/issue/3173)
- Fix different behaviour during image drag [Taiga #2279](https://tree.taiga.io/project/penpot/issue/2279)
- Fix hidden file name on import [Taiga #3172](https://tree.taiga.io/project/penpot/issue/3172)
- Fix unnecessary scrollbars at the color list [Taiga #3211](https://tree.taiga.io/project/penpot/issue/3211)
- "Show in exports" is showing in multiselections [Taiga #3194](https://tree.taiga.io/project/penpot/issue/3194)
- Edit file name navigates to the file workspace [Taiga #3183](https://tree.taiga.io/project/penpot/issue/3183)
- Fix scroll into view behind fixed element [Taiga #3170](https://tree.taiga.io/project/penpot/issue/3170)
- Fix sidebar icon in viewer mode [Taiga #3184](https://tree.taiga.io/project/penpot/issue/3184)
- Fix send to back several shapes at a time [Taiga #3077](https://tree.taiga.io/project/penpot/issue/3077)
- Fix duplicate multi selected elements [Taiga #3155](https://tree.taiga.io/project/penpot/issue/3155)
- Fix add fills to artboard modify children [Taiga #3151](https://tree.taiga.io/project/penpot/issue/3151)
- Avoid numeric inputs to allow big numbers [Taiga #2858](https://tree.taiga.io/project/penpot/issue/2858)
- Fix component context menu size [Taiga #2480](https://tree.taiga.io/project/penpot/issue/2480)
- Add shadow to artboard make it lose the fill [Taiga #3139](https://tree.taiga.io/project/penpot/issue/3139)
- Avoid numeric inputs to change its value without focusing them [Taiga #3140](https://tree.taiga.io/project/penpot/issue/3140)
- Fix comments modal when changing pages [Taiga #2597](https://tree.taiga.io/project/penpot/issue/2508)
- Copy paste inside a text layer leaves pasted text transparent [Taiga #3096](https://tree.taiga.io/project/penpot/issue/3096)
- On dashboard enter on empty search refresh the page [Taiga #2597](https://tree.taiga.io/project/penpot/issue/2597)
- Pencil cursor changes when activated [Taiga #2276](https://tree.taiga.io/project/penpot/issue/2276)
- Fix icon placement in Mixed message [Taiga #3037](https://tree.taiga.io/project/penpot/issue/3037)
- Fix scroll in comment section [Taiga #3068](https://tree.taiga.io/project/penpot/issue/3068)
- Remove a decimal sets value to 0 [Taiga #3059](https://tree.taiga.io/project/penpot/issue/3054)
- Go to style library file to edit in a new tab [Taiga #2639](https://tree.taiga.io/project/penpot/issue/2639)
- Inner shadow with border not working properly [Taiga #2883](https://tree.taiga.io/project/penpot/issue/2883)
- Fix ellipsis in long page names [Taiga #2962](https://tree.taiga.io/project/penpot/issue/2962)
- Fix color palette animation [Taiga #2852](https://tree.taiga.io/project/penpot/issue/2852)
- Fix display code icon on preview hover [Taiga #2838](https://tree.taiga.io/project/penpot/us/2838)
- Fix crash on iOS when displaying viewer [#1522](https://github.com/penpot/penpot/issues/1522)
- Fix problem when importing a SVG with text [#1532](https://github.com/penpot/penpot/issues/1532)
- Fix problem when adding shadows to imported text [#Taiga 3057](https://tree.taiga.io/project/penpot/issue/3057)
- Fix problem when importing SVG's with uses with overriding properties [#Taiga 2884](https://tree.taiga.io/project/penpot/issue/2884)
- Fix inconsistency with radius in SVG an CSS [#1587](https://github.com/penpot/penpot/issues/1587)
- Fix clickable area in layers [#1680](https://github.com/penpot/penpot/issues/1680)
- Fix problems with trackpad zoom and scroll in MacOS [#1161](https://github.com/penpot/penpot/issues/1161)
- Fix problem with copy/paste in Safari [#1209](https://github.com/penpot/penpot/issues/1209)
- Fix paste ordering for frames not being respected [Taiga #3097](https://tree.taiga.io/project/penpot/issue/3097)
- Improved command support for MacOS [Taiga #2789](https://tree.taiga.io/project/penpot/issue/2789)
- Fix shift+2 shortcut in MacOS with non-english keyboards [Taiga #3038](https://tree.taiga.io/project/penpot/issue/3038)
- Some fixes to SVG imports [Taiga #3122](https://tree.taiga.io/project/penpot/issue/3122) [#1720](https://github.com/penpot/penpot/issues/1720) [Taiga #2884](https://tree.taiga.io/project/penpot/issue/2884)
- Fix drag guides to delete target area [#1679](https://github.com/penpot/penpot/issues/1679)
- Fix undo when rotating groups [Taiga #3136](https://tree.taiga.io/project/penpot/issue/3136)
- Fix component name in sidebar widget [Taiga #3144](https://tree.taiga.io/project/penpot/issue/3144)
- Fix resize rotated shape with top&down constraints [Taiga #3167](https://tree.taiga.io/project/penpot/issue/3167)
- Fix multi user not working [Taiga #3195](https://tree.taiga.io/project/penpot/issue/3195)
- Fix guides are not duplicated with the artboard [Taiga #3072](https://tree.taiga.io/project/penpot/issue/3072)
- Fix problem when changing group size with decimal values [Taiga #3203](https://tree.taiga.io/project/penpot/issue/3203)
- Fix error when drawing curves with only one point [Taiga #3282](https://tree.taiga.io/project/penpot/issue/3282)
- Fix issue with paste ordering sometimes not being respected [Taiga #3268](https://tree.taiga.io/project/penpot/issue/3268)
- Fix problem when export/importing guides attached to frame [#1838](https://github.com/penpot/penpot/issues/1838)
- Fix problem when resizing a group with texts with auto-width/height [#3171](https://tree.taiga.io/project/penpot/issue/3171)

### :arrow_up: Deps updates
### :heart: Community contributions by (Thank you!)

## 1.12.4-beta

### :bug: Bugs fixed

- Fix crash on iOS when displaying viewer [#1522](https://github.com/penpot/penpot/issues/1522)
- Fix problems with trackpad zoom and scroll in MacOS [#1161](https://github.com/penpot/penpot/issues/1161)
- Fix problem with copy/paste in Safari [#1209](https://github.com/penpot/penpot/issues/1209)
- Improved command support for MacOS [Taiga #2789](https://tree.taiga.io/project/penpot/issue/2789)
- Fix shift+2 shortcut in MacOS with non-english keyboards [Taiga #3038](https://tree.taiga.io/project/penpot/issue/3038)

## 1.12.3-beta

### :bug: Bugs fixed

- Fix issue with shift+select to deselect shapes [Taiga #3154](https://tree.taiga.io/project/penpot/issue/3154)
- Fix issue with drag-select shapes  [Taiga #3165](https://tree.taiga.io/project/penpot/issue/3165)
- Fix issue on password persistence after registration process on private instances

## 1.12.2-beta

### :bug: Bugs fixed

- Fix issue with guides over shape handlers [Taiga #3032](https://tree.taiga.io/project/penpot/issue/3032)
- Fix problem with shift+ctrl+click to select [#1671](https://github.com/penpot/penpot/issues/1671)
- Fix ellipsis in long page names [Taiga #2962](https://tree.taiga.io/project/penpot/issue/2962)

## 1.12.1-beta

### :bug: Bugs fixed

- Fix length of names in sidebar [Taiga #2962](https://tree.taiga.io/project/penpot/issue/2962)
- Fix issues on loki integration


## 1.12.0-beta

### :boom: Breaking changes

### :sparkles: New features

- Open feedback in a new window [Taiga #2901](https://tree.taiga.io/project/penpot/us/2901)
- Improve usage of file menu [Taiga #2853](https://tree.taiga.io/project/penpot/us/2853)
- Rotation to snap to 15º intervals with shift [Taiga #2437](https://tree.taiga.io/project/penpot/issue/2437)
- Support border radius and stroke properties for images [Taiga #497](https://tree.taiga.io/project/penpot/us/497)
- Disallow using same password as user email [Taiga #2454](https://tree.taiga.io/project/penpot/us/2454)
- Add configurable nudge amount [Taiga #910](https://tree.taiga.io/project/penpot/us/910)
- Add stroke properties for image shapes [Taiga #497](https://tree.taiga.io/project/penpot/us/497)
- On user settings, hide the theme selector as long as we only have one theme [Taiga #2610](https://tree.taiga.io/project/penpot/us/2610)
- Automatically open comments from dashboard notifications [Taiga #2605](https://tree.taiga.io/project/penpot/us/2605)
- Enhance the behaviour of the artboards list on view mode [Taiga #2634](https://tree.taiga.io/project/penpot/us/2634)
- Add recent used fonts in font selection widget [Taiga #1381](https://tree.taiga.io/project/penpot/us/1381)
- Allow to align items relative to groups [Taiga #2533](https://tree.taiga.io/project/penpot/us/2533)
- Scroll bars [Taiga #2550](https://tree.taiga.io/project/penpot/task/2550)
- Add select layer option to context menu [Taiga #2474](https://tree.taiga.io/project/penpot/us/2474)
- Guides [Taiga #290](https://tree.taiga.io/project/penpot/us/290)
- Improve file menu by adding semantically groups [Github #1203](https://github.com/penpot/penpot/issues/1203)
- Add update components in bulk option in context menu [Taiga #1975](https://tree.taiga.io/project/penpot/us/1975)
- Create first E2E tests [Taiga #2608](https://tree.taiga.io/project/penpot/task/2608), [Taiga #2608](https://tree.taiga.io/project/penpot/task/2608)
- Redesign of workspace toolbars [Taiga #2319](https://tree.taiga.io/project/penpot/us/2319)
- Graphic Tablet usability improvements [Taiga #1913](https://tree.taiga.io/project/penpot/us/1913)
- Improved mouse collision detection for groups and text shapes [Taiga #2452](https://tree.taiga.io/project/penpot/us/2452), [Taiga #2453](https://tree.taiga.io/project/penpot/us/2453)
- Add support for alternative S3 storage providers and all aws regions [#1267](https://github.com/penpot/penpot/issues/1267)

### :bug: Bugs fixed

- Fixed ungroup typography when editing it [Taiga #2391](https://tree.taiga.io/project/penpot/issue/2391)
- Fixed error when trying to post an empty comment [Taiga #2603](https://tree.taiga.io/project/penpot/issue/2603)
- Fixed missing translation strings [Taiga #2786](https://tree.taiga.io/project/penpot/issue/2786)
- Fixed color palette outside viewport [Taiga #2715](https://tree.taiga.io/project/penpot/issue/2715)
- Fixed missing translate string [Taiga #2780](https://tree.taiga.io/project/penpot/issue/2780)
- Fixed handoff shadow type text [Taiga #2717](https://tree.taiga.io/project/penpot/issue/2717)
- Fixed components get "dirty" marker when moved [Taiga #2764](https://tree.taiga.io/project/penpot/issue/2764)
- Fixed cannot align objects in a group that is not part of a frame [Taiga #2762](https://tree.taiga.io/project/penpot/issue/2762)
- Fix problem with double click on exit path editing [Taiga #2906](https://tree.taiga.io/project/penpot/issue/2906)
- Fixed alignment of layers with children [Taiga #2862](https://tree.taiga.io/project/penpot/issue/2862)

### :heart: Community contributions by (Thank you!)

- Cleanup unused static images (by @rhcarvalho) [#1561](https://github.com/penpot/penpot/pull/1561)
- Compress static images to save space (by @rhcarvalho) [#1562](https://github.com/penpot/penpot/pull/1562)

## 1.11.2-beta

### :bug: Bugs fixed

- Fix issue on handling empty content on boolean shapes
- Fix race condition issue on component renaming
- Handle EOF errors on writing streamed response
- Handle EOF errors on websocket send/ping methods
- Disable parallel upload of file media on import (causes too much
  contention on the rlimit subsistem that does not works as expected
  on high load).

### :sparkles: New features

- Add health check endpoint on API
- Increase default max connection pool size to 60
- Reduce resource usage of the error reporter.

## 1.11.1-beta

### :bug: Bugs fixed

- Fix issue related to default http host config value.
- Fix issue on rendering frames on firefox.

### :arrow_up: Deps updates

- Update nodejs version to 16.13.1 on docker images.

## 1.11.0-beta

### :sparkles: New features

- Add an option to hide artboards names on the viewport [Taiga #2034](https://tree.taiga.io/project/penpot/issue/2034)
- Limit pasted object position to container boundaries [Taiga #2449](https://tree.taiga.io/project/penpot/us/2449)
- Add new options for zoom widget in workspace and viewer mode [Taiga #896](https://tree.taiga.io/project/penpot/us/896)
- Allow decimals on stroke width and positions [Taiga #2035](https://tree.taiga.io/project/penpot/issue/2035)
- Ability to ignore background when exporting an artboard [Taiga #1395](https://tree.taiga.io/project/penpot/us/1395)
- Show color hex or name on hover [Taiga #2413](https://tree.taiga.io/project/penpot/us/2413)
- Add shortcut to create artboard from selected objects [Taiga #2412](https://tree.taiga.io/project/penpot/us/2412)
- Add shortcut for opacity [Taiga #2442](https://tree.taiga.io/project/penpot/us/2442)
- Setting fill automatically for new texts [Taiga #2441](https://tree.taiga.io/project/penpot/us/2441)
- Add shortcut to move action [Github #1213](https://github.com/penpot/penpot/issues/1213)
- Add alt as mod key to add stroke color from library menu [Taiga #2207](https://tree.taiga.io/project/penpot/us/2207)
- Add detach in bulk option to context menu [Taiga #2210](https://tree.taiga.io/project/penpot/us/2210)
- Add penpot look and feel to multiuser cursors [Taiga #1387](https://tree.taiga.io/project/penpot/us/1387)
- Add actions to go to main component context menu option [Taiga #2053](https://tree.taiga.io/project/penpot/us/2053)
- Add contrast between component select color and shape select color [Taiga #2121](https://tree.taiga.io/project/penpot/issue/2121)
- Add animations in interactions [Taiga #2244](https://tree.taiga.io/project/penpot/us/2244)
- Add performance improvements on .penpot file import process [Taiga #2497](https://tree.taiga.io/project/penpot/us/2497)
- On team settings set color of members count to black [Taiga #2607](https://tree.taiga.io/project/penpot/us/2607)

### :bug: Bugs fixed

- Fix remove gradient if any when applying color from library [Taiga #2299](https://tree.taiga.io/project/penpot/issue/2299)
- Fix Enter as key action to exit edit path [Taiga #2444](https://tree.taiga.io/project/penpot/issue/2444)
- Fix add fill color from palette to groups and components [Taiga #2313](https://tree.taiga.io/project/penpot/issue/2313)
- Fix default project name in all languages [Taiga #2280](https://tree.taiga.io/project/penpot/issue/2280)
- Fix line-height and letter-spacing inputs to allow negative values [Taiga #2381](https://tree.taiga.io/project/penpot/issue/2381)
- Fix typo in Handoff tooltip [Taiga #2428](https://tree.taiga.io/project/penpot/issue/2428)
- Fix crash when pressing Shift+1 on empty file [#1435](https://github.com/penpot/penpot/issues/1435)
- Fix masked group resize strange behavior [Taiga #2317](https://tree.taiga.io/project/penpot/issue/2317)
- Fix problems when exporting all artboards [Taiga #2234](https://tree.taiga.io/project/penpot/issue/2234)
- Fix problems with team management [#1353](https://github.com/penpot/penpot/issues/1353)
- Fix problem when importing in shared libraries [#1362](https://github.com/penpot/penpot/issues/1362)
- Fix problem with join nodes [#1422](https://github.com/penpot/penpot/issues/1422)
- After team onboarding importing a file will import into the team drafts [Taiga #2408](https://tree.taiga.io/project/penpot/issue/2408)
- Fix problem exporting shapes from handoff mode [Taiga #2386](https://tree.taiga.io/project/penpot/issue/2386)
- Fix lock/hide elements in context menu when multiples shapes selected [Taiga #2340](https://tree.taiga.io/project/penpot/issue/2340)
- Fix problem with booleans [Taiga #2356](https://tree.taiga.io/project/penpot/issue/2356)
- Fix line-height/letter-spacing inputs behaviour [Taiga #2331](https://tree.taiga.io/project/penpot/issue/2331)
- Fix dotted style in strokes [Taiga #2312](https://tree.taiga.io/project/penpot/issue/2312)
- Fix problem when resizing texts inside groups [Taiga #2310](https://tree.taiga.io/project/penpot/issue/2310)
- Fix problem with multiple exports [Taiga #2468](https://tree.taiga.io/project/penpot/issue/2468)
- Allow import to continue from recoverable failures [#1412](https://github.com/penpot/penpot/issues/1412)
- Improved behaviour on text options when not text is selected [Taiga #2390](https://tree.taiga.io/project/penpot/issue/2390)
- Fix decimal numbers in export viewbox [Taiga #2290](https://tree.taiga.io/project/penpot/issue/2290)
- Right click over artboard name to open its menu [Taiga #1679](https://tree.taiga.io/project/penpot/issue/1679)
- Make the default session cookue use SameSite=Lax instead of Strict (causes some issues in latest versions of Chrome)
- Fix "open in new tab" on dashboard [Taiga #2235](https://tree.taiga.io/project/penpot/issue/2355)
- Changing pages while comments activated will not close the panel [#1350](https://github.com/penpot/penpot/issues/1350)
- Fix navigate comments in right sidebar [Taiga #2163](https://tree.taiga.io/project/penpot/issue/2163)
- Fix keep name of component equal to the shape name [Taiga #2341](https://tree.taiga.io/project/penpot/issue/2341)
- Fix lossing changes when changing selection and an input was already changed [Taiga #2329](https://tree.taiga.io/project/penpot/issue/2329), [Taiga #2330](https://tree.taiga.io/project/penpot/issue/2330)
- Fix blur input field when click on viewport [Taiga #2164](https://tree.taiga.io/project/penpot/issue/2164)
- Fix default page id in workspace [Taiga #2205](https://tree.taiga.io/project/penpot/issue/2205)
- Fix problem when importing a file with grids [Taiga #2314](https://tree.taiga.io/project/penpot/issue/2314)
- Fix problem with imported svgs with filters [Taiga #2478](https://tree.taiga.io/project/penpot/issue/2478)
- Fix issues when updating selrect in paths [Taiga #2366](https://tree.taiga.io/project/penpot/issue/2366)
- Fix scroll jumps in handoff mode [Taiga #2383](https://tree.taiga.io/project/penpot/issue/2383)
- Fix handoff text with opacity [Taiga #2384](https://tree.taiga.io/project/penpot/issue/2384)
- Restored rules color [Taiga #2460](https://tree.taiga.io/project/penpot/issue/2460)
- Fix thumbnail not taking frame blending mode [Taiga #2301](https://tree.taiga.io/project/penpot/issue/2301)
- Fix import/export with SVG edge cases [Taiga #2389](https://tree.taiga.io/project/penpot/issue/2389)
- Avoid modifying component when moving into a group [Taiga #2534](https://tree.taiga.io/project/penpot/issue/2534)
- Show correctly group types label in handoff [Taiga #2482](https://tree.taiga.io/project/penpot/issue/2482)
- Display view mode buttons always centered in viewer [#Taiga 2466](https://tree.taiga.io/project/penpot/issue/2466)
- Fix default profile image generation issue [Taiga #2601](https://tree.taiga.io/project/penpot/issue/2601)
- Fix edit blur attributes for multiselection [Taiga #2625](https://tree.taiga.io/project/penpot/issue/2625)
- Fix auto hide header in viewer full screen [Taiga #2632](https://tree.taiga.io/project/penpot/issue/2632)
- Fix zoom in/out after fit or fill [Taiga #2630](https://tree.taiga.io/project/penpot/issue/2630)
- Normalize zoom levels in workspace and viewer [Taiga #2631](https://tree.taiga.io/project/penpot/issue/2631)
- Avoid empty names in projects, files and pages [Taiga #2594](https://tree.taiga.io/project/penpot/issue/2594)
- Fix "move to" menu when duplicated team or project names [Taiga #2655](https://tree.taiga.io/project/penpot/issue/2655)
- Fix ungroup a component leaves an asterisk in layers [Taiga #2694](https://tree.taiga.io/project/penpot/issue/2694)

### :arrow_up: Deps updates

- Update devenv docker image dependencies

### :heart: Community contributions by (Thank you!)

- Spelling fixes (by @jsoref) [#1340](https://github.com/penpot/penpot/pull/1340)
- Explain folders in components (by @candideu) [Penpot-docs #42](https://github.com/penpot/penpot-docs/pull/42)
- Readability improvements of user guide (by @PaulSchulz) [Penpot-docs #50](https://github.com/penpot/penpot-docs/pull/50)

## 1.10.4-beta

### :sparkles: Enhancements

- Allow parametrice file snapshoting interval

### :bug: Bugs fixed

- Fix issue on :mov-object change impl
- Minor fix on how file changes log is persisted
- Fix many issues on error reporting

## 1.10.3-beta

### :sparkles: Enhancements

- Make all logging asynchronous, this avoid some overhead on jetty threads at cost of logging latency.
- Increase default session time to 15 days.

### :bug: Bugs fixed

- Fix unexpected exception on saving pages with default grids [#2409](https://tree.taiga.io/project/penpot/issue/2409)
- Fix react warnings on setting size 1 on row and column grids.
- Fix minor issues on ZMQ logging listener (used in error reporting service)
- Remove "ALPHA" from the code.
- Fix value and nil handling on numeric-input component. This fixes many issues related to typography, components, etc. renaming.
- Fix NPE on email complains processing.
- Fix white page after leaving a team.
- Fix missing leave team button outside members page.

### :arrow_up: Deps updates

- Update log4j2 dependency.

## 1.10.2-beta

### :bug: Bugs fixed

- Fix corner case issues with media file uploads.
- Fix issue with default page grids validation.
- Fix issue related to some raceconditions on workspace navigation events.

### :arrow_up: Deps updates

- Update log4j2 dependency.

## 1.10.1-beta

### :bug: Bugs fixed

- Fix problems with team management [#1353](https://github.com/penpot/penpot/issues/1353)

## 1.10.0-beta

### :boom: Breaking changes

- The initial project / data mechanism (not documented) has been
  disabled. Is the mechanism used for creating initial project on user
  signup. With the new onboarding approach, this subsystem is no
  longer needed and is disabled.

### :sparkles: New features

- Allow ungroup groups in bulk [Taiga #2211](https://tree.taiga.io/project/penpot/us/2211)
- Enhance corner radius behavior [Taiga #2190](https://tree.taiga.io/project/penpot/issue/2190)
- Allow preserve scroll position in interactions [Taiga #2250](https://tree.taiga.io/project/penpot/us/2250)
- Add new onboarding modals.

### :bug: Bugs fixed

- Fix problem with exporting before the document is saved [Taiga #2189](https://tree.taiga.io/project/penpot/issue/2189)
- Fix undo stacking when changing color from color-picker [Taiga #2191](https://tree.taiga.io/project/penpot/issue/2191)
- Fix pages dropdown in viewer [Taiga #2087](https://tree.taiga.io/project/penpot/issue/2087)
- Fix problem when exporting texts with gradients or opacity [Taiga #2200](https://tree.taiga.io/project/penpot/issue/2200)
- Fix problem with view mode comments [Taiga #2226](https://tree.taiga.io/project/penpot/issue/2226)
- Disallow to create a component when already has one [Taiga #2237](https://tree.taiga.io/project/penpot/issue/2237)
- Add ellipsis in long labels for input fields [Taiga #2224](https://tree.taiga.io/project/penpot/issue/2224)
- Fix problem with text rendering on export [Taiga #2223](https://tree.taiga.io/project/penpot/issue/2223)
- Fix problem when flattening booleans losing styles [Taiga #2217](https://tree.taiga.io/project/penpot/issue/2217)
- Add shortcuts to boolean icons popups [Taiga #2220](https://tree.taiga.io/project/penpot/issue/2220)
- Fix a worker error when transforming a rectangle into path
- Fix max/min values for opacity fields [Taiga #2183](https://tree.taiga.io/project/penpot/issue/2183)
- Fix viewer comment position when zoom applied [Taiga #2240](https://tree.taiga.io/project/penpot/issue/2240)
- Remove change style on hover for options [Taiga #2172](https://tree.taiga.io/project/penpot/issue/2172)
- Fix problem in viewer with dropdowns when comments active [#1303](https://github.com/penpot/penpot/issues/1303)
- Add placeholder to create shareable link
- Fix project files count not refreshing correctly after import [Taiga #2216](https://tree.taiga.io/project/penpot/issue/2216)
- Remove button after import process finish [Taiga #2215](https://tree.taiga.io/project/penpot/issue/2215)
- Fix problem with styles in the viewer [Taiga #2467](https://tree.taiga.io/project/penpot/issue/2467)
- Fix default state in viewer [Taiga #2465](https://tree.taiga.io/project/penpot/issue/2465)
- Fix division by zero in bool operation [Taiga #2349](https://tree.taiga.io/project/penpot/issue/2349)

### :heart: Community contributions by (Thank you!)

- To the translation community for the hard work on making penpot
  available on so many languages.
- Guide to integrate with Azure Directory (by @skrzyneckik) [Penpot-docs #33](https://github.com/penpot/penpot-docs/pull/33)
- Improve libraries section readability (by @PaulSchulz) [Penpot-docs #39](https://github.com/penpot/penpot-docs/pull/39)

## 1.9.0-alpha

### :boom: Breaking changes

- Some stroke-caps can change behaviour.
- Text display bug fix could potentially make some texts jump a line.

### :sparkles: New features

- Add boolean shapes: intersections, unions, difference and exclusions[Taiga #748](https://tree.taiga.io/project/penpot/us/748)
- Add advanced prototyping [Taiga #244](https://tree.taiga.io/project/penpot/us/244)
- Add multiple flows [Taiga #2091](https://tree.taiga.io/project/penpot/us/2091)
- Change order of the teams menu so it's in the joined time order.

### :bug: Bugs fixed

- Enhance duplicating prototype connections behaviour [Taiga #2093](https://tree.taiga.io/project/penpot/us/2093)
- Ignore constraints in horizontal or vertical flip [Taiga #2038](https://tree.taiga.io/project/penpot/issue/2038)
- Fix color and typographies refs lost when duplicated file [Taiga #2165](https://tree.taiga.io/project/penpot/issue/2165)
- Fix problem with overflow dropdown on stroke-cap [#1216](https://github.com/penpot/penpot/issues/1216)
- Fix menu context for single element nested in components [#1186](https://github.com/penpot/penpot/issues/1186)
- Fix error screen when operations over comments fail [#1219](https://github.com/penpot/penpot/issues/1219)
- Fix undo problem when changing typography/color from library [#1230](https://github.com/penpot/penpot/issues/1230)
- Fix problem with text margin while rendering [#1231](https://github.com/penpot/penpot/issues/1231)
- Fix problem with masked texts on exporting [Taiga #2116](https://tree.taiga.io/project/penpot/issue/2116)
- Fix text editor enter behaviour with centered texts [Taiga #2126](https://tree.taiga.io/project/penpot/issue/2126)
- Fix residual stroke on imported svg [Taiga #2125](https://tree.taiga.io/project/penpot/issue/2125)
- Add links for terms of service and privacy policy in register checkbox [Taiga #2020](https://tree.taiga.io/project/penpot/issue/2020)
- Allow three character hex and web colors in color picker hex input [#1184](https://github.com/penpot/penpot/issues/1184)
- Allow lowercase search for fonts [#1180](https://github.com/penpot/penpot/issues/1180)
- Fix group renaming problem [Taiga #1969](https://tree.taiga.io/project/penpot/issue/1969)
- Fix export group with shadows on children [Taiga #2036](https://tree.taiga.io/project/penpot/issue/2036)
- Fix zoom context menu in viewer [Taiga #2041](https://tree.taiga.io/project/penpot/issue/2041)
- Fix stroke caps adjustments in relation with stroke size [Taiga #2123](https://tree.taiga.io/project/penpot/issue/2123)
- Fix problem duplicating paths [Taiga #2147](https://tree.taiga.io/project/penpot/issue/2147)
- Fix problem inheriting attributes from SVG root when importing [Taiga #2124](https://tree.taiga.io/project/penpot/issue/2124)
- Fix problem with lines and inside/outside stroke [Taiga #2146](https://tree.taiga.io/project/penpot/issue/2146)
- Add stroke width in selection calculation [Taiga #2146](https://tree.taiga.io/project/penpot/issue/2146)
- Fix shift+wheel to horizontal scrolling in MacOS [#1217](https://github.com/penpot/penpot/issues/1217)
- Fix path stroke is not working properly with high thickness [Taiga #2154](https://tree.taiga.io/project/penpot/issue/2154)
- Fix bug with transformation operations [Taiga #2155](https://tree.taiga.io/project/penpot/issue/2155)
- Fix bug in firefox when a text box is inside a mask [Taiga #2152](https://tree.taiga.io/project/penpot/issue/2152)
- Fix problem with stroke inside/outside [Taiga #2186](https://tree.taiga.io/project/penpot/issue/2186)
- Fix masks export area [Taiga #2189](https://tree.taiga.io/project/penpot/issue/2189)
- Fix paste in place in artboards [Taiga #2188](https://tree.taiga.io/project/penpot/issue/2188)
- Fix font size input stuck on selection change [Taiga #2184](https://tree.taiga.io/project/penpot/issue/2184)
- Fix stroke cut on shapes export [Taiga #2171](https://tree.taiga.io/project/penpot/issue/2171)
- Fix no color when boolean with an SVG [Taiga #2193](https://tree.taiga.io/project/penpot/issue/2193)
- Fix unlink color styles at strokes [Taiga #2206](https://tree.taiga.io/project/penpot/issue/2206)

### :arrow_up: Deps updates

### :heart: Community contributions by (Thank you!)

- To the translation community for the hard work on making penpot
  available on so many languages.

## 1.8.4-alpha

### :bug: Bugs fixed

- Fix problem importing components [Taiga #2151](https://tree.taiga.io/project/penpot/issue/2151)

## 1.8.3-alpha

### :sparkles: New features

- Adds progress report to importing process.

## 1.8.2-alpha

### :bug: Bugs fixed

- Fix problem with masking images in viewer [#1238](https://github.com/penpot/penpot/issues/1238)

## 1.8.1-alpha

### :bug: Bugs fixed

- Fix project renaming issue (and some other related to the same underlying bug)
- Fix internal exception on audit log persistence layer.
- Set proper environment variable on docker images for chrome executable.
- Fix internal metrics on websocket connections.

## 1.8.0-alpha

### :boom: Breaking changes

- This release includes a new approach for handling share links, and
  this feature is incompatible with the previous one. This means that
  all the public share links generated previously will stop working.

### :sparkles: New features

- Add tooltips to color picker tabs [Taiga #1814](https://tree.taiga.io/project/penpot/us/1814)
- Add styling to the end point of any open paths [Taiga #1107](https://tree.taiga.io/project/penpot/us/1107)
- Allow to zoom with ctrl + middle button [Taiga #1428](https://tree.taiga.io/project/penpot/us/1428)
- Auto placement of duplicated objects [Taiga #1386](https://tree.taiga.io/project/penpot/us/1386)
- Enable penpot SVG metadata only when exporting complete files [Taiga #1914](https://tree.taiga.io/project/penpot/us/1914?milestone=295883)
- Export to PDF all artboards of one page [Taiga #1895](https://tree.taiga.io/project/penpot/us/1895)
- Go to a undo step clicking on a history element of the list [Taiga #1374](https://tree.taiga.io/project/penpot/us/1374)
- Increment font size by 10 with shift+arrows [1047](https://github.com/penpot/penpot/issues/1047)
- New shortcut to detach components Ctrl+Shift+K [Taiga #1799](https://tree.taiga.io/project/penpot/us/1799)
- Set email inputs to type "email", to aid keyboard entry [Taiga #1921](https://tree.taiga.io/project/penpot/issue/1921)
- Use shift+move to move element orthogonally [#823](https://github.com/penpot/penpot/issues/823)
- Use space + mouse drag to pan, instead of only space [Taiga #1800](https://tree.taiga.io/project/penpot/us/1800)
- Allow navigate through pages on the viewer [Taiga #1550](https://tree.taiga.io/project/penpot/us/1550)
- Allow create share links with specific pages [Taiga #1844](https://tree.taiga.io/project/penpot/us/1844)

### :bug: Bugs fixed

- Prevent adding numeric suffix to layer names when not needed [Taiga #1929](https://tree.taiga.io/project/penpot/us/1929)
- Prevent deleting or moving the drafts project [Taiga #1935](https://tree.taiga.io/project/penpot/issue/1935)
- Fix problem with zoom and selection [Taiga #1919](https://tree.taiga.io/project/penpot/issue/1919)
- Fix problem with borders on shape export [#1092](https://github.com/penpot/penpot/issues/1092)
- Fix thumbnail cropping issue [Taiga #1964](https://tree.taiga.io/project/penpot/issue/1964)
- Fix repeated fetch on file selection [Taiga #1933](https://tree.taiga.io/project/penpot/issue/1933)
- Fix rename typography on text options [Taiga #1963](https://tree.taiga.io/project/penpot/issue/1963)
- Fix problems with order in groups [Taiga #1960](https://tree.taiga.io/project/penpot/issue/1960)
- Fix SVG components preview [#1134](https://github.com/penpot/penpot/issues/1134)
- Fix group renaming problem [Taiga #1969](https://tree.taiga.io/project/penpot/issue/1969)
- Fix problem with import broken images links [#1197](https://github.com/penpot/penpot/issues/1197)
- Fix problem while moving imported SVG's [#1199](https://github.com/penpot/penpot/issues/1199)

### :arrow_up: Deps updates

### :boom: Breaking changes

### :heart: Community contributions by (Thank you!)

- eduayme [#1129](https://github.com/penpot/penpot/pull/1129)

## 1.7.4-alpha

### :bug: Bugs fixed

- Fix demo user creation (self-hosted only)
- Add better ldap response validation and reporting (self-hosted only)

## 1.7.3-alpha

### :bug: Bugs fixed

- Fix font uploading issue on Windows.

## 1.7.2-alpha

### :sparkles: New features

- Add many improvements to text tool.

### :bug: Bugs fixed

- Add scroll bar to Teams menu [Taiga #1894](https://tree.taiga.io/project/penpot/issue/1894)
- Fix repeated names when duplicating artboards or groups [Taiga #1892](https://tree.taiga.io/project/penpot/issue/1892)
- Fix properly messages lifecycle on navigate.
- Fix handling repeated names on duplicate object trees.
- Fix group naming on group creation.
- Fix some issues in svg transformation.

### :arrow_up: Deps updates

- Update frontend build tooling.

### :heart: Community contributions by (Thank you!)

- soultipsy [#1100](https://github.com/penpot/penpot/pull/1100)

## 1.7.1-alpha

### :bug: Bugs fixed

- Fix issue related to the GC and images in path shapes.
- Fix issue on the shape order on some undo operations.
- Fix issue on undo page deletion.
- Fix some issues related to constraints.

## 1.7.0-alpha

### :sparkles: New features

- Allow nested asset groups [Taiga #1716](https://tree.taiga.io/project/penpot/us/1716)
- Allow to ungroup assets [Taiga #1719](https://tree.taiga.io/project/penpot/us/1719)
- Allow to rename assets groups [Taiga #1721](https://tree.taiga.io/project/penpot/us/1721)
- Component constraints (left, right, left and right, center, scale...) [Taiga #1125](https://tree.taiga.io/project/penpot/us/1125)
- Export elements to PDF [Taiga #519](https://tree.taiga.io/project/penpot/us/519)
- Memorize collapse state of assets in panel [Taiga #1718](https://tree.taiga.io/project/penpot/us/1718)
- Headers button sets and menus review [Taiga #1663](https://tree.taiga.io/project/penpot/us/1663)
- Preserve components if possible, when pasted into a different file [Taiga #1063](https://tree.taiga.io/project/penpot/issue/1063)
- Add the ability to offload file data to a cheaper storage when file becomes inactive.
- Import/Export Penpot files from dashboard.
- Double click won't make a shape a path until you change a node [Taiga #1796](https://tree.taiga.io/project/penpot/us/1796)
- Incremental area selection [#779](https://github.com/penpot/penpot/discussions/779)

### :bug: Bugs fixed

- Process numeric input changes only if the value actually changed.
- Remove unnecessary redirect from history when user goes to workspace from dashboard [Taiga #1820](https://tree.taiga.io/project/penpot/issue/1820)
- Detach shapes from deleted assets [Taiga #1850](https://tree.taiga.io/project/penpot/issue/1850)
- Fix tooltip position on view application [Taiga #1819](https://tree.taiga.io/project/penpot/issue/1819)
- Fix dashboard navigation on moving file to other team [Taiga #1817](https://tree.taiga.io/project/penpot/issue/1817)
- Fix workspace header presence styles and invalid link [Taiga #1813](https://tree.taiga.io/project/penpot/issue/1813)
- Fix color-input wrong behavior (on workspace page color) [Taiga #1795](https://tree.taiga.io/project/penpot/issue/1795)
- Fix file contextual menu in shared libraries at dashboard [Taiga #1865](https://tree.taiga.io/project/penpot/issue/1865)
- Fix problem with color picker and fonts [#1049](https://github.com/penpot/penpot/issues/1049)
- Fix negative values in blur [Taiga #1815](https://tree.taiga.io/project/penpot/issue/1815)
- Fix problem when editing color in group [Taiga #1816](https://tree.taiga.io/project/penpot/issue/1816)
- Fix resize/rotate with mouse buttons different than left [#1060](https://github.com/penpot/penpot/issues/1060)
- Fix header partially visible on fullscreen viewer mode [Taiga #1875](https://tree.taiga.io/project/penpot/issue/1875)
- Fix dynamic alignment enabled with hidden objects [#1063](https://github.com/penpot/penpot/issues/1063)

## 1.6.5-alpha

### :bug: Bugs fixed

- Fix problem with paths editing after flip [#1040](https://github.com/penpot/penpot/issues/1040)

## 1.6.4-alpha

### :sparkles: Minor improvements

- Decrease default bulk buffers on storage tasks.
- Reduce file_change preserve interval to 24h.

### :bug: Bugs fixed

- Don't allow rename drafts project.
- Fix custom font deletion task.
- Fix custom font rendering on exporting shapes.
- Fix font loading on viewer app.
- Fix problem when moving files with drag & drop.
- Fix unexpected exception on searching without term.
- Properly handle nil values on `update-shapes` function.
- Replace frame term usage by artboard on viewer app.

## 1.6.3-alpha

### :bug: Bugs fixed

- Fix problem with merge and join nodes [#990](https://github.com/penpot/penpot/issues/990)
- Fix problem with empty path editing.
- Fix problem with create component.
- Fix problem with move-objects.
- Fix problem with merge and join nodes.

## 1.6.2-alpha

### :bug: Bugs fixed

- Add better auth module logging.
- Add missing `email` scope to OIDC backend.
- Add missing cause prop on error logging.
- Fix empty font-family handling on custom fonts page.
- Fix incorrect unicode code points handling on draft-to-penpot conversion.
- Fix some problems with paths.
- Fix unexpected exception on duplicate project.
- Fix unexpected exception when user leaves typography name empty.
- Improve error report on uploading invalid image to library.
- Minor fix on previous commit.
- Minor improvements on svg uploading on libraries.

## 1.6.1-alpha

### :bug: Bugs fixed

- Add safety check on reg-objects change impl.
- Fix custom fonts embedding issue.
- Fix dashboard ordering issue.
- Fix problem when creating a component with empty data.
- Fix problem with moving shapes into frames.
- Fix problems with mov-objects.
- Fix unexpected exception related to rounding integers.
- Fix wrong type usage on libraries changes.
- Improve editor lifecycle management.
- Make the navigation async by default.

## 1.6.0-alpha

### :sparkles: New features

- Add improved workspace font selector [Taiga US #292](https://tree.taiga.io/project/penpot/us/292)
- Add option to interactively scale text [Taiga #1527](https://tree.taiga.io/project/penpot/us/1527)
- Add performance improvements on dashboard data loading.
- Add performance improvements to indexes handling on workspace.
- Add the ability to upload/use custom fonts (and automatically generate all needed webfonts) [Taiga US #292](https://tree.taiga.io/project/penpot/us/292)
- Transform shapes to path on double click
- Translate automatic names of new files and projects.
- Use shift instead of ctrl/cmd to keep aspect ratio [Taiga 1697](https://tree.taiga.io/project/penpot/issue/1697)
- New translations: Portuguese (Brazil) and Romanias.

### :bug: Bugs fixed

- Remove interactions when the destination artboard is deleted [Taiga #1656](https://tree.taiga.io/project/penpot/issue/1656)
- Fix problem with fonts that ends with numbers [#940](https://github.com/penpot/penpot/issues/940)
- Fix problem with imported SVG on editing paths [#971](https://github.com/penpot/penpot/issues/971)
- Fix problem with color picker positioning
- Fix order on color palette [#961](https://github.com/penpot/penpot/issues/961)
- Fix issue when group creation leaves an empty group [#1724](https://tree.taiga.io/project/penpot/issue/1724)
- Fix problem with :multiple for colors and typographies [#1668](https://tree.taiga.io/project/penpot/issue/1668)
- Fix problem with locked shapes when change parents [#974](https://github.com/penpot/penpot/issues/974)
- Fix problem with new nodes in paths [#978](https://github.com/penpot/penpot/issues/978)

### :arrow_up: Deps updates

- Update exporter dependencies (puppeteer), that fixes some unexpected exceptions.
- Update string manipulation library.

### :boom: Breaking changes

- The OIDC setting `PENPOT_OIDC_SCOPES` has changed the default semantics. Before this
  configuration added scopes to the default set. Now it replaces it, so use with care, because
  penpot requires at least `name` and `email` props found on the user info object.

### :heart: Community contributions by (Thank you!)

- Translations: Portuguese (Brazil) and Romanias.

## 1.5.4-alpha

### :bug: Bugs fixed

- Fix issues on group rendering.
- Fix problem with text editing auto-height [Taiga #1683](https://tree.taiga.io/project/penpot/issue/1683)

## 1.5.3-alpha

### :bug: Bugs fixed

- Fix problem undo/redo.

## 1.5.2-alpha

### :bug: Bugs fixed

- Fix problem with `close-path` command [#917](https://github.com/penpot/penpot/issues/917)
- Fix wrong query for obtain the profile default project-id
- Fix problems with empty paths and shortcuts [#923](https://github.com/penpot/penpot/issues/923)

## 1.5.1-alpha

### :bug: Bugs fixed

- Fix issue with bitmap image clipboard.
- Fix issue when removing all path points.
- Increase default team invitation token expiration to 48h.
- Fix wrong error message when an expired token is used.

## 1.5.0-alpha

### :sparkles: New features

- Add integration with gitpod.io (an online IDE) [#807](https://github.com/penpot/penpot/pull/807)
- Allow basic math operations in inputs [Taiga 1383](https://tree.taiga.io/project/penpot/us/1383)
- Autocomplete color names in hex inputs [Taiga 1596](https://tree.taiga.io/project/penpot/us/1596)
- Allow to group assets (components and graphics) [Taiga #1289](https://tree.taiga.io/project/penpot/us/1289)
- Change icon of pinned projects [Taiga 1298](https://tree.taiga.io/project/penpot/us/1298)
- Internal: refactor of http client, replace internal xhr usage with more modern Fetch API.
- New features for paths: snap points on edition, add/remove nodes, merge/join/split nodes. [Taiga #907](https://tree.taiga.io/project/penpot/us/907)
- Add OpenID-Connect support.
- Reimplement social auth providers on top of the generic openid impl.

### :bug: Bugs fixed

- Fix problem with pan and space [#811](https://github.com/penpot/penpot/issues/811)
- Fix issue when parsing exponential numbers in paths
- Remove legacy system user and team [#843](https://github.com/penpot/penpot/issues/843)
- Fix ordering of copy pasted objects [Taiga #1618](https://tree.taiga.io/project/penpot/issue/1617)
- Fix problems with blending modes [#837](https://github.com/penpot/penpot/issues/837)
- Fix problem with zoom an selection rect [#845](https://github.com/penpot/penpot/issues/845)
- Fix problem displaying team statistics [#859](https://github.com/penpot/penpot/issues/859)
- Fix problems with text editor selection [Taiga #1546](https://tree.taiga.io/project/penpot/issue/1546)
- Fix problem when opening the context menu in dashboard at the bottom [#856](https://github.com/penpot/penpot/issues/856)
- Fix problem when clicking an interactive group in view mode [#863](https://github.com/penpot/penpot/issues/863)
- Fix visibility of pages in sitemap when changing page [Taiga #1618](https://tree.taiga.io/project/penpot/issue/1618)
- Fix visual problem with group invite [Taiga #1290](https://tree.taiga.io/project/penpot/issue/1290)
- Fix issues with promote owner panel [Taiga #763](https://tree.taiga.io/project/penpot/issue/763)
- Allow use library colors when defining gradients [Taiga #1614](https://tree.taiga.io/project/penpot/issue/1614)
- Fix group selrect not updating after alignment [#895](https://github.com/penpot/penpot/issues/895)

### :arrow_up: Deps updates

### :boom: Breaking changes

- Translations refactor: now penpot uses gettext instead of a custom
  JSON, and each locale has its own separated file. All translations
  should be contributed via the weblate.org service.

### :heart: Community contributions by (Thank you!)

- madmath03 (by [Monogramm](https://github.com/Monogramm)) [#807](https://github.com/penpot/penpot/pull/807)
- zzkt [#814](https://github.com/penpot/penpot/pull/814)

## 1.4.1-alpha

### :bug: Bugs fixed

- Fix typography unlinking.
- Fix incorrect measures on shapes outside artboard.
- Fix issues on svg parsing related to numbers with exponents.
- Fix some race conditions on removing shape from workspace.
- Fix incorrect state management of user lang selection.
- Fix email validation usability issue on team invitation lightbox.

## 1.4.0-alpha

### :sparkles: New features

- Add blob-encoding v3 (uses ZSTD+transit) [#738](https://github.com/penpot/penpot/pull/738)
- Add http caching layer on top of Query RPC.
- Add layer opacity and blend mode to shapes [Taiga #937](https://tree.taiga.io/project/penpot/us/937)
- Add more chinese translations [#726](https://github.com/penpot/penpot/pull/726)
- Add native support for text-direction (RTL, LTR & auto)
- Add several enhancements in shape selection [Taiga #1195](https://tree.taiga.io/project/penpot/us/1195)
- Add thumbnail in memory caching mechanism.
- Add turkish translation strings [#759](https://github.com/penpot/penpot/pull/759), [#794](https://github.com/penpot/penpot/pull/794)
- Duplicate and move files and projects [Taiga #267](https://tree.taiga.io/project/penpot/us/267)
- Hide viewer navbar on fullscreen [Taiga 1375](https://tree.taiga.io/project/penpot/us/1375)
- Import SVG will create Penpot's shapes [Taiga #1006](https://tree.taiga.io/project/penpot/us/1066)
- Improve french translations [#731](https://github.com/penpot/penpot/pull/731)
- Reimplement workspace presence (remove database state)
- Remember last visited team when you re-enter the application [Taiga #1376](https://tree.taiga.io/project/penpot/us/1376)
- Rename artboard with double click on the title [Taiga #1392](https://tree.taiga.io/project/penpot/us/1392)
- Replace Slate-Editor with DraftJS [Taiga #1346](https://tree.taiga.io/project/penpot/us/1346)
- Set proper page title [Taiga #1377](https://tree.taiga.io/project/penpot/us/1377)

### :bug: Bugs fixed

- Disable buttons in view mode for users without permissions [Taiga #1328](https://tree.taiga.io/project/penpot/issue/1328)
- Fix broken profile and profile options form.
- Fix calculate size of some animated gifs [Taiga #1487](https://tree.taiga.io/project/penpot/issue/1487)
- Fix error with the "Navigate to" button on prototypes [Taiga #1268](https://tree.taiga.io/project/penpot/issue/1268)
- Fix issue when undo after changing the artboard of a shape [Taiga #1304](https://tree.taiga.io/project/penpot/issue/1304)
- Fix issue with Alt key in distance measurement [#672](https://github.com/penpot/penpot/issues/672)
- Fix issue with blending modes in masks [Taiga #1476](https://tree.taiga.io/project/penpot/issue/1476)
- Fix issue with blocked shapes [Taiga #1480](https://tree.taiga.io/project/penpot/issue/1480)
- Fix issue with comments styles on dashboard [Taiga #1405](https://tree.taiga.io/project/penpot/issue/1405)
- Fix issue with default square grid [Taiga #1344](https://tree.taiga.io/project/penpot/issue/1344)
- Fix issue with enter key shortcut [#775](https://github.com/penpot/penpot/issues/775)
- Fix issue with enter to edit paths [Taiga #1481](https://tree.taiga.io/project/penpot/issue/1481)
- Fix issue with mask and flip [#715](https://github.com/penpot/penpot/issues/715)
- Fix issue with masks interactions outside bounds [#718](https://github.com/penpot/penpot/issues/718)
- Fix issue with middle mouse button press moving the canvas when not moving mouse [#717](https://github.com/penpot/penpot/issues/717)
- Fix issue with resolved comments [Taiga #1406](https://tree.taiga.io/project/penpot/issue/1406)
- Fix issue with rotated blur [Taiga #1370](https://tree.taiga.io/project/penpot/issue/1370)
- Fix issue with rotation degree input [#741](https://github.com/penpot/penpot/issues/741)
- Fix issue with system shortcuts and application [#737](https://github.com/penpot/penpot/issues/737)
- Fix issue with team management in dashboard [Taiga #1475](https://tree.taiga.io/project/penpot/issue/1475)
- Fix issue with typographies panel cannot be collapsed [#707](https://github.com/penpot/penpot/issues/707)
- Fix text selection in comments [#745](https://github.com/penpot/penpot/issues/745)
- Update Work-Sans font [#744](https://github.com/penpot/penpot/issues/744)
- Fix issue with recent files not showing [Taiga #1493](https://tree.taiga.io/project/penpot/issue/1493)
- Fix issue when promoting to owner [Taiga #1494](https://tree.taiga.io/project/penpot/issue/1494)
- Fix cannot click on blocked elements in viewer [Taiga #1430](https://tree.taiga.io/project/penpot/issue/1430)
- Fix SVG not showing properties at code [Taiga #1437](https://tree.taiga.io/project/penpot/issue/1437)
- Fix shadows when exporting groups [Taiga #1495](https://tree.taiga.io/project/penpot/issue/1495)
- Fix drag-select when renaming layer text [Taiga #1307](https://tree.taiga.io/project/penpot/issue/1307)
- Fix layout problem for editable selects [Taiga #1488](https://tree.taiga.io/project/penpot/issue/1488)
- Fix artboard title wasn't move when resizing [Taiga #1479](https://tree.taiga.io/project/penpot/issue/1479)
- Fix titles in viewer thumbnails too long [Taiga #1474](https://tree.taiga.io/project/penpot/issue/1474)
- Fix when right click on a selected text shows artboard contextual menu [Taiga #1226](https://tree.taiga.io/project/penpot/issue/1226)

### :boom: Breaking changes

- The LDAP configuration variables interpolation starts using `:`
  (example `:username`) instead of `$`. The main reason is avoid
  unnecessary conflict with bash interpolation.

### :arrow_up: Deps updates

- Update backend to JDK16.
- Update exporter nodejs to v14.16.0

### :heart: Community contributions by (Thank you!)

- iblueer [#726](https://github.com/penpot/penpot/pull/726)
- gizembln [#759](https://github.com/penpot/penpot/pull/759)
- girafic [#748](https://github.com/penpot/penpot/pull/748)
- mbrksntrk [#794](https://github.com/penpot/penpot/pull/794)

## 1.3.0-alpha

### :sparkles: New features

- Add emailcatcher and ldap test containers to devenv. [#506](https://github.com/penpot/penpot/pull/506)
- Add major refactor of internal pubsub/redis code; improves scalability and performance [#640](https://github.com/penpot/penpot/pull/640)
- Add more chinese translations [#687](https://github.com/penpot/penpot/pull/687)
- Add more presets for artboard [#654](https://github.com/penpot/penpot/pull/654)
- Add optional loki integration [#645](https://github.com/penpot/penpot/pull/645)
- Add proper http session lifecycle handling.
- Allow to set border radius of each rect corner individually
- Bounce & Complaint handling [#635](https://github.com/penpot/penpot/pull/635)
- Disable groups interactions when holding "Ctrl" key (deep selection)
- New action in context menu to "edit" some shapes (bound to key "Enter")

### :bug: Bugs fixed

- Add more improvements to french translation strings [#591](https://github.com/penpot/penpot/pull/591)
- Add some missing database indexes (mainly improves performance on large databases on file-update rpc method, and some background tasks)
- Disables filters in masking elements (issue with Firefox rendering)
- Drawing tool will have priority over resize/rotate handlers [Taiga #1225](https://tree.taiga.io/project/penpot/issue/1225)
- Fix broken bounding box on editing paths [Taiga #1254](https://tree.taiga.io/project/penpot/issue/1254)
- Fix corner cases on invitation/signup flows.
- Fix errors on onboarding file [Taiga #1287](https://tree.taiga.io/project/penpot/issue/1287)
- Fix infinite recursion on logout.
- Fix issues with frame selection [Taiga #1300](https://tree.taiga.io/project/penpot/issue/1300), [Taiga #1255](https://tree.taiga.io/project/penpot/issue/1255)
- Fix local fonts error [#691](https://github.com/penpot/penpot/issues/691)
- Fix issue width handoff code generation [Taiga #1204](https://tree.taiga.io/project/penpot/issue/1204)
- Fix issue with indices refreshing on page changes [#646](https://github.com/penpot/penpot/issues/646)
- Have language change notification written in the new language [Taiga #1205](https://tree.taiga.io/project/penpot/issue/1205)
- Hide register screen when registration is disabled [#598](https://github.com/penpot/penpot/issues/598)
- Properly handle errors on github, gitlab and ldap auth backends.
- Properly mark profile auth backend (on first register/ auth with 3rd party auth provider)
- Refactor LDAP auth backend.

### :heart: Community contributions by (Thank you!)

- girafic [#538](https://github.com/penpot/penpot/pull/654)
- arkhi [#591](https://github.com/penpot/penpot/pull/591)

## 1.2.0-alpha

### :sparkles: New features

- Add horizontal/vertical flip
- Add images lock proportions by default [#541](https://github.com/penpot/penpot/discussions/541), [#609](https://github.com/penpot/penpot/issues/609)
- Add new blob storage format (Zstd+nippy)
- Add user feedback form
- Improve French translations
- Improve component testing
- Increase default deletion delay to 7 days
- Show a pixel grid when zoom greater than 800% [#519](https://github.com/penpot/penpot/discussions/519)
- Fix behavior of select all command when there are objects outside frames [Taiga #1209](https://tree.taiga.io/project/penpot/issue/1209)

### :bug: Bugs fixed

- Fix 404 when access shared link [#615](https://github.com/penpot/penpot/issues/615)
- Fix 500 when requestion password reset
- Fix issue when transforming path shapes [Taiga #1170](https://tree.taiga.io/project/penpot/issue/1170)
- Fix apply a color to a text selection from color palette was not working [Taiga #1189](https://tree.taiga.io/project/penpot/issue/1189)
- Fix issues when moving shapes outside groups [Taiga #1138](https://tree.taiga.io/project/penpot/issue/1138)
- Fix ldap function called on login click
- Fix logo icon in viewer should go to dashboard [Taiga #1149](https://tree.taiga.io/project/penpot/issue/1149)
- Fix ordering when restoring deleted shapes in sync [Taiga #1163](https://tree.taiga.io/project/penpot/issue/1163)
- Fix issue when editing text immediately after creating [Taiga #1207](https://tree.taiga.io/project/penpot/issue/1207)
- Fix issue when pasting URL's copied from the browser url bar [Taiga #1187](https://tree.taiga.io/project/penpot/issue/1187)
- Fix issue with multiple selection and groups [Taiga #1128](https://tree.taiga.io/project/penpot/issue/1128)
- Fix issue with red handler indicator on resize [Taiga #1188](https://tree.taiga.io/project/penpot/issue/1188)
- Fix show correct error when google auth is disabled [Taiga #1119](https://tree.taiga.io/project/penpot/issue/1119)
- Fix text alignment in preview [#594](https://github.com/penpot/penpot/issues/594)
- Fix unexpected exception when uploading image [Taiga #1120](https://tree.taiga.io/project/penpot/issue/1120)
- Fix updates on collaborative editing not updating selection rectangles [Taiga #1127](https://tree.taiga.io/project/penpot/issue/1127)
- Make the team deletion deferred (in the same way other objects)

### :heart: Community contributions by (Thank you!)

- abtinmo [#538](https://github.com/penpot/penpot/pull/538)
- kdrag0n [#585](https://github.com/penpot/penpot/pull/585)
- nisrulz [#586](https://github.com/penpot/penpot/pull/586)
- tomer [#575](https://github.com/penpot/penpot/pull/575)
- violoncelloCH [#554](https://github.com/penpot/penpot/pull/554)

## 1.1.0-alpha

- Bugfixing and stabilization post-launch
- Some changes to the register flow
- Improved MacOS shortcuts and helpers
- Small changes to shape creation

## 1.0.0-alpha

Initial release<|MERGE_RESOLUTION|>--- conflicted
+++ resolved
@@ -1,6 +1,5 @@
 # CHANGELOG
 
-<<<<<<< HEAD
 ## 2.8.0 (Next / Unreleased)
 
 ### :rocket: Epics and highlights
@@ -38,7 +37,7 @@
 - Fix element positioning on the right side to adjust to grid [#11073](https://tree.taiga.io/project/penpot/issue/11073)
 - Fix palette is over sidebar [#11160](https://tree.taiga.io/project/penpot/issue/11160)
 - Fix font size input not displaying "mixed" when multiple texts are selected [Taiga #11177](https://tree.taiga.io/project/penpot/issue/11177)
-=======
+
 
 ## 2.7.2 (Unreleased)
 
@@ -46,7 +45,6 @@
 
 - Update plugins runtime [Github #6604](https://github.com/penpot/penpot/pull/6604)
 
->>>>>>> 27ab910a
 
 ## 2.7.1
 
@@ -55,10 +53,7 @@
 - Fix incorrect handling of strokes with images on importing files
 - Fix tokens disappearing after manual additions [Taiga #11063](https://tree.taiga.io/project/penpot/issue/11063)
 
-<<<<<<< HEAD
-=======
-
->>>>>>> 27ab910a
+
 ## 2.7.0
 
 ### :rocket: Epics and highlights
