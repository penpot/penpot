--- conflicted
+++ resolved
@@ -1,6 +1,5 @@
 # CHANGELOG
 
-<<<<<<< HEAD
 ## :rocket: Next (1.17)
 
 ### :boom: Breaking changes & Deprecations
@@ -21,9 +20,7 @@
 
 ### :arrow_up: Deps updates
 ### :heart: Community contributions by (Thank you!)
-=======
 ## 1.16.2-beta
->>>>>>> dbd8c12a
 
 ## 1.16.1-beta
 
