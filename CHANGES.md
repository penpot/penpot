--- conflicted
+++ resolved
@@ -1,6 +1,5 @@
 # CHANGELOG
 
-<<<<<<< HEAD
 ## 2.7.0 (Unreleased)
 
 ### :rocket: Epics and highlights
@@ -19,8 +18,6 @@
 - Fix design tab has a horizontal scroll [Taiga #10660](https://tree.taiga.io/project/penpot/issue/10660)
 - Fix long file names being clipped when longer than allowed length [Taiga #10662](https://tree.taiga.io/project/penpot/issue/10662)
 
-## 2.6.0 (Unreleased)
-=======
 ## 2.6.1
 
 ### :bug: Bugs fixed
@@ -29,7 +26,6 @@
 - Fix colorpicker scroll when dropdown displayed [Taiga #10696](https://tree.taiga.io/project/penpot/issue/10696)
 
 ## 2.6.0
->>>>>>> 58c86788
 
 ### :rocket: Epics and highlights
 
