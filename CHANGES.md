--- conflicted
+++ resolved
@@ -48,11 +48,7 @@
 
 - Increase the height of the right sidebar dropdowns [Taiga #10615](https://tree.taiga.io/project/penpot/issue/10615)
 - Fix scroll on token themes modal [Taiga #10745](https://tree.taiga.io/project/penpot/issue/10745)
-<<<<<<< HEAD
-- Fix collapsing grouped sets in "edit Theme" closes the dialog  [Taiga #10771](https://tree.taiga.io/project/penpot/issue/10771)
-=======
 - Fix collapsing grouped sets in "edit Theme" closes the dialog [Taiga #10771](https://tree.taiga.io/project/penpot/issue/10771)
->>>>>>> c96fbfdc
 - Fix unexpected exception on path editor on merge segments when undo stack is empty
 - Fix pricing CTA to be under a config flag [Taiga #10808](https://tree.taiga.io/project/penpot/issue/10808)
 - Fix allow moving a main component into another [Taiga #10818](https://tree.taiga.io/project/penpot/issue/10818)
