--- conflicted
+++ resolved
@@ -1,6 +1,5 @@
 # CHANGELOG
 
-<<<<<<< HEAD
 ## 2.6.0 (Unreleased)
 
 ### :rocket: Epics and highlights
@@ -25,10 +24,8 @@
 - The plugin list in the navigation menu lacks scrolling, some plugins are not visible when a large number are installed [Taiga #9360](https://tree.taiga.io/project/penpot/us/9360)
 - Fix hidden toolbar click event still available [Taiga #10437](https://tree.taiga.io/project/penpot/us/10437)
 
-## 2.5.3
-=======
+
 ## 2.5.4 (Unreleased)
->>>>>>> 05d6d2fc
 
 ### :sparkles: New features
 
