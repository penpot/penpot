# CHANGELOG

<<<<<<< HEAD
## 2.5.0

### :rocket: Epics and highlights

### :boom: Breaking changes & Deprecations

### :heart: Community contributions (Thank you!)

### :sparkles: New features

- New gradients UI with multi-stop support.
- Shareable link pointing to an specific board.
- Copy styles in CSS
- Copy/paste shape styles (fills, strokes, shadows, etc..)

### :bug: Bugs fixed

=======
## 2.4.2

### :bug: Bugs fixed

- Fix detach when top copy is dangling and nested copy is not [Taiga #9699](https://tree.taiga.io/project/penpot/issue/9699)

>>>>>>> 5a55884b
## 2.4.1

### :bug: Bugs fixed

- Fix error when importing files with touched components [Taiga #9625](https://tree.taiga.io/project/penpot/issue/9625)
- Fix problem when changing color libraries [Plugins #184](https://github.com/penpot/penpot-plugins/issues/184)

## 2.4.0

### :rocket: Epics and highlights

### :boom: Breaking changes & Deprecations

- Use [nginx-unprivileged](https://hub.docker.com/r/nginxinc/nginx-unprivileged) as base image for
  Penpot's frontend docker image. Now all the docker images runs with the same unprivileged user
  (penpot). Because of that, the default NGINX listen port is now 8080 instead of 80, so
  you will have to modify your infrastructure to apply this change.

- Redis 7.2 is explicitly pinned in our example docker-compose.yml file. This is done because, 
  starting with the next versions, Redis is no longer distributed under an open-source license. 
  On-premise users are obviously free to upgrade to the version they are using or a more modern one. 
  Keep in mind that if you were using a version other than 7.2, you may have to recreate the volume 
  associated with the Redis container because the 7.2 storage format may not be compatible with what 
  you already have stored on the volume, and Redis may not start. In the near future, we will evaluate 
  whether to move to an open-source version of Redis (such as https://valkey.io/).

### :heart: Community contributions (Thank you!)

### :sparkles: New features

- Viewer role for team members [Taiga #1056](https://tree.taiga.io/project/penpot/us/1056) & [Taiga #6590](https://tree.taiga.io/project/penpot/us/6590)
- File history versions management [Taiga #187](https://tree.taiga.io/project/penpot/us/187?milestone=411120)
- Rename selected layer via keyboard shortcut and context menu option [Taiga #8882](https://tree.taiga.io/project/penpot/us/8882)
- New .penpot file format [Taiga #8657](https://tree.taiga.io/project/penpot/us/8657)

### :bug: Bugs fixed

- Fix problem with some texts desynchronization [Taiga #9379](https://tree.taiga.io/project/penpot/issue/9379)
- Fix problem with reoder grid layers [#5446](https://github.com/penpot/penpot/issues/5446)
- Fix problem with swap component style [#9542](https://tree.taiga.io/project/penpot/issue/9542)

## 2.3.3

### :bug: Bugs fixed

- Fix problem creating manual overlay interactions [Taiga #9146](https://tree.taiga.io/project/penpot/issue/9146)
- Fix plugins list default URL
- Activate plugins feature by default

## 2.3.2

### :bug: Bugs fixed

- Fix null pointer exception on number checking functions
- Fix problem with grid layout ordering after moving [Taiga #9179](https://tree.taiga.io/project/penpot/issue/9179)

### :books: Documentation

- Add initial documentation for Kubernetes


## 2.3.1

### :bug: Bugs fixed

- Fix unexpected issue on interaction between plugins sandbox and
  internal impl of promise


## 2.3.0

### :rocket: Epics and highlights

- **New plugin system.**

  Penpot now supports custom plugins. Read everything about developing your plugins [HERE](https://help.penpot.app/plugins/)

### :boom: Breaking changes & Deprecations

### :heart: Community contributions (Thank you!)

- All our plugins beta testers :heart:.
- Fix problem when translating multiple path points by @eeropic [#4459](https://github.com/penpot/penpot/issues/4459)

### :sparkles: New features

- **Replace Draft.js completely with a custom editor** [Taiga #7706](https://tree.taiga.io/project/penpot/us/7706)

  This refactor adds better IME support, more performant text editing
  experience and a better clipboard support while keeping full
  retrocompatibility with previous editor.

  You can enable it with the `enable-feature-text-editor-v2` configuration flag.


### :bug: Bugs fixed

- Fix problem with constraints buttons [Taiga #8465](https://tree.taiga.io/project/penpot/issue/8465)
- Fix problem with go back button on error page [Taiga #8887](https://tree.taiga.io/project/penpot/issue/8887)
- Fix problem with shadows in text for Safari [Taiga #8770](https://tree.taiga.io/project/penpot/issue/8770)
- Fix a regression with feedback form subject and content limits [Taiga #8908](https://tree.taiga.io/project/penpot/issue/8908)
- Fix problem with stroke and filter ordering in frames [Github #5058](https://github.com/penpot/penpot/issues/5058)
- Fix problem with hover layers when hidden/blocked [Github #5074](https://github.com/penpot/penpot/issues/5074)
- Fix problem with precision on boolean calculation [Taiga #8482](https://tree.taiga.io/project/penpot/issue/8482)
- Fix problem when translating multiple path points [Github #4459](https://github.com/penpot/penpot/issues/4459)
- Fix problem on importing (and exporting) files with flows [Taiga #8914](https://tree.taiga.io/project/penpot/issue/8914)
- Fix Internal Error page: "go to your penpot" wrong design [Taiga #8922](https://tree.taiga.io/project/penpot/issue/8922)
- Fix problem updating layout when toggle visibility in component copy [Github #5143](https://github.com/penpot/penpot/issues/5143)
- Fix "Done" button on toolbar on inspect mode should go to design mode [Taiga #8933](https://tree.taiga.io/project/penpot/issue/8933)
- Fix problem with shortcuts in text editor [Github #5078](https://github.com/penpot/penpot/issues/5078)
- Fix problems with show in viewer and interactions [Github #4868](https://github.com/penpot/penpot/issues/4868)
- Add visual feedback when moving an element into a board [Github #3210](https://github.com/penpot/penpot/issues/3210)
- Fix percent calculation on grid layout tracks [Github #4688](https://github.com/penpot/penpot/issues/4688)
- Fix problem with caps and inner shadows [Github #4517](https://github.com/penpot/penpot/issues/4517)
- Fix problem with horizontal/vertical lines and shadows [Github #4516](https://github.com/penpot/penpot/issues/4516)
- Fix problem with layers overflowing panel [Taiga #9021](https://tree.taiga.io/project/penpot/issue/9021)
- Fix in workspace you can manage rulers on view mode [Taiga #8966](https://tree.taiga.io/project/penpot/issue/8966)
- Fix problem with swap components in grid layout [Taiga #9066](https://tree.taiga.io/project/penpot/issue/9066)

## 2.2.1

### :bug: Bugs fixed

- Fix problem with Ctrl+F shortcut on the dashboard [Taiga #8876](https://tree.taiga.io/project/penpot/issue/8876)
- Fix visual problem with the font-size dropdown in assets [Taiga #8872](https://tree.taiga.io/project/penpot/issue/8872)
- Add limits for invitation RPC methods (hard limit 25 emails per request)

## 2.2.0

### :rocket: Epics and highlights

### :boom: Breaking changes & Deprecations

- Removed "merge assets" option when exporting ".svg + .json" files. After the components changes the option wasn't
working properly and we're planning to change the format soon. We think it's better to deprecate the option for the
time being.

### :heart: Community contributions (Thank you!)

- Set proper default tenant on exporter (by @june128) [#4946](https://github.com/penpot/penpot/pull/4946)
- Correct a spelling in onboarding.edn (by @n-stha) [#4936](https://github.com/penpot/penpot/pull/4936)

### :sparkles: New features

- **Tiered File Data Storage** [Taiga #8376](https://tree.taiga.io/project/penpot/us/8376)

  This feature allows offloading file data that is not actively used
  from the database to object storage (e.g., filesystem, S3), thereby
  freeing up space in the database. It can be enabled with the
  `enable-enable-tiered-file-data-storage` flag.

  *(On-Premise feature, EXPERIMENTAL).*

- **JSON Interoperability for HTTP API** [Taiga #8372](https://tree.taiga.io/project/penpot/us/8372)

  Enables full JSON interoperability for our HTTP API. Previously,
  JSON was only barely supported for output when the
  `application/json` media type was specified in the `Accept` header,
  or when `_fmt=json` was passed as a query parameter. With this
  update, we now offer proper bi-directional support for using our API
  with plain JSON, instead of Transit.

- **Automatic File Snapshotting**

  Adds the ability to automatically take and maintain a limited set of
  snapshots of active files without explicit user intervention. This
  feature allows on-premise administrators to recover the state of a
  file from a past point in time in a limited manner.

  It can be enabled with the `enable-auto-file-snapshot` flag and
  configured with the following settings:

  ```bash
  # Take snapshots every 10 update operations
  PENPOT_AUTO_FILE_SNAPSHOT_EVERY=10

  # Take a snapshot if it has been more than 3 hours since the file was last modified
  PENPOT_AUTO_FILE_SNAPSHOT_TIMEOUT=3h

  # The total number of snapshots to keep
  PENPOT_AUTO_FILE_SNAPSHOT_TOTAL=10
  ```

  Snapshots are only taken during update operations; there is NO
  active background process for this.

- Add separated flag `enable-oidc-registration` for enable the
  registration only for OIDC authentication backend [Github
  #4882](https://github.com/penpot/penpot/issues/4882)

- Update templates in libraries & templates in dashboard modal [Taiga #8145](https://tree.taiga.io/project/penpot/us/8145)

- **Design System**

  We implemented and subbed in new components from our Design System: `loader*` ([Taiga #8355](https://tree.taiga.io/project/penpot/task/8355))  and `tab-switcher*` ([Taiga #8518](https://tree.taiga.io/project/penpot/task/8518)).

- **Storybook** [Taiga #6329](https://tree.taiga.io/project/penpot/us/6329)

  The Design System components are now published in a Storybook, available at `/storybook`.

### :bug: Bugs fixed

- Fix webhook checkbox position [Taiga #8634](https://tree.taiga.io/project/penpot/issue/8634)
- Fix wrong props on padding input [Taiga #8254](https://tree.taiga.io/project/penpot/issue/8254)
- Fix fill collapsed options [Taiga #8351](https://tree.taiga.io/project/penpot/issue/8351)
- Fix scroll on color picker modal [Taiga #8353](https://tree.taiga.io/project/penpot/issue/8353)
- Fix components are not dragged from the group to the assets tab [Taiga #8273](https://tree.taiga.io/project/penpot/issue/8273)
- Fix problem with SVG import [Github #4888](https://github.com/penpot/penpot/issues/4888)
- Fix problem with overlay positions in viewer [Taiga #8464](https://tree.taiga.io/project/penpot/issue/8464)
- Fix layer panel overflowing [Taiga #8665](https://tree.taiga.io/project/penpot/issue/8665)
- Fix problem when creating a component instance from grid layout [Github #4881](https://github.com/penpot/penpot/issues/4881)
- Fix problem when dismissing shared library update [Taiga #8669](https://tree.taiga.io/project/penpot/issue/8669)
- Fix visual problem with stroke cap menu [Taiga #8730](https://tree.taiga.io/project/penpot/issue/8730)
- Fix issue when exporting libraries when merging libraries [Taiga #8758](https://tree.taiga.io/project/penpot/issue/8758)
- Fix problem with comments max length [Taiga #8778](https://tree.taiga.io/project/penpot/issue/8778)
- Fix copy/paste images in Safari [Taiga #8771](https://tree.taiga.io/project/penpot/issue/8771)
- Fix swap when the copy is the only child of a group [#5075](https://github.com/penpot/penpot/issues/5075)
- Fix file builder hangs when exporting [#5099](https://github.com/penpot/penpot/issues/5099)

## 2.1.5

### :bug: Bugs fixed

- Fix broken webhooks [Taiga #8370](https://tree.taiga.io/project/penpot/issue/8370)

## 2.1.4

### :bug: Bugs fixed

- Fix json encoding on zip encoding decoding.
- Add schema validation for color changes.
- Fix render of some texts without position data.

## 2.1.3

- Don't allow registration when registration is disabled and invitation token is used [Github #4975](https://github.com/penpot/penpot/issues/4975)

## 2.1.2

### :bug: Bugs fixed

- User switch language to "zh_hant" will get 400 [Github #4884](https://github.com/penpot/penpot/issues/4884)
- Smtp config ignoring port if ssl is set [Github #4872](https://github.com/penpot/penpot/issues/4872)
- Ability to let users to authenticate with a private oidc provider only [Github #4963](https://github.com/penpot/penpot/issues/4963)

## 2.1.1

### :sparkles: New features

- Consolidate templates new order and naming  [Taiga #8392](https://tree.taiga.io/project/penpot/task/8392)

### :bug: Bugs fixed

- Fix the “search” label in translations [Taiga #8402](https://tree.taiga.io/project/penpot/issue/8402)
- Fix pencil loader [Taiga #8348](https://tree.taiga.io/project/penpot/issue/8348)
- Fix several issues on the OIDC.
- Fix regression on the `email-verification` flag [Taiga #8398](https://tree.taiga.io/project/penpot/issue/8398)

## 2.1.0 - Things can only get better!

### :rocket: Epics and highlights

### :boom: Breaking changes & Deprecations

### :heart: Communityq contributions (Thank you!)

### :sparkles: New features

- Improve auth process [Taiga #7094](https://tree.taiga.io/project/penpot/us/7094)
- Add locking degrees increment (hold shift) on path edition [Taiga #7761](https://tree.taiga.io/project/penpot/issue/7761)
- Persistence & Concurrent Edition Enhancements [Taiga #5657](https://tree.taiga.io/project/penpot/us/5657)
- Allow library colors as recent colors [Taiga #7640](https://tree.taiga.io/project/penpot/issue/7640)
- Missing scroll in viewmode comments [Taiga #7427](https://tree.taiga.io/project/penpot/issue/7427)
- Comments in View mode should mimic the positioning behavior of the Workspace [Taiga #7346](https://tree.taiga.io/project/penpot/issue/7346)
- Misaligned input on comments [Taiga #7461](https://tree.taiga.io/project/penpot/issue/7461)

### :bug: Bugs fixed

- Fix selection rectangle appears on scroll [Taiga #7525](https://tree.taiga.io/project/penpot/issue/7525)
- Fix layer tree not expanding to the bottom edge [Taiga #7466](https://tree.taiga.io/project/penpot/issue/7466)
- Fix guides move when board is moved by inputs [Taiga #8010](https://tree.taiga.io/project/penpot/issue/8010)
- Fix clickable area of Penptot logo in the viewer [Taiga #7988](https://tree.taiga.io/project/penpot/issue/7988)
- Fix constraints dropdown when selecting multiple shapes [Taiga #7686](https://tree.taiga.io/project/penpot/issue/7686)
- Layout and scrollign fixes for the bottom palette [Taiga #7559](https://tree.taiga.io/project/penpot/issue/7559)
- Fix expand libraries when search results are present [Taiga #7876](https://tree.taiga.io/project/penpot/issue/7876)
- Fix color palette default library [Taiga #8029](https://tree.taiga.io/project/penpot/issue/8029)
- Component Library is lost after exporting/importing in .zip format [Github #4672](https://github.com/penpot/penpot/issues/4672)
- Fix problem with moving+selection not working properly [Taiga #7943](https://tree.taiga.io/project/penpot/issue/7943)
- Fix problem with flex layout fit to content not positioning correctly children [Taiga #7537](https://tree.taiga.io/project/penpot/issue/7537)
- Fix black line is displaying after show main [Taiga #7653](https://tree.taiga.io/project/penpot/issue/7653)
- Fix "Share prototypes" modal remains open [Taiga #7442](https://tree.taiga.io/project/penpot/issue/7442)
- Fix "Components visibility and opacity" [#4694](https://github.com/penpot/penpot/issues/4694)
- Fix "Attribute overrides in copies are not exported in zip file" [Taiga #8072](https://tree.taiga.io/project/penpot/issue/8072)
- Fix group not automatically selected in the Layers panel after creation [Taiga #8078](https://tree.taiga.io/project/penpot/issue/8078)
- Fix export boards loses opacity [Taiga #7592](https://tree.taiga.io/project/penpot/issue/7592)
- Fix change color on imported svg also changes the stroke alignment[Taiga #7673](https://github.com/penpot/penpot/pull/7673)
- Fix show in view mode and interactions workflow [Taiga #4711](https://github.com/penpot/penpot/pull/4711)
- Fix internal error when I set up a stroke for some objects without and with stroke [Taiga #7558](https://tree.taiga.io/project/penpot/issue/7558)
- Toolbar keeps toggling on and off on spacebar press [Taiga #7654](https://github.com/penpot/penpot/pull/7654)
- Fix toolbar keeps hiding when click outside workspace [Taiga #7776](https://tree.taiga.io/project/penpot/issue/7776)
- Fix open overlay relative to a frame [Taiga #7563](https://tree.taiga.io/project/penpot/issue/7563)
- Workspace-palette items stay hidden when opening with keyboard-shortcut [Taiga #7489](https://tree.taiga.io/project/penpot/issue/7489)
- Fix SVG attrs are not handled correctly when exporting/importing in .zip [Taiga #7920](https://tree.taiga.io/project/penpot/issue/7920)
- Fix validation error when detaching with two nested copies and a swap [Taiga #8095](https://tree.taiga.io/project/penpot/issue/8095)
- Export shapes that are rotated act a bit strange when reimported [Taiga #7585](https://tree.taiga.io/project/penpot/issue/7585)
- Penpot crashes when a new colorpicker is created while uploading an image to another instance [Taiga #8119](https://tree.taiga.io/project/penpot/issue/8119)
- Removing Underline and Strikethrough Affects the Previous Text Object [Taiga #8103](https://tree.taiga.io/project/penpot/issue/8103)
- Color library loses association with shapes when exporting/importing the document [Taiga #8132](https://tree.taiga.io/project/penpot/issue/8132)
- Fix can't collapse groups when searching in the assets tab [Taiga #8125](https://tree.taiga.io/project/penpot/issue/8125)
- Fix 'Detach instance' shortcut is not working [Taiga #8102](https://tree.taiga.io/project/penpot/issue/8102)
- Fix import file message does not detect 0 as error [Taiga #6824](https://tree.taiga.io/project/penpot/issue/6824)
- Image Color Library is not persisted when exporting/importing in .zip [Taiga #8131](https://tree.taiga.io/project/penpot/issue/8131)
- Fix export files including libraries [Taiga #8266](https://tree.taiga.io/project/penpot/issue/8266)

## 2.0.3

### :bug: Bugs fixed

- Fix chrome scrollbar styling [Taiga #7852](https://tree.taiga.io/project/penpot/issue/7852)
- Fix incorrect password encoding on create-profile manage scritp [Github #3651](https://github.com/penpot/penpot/issues/3651)

## 2.0.2

### :sparkles: Enhancements

- Fix locking contention on cron subsystem (causes backend start blocking)
- Fix locking contention on file object thumbails backend RPC calls

### :bug: Bugs fixed

- Fix color palette sorting [Taiga #7458](https://tree.taiga.io/project/penpot/issue/7458)
- Fix style scoping problem with imported SVG [Taiga #7671](https://tree.taiga.io/project/penpot/issue/7671)


## 2.0.1

### :bug: Bugs fixed

- Fix different issues related to components v2 migrations including [Github #4443](https://github.com/penpot/penpot/issues/4443)


## 2.0.0 - I Just Can't Get Enough

### :rocket: Epics and highlights
- Grid CSS layout [Taiga #4915](https://tree.taiga.io/project/penpot/epic/4915)
- UI redesign [Taiga #4958](https://tree.taiga.io/project/penpot/epic/4958)
- New components System [Taiga #2662](https://tree.taiga.io/project/penpot/epic/2662)
- Swap components [Taiga #1331](https://tree.taiga.io/project/penpot/us/1331)
- Images as fill  [Taiga #2983](https://tree.taiga.io/project/penpot/us/2983)
- HTML code generation [Taiga #5277](https://tree.taiga.io/project/penpot/us/5277)
- Light and dark themes [Taiga #2287](https://tree.taiga.io/project/penpot/us/2287)

### :boom: Breaking changes & Deprecations

- New strokes default to inside border [Taiga #6847](https://tree.taiga.io/project/penpot/issue/6847)
- Change default z ordering on layers in flex layout. The previous behavior was inconsistent with how HTML works and we changed it to be more consistent. Previous layers that overlapped could be hidden, the fastest way to fix this is changing the z-index property but a better way is to change the order of your layers.


### :heart: Community contributions (Thank you!)
- New Hausa, Yoruba and Igbo translations and  update translation files (by All For Tech Empowerment Foundation) [Taiga #6950](https://tree.taiga.io/project/penpot/us/6950), [Taiga #6534](https://tree.taiga.io/project/penpot/us/6534)
- Hide bounding-box when editing shape (by @VasilevsVV) [#3930](https://github.com/penpot/penpot/pull/3930)
- CTRL + "+" to zoom into canvas instead of browser (by @audriu) [#3848](https://github.com/penpot/penpot/pull/3848)
- Add dev deps.edn in the project root (by @PEZ) [#3794](https://github.com/penpot/penpot/pull/3794)
- Allow passing overrides to frontend nginx config (by @m90) [#3602](https://github.com/penpot/penpot/pull/3602)
- Update index.njk to remove typo (by @fdvmoreira) [#155](https://github.com/penpot/penpot-docs/pull/155)
- Typo (by StephanEggermont) [#157](https://github.com/penpot/penpot-docs/pull/157)

### :sparkles: New features
- Send comments with Ctrl+Enter / Cmd + Enter [Taiga #6085](https://tree.taiga.io/project/penpot/issue/6085)
- Select through stroke only rectangle [Taiga #5484](https://tree.taiga.io/project/penpot/issue/5484)
- Stroke default position [Taiga #6847](https://tree.taiga.io/project/penpot/issue/6847)
- Override browser Ctrl+ and Ctrl- zoom with Penpot Zoom [Taiga #3200](https://tree.taiga.io/project/penpot/us/3200)
- Improve the way handlers work on flex layouts [Taiga #6598](https://tree.taiga.io/project/penpot/us/6598)
- Add menu entry for toggle between light/dark theme [Taiga #6829](https://tree.taiga.io/project/penpot/issue/6829)
- Switch themes shortcut [Taiga #6644](https://tree.taiga.io/project/penpot/us/6644)
- Constraints section at design tab new position [Taiga #6830](https://tree.taiga.io/project/penpot/issue/6830)
- [PICKER] File library colors order [Taiga #5399](https://tree.taiga.io/project/penpot/us/5399)
- Onboarding invitations improvements [Taiga #5974](https://tree.taiga.io/project/penpot/us/5974)
- [PERFORMANCE] Workspace thumbnails refactor [Taiga #5828](https://tree.taiga.io/project/penpot/us/5828)
- [PERFORMANCE] Add performance optimizations to shape rendering [Taiga #5835](https://tree.taiga.io/project/penpot/us/5835)
- [PERFORMANCE] Optimize SVG output [Taiga #4134](https://tree.taiga.io/project/penpot/us/4134)
- [PERFORMANCE] Optimize svg on importation [Taiga #5879](https://tree.taiga.io/project/penpot/us/5879)
- [PERFORMANCE] Optimization tasks related to design tab file [Taiga #5760](https://tree.taiga.io/project/penpot/us/5760)
- [INSTALL] Ability to setup features by team [Taiga #6108](https://tree.taiga.io/project/penpot/us/6108)
- [IMAGES] Keep aspect ratio option [Taiga #6933](https://tree.taiga.io/project/penpot/us/6933)
- [INSPECT] UI review [Taiga #5687](https://tree.taiga.io/project/penpot/us/5687)
- [GRID LAYOUT] Phase 1 [Taiga #4303](https://tree.taiga.io/project/penpot/us/4303)
- [GRID LAYOUT] Inspect code for Grid [Taiga #5277](https://tree.taiga.io/project/penpot/us/5277)
- [GRID LAYOUT] Phase 1 polishing [Taiga #5612](https://tree.taiga.io/project/penpot/us/5612)
- [GRID LAYOUT] Improvements & Feedback [Taiga #6047](https://tree.taiga.io/project/penpot/us/6047)
- [COMPONENTS] Naming of the main component [Taiga #5291](https://tree.taiga.io/project/penpot/us/5291)
- [COMPONENTS] Rework inside of components - Library page [Taiga #2918](https://tree.taiga.io/project/penpot/us/2918)
- [COMPONENTS] Update component when updating main instance [Taiga #3794](https://tree.taiga.io/project/penpot/us/3794)
- [COMPONENTS] Main component new behavior [Taiga #3796](https://tree.taiga.io/project/penpot/us/3796)
- [COMPONENTS] Main component look & feel [Taiga #5290](https://tree.taiga.io/project/penpot/us/5290)
- [COMPONENTS] Library view [Taiga #2880](https://tree.taiga.io/project/penpot/us/2880)
- [COMPONENTS] Positioning inside a component should relative, as in boards [Taiga #2826](https://tree.taiga.io/project/penpot/us/2826)
- [COMPONENTS] Update message should show only if affecting at components that are being used at a file [Taiga #1397](https://tree.taiga.io/project/penpot/us/1397)
- [COMPONENTS] Annotations [Taiga #4957](https://tree.taiga.io/project/penpot/us/4957)
- [COMPONENTS] Synchronization order for nested components [Taiga #5439](https://tree.taiga.io/project/penpot/us/5439)
- [COMPONENTS] Libraries modal zero case [Taiga #5294](https://tree.taiga.io/project/penpot/us/5294)
- [COMPONENTS] Contextual menu casuistics [Taiga #5292](https://tree.taiga.io/project/penpot/us/5292)
- [COMPONENTS] Libraries publishing flow review [Taiga #5293](https://tree.taiga.io/project/penpot/us/5293)
- [COMPONENTS] Add loading text to Libraries modal [Taiga #6702](https://tree.taiga.io/project/penpot/us/6702)
- [COMPONENTS] Components rename and organization in bulk [Taiga #2877](https://tree.taiga.io/project/penpot/us/2877)
- [COMPONENTS] Info overlay about components V2 [Taiga #6276](https://tree.taiga.io/project/penpot/us/6276)
- [REDESIGN] New styles basics [Taiga #4967](https://tree.taiga.io/project/penpot/us/4967)
- [REDESIGN] Layers tab redesign [Taiga #4966](https://tree.taiga.io/project/penpot/us/4966)
- [REDESIGN] Design tab phase 1 [Taiga #4982](https://tree.taiga.io/project/penpot/us/4966)
- [REDESIGN] Assets tab redesign [Taiga #4984](https://tree.taiga.io/project/penpot/us/4984)
- [REDESIGN] Palette panels (colors, typographies...) [Taiga #4983](https://tree.taiga.io/project/penpot/us/4983)
- [REDESIGN] Workspace structure [Taiga #4988](https://tree.taiga.io/project/penpot/us/4988)
- [REDESIGN] Shortcut tab [Taiga #4989](https://tree.taiga.io/project/penpot/us/4989)
- [REDESIGN] Toolbar [Taiga #5500](https://tree.taiga.io/project/penpot/us/5500)
- [REDESIGN] History tab [Taiga #5481](https://tree.taiga.io/project/penpot/us/5481)
- [REDESIGN] Path options/toolbar [Taiga #5815](https://tree.taiga.io/project/penpot/us/5815)
- [REDESIGN] Design tab phase 2 [Taiga #5814](https://tree.taiga.io/project/penpot/us/5814)
- [REDESIGN] Design tab phase 3 and dashboard details [Taiga #5920](https://tree.taiga.io/project/penpot/us/5920)
- [REDESIGN] Dashboard [Taiga #5164](https://tree.taiga.io/project/penpot/us/5164)
- [REDESIGN] New Dashboard UI [Taiga #5869](https://tree.taiga.io/project/penpot/us/5869)
- [REDESIGN] Prototype tab [Taiga #4985](https://tree.taiga.io/project/penpot/us/4985)
- [REDESIGN] Code tab [Taiga #4986](https://tree.taiga.io/project/penpot/us/4986)
- [REDESIGN] Modals and alert messages [Taiga #5915](https://tree.taiga.io/project/penpot/us/5915)
- [REDESIGN] Comments page [Taiga #5917](https://tree.taiga.io/project/penpot/us/5917)
- [REDESIGN] View Mode [Taiga #5163](https://tree.taiga.io/project/penpot/us/5163)
- [REDESIGN] Miscellaneous tasks [Taiga #6050](https://tree.taiga.io/project/penpot/us/6050)
- [REDESIGN] Swap components [Taiga #6739](https://tree.taiga.io/project/penpot/us/6739)
- [REDESIGN] Font selector [Taiga #6677](https://tree.taiga.io/project/penpot/us/6677)
- [REDESIGN] Colour system of alerts and notifications [Taiga #6746](https://tree.taiga.io/project/penpot/us/6746)
- [REDESIGN] Review text in paragraphs for accessibility [Taiga #6703](https://tree.taiga.io/project/penpot/us/6703)
- [REDESIGN] Interaction icons [Taiga #6880](https://tree.taiga.io/project/penpot/us/6880)
- [REDESIGN] Panels visual separations [Taiga #6692](https://tree.taiga.io/project/penpot/us/6692)
- [REDESIGN] Onboarding slides [Taiga #6678](https://tree.taiga.io/project/penpot/us/6678)

### :bug: Bugs fixed
- Fix pixelated thumbnails [Github #3681](https://github.com/penpot/penpot/issues/3681), [Github #3661](https://github.com/penpot/penpot/issues/3661)
- Fix problem with not applying colors to boards [Github #3941](https://github.com/penpot/penpot/issues/3941)
- Fix problem with path editor undoing changes [Github #3998](https://github.com/penpot/penpot/issues/3998)
- [View mode] Open overlay places frame in the wrong position when paired with a fixed element [Taiga #6385](https://tree.taiga.io/project/penpot/issue/6385)
- Flex Layout: Fit-content not recalculated after deleting an element [Taiga #5968](https://tree.taiga.io/project/penpot/issue/5968)
- Selecting from Color Palette does not work for board when there is no existing fill [Taiga #6464](https://tree.taiga.io/project/penpot/issue/6464)
- Color thumbnails are consistently rounded in the inspect code mode [Taiga #5886](https://tree.taiga.io/project/penpot/issue/5886)
- Adding vector path points before first point of existing open path not working [Taiga #6593](https://tree.taiga.io/project/penpot/issue/6593)
- Some image formats include the extension when importing  [Taiga #5485](https://tree.taiga.io/project/penpot/issue/5485)
- Gradient color tool doesn't work properly with flipped items [Taiga #6485](https://tree.taiga.io/project/penpot/issue/6485)
- [TEXT] Align options are not shown when several text are selected [Taiga #5948](https://tree.taiga.io/project/penpot/issue/5948)
- [VIEW MODE] Comments not working properly on multiple pages [Taiga #6281](https://tree.taiga.io/project/penpot/issue/6281)
- [PERFORMANCE] Alignments are slow [Taiga #5865](https://tree.taiga.io/project/penpot/issue/5865)
- [EXPORT] Exporting an element with a non-visible drop shadow displays the shadow either way [Taiga #6768](https://tree.taiga.io/project/penpot/issue/6768)
- [SAFARI] Color picker cursor is not pointing correctly [Taiga #6733](https://tree.taiga.io/project/penpot/issue/6733)
- [Import Files] When user has imported .penpot file with new file name of previously downloaded library file the default library file name is set for it [Taiga #5596](https://tree.taiga.io/project/penpot/issue/5596)
- Issue when resizing a duotone FA icon [Taiga #5935](https://tree.taiga.io/project/penpot/issue/5935)
- "Hide grid" keyboard shortcut broken [Taiga #5102](https://tree.taiga.io/project/penpot/issue/5102)
- Picking a gradient color in recent colors for a new color in the assets tab crashes Penpot [Taiga #5601](https://tree.taiga.io/project/penpot/issue/5601)
- Thumbnails not loading [Taiga #6012](https://tree.taiga.io/project/penpot/issue/6012)
- Don't show signup link/form when registration is disabled. [Taiga #1196](https://tree.taiga.io/project/penpot/issue/1196)
- Registration Page UI UX issue with small resolutions [Taiga #1693](https://tree.taiga.io/project/penpot/issue/1693)
- [LOGIN] "E-Mail-Adress" input field is set to type 'text' instead of 'eMail [Taiga #1921](https://tree.taiga.io/project/penpot/issue/1921)
- Handling correctly slashes "/" in emails [Taiga #4906](https://tree.taiga.io/project/penpot/issue/4906)
- Tab character in texts crashes the app [Taiga #4418](https://tree.taiga.io/project/penpot/issue/4418)
- Text does not match export [Taiga #4129](https://tree.taiga.io/project/penpot/issue/4129)
- Scrollbars cover the layers carets [Taiga #4431](https://tree.taiga.io/project/penpot/issue/4431)
- Horizontal ruler disappear when overlapping a board [Taiga #4138](https://tree.taiga.io/project/penpot/issue/4138)
- Resize shape + Alt key is not working [Taiga #3447](https://tree.taiga.io/project/penpot/issue/3447)
- Libraries images broken on premise [Taiga #4573](https://tree.taiga.io/project/penpot/issue/4573)
- [VIEWER] Cannot scroll down in code </> mode [Taiga #4655](https://tree.taiga.io/project/penpot/issue/4655)
- Strange cursor behavior after clicking viewport with text tool [Taiga #4363](https://tree.taiga.io/project/penpot/issue/4363)
- Selected color affects all of them [Taiga #5285](https://tree.taiga.io/project/penpot/issue/5285)
- Fix problem with shadow negative spread [Github #3421](https://github.com/penpot/penpot/issues/3421)
- Fix problem with linked colors to strokes [Github #3522](https://github.com/penpot/penpot/issues/3522)
- Fix problem with hand tool stuck [Github #3318](https://github.com/penpot/penpot/issues/3318)
- Fix problem with fix scrolling on nested elements [Github #3508](https://github.com/penpot/penpot/issues/3508)
- Fix problem when changing typography assets [Github #3683](https://github.com/penpot/penpot/issues/3683)
- Internal error when you copy and paste some main components between files [Taiga #7397](https://tree.taiga.io/project/penpot/issue/7397)
- Fix toolbar disappearing [Taiga #7411](https://tree.taiga.io/project/penpot/issue/7411)
- Fix long text on tab breaks UI [Taiga #7421](https://tree.taiga.io/project/penpot/issue/7421)

## 1.19.5

### :bug: New features

- Fix problem with alignment performance

## 1.19.4

### :sparkles: New features

- Improve selected colors [Taiga #5805]( https://tree.taiga.io/project/penpot/us/5805)

### :bug: Bugs fixed

- Fix problem with z-index field in non-absolute items

## 1.19.3

### :sparkles: New features

- Remember last color mode in colorpicker [Taiga #5508](https://tree.taiga.io/project/penpot/issue/5508)
- Improve layers multiselection behaviour [Github #5741](https://github.com/penpot/penpot/issues/5741)
- Remember last active team across logouts / sessions [Github #3325](https://github.com/penpot/penpot/issues/3325)

### :bug: Bugs fixed

- List view is discarded on tab change on Workspace Assets Sidebar tab [Github #3547](https://github.com/penpot/penpot/issues/3547)
- Fix message popup remains open when exiting workspace with browser back button [Taiga #5747](https://tree.taiga.io/project/penpot/issue/5747)
- When editing text if font is changed, the proportions of the rendered shape are wrong [Taiga #5786](https://tree.taiga.io/project/penpot/issue/5786)

## 1.19.2

### :sparkles: New features

- Navigate up in layer hierarchy with Shift+Enter shortcut [Taiga #5734](https://tree.taiga.io/project/penpot/us/5734)
- Click on the flow tags open viewer with the selected frame [Taiga #5044](https://tree.taiga.io/project/penpot/us/5044)
- Add Dutch language & update translation files with weblate

### :bug: Bugs fixed

- Fix unexpected output on get-page rpc method when invalid object-id is provided [Github #3546](https://github.com/penpot/penpot/issues/3546)
- Fix Invalid files amount after moving file from Project to Drafts [Taiga #5638](https://tree.taiga.io/project/penpot/us/5638)
- Fix deleted pages comments shown in right sidebar [Taiga #5648](https://tree.taiga.io/project/penpot/us/5648)
- Fix tooltip on toggle visibility and toggle lock buttons [Taiga #5141](https://tree.taiga.io/project/penpot/issue/5141)


## 1.19.1

### :bug: Bugs fixed

- Fix components not registered as updated [Taiga #5725](https://tree.taiga.io/project/penpot/issue/5725)

## 1.19.0

### :boom: Breaking changes & Deprecations

### :sparkles: New features

- Default naming of text layers [Taiga #2836](https://tree.taiga.io/project/penpot/us/2836)
- Create typography style from a selected text layer [Taiga #3041](https://tree.taiga.io/project/penpot/us/3041)
- Board as ruler origin [Taiga #4833](https://tree.taiga.io/project/penpot/us/4833)
- Access tokens support [Taiga #4460](https://tree.taiga.io/project/penpot/us/4460)
- Show interactions setting at the view mode [Taiga #1330](https://tree.taiga.io/project/penpot/issue/1330)
- Improve dashboard performance related to thumbnails; now the thumbnails are
  rendered as bitmap images.
- Add the ability to disable google fonts provider with the `disable-google-fonts-provider` flag
- Add the ability to disable dashboard templates section with the `disable-dashboard-templates-section` flag
- Add the ability to use the registration whitelist with OICD [Github #3348](https://github.com/penpot/penpot/issues/3348)
- Add support for local caching of google fonts (this avoids exposing the final user IP to
  goolge and reduces the amount of request sent to google)
- Set smooth/instant autoscroll depending on distance [GitHub #3377](https://github.com/penpot/penpot/issues/3377)
- New component icon [Taiga #5290](https://tree.taiga.io/project/penpot/us/5290)
- Show a confirmation dialog when an user tries to publish an empty library [Taiga #5294](https://tree.taiga.io/project/penpot/us/5294)

### :bug: Bugs fixed

- Fix files can be opened from multiple urls [Taiga #5310](https://tree.taiga.io/project/penpot/issue/5310)
- Fix asset color item was created from the selected layer [Taiga #5180](https://tree.taiga.io/project/penpot/issue/5180)
- Fix unpublish more than one library at the same time [Taiga #5532](https://tree.taiga.io/project/penpot/issue/5532)
- Fix drag projects on dahsboard [Taiga #5531](https://tree.taiga.io/project/penpot/issue/5531)
- Fix allow team name to be all blank [Taiga #5527](https://tree.taiga.io/project/penpot/issue/5527)
- Fix search font visualitation [Taiga #5523](https://tree.taiga.io/project/penpot/issue/5523)
- Fix create and account only with spaces [Taiga #5518](https://tree.taiga.io/project/penpot/issue/5518)
- Fix context menu outside screen [Taiga #5524](https://tree.taiga.io/project/penpot/issue/5524)
- Fix graphic item rename on assets pannel [Taiga #5556](https://tree.taiga.io/project/penpot/issue/5556)
- Fix component and media name validation on assets panel [Taiga #5555](https://tree.taiga.io/project/penpot/issue/5555)
- Fix problem with selection shortcuts [Taiga #5492](https://tree.taiga.io/project/penpot/issue/5492)
- Fix issue with paths line to curve and concurrent editing [Taiga #5191](https://tree.taiga.io/project/penpot/issue/5191)
- Fix problems with locked layers [Taiga #5139](https://tree.taiga.io/project/penpot/issue/5139)
- Fix export from shared prototype [Taiga #5565](https://tree.taiga.io/project/penpot/issue/5565)
- Fix email change: validation error displaying even after both fields are identical [Taiga #5514](https://tree.taiga.io/project/penpot/issue/5514)
- Fix scroll on viewer comment list [Taiga #5563](https://tree.taiga.io/project/penpot/issue/5563)
- Fix context menu z-index [Taiga #5561](https://tree.taiga.io/project/penpot/issue/5561)
- Fix select all checkbox on shared link config [Taiga #5566](https://tree.taiga.io/project/penpot/issue/5566)
- Fix validation on full name input on account creation [Taiga #5516](https://tree.taiga.io/project/penpot/issue/5516)
- Fix validation on team name input [Taiga #5510](https://tree.taiga.io/project/penpot/issue/5510)
- Fix incorrect uri generation issues on share-link modal [Taiga #5564](https://tree.taiga.io/project/penpot/issue/5564)
- Fix cache issues with share-links [Taiga #5559](https://tree.taiga.io/project/penpot/issue/5559)
- Makes height priority for the rows/columns grids [#2774](https://github.com/penpot/penpot/issues/2774)
- Fix problem with comments mode not staying [#3363](https://github.com/penpot/penpot/issues/3363)
- Fix problem with comments when user left the team [Taiga #5562](https://tree.taiga.io/project/penpot/issue/5562)
- Fix problem with images patterns repeating [#3372](https://github.com/penpot/penpot/issues/3372)
- Fix grid not being clipped in frames [#3365](https://github.com/penpot/penpot/issues/3365)
- Fix cut/delete text layer when while creating text [Taiga #5602](https://tree.taiga.io/project/penpot/issue/5602)
- Fix picking a gradient color in recent colors for a new color in the assets tab [Taiga #5601](https://tree.taiga.io/project/penpot/issue/5601)
- Fix problem with importation process [Taiga #5597](https://tree.taiga.io/project/penpot/issue/5597)
- Fix problem with HSV color picker [#3317](https://github.com/penpot/penpot/issues/3317)
- Fix problem with slashes in layers names for exporter [#3276](https://github.com/penpot/penpot/issues/3276)
- Fix incorrect modified data on moving files on dashboard [Taiga #5530](https://tree.taiga.io/project/penpot/issue/5530)
- Fix focus handling on comments edition [Taiga #5560](https://tree.taiga.io/project/penpot/issue/5560)
- Fix incorrect fullname use on registring user after OIDC authentication [Taiga #5517](https://tree.taiga.io/project/penpot/issue/5517)
- Fix incorrect modified-at on project after import file [Taiga #5268](https://tree.taiga.io/project/penpot/issue/5268)
- Fix incorrect message after sending invitation to already member [Taiga 5599](https://tree.taiga.io/project/penpot/issue/5599)
- Fix text decoration on button [Taiga #5301](https://tree.taiga.io/project/penpot/issue/5301)
- Fix menu order on design tab [Taiga #5195](https://tree.taiga.io/project/penpot/issue/5195)
- Fix search bar width on layer tab [Taiga #5445](https://tree.taiga.io/project/penpot/issue/5445)
- Fix border radius values with decimals [Taiga #5283](https://tree.taiga.io/project/penpot/issue/5283)
- Fix shortcuts translations not homogenized [Taiga #5141](https://tree.taiga.io/project/penpot/issue/5141)
- Fix overlay manual position in nested boards [Taiga #5135](https://tree.taiga.io/project/penpot/issue/5135)
- Fix close overlay from a nested board [Taiga #5587](https://tree.taiga.io/project/penpot/issue/5587)
- Fix overlay position when it has shadow or blur [Taiga #4752](https://tree.taiga.io/project/penpot/issue/4752)
- Fix overlay position when there are elements fixed when scrolling [Taiga #4383](https://tree.taiga.io/project/penpot/issue/4383)
- Fix problem when sliding color picker in selected-colors [#3150](https://github.com/penpot/penpot/issues/3150)
- Fix error screen on upload image error [Taiga #5608](https://tree.taiga.io/project/penpot/issue/5608)
- Fix bad frame-id for certain componentes [#3205](https://github.com/penpot/penpot/issues/3205)
- Fix paste elements at bottom of frame [Taig #5253](https://tree.taiga.io/project/penpot/issue/5253)
- Fix new-file button on project not redirecting to the new file [Taiga #5610](https://tree.taiga.io/project/penpot/issue/5610)
- Fix retrieve user comments in dashboard [Taiga #5607](https://tree.taiga.io/project/penpot/issue/5607)
- Locks shapes when moved inside a locked parent [Taiga #5252](https://tree.taiga.io/project/penpot/issue/5252)
- Fix rotate several elements in bulk [Taiga #5165](https://tree.taiga.io/project/penpot/issue/5165)
- Fix onboarding slides height [Taiga #5373](https://tree.taiga.io/project/penpot/issue/5373)
- Fix create typography with section closed [Taiga #5574](https://tree.taiga.io/project/penpot/issue/5574)
- Fix exports menu on viewer mode [Taiga #5568](https://tree.taiga.io/project/penpot/issue/5568)
- Fix create empty comments [Taiga #5536](https://tree.taiga.io/project/penpot/issue/5536)
- Fix text changes not propagated to copy [Taiga #5364](https://tree.taiga.io/project/penpot/issue/5364)
- Fix position of text cursor is a bit too high in Invitations section [Taiga #5511](https://tree.taiga.io/project/penpot/issue/5511)
- Fix undo when updating several texts [Taiga #5197](https://tree.taiga.io/project/penpot/issue/5197)
- Fix assets right click button for multiple selection [Taiga #5545](https://tree.taiga.io/project/penpot/issue/5545)
- Fix problem with precision in resizes [Taiga #5623](https://tree.taiga.io/project/penpot/issue/5623)
- Fix absolute positioned layouts not showing flex properties [Taiga #5630](https://tree.taiga.io/project/penpot/issue/5630)
- Fix text gradient handlers [Taiga #4047](https://tree.taiga.io/project/penpot/issue/4047)
- Fix when user deletes one file during import it is impossible to finish importing of second file [Taiga #5656](https://tree.taiga.io/project/penpot/issue/5656)
- Fix export multiple images when only one of them has export settings [Taiga #5649](https://tree.taiga.io/project/penpot/issue/5649)
- Fix error when a user different than the thread creator edits a comment [Taiga #5647](https://tree.taiga.io/project/penpot/issue/5647)
- Fix unnecessary button [Taiga #3312](https://tree.taiga.io/project/penpot/issue/3312)
- Fix copy color information in several formats [Taiga #4723](https://tree.taiga.io/project/penpot/issue/4723)
- Fix dropdown width [Taiga #5541](https://tree.taiga.io/project/penpot/issue/5541)
- Fix enable comment mode and insert image keeps on comment mode [Taiga #5678](https://tree.taiga.io/project/penpot/issue/5678)
- Fix enable undo just after using pencil [Taiga #5674](https://tree.taiga.io/project/penpot/issue/5674)
- Fix 400 error when user changes password [Taiga #5643](https://tree.taiga.io/project/penpot/issue/5643)
- Fix cannot undo layer styles [Taiga #5676](https://tree.taiga.io/project/penpot/issue/5676)
- Fix unexpected exception on boolean shapes [Taiga #5685](https://tree.taiga.io/project/penpot/issue/5685)
- Fix ctrl+z on select not working [Taiga #5677](https://tree.taiga.io/project/penpot/issue/5677)
- Fix thubmnail rendering flashing [Taiga #5675](https://tree.taiga.io/project/penpot/issue/5675)

### :arrow_up: Deps updates

- Update google fonts catalog (at 2023/07/06) [Taiga #5592](https://tree.taiga.io/project/penpot/issue/5592)


### :heart: Community contributions by (Thank you!)

- Update Typography palette order (by @akshay-gupta7) [Github #3156](https://github.com/penpot/penpot/pull/3156)
- Palettes (color, typographies) empty state (by @akshay-gupta7) [Github #3160](https://github.com/penpot/penpot/pull/3160)
- Duplicate objects via drag + alt (by @akshay-gupta7) [Github #3147](https://github.com/penpot/penpot/pull/3147)
- Set line-height to auto as 1.2 (by @akshay-gupta7) [Github #3185](https://github.com/penpot/penpot/pull/3185)
- Click to select full values at the design sidebar (by @akshay-gupta7) [Github #3179](https://github.com/penpot/penpot/pull/3179)
- Fix rect filter bounds math (by @ryanbreen) [Github #3180](https://github.com/penpot/penpot/pull/3180)
- Removed sizing variables from radius (by @ondrejkonec) [Github #3184](https://github.com/penpot/penpot/pull/3184)
- Dashboard search, set focus after shortcut (by @akshay-gupta7) [Github #3196](https://github.com/penpot/penpot/pull/3196)
- Library name dropdown arrow is overlapped by library name (by @ondrejkonec) [Taiga #5200](https://tree.taiga.io/project/penpot/issue/5200)
- Reorder shadows (by @akshay-gupta7) [Github #3236](https://github.com/penpot/penpot/pull/3236)
- Open project in new tab from workspace (by @akshay-gupta7) [Github #3246](https://github.com/penpot/penpot/pull/3246)
- Distribute fix enabled when two elements were selected (by @dfelinto) [Github #3266](https://github.com/penpot/penpot/pull/3266)
- Distribute vertical spacing failing for overlapped text (by @dfelinto) [Github #3267](https://github.com/penpot/penpot/pull/3267)
- bug Change independent corner radius input tooltips #3332 (by @astudentinearth) [Github #3332](https://github.com/penpot/penpot/pull/3332)

## 1.18.6

### :bug: Bugs fixed

- Fix comments navigation from workspace [Taiga #5504](https://tree.taiga.io/project/penpot/issue/5504)

### :sparkles: Enhancements

- Add the ability to overwrite internal resolver with `PENPOT_INTERNAL_RESOLVER` environment
  variable [GH #3310](https://github.com/penpot/penpot/issues/3310)

## 1.18.5

### :bug: Bugs fixed

- Fix add flow option in contextual menu for frames
- Fix issues related with invitations
- Fix problem with undefined gaps
- Add deleted fonts auto match mechanism

## 1.18.4

### :bug: Bugs fixed

- Fix zooming while color picker breaks UI [GH #3214](https://github.com/penpot/penpot/issues/3214)
- Fix problem with layout not reflowing on shape deletion [Taiga #5289](https://tree.taiga.io/project/penpot/issue/5289)
- Fix extra long typography names on assets and palette [Taiga #5199](https://tree.taiga.io/project/penpot/issue/5199)
- Fix background-color property on inspect code [Taiga #5300](https://tree.taiga.io/project/penpot/issue/5300)
- Preview layer blend modes (by @akshay-gupta7) [Github #3235](https://github.com/penpot/penpot/pull/3235)

## 1.18.3

### :bug: Bugs fixed

- Fix problem with rulers not placing correctly [Taiga #5093](https://tree.taiga.io/project/penpot/issue/5093)
- Fix page context menu [Taiga #5145](https://tree.taiga.io/project/penpot/issue/5145)
- Fix project file count [Taiga #5148](https://tree.taiga.io/project/penpot/issue/5148)
- Fix OIDC roles checking mechanism [GH #3152](https://github.com/penpot/penpot/issues/3152)
- Import updated translation strings from weblate

### :arrow_up: Deps updates

## 1.18.2

### :bug: Bugs fixed

- Fix problem with frame title rotation
- Fix first level board "Show in view mode" is automatically unchecked [Taiga #5136](https://tree.taiga.io/project/penpot/issue/5136)

## 1.18.1

### :bug: Bugs fixed

- Fix problems with imported SVG shadows [Taiga #4922](https://tree.taiga.io/project/penpot/issue/4922)
- Fix problems with imported SVG embedded images and transforms [Taiga #4639](https://tree.taiga.io/project/penpot/issue/4639)

## 1.18.0

### :sparkles: New features

- Adds more accessibility improvements in dashboard [Taiga #4577](https://tree.taiga.io/project/penpot/us/4577)
- Adds paddings and gaps prediction on layout creation [Taiga #4838](https://tree.taiga.io/project/penpot/task/4838)
- Add visual feedback when proportionally scaling text elements with **K** [Taiga #3415](https://tree.taiga.io/project/penpot/us/3415)
- Add visualization and mouse control to paddings, margins and gaps in frames with layout [Taiga #4839](https://tree.taiga.io/project/penpot/task/4839)
- Allow for absolute positioned elements inside layout [Taiga #4834](https://tree.taiga.io/project/penpot/us/4834)
- Add z-index option for flex layout items [Taiga #2980](https://tree.taiga.io/project/penpot/us/2980)
- Scale content proportionally affects strokes, shadows, blurs and corners [Taiga #1951](https://tree.taiga.io/project/penpot/us/1951)
- Use tabulators to navigate layers [Taiga #5010](https://tree.taiga.io/project/penpot/issue/5010)

### :bug: Bugs fixed

- Fix problem with rules position on changing pages [Taiga #4847](https://tree.taiga.io/project/penpot/issue/4847)
- Fix error streen when uploading wrong SVG [#2995](https://github.com/penpot/penpot/issues/2995)
- Fix selecting children from hidden parent layers [Taiga #4934](https://tree.taiga.io/project/penpot/issue/4934)
- Fix problem when undoing multiple selected colors [Taiga #4920](https://tree.taiga.io/project/penpot/issue/4920)
- Allow selection of empty board by partial rect [Taiga #4806](https://tree.taiga.io/project/penpot/issue/4806)
- Improve behavior for undo on text edition [Taiga #4693](https://tree.taiga.io/project/penpot/issue/4693)
- Improve deeps selection of nested arboards [Taiga #4913](https://tree.taiga.io/project/penpot/issue/4913)
- Fix problem on selection numeric inputs on Firefox [#2991](https://github.com/penpot/penpot/issues/2991)
- Changed the text dominant-baseline to use ideographic [Taiga #4791](https://tree.taiga.io/project/penpot/issue/4791)
- Viewer wrong translations [Github #3035](https://github.com/penpot/penpot/issues/3035)
- Fix problem with text editor in Safari
- Fix unlink library color when blur color picker input [#3026](https://github.com/penpot/penpot/issues/3026)
- Fix snap pixel when moving path points on high zoom [#2930](https://github.com/penpot/penpot/issues/2930)
- Fix shortcuts for zoom now take into account the mouse position [#2924](https://github.com/penpot/penpot/issues/2924)
- Fix close colorpicker on Firefox when mouse-up is outside the picker [#2911](https://github.com/penpot/penpot/issues/2911)
- Fix problems with touch devices and Wacom tablets [#2216](https://github.com/penpot/penpot/issues/2216)
- Fix problem with board titles misplaced [Taiga #4738](https://tree.taiga.io/project/penpot/issue/4738)
- Fix problem with alt getting stuck when alt+tab [Taiga #5013](https://tree.taiga.io/project/penpot/issue/5013)
- Fix problem with z positioning of elements [Taiga #5014](https://tree.taiga.io/project/penpot/issue/5014)
- Fix problem in Firefox with scroll jumping when changin pages [#3052](https://github.com/penpot/penpot/issues/3052)
- Fix nested frame interaction created flow in wrong frame [Taiga #5043](https://tree.taiga.io/project/penpot/issue/5043)
- Font-Kerning does not work on Artboard Export to PNG/JPG/PDF [#3029](https://github.com/penpot/penpot/issues/3029)
- Fix manipulate duplicated project (delete, duplicate, rename, pin/unpin...) [Taiga #5027](https://tree.taiga.io/project/penpot/issue/5027)
- Fix deleted files appear in search results [Taiga #5002](https://tree.taiga.io/project/penpot/issue/5002)
- Fix problem with selected colors and texts [Taiga #5051](https://tree.taiga.io/project/penpot/issue/5051)
- Fix problem when assigning color from palette or assets [Taiga #5050](https://tree.taiga.io/project/penpot/issue/5050)
- Fix shortcuts for alignment [Taiga #5030](https://tree.taiga.io/project/penpot/issue/5030)
- Fix path options not showing when editing rects or ellipses [Taiga #5053](https://tree.taiga.io/project/penpot/issue/5053)
- Fix tooltips for some alignment options are truncated on design tab [Taiga #5040](https://tree.taiga.io/project/penpot/issue/5040)
- Fix horizontal margins drag don't always start from place [Taiga #5020](https://tree.taiga.io/project/penpot/issue/5020)
- Fix multiplayer username sometimes is not displayed correctly [Taiga #4400](https://tree.taiga.io/project/penpot/issue/4400)
- Show warning when trying to invite a user that is already in members [Taiga #4147](https://tree.taiga.io/project/penpot/issue/4147)
- Fix problem with text out of borders when changing from auto-width to fixed [Taiga #4308](https://tree.taiga.io/project/penpot/issue/4308)
- Fix header not showing when exiting fullscreen mode in viewer [Taiga #4244](https://tree.taiga.io/project/penpot/issue/4244)
- Fix visual problem in select options [Taiga #5028](https://tree.taiga.io/project/penpot/issue/5028)
- Forbid empty names for assets [Taiga #5056](https://tree.taiga.io/project/penpot/issue/5056)
- Select children after ungroup action [Taiga #4917](https://tree.taiga.io/project/penpot/issue/4917)
- Fix problem with guides not showing when moving over nested frames [Taiga #4905](https://tree.taiga.io/project/penpot/issue/4905)
- Fix change email and password for users signed in via social login [Taiga #4273](https://tree.taiga.io/project/penpot/issue/4273)
- Fix drag and drop files from browser or file explorer under circumstances [Taiga #5054](https://tree.taiga.io/project/penpot/issue/5054)
- Fix problem when copy/pasting shapes [Taiga #4931](https://tree.taiga.io/project/penpot/issue/4931)
- Fix problem with color picker not able to change hue [Taiga #5065](https://tree.taiga.io/project/penpot/issue/5065)
- Fix problem with outer stroke in texts [Taiga #5078](https://tree.taiga.io/project/penpot/issue/5078)
- Fix problem with text carring over next line when changing to fixed [Taiga #5067](https://tree.taiga.io/project/penpot/issue/5067)
- Fix don't show invite user hero to users with editor role [Taiga #5086](https://tree.taiga.io/project/penpot/issue/5086)
- Fix enter emails on onboarding new user creating team [Taiga #5089](https://tree.taiga.io/project/penpot/issue/5089)
- Fix invalid files amount after moving on dashboard [Taiga #5080](https://tree.taiga.io/project/penpot/issue/5080)
- Fix dashboard left sidebar, the [x] overlaps the field [Taiga #5064](https://tree.taiga.io/project/penpot/issue/5064)
- Fix expanded typography on assets sidebar is moving [Taiga #5063](https://tree.taiga.io/project/penpot/issue/5063)
- Fix spelling mistake in confirmation after importing only 1 file [Taiga #5095](https://tree.taiga.io/project/penpot/issue/5095)
- Fix problem with selection colors and texts [Taiga #5079](https://tree.taiga.io/project/penpot/issue/5079)
- Remove "show in view mode" flag when moving frame to frame [Taiga #5091](https://tree.taiga.io/project/penpot/issue/5091)
- Fix problem creating files in project page [Taiga #5060](https://tree.taiga.io/project/penpot/issue/5060)
- Disable empty names on rename files [Taiga #5088](https://tree.taiga.io/project/penpot/issue/5088)
- Fix problem with SVG and flex layout [Taiga #](https://tree.taiga.io/project/penpot/issue/5099)
- Fix unpublish and delete shared library warning messages [Taiga #5090](https://tree.taiga.io/project/penpot/issue/5090)
- Fix last update project timer update after creating new file [Taiga #5096](https://tree.taiga.io/project/penpot/issue/5096)
- Fix dashboard scrolling using 'Page Up' and 'Page Down' [Taiga #5081](https://tree.taiga.io/project/penpot/issue/5081)
- Fix view mode header buttons overlapping in small resolutions [Taiga #5058](https://tree.taiga.io/project/penpot/issue/5058)
- Fix precision for wrap in flex [Taiga #5072](https://tree.taiga.io/project/penpot/issue/5072)
- Fix relative position overlay positioning [Taiga #5092](https://tree.taiga.io/project/penpot/issue/5092)
- Fix hide grid keyboard shortcut [Github #3071](https://github.com/penpot/penpot/pull/3071)
- Fix problem with opacity in imported SVG's [Taiga #4923](https://tree.taiga.io/project/penpot/issue/4923)

### :heart: Community contributions by (Thank you!)
- To @ondrejkonec: for contributing to the code with:
- Refactor CSS variables [Github #2948](https://github.com/penpot/penpot/pull/2948)

## 1.17.3

### :bug: Bugs fixed
- Fix copy and paste very nested inside itself [Taiga #4848](https://tree.taiga.io/project/penpot/issue/4848)
- Fix custom fonts not rendered correctly [Taiga #4874](https://tree.taiga.io/project/penpot/issue/4874)
- Fix problem with shadows and blur on multiple selection
- Fix problem with redo shortcut
- Fix Component texts not displayed in assets panel [Taiga #4907](https://tree.taiga.io/project/penpot/issue/4907)
- Fix search field has implemented shared styles for "close icon" and "search icon" [Taiga #4927](https://tree.taiga.io/project/penpot/issue/4927)
- Fix Handling correctly slashes "/" in emails [Taiga #4906](https://tree.taiga.io/project/penpot/issue/4906)
- Fix Change text color from selected colors [Taiga #4933](https://tree.taiga.io/project/penpot/issue/4933)

### :sparkles: Enhancements

- Adds environment variables for specifying the export and backend URI for the frontend docker image, thanks to @Supernova3339 for the initial PR and suggestion [Github #2984](https://github.com/penpot/penpot/issues/2984)

## 1.17.2

### :bug: Bugs fixed

- Fix invite members button text [Taiga #4794](https://tree.taiga.io/project/penpot/issue/4794)
- Fix problem with opacity in frames [Taiga #4795](https://tree.taiga.io/project/penpot/issue/4795)
- Fix correct behaviour for space-around and added space-evenly option
- Fix duplicate with alt and undo only undo one step [Taiga #4746](https://tree.taiga.io/project/penpot/issue/4746)
- Fix problem creating frames inside layout [Taiga #4844](https://tree.taiga.io/project/penpot/issue/4844)
- Fix paste board inside itself [Taiga #4775](https://tree.taiga.io/project/penpot/issue/4775)
- Fix middle button panning can drag guides [Taiga #4266](https://tree.taiga.io/project/penpot/issue/4266)

### :heart: Community contributions by (Thank you!)

- To @ondrejkonec: for some code contributions on this release.

## 1.17.1

### :bug: Bugs fixed
- Fix components groups items show the component name in list mode [Taiga #4770](https://tree.taiga.io/project/penpot/issue/4770)
- Fix typing CMD+Z on MacOS turns the cursor into a Zoom cursor [Taiga #4778](https://tree.taiga.io/project/penpot/issue/4778)
- Fix white space on small screens [Taiga #4774](https://tree.taiga.io/project/penpot/issue/4774)
- Fix button spacing on delete acount modal [Taiga #4762](https://tree.taiga.io/project/penpot/issue/4762)
- Fix invitations input on team management and onboarding modal [Taiga #4760](https://tree.taiga.io/project/penpot/issue/4760)
- Fix weird numeration creating new elements in dashboard [Taiga #4755](https://tree.taiga.io/project/penpot/issue/4755)
- Fix can move shape with lens zoom active [Taiga #4787](https://tree.taiga.io/project/penpot/issue/4787)
- Fix social links broken [Taiga #4759](https://tree.taiga.io/project/penpot/issue/4759)
- Fix tooltips on left toolbar [Taiga #4793](https://tree.taiga.io/project/penpot/issue/4793)

## 1.17.0

### :sparkles: New features

- Adds layout flex functionality for boards
- Better overlays interactions on boards inside boards [Taiga #4386](https://tree.taiga.io/project/penpot/us/4386)
- Show board miniature in manual overlay setting [Taiga #4475](https://tree.taiga.io/project/penpot/issue/4475)
- Handoff visual improvements [Taiga #3124](https://tree.taiga.io/project/penpot/us/3124)
- Dynamic alignment only in sight [Github 1971](https://github.com/penpot/penpot/issues/1971)
- Add some accessibility to shortcut panel [Taiga #4713](https://tree.taiga.io/project/penpot/issue/4713)
- Add shortcuts for text editing [Taiga #2052](https://tree.taiga.io/project/penpot/us/2052)
- Second level boards treated as groups in terms of selection [Taiga #4269](https://tree.taiga.io/project/penpot/us/4269)
- Performance improvements both for backend and frontend
- Accessibility improvements for login area [Taiga #4353](https://tree.taiga.io/project/penpot/us/4353)
- Outbound webhooks [Taiga #4577](https://tree.taiga.io/project/penpot/us/4577)
- Add copy invitation link to the invitation options [Taiga #4213](https://tree.taiga.io/project/penpot/us/4213)
- Dynamic alignment only in sight [Taiga #3537](https://tree.taiga.io/project/penpot/us/3537)
- Improve naming of layers [Taiga #4036](https://tree.taiga.io/project/penpot/us/4036)
- Add zoom lense [Taiga #4691](https://tree.taiga.io/project/penpot/us/4691)
- Detect potential problems with custom font vertical metrics [Taiga #4697](https://tree.taiga.io/project/penpot/us/4697)

### :bug: Bugs fixed

- Add title to color bullets [Taiga #4218](https://tree.taiga.io/project/penpot/task/4218)
- Fix color bullets in library color modal [Taiga #4186](https://tree.taiga.io/project/penpot/issue/4186)
- Fix shortcut texts alignment [Taiga #4275](https://tree.taiga.io/project/penpot/issue/4275)
- Fix some texts and a typo [Taiga #4215](https://tree.taiga.io/project/penpot/issue/4215)
- Fix twitter support account link [Taiga #4279](https://tree.taiga.io/project/penpot/issue/4279)
- Fix lang autodetect issue [Taiga #4277](https://tree.taiga.io/project/penpot/issue/4277)
- Fix adding an extra page on import [Taiga #4543](https://tree.taiga.io/project/penpot/task/4543)
- Fix unable to select text at assets inputs in firefox [Taiga #4572](https://tree.taiga.io/project/penpot/issue/4572)
- Fix component sync when converting to path [Taiga #3642](https://tree.taiga.io/project/penpot/issue/3642)
- Fix style for team invite in deutsch [Taiga #4614](https://tree.taiga.io/project/penpot/issue/4614)
- Fix problem with text edition in Safari [Taiga #4046](https://tree.taiga.io/project/penpot/issue/4046)
- Fix show outline with rounded corners on rects [Taiga #4053](https://tree.taiga.io/project/penpot/issue/4053)
- Fix wrong interaction between comments and panning modes [Taiga #4297](https://tree.taiga.io/project/penpot/issue/4297)
- Fix bad element positioning on interaction with fixed scroll [Github #2660](https://github.com/penpot/penpot/issues/2660)
- Fix display type of component library not persistent [Taiga #4512](https://tree.taiga.io/project/penpot/issue/4512)
- Fix problem when moving texts with keyboard [#2690](https://github.com/penpot/penpot/issues/2690)
- Fix problem when drawing boxes won't detect mouse-up [Taiga #4618](https://tree.taiga.io/project/penpot/issue/4618)
- Fix missing loading icon on shared libraries [Taiga #4148](https://tree.taiga.io/project/penpot/issue/4148)
- Fix selection stroke missing in properties of multiple texts [Taiga #4048](https://tree.taiga.io/project/penpot/issue/4048)
- Fix missing create component menu for frames [Github #2670](https://github.com/penpot/penpot/issues/2670)
- Fix "currentColor" is not converted when importing SVG [Github 2276](https://github.com/penpot/penpot/issues/2276)
- Fix incorrect color in properties of multiple bool shapes [Taiga #4355](https://tree.taiga.io/project/penpot/issue/4355)
- Fix pressing the enter key gives you an internal error [Github 2675](https://github.com/penpot/penpot/issues/2675) [Github 2577](https://github.com/penpot/penpot/issues/2577)
- Fix confirm group name with enter doesn't work in assets modal [Taiga #4506](https://tree.taiga.io/project/penpot/issue/4506)
- Fix group/ungroup shapes inside a component [Taiga #4052](https://tree.taiga.io/project/penpot/issue/4052)
- Fix wrong update of text in components [Taiga #4646](https://tree.taiga.io/project/penpot/issue/4646)
- Fix problem with SVG imports with style [#2605](https://github.com/penpot/penpot/issues/2605)
- Fix ghost shapes after sync groups in components [Taiga #4649](https://tree.taiga.io/project/penpot/issue/4649)
- Fix layer orders messed up on move, group, reparent and undo [Github #2672](https://github.com/penpot/penpot/issues/2672)
- Fix max height in library dialog [Github #2335](https://github.com/penpot/penpot/issues/2335)
- Fix undo ungroup (shift+g) scrambles positions [Taiga #4674](https://tree.taiga.io/project/penpot/issue/4674)
- Fix justified text is stretched [Github #2539](https://github.com/penpot/penpot/issues/2539)
- Fix mousewheel on viewer inspector [Taiga #4221](https://tree.taiga.io/project/penpot/issue/4221)
- Fix path edition activated on boards [Taiga #4105](https://tree.taiga.io/project/penpot/issue/4105)
- Fix hidden layers inside groups become visible after the group visibility is changed[Taiga #4710](https://tree.taiga.io/project/penpot/issue/4710)
- Fix format of HSLA color on viewer [Taiga #4393](https://tree.taiga.io/project/penpot/issue/4393)
- Fix some typos [Taiga #4724](https://tree.taiga.io/project/penpot/issue/4724)
- Fix ctrl+c for inspect code [Taiga #4739](https://tree.taiga.io/project/penpot/issue/4739)
- Fix text in custom font is not at the expected position at export [Taiga #4394](https://tree.taiga.io/project/penpot/issue/4394)
- Fix unneeded popup when updating local components [Taiga #4430](https://tree.taiga.io/project/penpot/issue/4430)
- Fix multiuser - "Shadow" element is not updating immediately [Taiga #4709](https://tree.taiga.io/project/penpot/issue/4709)
- Fix paths not flagged as modified when resized [Taiga #4742](https://tree.taiga.io/project/penpot/issue/4742)
- Fix resend invitation doesn't reset the expiration date [Taiga #4741](https://tree.taiga.io/project/penpot/issue/4741)
- Fix incorrect state after undo page creation [Taiga #4690](https://tree.taiga.io/project/penpot/issue/4690)
- Fix copy paste texts with typography assets linked [Taiga #4750](https://tree.taiga.io/project/penpot/issue/4750)

### :heart: Community contributions by (Thank you!)

- To @iprithvitharun: let's make UX Writing contributions in Open Source a trend!

## 1.16.2-beta

### :bug: Bugs fixed

- Fix strage cursor behaviour after clicking viewport with text pool [Github #2447](https://github.com/penpot/penpot/issues/2447)

## 1.16.1-beta

### :bug: Bugs fixed

- Fix unexpected exception related to default nudge value
- Fix firefox changing layer color type is not applied [Taiga #4292](https://tree.taiga.io/project/penpot/issue/4292)
- Fix justify alignes text left [Taiga #4322](https://tree.taiga.io/project/penpot/issue/4322)
- Fix text out of borders with "auto width" and center align [Taiga #4308](https://tree.taiga.io/project/penpot/issue/4308)
- Fix wrong validation text after interaction with 2 and more files [Taiga #4276](https://tree.taiga.io/project/penpot/issue/4276)
- Fix auto-width for texts can make text appear stretched [Github #2482](https://github.com/penpot/penpot/issues/2482)
- Fix boards name do not disappear in focus mode [#4272](https://tree.taiga.io/project/penpot/issue/4272)
- Fix wrong email in the info message at change email [Taiga #4274](https://tree.taiga.io/project/penpot/issue/4274)
- Fix transform to path RMB menu item is not relevant if shape is already path [Taiga #4302](https://tree.taiga.io/project/penpot/issue/4302)
- Fix join nodes icon is active when 2 already joined nodes are selected [Taiga #4370](https://tree.taiga.io/project/penpot/issue/4370)
- Fix path nodes panel. "To curve" and "To corner" icons are active if node is already curved/cornered [Taiga #4371](https://tree.taiga.io/project/penpot/issue/4371)
- Fix displaying comments settings are not applied via "Comments" menu drop-down on the top navbar on view mode [Taiga #4389](https://tree.taiga.io/project/penpot/issue/4389)
- Fix bad behaviour on hovering and click nested artboards [Taiga #4018](https://tree.taiga.io/project/penpot/issue/4018) and [Taiga #4269](https://tree.taiga.io/project/penpot/us/4269)
- Fix lang autodetect issue [Taiga #4277](https://tree.taiga.io/project/penpot/issue/4277)
- Fix colorpicker does not close upon switching to Dashboard [Taiga #4408](https://tree.taiga.io/project/penpot/issue/4408)
- Fix problem with auto-width/auto-height + lock-proportions

## 1.16.0-beta

### :boom: Breaking changes & Deprecations

- Removed the support for v2 internal file data blob format.  This
  version has never been documented nor set as default value so
  technically this is not a breaking change because we are removing
  a "private API".

### :sparkles: New features

- Improve interactions with nested boards [Taiga #4054](https://tree.taiga.io/project/penpot/us/4054)
- Add team hero in projects dashboard [Taiga #3863](https://tree.taiga.io/project/penpot/us/3863)
- Add zoom style to shared link [Taiga #3874](https://tree.taiga.io/project/penpot/us/3874)
- Add dashboard creation button as placeholder [Taiga #3861](https://tree.taiga.io/project/penpot/us/3861)
- Improve invitation flow on onboarding [Taiga #3241](https://tree.taiga.io/project/penpot/us/3241)
- Add new text to initial modals [Taiga #3458](https://tree.taiga.io/project/penpot/us/3458)
- Add new questions to onboarding [Taiga #3462](https://tree.taiga.io/project/penpot/us/3462)
- Add cosmetic changes in viewer mode [Taiga #3688](https://tree.taiga.io/project/penpot/us/3688)
- Outline highlights on layer hovering [Taiga #2645](https://tree.taiga.io/project/penpot/us/2645) by @andrewzhurov
- Add zoom to shape on double click up on its icon [Taiga #3929](https://tree.taiga.io/project/penpot/us/3929) by @andrewzhurov
- Add Libraries & Templates carousel [Taiga #3860](https://tree.taiga.io/project/penpot/us/3860)
- Ungroup frames [Taiga #4012](https://tree.taiga.io/project/penpot/us/4012)
- Newsletter Opt-in options for subscription categories [Taiga #3242](https://tree.taiga.io/project/penpot/us/3242)
- Print emails to console by default if smtp is disabled
- Add `email-verification` flag for enable/disable email verification
- Make graphics thumbnails load lazy [Taiga #4252](https://tree.taiga.io/project/penpot/issue/4252)

### :bug: Bugs fixed

- Fix unexpected removal of guides on copy&paste frames [Taiga #3887](https://tree.taiga.io/project/penpot/issue/3887) by @andrewzhurov
- Fix props preserving on copy&paste texts [Taiga #3629](https://tree.taiga.io/project/penpot/issue/3629) by @andrewzhurov
- Fix unexpected layers ungrouping on moving it [Taiga #3932](https://tree.taiga.io/project/penpot/issue/3932) by @andrewzhurov
- Fix artboards moving with comment tool selected [Taiga #3938](https://tree.taiga.io/project/penpot/issue/3938)
- Fix undo on delete page does not preserve its order [Taiga #3375](https://tree.taiga.io/project/penpot/issue/3375)
- Fix unexpected 404 on deleting library that is used by deleted files
- Fix inconsistent message on deleting library when a library is linked from deleted files
- Fix change multiple colors with SVG [Taiga #3889](https://tree.taiga.io/project/penpot/issue/3889)
- Fix ungroup does not work for typographies [Taiga #4195](https://tree.taiga.io/project/penpot/issue/4195)
- Fix inviting to non existing users can fail [Taiga #4108](https://tree.taiga.io/project/penpot/issue/4108)
- Fix components marked as touched when moved [Taiga #4061](https://tree.taiga.io/project/penpot/task/4061)
- Fix boards grouped shouldn't show the title [Taiga #4251](https://tree.taiga.io/project/penpot/issue/4251)
- Fix gradient handlers are under resize handlers[Taiga #4298](https://tree.taiga.io/project/penpot/issue/4298)
- Fix grid not syncing immediately in multiuser [Taiga #4339](https://tree.taiga.io/project/penpot/issue/4339)
- Fix custom font upload fails silently for unsupported formats [Taiga #4279](https://tree.taiga.io/project/penpot/issue/4280)

### :heart: Community contributions by (Thank you!)

- To @andrewzhurov for many code contributions on this release.
- UI improvements in Project section (by @Waishnav) [#2285](https://github.com/penpot/penpot/pull/2285)
- Fix fronted comments (by @lol768) [#2368](https://github.com/penpot/penpot/pull/2368)

## 1.15.5-beta

### :bug: Bugs fixed

- Fix artboard border radius [Taiga #4291](https://tree.taiga.io/project/penpot/issue/4291)
- Fix copied & pasted layer is not visible [Taiga #4283](https://tree.taiga.io/project/penpot/issue/4283)
- Fix notification to newsletter is shown in all cases [Taiga #4367](https://tree.taiga.io/project/penpot/issue/4367)
- Fix comments section is not scrolling by mouse wheel [Taiga #4305](https://tree.taiga.io/project/penpot/issue/4305)
- Fix justify alignes text left [Taiga #4322](https://tree.taiga.io/project/penpot/issue/4322)
- Fix text out of borders with "auto width" and center align [Taiga #4308](https://tree.taiga.io/project/penpot/issue/4308)

## 1.15.4-beta

### :bug: Bugs fixed

- Fix social buttons in register form [Taiga #4320](https://tree.taiga.io/project/penpot/issue/4320)
- Remove gitter information from feedback page [Taiga #4157](https://tree.taiga.io/project/penpot/issue/4157)
- Fix overlay remains open on frame change [Taiga #4066](https://tree.taiga.io/project/penpot/issue/4066)
- Fix toggle overlay position [Taiga #4091](https://tree.taiga.io/project/penpot/issue/4091)
- Fix overlay closed on clicked outside [Taiga #4027](https://tree.taiga.io/project/penpot/issue/4027)
- Fix animate multiple overlays [Taiga #3993](https://tree.taiga.io/project/penpot/issue/3993)
- Fix problem with snap to grids [#2221](https://github.com/penpot/penpot/issues/2221)
- Fix issue when scaling to value 0 [#2252](https://github.com/penpot/penpot/issues/2252)
- Fix problem when moving shapes inside nested frames [Taiga #4113](https://tree.taiga.io/project/penpot/issue/4113)
- Fix color type icon does not change [Taiga #4133](https://tree.taiga.io/project/penpot/issue/4133)
- Fix recent colors are not working [Taiga #4153](https://tree.taiga.io/project/penpot/issue/4153)
- Fix change opacity in colorpicker cause bugged color [Taiga #4154](https://tree.taiga.io/project/penpot/issue/4154)
- Fix gradient colors don't arrive in recent colors palette (https://tree.taiga.io/project/penpot/issue/4155)
- Fix selected colors allow gradients in shadows [Taiga #4156](https://tree.taiga.io/project/penpot/issue/4156)
- Fix import files with unexpected format or invalid content [Taiga #4136](https://tree.taiga.io/project/penpot/issue/4136)
- Fix wrong shortcut button tip of "Delete" function [Taiga #4162](https://tree.taiga.io/project/penpot/issue/4162)
- Fix error after user drags any layer in search functionality [Taiga #4161](https://tree.taiga.io/project/penpot/issue/4161)
- Fix font search works only with lowercase letters [Taiga #4140](https://tree.taiga.io/project/penpot/issue/4140)
- Fix Terms and Privacy links overlapping [Taiga #4137](https://tree.taiga.io/project/penpot/issue/4137)
- Fix Export bounding box mask [Taiga #950](https://tree.taiga.io/project/penpot/issue/950)
- Fix delete layers in bulk [Taiga #4160](https://tree.taiga.io/project/penpot/issue/4160)
- Fix Cannot take out an element from a group at layers panel by drag [Taiga #4209](https://tree.taiga.io/project/penpot/issue/4209)
- Fix Internal error when resending invitation email [Taiga #4212](https://tree.taiga.io/project/penpot/issue/4212)
- Fix PDF exportation order [Taiga #4216](https://tree.taiga.io/project/penpot/issue/4216)
- Fix some typos [Taiga #4215](https://tree.taiga.io/project/penpot/issue/4215)
- Fix "no boards" message in viewer [Taiga #4243](https://tree.taiga.io/project/penpot/issue/4243)
- Fix view mode login size [Taiga #4210](https://tree.taiga.io/project/penpot/issue/4210)

## 1.15.3-beta

### :bug: Bugs fixed

- Fix default value of grow type in texts [Taiga #4034](https://tree.taiga.io/project/penpot/issue/4034)
- Fix error when moving nested frames outside [Taiga #4017](https://tree.taiga.io/project/penpot/issue/4017)
- Fix problem when hovering over nested frames [Taiga #4018](https://tree.taiga.io/project/penpot/issue/4018)
- Fix problem editing rotated texts [Taiga #4026](https://tree.taiga.io/project/penpot/issue/4026)
- Fix problem with texts for non existing fonts [Taiga #4087](https://tree.taiga.io/project/penpot/issue/4087)
- Fix undo after moving layers will wrongly order the layers [Taiga #3344](https://tree.taiga.io/project/penpot/issue/3344)
- Fix grouping typographies by drag & drop does not work (again) [#2203](https://github.com/penpot/penpot/issues/2203)
- Fix when ungrouping, the items previously grouped should ALWAYS remain selected [Taiga #4064](https://tree.taiga.io/project/penpot/issue/4064)
- Change shortcut for "Clear undo" [#2219](https://github.com/penpot/penpot/issues/2219)


## 1.15.2-beta

### :bug: Bugs fixed

- Fix problem with multi-user text editing [Taiga #3446](https://tree.taiga.io/project/penpot/issue/3446)
- Fix path tools blocking elements underneath [#2050](https://github.com/penpot/penpot/issues/2050)
- Fix frame titles deforming when resize [#2207](https://github.com/penpot/penpot/issues/2207)
- Fix export simple line path [#3890](https://tree.taiga.io/project/penpot/issue/3890)
- Fix color-picker recent colors [Taiga #4013](https://tree.taiga.io/project/penpot/issue/4013)

## 1.15.1-beta

### :bug: Bugs fixed

- Fix shadows doesn't work on nested artboards [Taiga #3886](https://tree.taiga.io/project/penpot/issue/3886)
- Fix problems with double-click and selection [Taiga #4005](https://tree.taiga.io/project/penpot/issue/4005)
- Fix mismatch between editor and displayed text in workspace [Taiga #3975](https://tree.taiga.io/project/penpot/issue/3975)
- Fix validation error on text position [Taiga #4010](https://tree.taiga.io/project/penpot/issue/4010)
- Fix objects jitter while scrolling [Github #2167](https://github.com/penpot/penpot/issues/2167)
- Fix on color-picker, click+drag adds lots of recent colors [Taiga #4013](https://tree.taiga.io/project/penpot/issue/4013)
- Fix opening profile URL while signed out takes to "your account" section[Taiga #3976](https://tree.taiga.io/project/penpot/issue/3976)

## 1.15.0-beta

### :boom: Breaking changes & Deprecations

- The `PENPOT_LOGIN_WITH_LDAP` environment variable is finally removed (after
  many version with deprecation). It is replaced with the
  `enable-login-with-ldap` flag.
- The `PENPOT_LDAP_ATTRS_PHOTO` finally removed, it was unused for many
  versions.
- If you are using social login (google, github, gitlab or generic OIDC) you
  will need to ensure to add the following flags respectively to let them
  enabled: `enable-login-with-google`, `enable-login-with-github`,
  `enable-login-with-gitlab` and `enable-login-with-oidc`. If not, they will
  remain disabled after application start independently if you set the client-id
  and client-sectet options.
- The `PENPOT_REGISTRATION_ENABLED` is finally removed in favour of
  `<enable|disable>-registration` flag.
- The OIDC providers are now initialized synchronously, and if you are using the
  discovery mechanism of the generic OIDC integration, the start time of the
  application will depend on how fast the OIDC provider responds to the
  discovery http request.

### :sparkles: New features

- Add some cosmetic changes in viewer mode [Taiga #3688](https://tree.taiga.io/project/penpot/us/3688)
- Allow for nested and rotated boards inside other boards and groups [Taiga #2874](https://tree.taiga.io/project/penpot/us/2874?milestone=319982)
- View mode improvements to enable access and use in different conditions [Taiga #3023](https://tree.taiga.io/project/penpot/us/3023)
- Improved share link options. Now you can allow non-team members to comment and/or inspect [Taiga #3056] (https://tree.taiga.io/project/penpot/us/3056)
- Signin/Signup from shared link [Taiga #3472](https://tree.taiga.io/project/penpot/us/3472)
- Support for import/export binary format [Taiga #2991](https://tree.taiga.io/project/penpot/us/2991)
- Comments positioning [Taiga #2007](https://tree.taiga.io/project/penpot/us/2007)
- Select all inside a group select only the objects at this group level [Taiga #2382](https://tree.taiga.io/project/penpot/issue/2382)
- Make the media maximum upload size configurable

### :bug: Bugs fixed

- Fix viewer scroll problems [Taiga 3403](https://tree.taiga.io/project/penpot/issue/3403)
- Fix hide html options on handoff [Taiga 3533](https://tree.taiga.io/project/penpot/issue/3533)
- Fix share prototypes overlay and stroke [Taiga #3994](https://tree.taiga.io/project/penpot/issue/3994)
- Fix border radious on boolean operations [Taiga #3959](https://tree.taiga.io/project/penpot/issue/3959)
- Fix inconsistent representation of rectangles [Taiga #3977](https://tree.taiga.io/project/penpot/issue/3977)
- Fix recent fonts info [Taiga #3953](https://tree.taiga.io/project/penpot/issue/3953)
- Fix clipped elements affect boards and centering [Taiga #3666](https://tree.taiga.io/project/penpot/issue/3666)
- Fix intro action in multi input [Taiga #3541](https://tree.taiga.io/project/penpot/issue/3541)
- Fix team default image [Taiga #3919](https://tree.taiga.io/project/penpot/issue/3919)
- Fix problem with group coordinates [#2008](https://github.com/penpot/penpot/issues/2008)
- Fix problem with line-height and texts [Taiga #3578](https://tree.taiga.io/project/penpot/issue/3578)
- Fix moving frame-guides outside frames [Taiga #3839](https://tree.taiga.io/project/penpot/issue/3839)
- Fix problem with 180 degree rotations [#2082](https://github.com/penpot/penpot/issues/2082)
- Fix font rendering on grid thumbnails [Taiga #3473](https://tree.taiga.io/project/penpot/issue/3473)
- Fix Drag and drop font assets in groups [Taiga #3763](https://tree.taiga.io/project/penpot/issue/3763)
- Fix copy and paste layers order [Taiga #1617](https://tree.taiga.io/project/penpot/issue/1617)
- Fix unexpected removal of guides on copy&paste frames [Taiga #3887](https://tree.taiga.io/project/penpot/issue/3887) by @andrewzhurov
- Fix props preserving on copy&paste texts [Taiga #3629](https://tree.taiga.io/project/penpot/issue/3629) by @andrewzhurov
- Fix unexpected layers ungrouping on moving it [Taiga #3932](https://tree.taiga.io/project/penpot/issue/3932) by @andrewzhurov
- Fix unexpected exception and behavior on colorpicker with gradients [Taiga #3448](https://tree.taiga.io/project/penpot/issue/3448)
- Fix multiselection with shift not working inside a library group [Taiga #3532](https://tree.taiga.io/project/penpot/issue/3532)
- Fix drag and drop graphic assets in groups [Taiga #4002](https://tree.taiga.io/project/penpot/issue/4002)
- Fix bringing complete file data when launching the export dialog [Taiga #4006](https://tree.taiga.io/project/penpot/issue/4006)

### :arrow_up: Deps updates
### :heart: Community contributions by (Thank you!)

## 1.14.2-beta

### :bug: Bugs fixed

- Fix colors from unlinked libs in color selected widget [Taiga #3712](https://tree.taiga.io/project/penpot/issue/3712)
- Fix fill information not complete when paste plain text [Taiga #3680](https://tree.taiga.io/project/penpot/issue/3680)
- Fix problem when resizing groups [Taiga #3702](https://tree.taiga.io/project/penpot/issue/3702)
- Fix issues on typographies assets grouping [#2073](https://github.com/penpot/penpot/issues/2073)
- Fix text positioning inconsistencies between browsers

## 1.14.1-beta

### :bug: Bugs fixed

- Fix shortcut access in main menu [Taiga #3672](https://tree.taiga.io/project/penpot/issue/3672)
- Fix modify colors in a row in selected colors [Taiga #3653](https://tree.taiga.io/project/penpot/issue/3653)
- Fix crash when double click on viewer assets [Taiga #3625](https://tree.taiga.io/project/penpot/issue/3625)
- Fix right click on typographies assets [Taiga #3638](https://tree.taiga.io/project/penpot/issue/3638)

## 1.14.0-beta

### :sparkles: New features

- Added shortcut panel in workspace [Taiga #36](https://tree.taiga.io/project/penpot/us/36)
- Added selected colors widget in right sidebar [Taiga #2485](https://tree.taiga.io/project/penpot/us/2485)
- Added fixed elements when scrolling [Taiga #1533](https://tree.taiga.io/project/penpot/us/1533)
- Multiple team invitations on onboarding [Taiga #3084](https://tree.taiga.io/project/penpot/us/3084)
- Change text properties position at the sidebar [Taiga #3047](https://tree.taiga.io/project/penpot/us/3047)
- Group assets by drag and drop [Taiga #2831](https://tree.taiga.io/project/penpot/us/2831)
- Navigate to the original link after log in [Taiga #3624](https://tree.taiga.io/project/penpot/issue/3624)

### :bug: Bugs fixed

- Fix menu file not accessible in certain conditions [Taiga #3385](https://tree.taiga.io/project/penpot/issue/3385)
- Remove deprecated menu options [Taiga #3333](https://tree.taiga.io/project/penpot/issue/3333)
- Prototype connection should be under the rules [Taiga #3384](https://tree.taiga.io/project/penpot/issue/3384)
- Fix problem with empty text boxes events [Taiga #3627](https://tree.taiga.io/project/penpot/issue/3627)


## 1.13.5-beta

### :bug: Bugs fixed
- Fix orientation artboard preset not working with differently sized artboards [Taiga #3548](https://tree.taiga.io/project/penpot/issue/3548)
- Fix background on export arboards [Taiga #1991](https://tree.taiga.io/project/penpot/issue/1991)

## 1.13.4-beta

### :bug: Bugs fixed

- Fix undo when drawing curves [Taiga #3523](https://tree.taiga.io/project/penpot/issue/3523)
- Fix issue with text edition and certain fonts (WorkSans, Raleway, ...) and foreign objects [Taiga #3521](https://tree.taiga.io/project/penpot/issue/3521)
- Fix thumbnail generation when concurrent edition [Taiga #3522](https://tree.taiga.io/project/penpot/issue/3522)
- Fix environment import for exporter in Docker
- Fix auto scroll layers in Firefox [Taiga #3531](https://tree.taiga.io/project/penpot/issue/3531)
- Fix base background not visible for imported SVG

## 1.13.3-beta

### :bug: Bugs fixed

- Fix docker dependencies
- Sets invitations expirations to 7 days
- Add safety measure for text positions
- Fix old texts with opacity and no fill
- Remove default font on team change
- Fix github auth without name
- Fix problems with font loading in Firefox 95

## 1.13.2-beta

### :bug: Bugs fixed

- Improved performance when out of focus mode
- Improved performance for thumbnail generation
- Fix problem with out of sync thumbnails

## 1.13.1-beta

### :bug: Bugs fixed

- Fix problem with text positioning
- Fix issue with thumbnail generation before fonts loading
- Fix unable to hide artboards
- Fix problem with fonts cache causing hanging in certain pages

## 1.13.0-beta

### :boom: Breaking changes

- We've changed the behaviour of the border-radius so it works as CSS that [has some limits](https://www.w3.org/TR/css-backgrounds-3/#corner-overlap).
- Now exported text are SVG's native `text` tag instead of paths. This could break when opening the file depending on your engine. Some SVG's may require fonts to be installed at system level.

### :sparkles: New features

- Search and filter layers [Taiga #2564](https://tree.taiga.io/project/penpot/us/2564)
- Exporting big files flow [Taiga #2218](https://tree.taiga.io/project/penpot/us/2218)
- Multiexport from main menu [Taiga #520](https://tree.taiga.io/project/penpot/us/28541)
- Multiexport assets (aka bulk export) [Taiga #520](https://tree.taiga.io/project/penpot/us/520)
- Set the artboard layer fixed at the top side of the layers [Taiga #2636](https://tree.taiga.io/project/penpot/us/2636)
- Set an artboard as the file thumbnail [Taiga #1526](https://tree.taiga.io/project/penpot/us/1526)
- Social login redesign [Taiga #2974](https://tree.taiga.io/project/penpot/task/2974)
- Add border radius to artboards [Taiga #2056](https://tree.taiga.io/project/penpot/us/2056)
- Allow send multiple team invitations at once [Taiga #2798](https://tree.taiga.io/project/penpot/us/2798)
- Persist color palette and color picker across refresh [Taiga #1660](https://tree.taiga.io/project/penpot/issue/1660)
- Ability to add multiple strokes to a shape [Taiga #2778](https://tree.taiga.io/project/penpot/us/2778)
- Scroll to selected size in font size selector [Taiga #2825](https://tree.taiga.io/project/penpot/us/2825)
- Add new invitations section [Taiga #2797](https://tree.taiga.io/project/penpot/us/2797)
- Ability to add multiple fills to a shape [Taiga #1394](https://tree.taiga.io/project/penpot/us/1394)
- Team members redesign [Taiga #2283](https://tree.taiga.io/project/penpot/us/2283)
- New focus mode in workspace [Taiga #2748](https://tree.taiga.io/project/penpot/us/2748)
- Changed text shapes to be displayed as natives SVG text elements [Taiga #2759](https://tree.taiga.io/project/penpot/us/2759)
- Texts now can have strokes, multiple fills and can be used as masks
- Add the ability to specify the attribute for retrieve the email on OIDC integration [#1460](https://github.com/penpot/penpot/issues/1460)
- Allow registration with invitation token when registration is disabled
- Add the ability to disable standard, password login [Taiga #2999](https://tree.taiga.io/project/penpot/us/2999)
- Don't stop SVG import when an image cannot be imported [#1531](https://github.com/penpot/penpot/issues/1531)
- Show Penpot color in Safari tab bar [#1803](https://github.com/penpot/penpot/issues/1803)
- Added option to disable snap to pixel and improved behaviour for sub-pixel drawing [#2552](https://tree.taiga.io/project/penpot/us/2552)
- Delete guides while supr on hover [#2823](https://tree.taiga.io/project/penpot/us/2823)
- Opt-in subscription on on-premise instances [#2772](https://tree.taiga.io/project/penpot/us/2772)
- Optimizations in frame thumbnails [#3147](https://tree.taiga.io/project/penpot/us/3147)

### :bug: Bugs fixed

- Fix typo in viewer comment section [Taiga #3401](https://tree.taiga.io/project/penpot/issue/3401)
- Do not show team-up modal for users already on a team [Taiga #3311](https://tree.taiga.io/project/penpot/issue/3311)
- Constraints are not well assigned when default and multiselection [Taiga #3069](https://tree.taiga.io/project/penpot/issue/3069)
- Duplicate artboards create new flows if needed [Taiga #2221](https://tree.taiga.io/project/penpot/issue/2221)
- Round the size values on handoff to two decimals [Taiga #3227](https://tree.taiga.io/project/penpot/issue/3227)
- Fix paste shapes while editing text [Taiga #2396](https://tree.taiga.io/project/penpot/issue/2396)
- Round the size values on handoff to two decimals [Taiga #3227](https://tree.taiga.io/project/penpot/issue/3227)
- Fix blend modes ignored in component updates [Taiga #2626](https://tree.taiga.io/project/penpot/issue/2626)
- Fix internal error when hoverin over shape [Taiga #3237](https://tree.taiga.io/project/penpot/issue/3237)
- Fix mouse leave in handoff close overlay animation breaks [Taiga #3173](https://tree.taiga.io/project/penpot/issue/3173)
- Fix different behaviour during image drag [Taiga #2279](https://tree.taiga.io/project/penpot/issue/2279)
- Fix hidden file name on import [Taiga #3172](https://tree.taiga.io/project/penpot/issue/3172)
- Fix unnecessary scrollbars at the color list [Taiga #3211](https://tree.taiga.io/project/penpot/issue/3211)
- "Show in exports" is showing in multiselections [Taiga #3194](https://tree.taiga.io/project/penpot/issue/3194)
- Edit file name navigates to the file workspace [Taiga #3183](https://tree.taiga.io/project/penpot/issue/3183)
- Fix scroll into view behind fixed element [Taiga #3170](https://tree.taiga.io/project/penpot/issue/3170)
- Fix sidebar icon in viewer mode [Taiga #3184](https://tree.taiga.io/project/penpot/issue/3184)
- Fix send to back several shapes at a time [Taiga #3077](https://tree.taiga.io/project/penpot/issue/3077)
- Fix duplicate multi selected elements [Taiga #3155](https://tree.taiga.io/project/penpot/issue/3155)
- Fix add fills to artboard modify children [Taiga #3151](https://tree.taiga.io/project/penpot/issue/3151)
- Avoid numeric inputs to allow big numbers [Taiga #2858](https://tree.taiga.io/project/penpot/issue/2858)
- Fix component context menu size [Taiga #2480](https://tree.taiga.io/project/penpot/issue/2480)
- Add shadow to artboard make it lose the fill [Taiga #3139](https://tree.taiga.io/project/penpot/issue/3139)
- Avoid numeric inputs to change its value without focusing them [Taiga #3140](https://tree.taiga.io/project/penpot/issue/3140)
- Fix comments modal when changing pages [Taiga #2597](https://tree.taiga.io/project/penpot/issue/2508)
- Copy paste inside a text layer leaves pasted text transparent [Taiga #3096](https://tree.taiga.io/project/penpot/issue/3096)
- On dashboard enter on empty search refresh the page [Taiga #2597](https://tree.taiga.io/project/penpot/issue/2597)
- Pencil cursor changes when activated [Taiga #2276](https://tree.taiga.io/project/penpot/issue/2276)
- Fix icon placement in Mixed message [Taiga #3037](https://tree.taiga.io/project/penpot/issue/3037)
- Fix scroll in comment section [Taiga #3068](https://tree.taiga.io/project/penpot/issue/3068)
- Remove a decimal sets value to 0 [Taiga #3059](https://tree.taiga.io/project/penpot/issue/3054)
- Go to style library file to edit in a new tab [Taiga #2639](https://tree.taiga.io/project/penpot/issue/2639)
- Inner shadow with border not working properly [Taiga #2883](https://tree.taiga.io/project/penpot/issue/2883)
- Fix ellipsis in long page names [Taiga #2962](https://tree.taiga.io/project/penpot/issue/2962)
- Fix color palette animation [Taiga #2852](https://tree.taiga.io/project/penpot/issue/2852)
- Fix display code icon on preview hover [Taiga #2838](https://tree.taiga.io/project/penpot/us/2838)
- Fix crash on iOS when displaying viewer [#1522](https://github.com/penpot/penpot/issues/1522)
- Fix problem when importing a SVG with text [#1532](https://github.com/penpot/penpot/issues/1532)
- Fix problem when adding shadows to imported text [#Taiga 3057](https://tree.taiga.io/project/penpot/issue/3057)
- Fix problem when importing SVG's with uses with overriding properties [#Taiga 2884](https://tree.taiga.io/project/penpot/issue/2884)
- Fix inconsistency with radius in SVG an CSS [#1587](https://github.com/penpot/penpot/issues/1587)
- Fix clickable area in layers [#1680](https://github.com/penpot/penpot/issues/1680)
- Fix problems with trackpad zoom and scroll in MacOS [#1161](https://github.com/penpot/penpot/issues/1161)
- Fix problem with copy/paste in Safari [#1209](https://github.com/penpot/penpot/issues/1209)
- Fix paste ordering for frames not being respected [Taiga #3097](https://tree.taiga.io/project/penpot/issue/3097)
- Improved command support for MacOS [Taiga #2789](https://tree.taiga.io/project/penpot/issue/2789)
- Fix shift+2 shortcut in MacOS with non-english keyboards [Taiga #3038](https://tree.taiga.io/project/penpot/issue/3038)
- Some fixes to SVG imports [Taiga #3122](https://tree.taiga.io/project/penpot/issue/3122) [#1720](https://github.com/penpot/penpot/issues/1720) [Taiga #2884](https://tree.taiga.io/project/penpot/issue/2884)
- Fix drag guides to delete target area [#1679](https://github.com/penpot/penpot/issues/1679)
- Fix undo when rotating groups [Taiga #3136](https://tree.taiga.io/project/penpot/issue/3136)
- Fix component name in sidebar widget [Taiga #3144](https://tree.taiga.io/project/penpot/issue/3144)
- Fix resize rotated shape with top&down constraints [Taiga #3167](https://tree.taiga.io/project/penpot/issue/3167)
- Fix multi user not working [Taiga #3195](https://tree.taiga.io/project/penpot/issue/3195)
- Fix guides are not duplicated with the artboard [Taiga #3072](https://tree.taiga.io/project/penpot/issue/3072)
- Fix problem when changing group size with decimal values [Taiga #3203](https://tree.taiga.io/project/penpot/issue/3203)
- Fix error when drawing curves with only one point [Taiga #3282](https://tree.taiga.io/project/penpot/issue/3282)
- Fix issue with paste ordering sometimes not being respected [Taiga #3268](https://tree.taiga.io/project/penpot/issue/3268)
- Fix problem when export/importing guides attached to frame [#1838](https://github.com/penpot/penpot/issues/1838)
- Fix problem when resizing a group with texts with auto-width/height [#3171](https://tree.taiga.io/project/penpot/issue/3171)

### :arrow_up: Deps updates
### :heart: Community contributions by (Thank you!)

## 1.12.4-beta

### :bug: Bugs fixed

- Fix crash on iOS when displaying viewer [#1522](https://github.com/penpot/penpot/issues/1522)
- Fix problems with trackpad zoom and scroll in MacOS [#1161](https://github.com/penpot/penpot/issues/1161)
- Fix problem with copy/paste in Safari [#1209](https://github.com/penpot/penpot/issues/1209)
- Improved command support for MacOS [Taiga #2789](https://tree.taiga.io/project/penpot/issue/2789)
- Fix shift+2 shortcut in MacOS with non-english keyboards [Taiga #3038](https://tree.taiga.io/project/penpot/issue/3038)

## 1.12.3-beta

### :bug: Bugs fixed

- Fix issue with shift+select to deselect shapes [Taiga #3154](https://tree.taiga.io/project/penpot/issue/3154)
- Fix issue with drag-select shapes  [Taiga #3165](https://tree.taiga.io/project/penpot/issue/3165)
- Fix issue on password persistence after registration process on private instances

## 1.12.2-beta

### :bug: Bugs fixed

- Fix issue with guides over shape handlers [Taiga #3032](https://tree.taiga.io/project/penpot/issue/3032)
- Fix problem with shift+ctrl+click to select [#1671](https://github.com/penpot/penpot/issues/1671)
- Fix ellipsis in long page names [Taiga #2962](https://tree.taiga.io/project/penpot/issue/2962)

## 1.12.1-beta

### :bug: Bugs fixed

- Fix length of names in sidebar [Taiga #2962](https://tree.taiga.io/project/penpot/issue/2962)
- Fix issues on loki integration


## 1.12.0-beta

### :boom: Breaking changes

### :sparkles: New features

- Open feedback in a new window [Taiga #2901](https://tree.taiga.io/project/penpot/us/2901)
- Improve usage of file menu [Taiga #2853](https://tree.taiga.io/project/penpot/us/2853)
- Rotation to snap to 15º intervals with shift [Taiga #2437](https://tree.taiga.io/project/penpot/issue/2437)
- Support border radius and stroke properties for images [Taiga #497](https://tree.taiga.io/project/penpot/us/497)
- Disallow using same password as user email [Taiga #2454](https://tree.taiga.io/project/penpot/us/2454)
- Add configurable nudge amount [Taiga #910](https://tree.taiga.io/project/penpot/us/910)
- Add stroke properties for image shapes [Taiga #497](https://tree.taiga.io/project/penpot/us/497)
- On user settings, hide the theme selector as long as we only have one theme [Taiga #2610](https://tree.taiga.io/project/penpot/us/2610)
- Automatically open comments from dashboard notifications [Taiga #2605](https://tree.taiga.io/project/penpot/us/2605)
- Enhance the behaviour of the artboards list on view mode [Taiga #2634](https://tree.taiga.io/project/penpot/us/2634)
- Add recent used fonts in font selection widget [Taiga #1381](https://tree.taiga.io/project/penpot/us/1381)
- Allow to align items relative to groups [Taiga #2533](https://tree.taiga.io/project/penpot/us/2533)
- Scroll bars [Taiga #2550](https://tree.taiga.io/project/penpot/task/2550)
- Add select layer option to context menu [Taiga #2474](https://tree.taiga.io/project/penpot/us/2474)
- Guides [Taiga #290](https://tree.taiga.io/project/penpot/us/290)
- Improve file menu by adding semantically groups [Github #1203](https://github.com/penpot/penpot/issues/1203)
- Add update components in bulk option in context menu [Taiga #1975](https://tree.taiga.io/project/penpot/us/1975)
- Create first E2E tests [Taiga #2608](https://tree.taiga.io/project/penpot/task/2608), [Taiga #2608](https://tree.taiga.io/project/penpot/task/2608)
- Redesign of workspace toolbars [Taiga #2319](https://tree.taiga.io/project/penpot/us/2319)
- Graphic Tablet usability improvements [Taiga #1913](https://tree.taiga.io/project/penpot/us/1913)
- Improved mouse collision detection for groups and text shapes [Taiga #2452](https://tree.taiga.io/project/penpot/us/2452), [Taiga #2453](https://tree.taiga.io/project/penpot/us/2453)
- Add support for alternative S3 storage providers and all aws regions [#1267](https://github.com/penpot/penpot/issues/1267)

### :bug: Bugs fixed

- Fixed ungroup typography when editing it [Taiga #2391](https://tree.taiga.io/project/penpot/issue/2391)
- Fixed error when trying to post an empty comment [Taiga #2603](https://tree.taiga.io/project/penpot/issue/2603)
- Fixed missing translation strings [Taiga #2786](https://tree.taiga.io/project/penpot/issue/2786)
- Fixed color palette outside viewport [Taiga #2715](https://tree.taiga.io/project/penpot/issue/2715)
- Fixed missing translate string [Taiga #2780](https://tree.taiga.io/project/penpot/issue/2780)
- Fixed handoff shadow type text [Taiga #2717](https://tree.taiga.io/project/penpot/issue/2717)
- Fixed components get "dirty" marker when moved [Taiga #2764](https://tree.taiga.io/project/penpot/issue/2764)
- Fixed cannot align objects in a group that is not part of a frame [Taiga #2762](https://tree.taiga.io/project/penpot/issue/2762)
- Fix problem with double click on exit path editing [Taiga #2906](https://tree.taiga.io/project/penpot/issue/2906)
- Fixed alignment of layers with children [Taiga #2862](https://tree.taiga.io/project/penpot/issue/2862)

### :heart: Community contributions by (Thank you!)

- Cleanup unused static images (by @rhcarvalho) [#1561](https://github.com/penpot/penpot/pull/1561)
- Compress static images to save space (by @rhcarvalho) [#1562](https://github.com/penpot/penpot/pull/1562)

## 1.11.2-beta

### :bug: Bugs fixed

- Fix issue on handling empty content on boolean shapes
- Fix race condition issue on component renaming
- Handle EOF errors on writing streamed response
- Handle EOF errors on websocket send/ping methods
- Disable parallel upload of file media on import (causes too much
  contention on the rlimit subsistem that does not works as expected
  on high load).

### :sparkles: New features

- Add health check endpoint on API
- Increase default max connection pool size to 60
- Reduce resource usage of the error reporter.

## 1.11.1-beta

### :bug: Bugs fixed

- Fix issue related to default http host config value.
- Fix issue on rendering frames on firefox.

### :arrow_up: Deps updates

- Update nodejs version to 16.13.1 on docker images.

## 1.11.0-beta

### :sparkles: New features

- Add an option to hide artboards names on the viewport [Taiga #2034](https://tree.taiga.io/project/penpot/issue/2034)
- Limit pasted object position to container boundaries [Taiga #2449](https://tree.taiga.io/project/penpot/us/2449)
- Add new options for zoom widget in workspace and viewer mode [Taiga #896](https://tree.taiga.io/project/penpot/us/896)
- Allow decimals on stroke width and positions [Taiga #2035](https://tree.taiga.io/project/penpot/issue/2035)
- Ability to ignore background when exporting an artboard [Taiga #1395](https://tree.taiga.io/project/penpot/us/1395)
- Show color hex or name on hover [Taiga #2413](https://tree.taiga.io/project/penpot/us/2413)
- Add shortcut to create artboard from selected objects [Taiga #2412](https://tree.taiga.io/project/penpot/us/2412)
- Add shortcut for opacity [Taiga #2442](https://tree.taiga.io/project/penpot/us/2442)
- Setting fill automatically for new texts [Taiga #2441](https://tree.taiga.io/project/penpot/us/2441)
- Add shortcut to move action [Github #1213](https://github.com/penpot/penpot/issues/1213)
- Add alt as mod key to add stroke color from library menu [Taiga #2207](https://tree.taiga.io/project/penpot/us/2207)
- Add detach in bulk option to context menu [Taiga #2210](https://tree.taiga.io/project/penpot/us/2210)
- Add penpot look and feel to multiuser cursors [Taiga #1387](https://tree.taiga.io/project/penpot/us/1387)
- Add actions to go to main component context menu option [Taiga #2053](https://tree.taiga.io/project/penpot/us/2053)
- Add contrast between component select color and shape select color [Taiga #2121](https://tree.taiga.io/project/penpot/issue/2121)
- Add animations in interactions [Taiga #2244](https://tree.taiga.io/project/penpot/us/2244)
- Add performance improvements on .penpot file import process [Taiga #2497](https://tree.taiga.io/project/penpot/us/2497)
- On team settings set color of members count to black [Taiga #2607](https://tree.taiga.io/project/penpot/us/2607)

### :bug: Bugs fixed

- Fix remove gradient if any when applying color from library [Taiga #2299](https://tree.taiga.io/project/penpot/issue/2299)
- Fix Enter as key action to exit edit path [Taiga #2444](https://tree.taiga.io/project/penpot/issue/2444)
- Fix add fill color from palette to groups and components [Taiga #2313](https://tree.taiga.io/project/penpot/issue/2313)
- Fix default project name in all languages [Taiga #2280](https://tree.taiga.io/project/penpot/issue/2280)
- Fix line-height and letter-spacing inputs to allow negative values [Taiga #2381](https://tree.taiga.io/project/penpot/issue/2381)
- Fix typo in Handoff tooltip [Taiga #2428](https://tree.taiga.io/project/penpot/issue/2428)
- Fix crash when pressing Shift+1 on empty file [#1435](https://github.com/penpot/penpot/issues/1435)
- Fix masked group resize strange behavior [Taiga #2317](https://tree.taiga.io/project/penpot/issue/2317)
- Fix problems when exporting all artboards [Taiga #2234](https://tree.taiga.io/project/penpot/issue/2234)
- Fix problems with team management [#1353](https://github.com/penpot/penpot/issues/1353)
- Fix problem when importing in shared libraries [#1362](https://github.com/penpot/penpot/issues/1362)
- Fix problem with join nodes [#1422](https://github.com/penpot/penpot/issues/1422)
- After team onboarding importing a file will import into the team drafts [Taiga #2408](https://tree.taiga.io/project/penpot/issue/2408)
- Fix problem exporting shapes from handoff mode [Taiga #2386](https://tree.taiga.io/project/penpot/issue/2386)
- Fix lock/hide elements in context menu when multiples shapes selected [Taiga #2340](https://tree.taiga.io/project/penpot/issue/2340)
- Fix problem with booleans [Taiga #2356](https://tree.taiga.io/project/penpot/issue/2356)
- Fix line-height/letter-spacing inputs behaviour [Taiga #2331](https://tree.taiga.io/project/penpot/issue/2331)
- Fix dotted style in strokes [Taiga #2312](https://tree.taiga.io/project/penpot/issue/2312)
- Fix problem when resizing texts inside groups [Taiga #2310](https://tree.taiga.io/project/penpot/issue/2310)
- Fix problem with multiple exports [Taiga #2468](https://tree.taiga.io/project/penpot/issue/2468)
- Allow import to continue from recoverable failures [#1412](https://github.com/penpot/penpot/issues/1412)
- Improved behaviour on text options when not text is selected [Taiga #2390](https://tree.taiga.io/project/penpot/issue/2390)
- Fix decimal numbers in export viewbox [Taiga #2290](https://tree.taiga.io/project/penpot/issue/2290)
- Right click over artboard name to open its menu [Taiga #1679](https://tree.taiga.io/project/penpot/issue/1679)
- Make the default session cookue use SameSite=Lax instead of Strict (causes some issues in latest versions of Chrome)
- Fix "open in new tab" on dashboard [Taiga #2235](https://tree.taiga.io/project/penpot/issue/2355)
- Changing pages while comments activated will not close the panel [#1350](https://github.com/penpot/penpot/issues/1350)
- Fix navigate comments in right sidebar [Taiga #2163](https://tree.taiga.io/project/penpot/issue/2163)
- Fix keep name of component equal to the shape name [Taiga #2341](https://tree.taiga.io/project/penpot/issue/2341)
- Fix lossing changes when changing selection and an input was already changed [Taiga #2329](https://tree.taiga.io/project/penpot/issue/2329), [Taiga #2330](https://tree.taiga.io/project/penpot/issue/2330)
- Fix blur input field when click on viewport [Taiga #2164](https://tree.taiga.io/project/penpot/issue/2164)
- Fix default page id in workspace [Taiga #2205](https://tree.taiga.io/project/penpot/issue/2205)
- Fix problem when importing a file with grids [Taiga #2314](https://tree.taiga.io/project/penpot/issue/2314)
- Fix problem with imported svgs with filters [Taiga #2478](https://tree.taiga.io/project/penpot/issue/2478)
- Fix issues when updating selrect in paths [Taiga #2366](https://tree.taiga.io/project/penpot/issue/2366)
- Fix scroll jumps in handoff mode [Taiga #2383](https://tree.taiga.io/project/penpot/issue/2383)
- Fix handoff text with opacity [Taiga #2384](https://tree.taiga.io/project/penpot/issue/2384)
- Restored rules color [Taiga #2460](https://tree.taiga.io/project/penpot/issue/2460)
- Fix thumbnail not taking frame blending mode [Taiga #2301](https://tree.taiga.io/project/penpot/issue/2301)
- Fix import/export with SVG edge cases [Taiga #2389](https://tree.taiga.io/project/penpot/issue/2389)
- Avoid modifying component when moving into a group [Taiga #2534](https://tree.taiga.io/project/penpot/issue/2534)
- Show correctly group types label in handoff [Taiga #2482](https://tree.taiga.io/project/penpot/issue/2482)
- Display view mode buttons always centered in viewer [#Taiga 2466](https://tree.taiga.io/project/penpot/issue/2466)
- Fix default profile image generation issue [Taiga #2601](https://tree.taiga.io/project/penpot/issue/2601)
- Fix edit blur attributes for multiselection [Taiga #2625](https://tree.taiga.io/project/penpot/issue/2625)
- Fix auto hide header in viewer full screen [Taiga #2632](https://tree.taiga.io/project/penpot/issue/2632)
- Fix zoom in/out after fit or fill [Taiga #2630](https://tree.taiga.io/project/penpot/issue/2630)
- Normalize zoom levels in workspace and viewer [Taiga #2631](https://tree.taiga.io/project/penpot/issue/2631)
- Avoid empty names in projects, files and pages [Taiga #2594](https://tree.taiga.io/project/penpot/issue/2594)
- Fix "move to" menu when duplicated team or project names [Taiga #2655](https://tree.taiga.io/project/penpot/issue/2655)
- Fix ungroup a component leaves an asterisk in layers [Taiga #2694](https://tree.taiga.io/project/penpot/issue/2694)

### :arrow_up: Deps updates

- Update devenv docker image dependencies

### :heart: Community contributions by (Thank you!)

- Spelling fixes (by @jsoref) [#1340](https://github.com/penpot/penpot/pull/1340)
- Explain folders in components (by @candideu) [Penpot-docs #42](https://github.com/penpot/penpot-docs/pull/42)
- Readability improvements of user guide (by @PaulSchulz) [Penpot-docs #50](https://github.com/penpot/penpot-docs/pull/50)

## 1.10.4-beta

### :sparkles: Enhancements

- Allow parametrice file snapshoting interval

### :bug: Bugs fixed

- Fix issue on :mov-object change impl
- Minor fix on how file changes log is persisted
- Fix many issues on error reporting

## 1.10.3-beta

### :sparkles: Enhancements

- Make all logging asynchronous, this avoid some overhead on jetty threads at cost of logging latency.
- Increase default session time to 15 days.

### :bug: Bugs fixed

- Fix unexpected exception on saving pages with default grids [#2409](https://tree.taiga.io/project/penpot/issue/2409)
- Fix react warnings on setting size 1 on row and column grids.
- Fix minor issues on ZMQ logging listener (used in error reporting service)
- Remove "ALPHA" from the code.
- Fix value and nil handling on numeric-input component. This fixes many issues related to typography, components, etc. renaming.
- Fix NPE on email complains processing.
- Fix white page after leaving a team.
- Fix missing leave team button outside members page.

### :arrow_up: Deps updates

- Update log4j2 dependency.

## 1.10.2-beta

### :bug: Bugs fixed

- Fix corner case issues with media file uploads.
- Fix issue with default page grids validation.
- Fix issue related to some raceconditions on workspace navigation events.

### :arrow_up: Deps updates

- Update log4j2 dependency.

## 1.10.1-beta

### :bug: Bugs fixed

- Fix problems with team management [#1353](https://github.com/penpot/penpot/issues/1353)

## 1.10.0-beta

### :boom: Breaking changes

- The initial project / data mechanism (not documented) has been
  disabled. Is the mechanism used for creating initial project on user
  signup. With the new onboarding approach, this subsystem is no
  longer needed and is disabled.

### :sparkles: New features

- Allow ungroup groups in bulk [Taiga #2211](https://tree.taiga.io/project/penpot/us/2211)
- Enhance corner radius behavior [Taiga #2190](https://tree.taiga.io/project/penpot/issue/2190)
- Allow preserve scroll position in interactions [Taiga #2250](https://tree.taiga.io/project/penpot/us/2250)
- Add new onboarding modals.

### :bug: Bugs fixed

- Fix problem with exporting before the document is saved [Taiga #2189](https://tree.taiga.io/project/penpot/issue/2189)
- Fix undo stacking when changing color from color-picker [Taiga #2191](https://tree.taiga.io/project/penpot/issue/2191)
- Fix pages dropdown in viewer [Taiga #2087](https://tree.taiga.io/project/penpot/issue/2087)
- Fix problem when exporting texts with gradients or opacity [Taiga #2200](https://tree.taiga.io/project/penpot/issue/2200)
- Fix problem with view mode comments [Taiga #2226](https://tree.taiga.io/project/penpot/issue/2226)
- Disallow to create a component when already has one [Taiga #2237](https://tree.taiga.io/project/penpot/issue/2237)
- Add ellipsis in long labels for input fields [Taiga #2224](https://tree.taiga.io/project/penpot/issue/2224)
- Fix problem with text rendering on export [Taiga #2223](https://tree.taiga.io/project/penpot/issue/2223)
- Fix problem when flattening booleans losing styles [Taiga #2217](https://tree.taiga.io/project/penpot/issue/2217)
- Add shortcuts to boolean icons popups [Taiga #2220](https://tree.taiga.io/project/penpot/issue/2220)
- Fix a worker error when transforming a rectangle into path
- Fix max/min values for opacity fields [Taiga #2183](https://tree.taiga.io/project/penpot/issue/2183)
- Fix viewer comment position when zoom applied [Taiga #2240](https://tree.taiga.io/project/penpot/issue/2240)
- Remove change style on hover for options [Taiga #2172](https://tree.taiga.io/project/penpot/issue/2172)
- Fix problem in viewer with dropdowns when comments active [#1303](https://github.com/penpot/penpot/issues/1303)
- Add placeholder to create shareable link
- Fix project files count not refreshing correctly after import [Taiga #2216](https://tree.taiga.io/project/penpot/issue/2216)
- Remove button after import process finish [Taiga #2215](https://tree.taiga.io/project/penpot/issue/2215)
- Fix problem with styles in the viewer [Taiga #2467](https://tree.taiga.io/project/penpot/issue/2467)
- Fix default state in viewer [Taiga #2465](https://tree.taiga.io/project/penpot/issue/2465)
- Fix division by zero in bool operation [Taiga #2349](https://tree.taiga.io/project/penpot/issue/2349)

### :heart: Community contributions by (Thank you!)

- To the translation community for the hard work on making penpot
  available on so many languages.
- Guide to integrate with Azure Directory (by @skrzyneckik) [Penpot-docs #33](https://github.com/penpot/penpot-docs/pull/33)
- Improve libraries section readability (by @PaulSchulz) [Penpot-docs #39](https://github.com/penpot/penpot-docs/pull/39)

## 1.9.0-alpha

### :boom: Breaking changes

- Some stroke-caps can change behaviour.
- Text display bug fix could potentially make some texts jump a line.

### :sparkles: New features

- Add boolean shapes: intersections, unions, difference and exclusions[Taiga #748](https://tree.taiga.io/project/penpot/us/748)
- Add advanced prototyping [Taiga #244](https://tree.taiga.io/project/penpot/us/244)
- Add multiple flows [Taiga #2091](https://tree.taiga.io/project/penpot/us/2091)
- Change order of the teams menu so it's in the joined time order.

### :bug: Bugs fixed

- Enhance duplicating prototype connections behaviour [Taiga #2093](https://tree.taiga.io/project/penpot/us/2093)
- Ignore constraints in horizontal or vertical flip [Taiga #2038](https://tree.taiga.io/project/penpot/issue/2038)
- Fix color and typographies refs lost when duplicated file [Taiga #2165](https://tree.taiga.io/project/penpot/issue/2165)
- Fix problem with overflow dropdown on stroke-cap [#1216](https://github.com/penpot/penpot/issues/1216)
- Fix menu context for single element nested in components [#1186](https://github.com/penpot/penpot/issues/1186)
- Fix error screen when operations over comments fail [#1219](https://github.com/penpot/penpot/issues/1219)
- Fix undo problem when changing typography/color from library [#1230](https://github.com/penpot/penpot/issues/1230)
- Fix problem with text margin while rendering [#1231](https://github.com/penpot/penpot/issues/1231)
- Fix problem with masked texts on exporting [Taiga #2116](https://tree.taiga.io/project/penpot/issue/2116)
- Fix text editor enter behaviour with centered texts [Taiga #2126](https://tree.taiga.io/project/penpot/issue/2126)
- Fix residual stroke on imported svg [Taiga #2125](https://tree.taiga.io/project/penpot/issue/2125)
- Add links for terms of service and privacy policy in register checkbox [Taiga #2020](https://tree.taiga.io/project/penpot/issue/2020)
- Allow three character hex and web colors in color picker hex input [#1184](https://github.com/penpot/penpot/issues/1184)
- Allow lowercase search for fonts [#1180](https://github.com/penpot/penpot/issues/1180)
- Fix group renaming problem [Taiga #1969](https://tree.taiga.io/project/penpot/issue/1969)
- Fix export group with shadows on children [Taiga #2036](https://tree.taiga.io/project/penpot/issue/2036)
- Fix zoom context menu in viewer [Taiga #2041](https://tree.taiga.io/project/penpot/issue/2041)
- Fix stroke caps adjustments in relation with stroke size [Taiga #2123](https://tree.taiga.io/project/penpot/issue/2123)
- Fix problem duplicating paths [Taiga #2147](https://tree.taiga.io/project/penpot/issue/2147)
- Fix problem inheriting attributes from SVG root when importing [Taiga #2124](https://tree.taiga.io/project/penpot/issue/2124)
- Fix problem with lines and inside/outside stroke [Taiga #2146](https://tree.taiga.io/project/penpot/issue/2146)
- Add stroke width in selection calculation [Taiga #2146](https://tree.taiga.io/project/penpot/issue/2146)
- Fix shift+wheel to horizontal scrolling in MacOS [#1217](https://github.com/penpot/penpot/issues/1217)
- Fix path stroke is not working properly with high thickness [Taiga #2154](https://tree.taiga.io/project/penpot/issue/2154)
- Fix bug with transformation operations [Taiga #2155](https://tree.taiga.io/project/penpot/issue/2155)
- Fix bug in firefox when a text box is inside a mask [Taiga #2152](https://tree.taiga.io/project/penpot/issue/2152)
- Fix problem with stroke inside/outside [Taiga #2186](https://tree.taiga.io/project/penpot/issue/2186)
- Fix masks export area [Taiga #2189](https://tree.taiga.io/project/penpot/issue/2189)
- Fix paste in place in artboards [Taiga #2188](https://tree.taiga.io/project/penpot/issue/2188)
- Fix font size input stuck on selection change [Taiga #2184](https://tree.taiga.io/project/penpot/issue/2184)
- Fix stroke cut on shapes export [Taiga #2171](https://tree.taiga.io/project/penpot/issue/2171)
- Fix no color when boolean with an SVG [Taiga #2193](https://tree.taiga.io/project/penpot/issue/2193)
- Fix unlink color styles at strokes [Taiga #2206](https://tree.taiga.io/project/penpot/issue/2206)

### :arrow_up: Deps updates

### :heart: Community contributions by (Thank you!)

- To the translation community for the hard work on making penpot
  available on so many languages.

## 1.8.4-alpha

### :bug: Bugs fixed

- Fix problem importing components [Taiga #2151](https://tree.taiga.io/project/penpot/issue/2151)

## 1.8.3-alpha

### :sparkles: New features

- Adds progress report to importing process.

## 1.8.2-alpha

### :bug: Bugs fixed

- Fix problem with masking images in viewer [#1238](https://github.com/penpot/penpot/issues/1238)

## 1.8.1-alpha

### :bug: Bugs fixed

- Fix project renaming issue (and some other related to the same underlying bug)
- Fix internal exception on audit log persistence layer.
- Set proper environment variable on docker images for chrome executable.
- Fix internal metrics on websocket connections.

## 1.8.0-alpha

### :boom: Breaking changes

- This release includes a new approach for handling share links, and
  this feature is incompatible with the previous one. This means that
  all the public share links generated previously will stop working.

### :sparkles: New features

- Add tooltips to color picker tabs [Taiga #1814](https://tree.taiga.io/project/penpot/us/1814)
- Add styling to the end point of any open paths [Taiga #1107](https://tree.taiga.io/project/penpot/us/1107)
- Allow to zoom with ctrl + middle button [Taiga #1428](https://tree.taiga.io/project/penpot/us/1428)
- Auto placement of duplicated objects [Taiga #1386](https://tree.taiga.io/project/penpot/us/1386)
- Enable penpot SVG metadata only when exporting complete files [Taiga #1914](https://tree.taiga.io/project/penpot/us/1914?milestone=295883)
- Export to PDF all artboards of one page [Taiga #1895](https://tree.taiga.io/project/penpot/us/1895)
- Go to a undo step clicking on a history element of the list [Taiga #1374](https://tree.taiga.io/project/penpot/us/1374)
- Increment font size by 10 with shift+arrows [1047](https://github.com/penpot/penpot/issues/1047)
- New shortcut to detach components Ctrl+Shift+K [Taiga #1799](https://tree.taiga.io/project/penpot/us/1799)
- Set email inputs to type "email", to aid keyboard entry [Taiga #1921](https://tree.taiga.io/project/penpot/issue/1921)
- Use shift+move to move element orthogonally [#823](https://github.com/penpot/penpot/issues/823)
- Use space + mouse drag to pan, instead of only space [Taiga #1800](https://tree.taiga.io/project/penpot/us/1800)
- Allow navigate through pages on the viewer [Taiga #1550](https://tree.taiga.io/project/penpot/us/1550)
- Allow create share links with specific pages [Taiga #1844](https://tree.taiga.io/project/penpot/us/1844)

### :bug: Bugs fixed

- Prevent adding numeric suffix to layer names when not needed [Taiga #1929](https://tree.taiga.io/project/penpot/us/1929)
- Prevent deleting or moving the drafts project [Taiga #1935](https://tree.taiga.io/project/penpot/issue/1935)
- Fix problem with zoom and selection [Taiga #1919](https://tree.taiga.io/project/penpot/issue/1919)
- Fix problem with borders on shape export [#1092](https://github.com/penpot/penpot/issues/1092)
- Fix thumbnail cropping issue [Taiga #1964](https://tree.taiga.io/project/penpot/issue/1964)
- Fix repeated fetch on file selection [Taiga #1933](https://tree.taiga.io/project/penpot/issue/1933)
- Fix rename typography on text options [Taiga #1963](https://tree.taiga.io/project/penpot/issue/1963)
- Fix problems with order in groups [Taiga #1960](https://tree.taiga.io/project/penpot/issue/1960)
- Fix SVG components preview [#1134](https://github.com/penpot/penpot/issues/1134)
- Fix group renaming problem [Taiga #1969](https://tree.taiga.io/project/penpot/issue/1969)
- Fix problem with import broken images links [#1197](https://github.com/penpot/penpot/issues/1197)
- Fix problem while moving imported SVG's [#1199](https://github.com/penpot/penpot/issues/1199)

### :arrow_up: Deps updates

### :boom: Breaking changes

### :heart: Community contributions by (Thank you!)

- eduayme [#1129](https://github.com/penpot/penpot/pull/1129)

## 1.7.4-alpha

### :bug: Bugs fixed

- Fix demo user creation (self-hosted only)
- Add better ldap response validation and reporting (self-hosted only)

## 1.7.3-alpha

### :bug: Bugs fixed

- Fix font uploading issue on Windows.

## 1.7.2-alpha

### :sparkles: New features

- Add many improvements to text tool.

### :bug: Bugs fixed

- Add scroll bar to Teams menu [Taiga #1894](https://tree.taiga.io/project/penpot/issue/1894)
- Fix repeated names when duplicating artboards or groups [Taiga #1892](https://tree.taiga.io/project/penpot/issue/1892)
- Fix properly messages lifecycle on navigate.
- Fix handling repeated names on duplicate object trees.
- Fix group naming on group creation.
- Fix some issues in svg transformation.

### :arrow_up: Deps updates

- Update frontend build tooling.

### :heart: Community contributions by (Thank you!)

- soultipsy [#1100](https://github.com/penpot/penpot/pull/1100)

## 1.7.1-alpha

### :bug: Bugs fixed

- Fix issue related to the GC and images in path shapes.
- Fix issue on the shape order on some undo operations.
- Fix issue on undo page deletion.
- Fix some issues related to constraints.

## 1.7.0-alpha

### :sparkles: New features

- Allow nested asset groups [Taiga #1716](https://tree.taiga.io/project/penpot/us/1716)
- Allow to ungroup assets [Taiga #1719](https://tree.taiga.io/project/penpot/us/1719)
- Allow to rename assets groups [Taiga #1721](https://tree.taiga.io/project/penpot/us/1721)
- Component constraints (left, right, left and right, center, scale...) [Taiga #1125](https://tree.taiga.io/project/penpot/us/1125)
- Export elements to PDF [Taiga #519](https://tree.taiga.io/project/penpot/us/519)
- Memorize collapse state of assets in panel [Taiga #1718](https://tree.taiga.io/project/penpot/us/1718)
- Headers button sets and menus review [Taiga #1663](https://tree.taiga.io/project/penpot/us/1663)
- Preserve components if possible, when pasted into a different file [Taiga #1063](https://tree.taiga.io/project/penpot/issue/1063)
- Add the ability to offload file data to a cheaper storage when file becomes inactive.
- Import/Export Penpot files from dashboard.
- Double click won't make a shape a path until you change a node [Taiga #1796](https://tree.taiga.io/project/penpot/us/1796)
- Incremental area selection [#779](https://github.com/penpot/penpot/discussions/779)

### :bug: Bugs fixed

- Process numeric input changes only if the value actually changed.
- Remove unnecessary redirect from history when user goes to workspace from dashboard [Taiga #1820](https://tree.taiga.io/project/penpot/issue/1820)
- Detach shapes from deleted assets [Taiga #1850](https://tree.taiga.io/project/penpot/issue/1850)
- Fix tooltip position on view application [Taiga #1819](https://tree.taiga.io/project/penpot/issue/1819)
- Fix dashboard navigation on moving file to other team [Taiga #1817](https://tree.taiga.io/project/penpot/issue/1817)
- Fix workspace header presence styles and invalid link [Taiga #1813](https://tree.taiga.io/project/penpot/issue/1813)
- Fix color-input wrong behavior (on workspace page color) [Taiga #1795](https://tree.taiga.io/project/penpot/issue/1795)
- Fix file contextual menu in shared libraries at dashboard [Taiga #1865](https://tree.taiga.io/project/penpot/issue/1865)
- Fix problem with color picker and fonts [#1049](https://github.com/penpot/penpot/issues/1049)
- Fix negative values in blur [Taiga #1815](https://tree.taiga.io/project/penpot/issue/1815)
- Fix problem when editing color in group [Taiga #1816](https://tree.taiga.io/project/penpot/issue/1816)
- Fix resize/rotate with mouse buttons different than left [#1060](https://github.com/penpot/penpot/issues/1060)
- Fix header partially visible on fullscreen viewer mode [Taiga #1875](https://tree.taiga.io/project/penpot/issue/1875)
- Fix dynamic alignment enabled with hidden objects [#1063](https://github.com/penpot/penpot/issues/1063)

## 1.6.5-alpha

### :bug: Bugs fixed

- Fix problem with paths editing after flip [#1040](https://github.com/penpot/penpot/issues/1040)

## 1.6.4-alpha

### :sparkles: Minor improvements

- Decrease default bulk buffers on storage tasks.
- Reduce file_change preserve interval to 24h.

### :bug: Bugs fixed

- Don't allow rename drafts project.
- Fix custom font deletion task.
- Fix custom font rendering on exporting shapes.
- Fix font loading on viewer app.
- Fix problem when moving files with drag & drop.
- Fix unexpected exception on searching without term.
- Properly handle nil values on `update-shapes` function.
- Replace frame term usage by artboard on viewer app.

## 1.6.3-alpha

### :bug: Bugs fixed

- Fix problem with merge and join nodes [#990](https://github.com/penpot/penpot/issues/990)
- Fix problem with empty path editing.
- Fix problem with create component.
- Fix problem with move-objects.
- Fix problem with merge and join nodes.

## 1.6.2-alpha

### :bug: Bugs fixed

- Add better auth module logging.
- Add missing `email` scope to OIDC backend.
- Add missing cause prop on error logging.
- Fix empty font-family handling on custom fonts page.
- Fix incorrect unicode code points handling on draft-to-penpot conversion.
- Fix some problems with paths.
- Fix unexpected exception on duplicate project.
- Fix unexpected exception when user leaves typography name empty.
- Improve error report on uploading invalid image to library.
- Minor fix on previous commit.
- Minor improvements on svg uploading on libraries.

## 1.6.1-alpha

### :bug: Bugs fixed

- Add safety check on reg-objects change impl.
- Fix custom fonts embedding issue.
- Fix dashboard ordering issue.
- Fix problem when creating a component with empty data.
- Fix problem with moving shapes into frames.
- Fix problems with mov-objects.
- Fix unexpected exception related to rounding integers.
- Fix wrong type usage on libraries changes.
- Improve editor lifecycle management.
- Make the navigation async by default.

## 1.6.0-alpha

### :sparkles: New features

- Add improved workspace font selector [Taiga US #292](https://tree.taiga.io/project/penpot/us/292)
- Add option to interactively scale text [Taiga #1527](https://tree.taiga.io/project/penpot/us/1527)
- Add performance improvements on dashboard data loading.
- Add performance improvements to indexes handling on workspace.
- Add the ability to upload/use custom fonts (and automatically generate all needed webfonts) [Taiga US #292](https://tree.taiga.io/project/penpot/us/292)
- Transform shapes to path on double click
- Translate automatic names of new files and projects.
- Use shift instead of ctrl/cmd to keep aspect ratio [Taiga 1697](https://tree.taiga.io/project/penpot/issue/1697)
- New translations: Portuguese (Brazil) and Romanias.

### :bug: Bugs fixed

- Remove interactions when the destination artboard is deleted [Taiga #1656](https://tree.taiga.io/project/penpot/issue/1656)
- Fix problem with fonts that ends with numbers [#940](https://github.com/penpot/penpot/issues/940)
- Fix problem with imported SVG on editing paths [#971](https://github.com/penpot/penpot/issues/971)
- Fix problem with color picker positioning
- Fix order on color palette [#961](https://github.com/penpot/penpot/issues/961)
- Fix issue when group creation leaves an empty group [#1724](https://tree.taiga.io/project/penpot/issue/1724)
- Fix problem with :multiple for colors and typographies [#1668](https://tree.taiga.io/project/penpot/issue/1668)
- Fix problem with locked shapes when change parents [#974](https://github.com/penpot/penpot/issues/974)
- Fix problem with new nodes in paths [#978](https://github.com/penpot/penpot/issues/978)

### :arrow_up: Deps updates

- Update exporter dependencies (puppeteer), that fixes some unexpected exceptions.
- Update string manipulation library.

### :boom: Breaking changes

- The OIDC setting `PENPOT_OIDC_SCOPES` has changed the default semantics. Before this
  configuration added scopes to the default set. Now it replaces it, so use with care, because
  penpot requires at least `name` and `email` props found on the user info object.

### :heart: Community contributions by (Thank you!)

- Translations: Portuguese (Brazil) and Romanias.

## 1.5.4-alpha

### :bug: Bugs fixed

- Fix issues on group rendering.
- Fix problem with text editing auto-height [Taiga #1683](https://tree.taiga.io/project/penpot/issue/1683)

## 1.5.3-alpha

### :bug: Bugs fixed

- Fix problem undo/redo.

## 1.5.2-alpha

### :bug: Bugs fixed

- Fix problem with `close-path` command [#917](https://github.com/penpot/penpot/issues/917)
- Fix wrong query for obtain the profile default project-id
- Fix problems with empty paths and shortcuts [#923](https://github.com/penpot/penpot/issues/923)

## 1.5.1-alpha

### :bug: Bugs fixed

- Fix issue with bitmap image clipboard.
- Fix issue when removing all path points.
- Increase default team invitation token expiration to 48h.
- Fix wrong error message when an expired token is used.

## 1.5.0-alpha

### :sparkles: New features

- Add integration with gitpod.io (an online IDE) [#807](https://github.com/penpot/penpot/pull/807)
- Allow basic math operations in inputs [Taiga 1383](https://tree.taiga.io/project/penpot/us/1383)
- Autocomplete color names in hex inputs [Taiga 1596](https://tree.taiga.io/project/penpot/us/1596)
- Allow to group assets (components and graphics) [Taiga #1289](https://tree.taiga.io/project/penpot/us/1289)
- Change icon of pinned projects [Taiga 1298](https://tree.taiga.io/project/penpot/us/1298)
- Internal: refactor of http client, replace internal xhr usage with more modern Fetch API.
- New features for paths: snap points on edition, add/remove nodes, merge/join/split nodes. [Taiga #907](https://tree.taiga.io/project/penpot/us/907)
- Add OpenID-Connect support.
- Reimplement social auth providers on top of the generic openid impl.

### :bug: Bugs fixed

- Fix problem with pan and space [#811](https://github.com/penpot/penpot/issues/811)
- Fix issue when parsing exponential numbers in paths
- Remove legacy system user and team [#843](https://github.com/penpot/penpot/issues/843)
- Fix ordering of copy pasted objects [Taiga #1618](https://tree.taiga.io/project/penpot/issue/1617)
- Fix problems with blending modes [#837](https://github.com/penpot/penpot/issues/837)
- Fix problem with zoom an selection rect [#845](https://github.com/penpot/penpot/issues/845)
- Fix problem displaying team statistics [#859](https://github.com/penpot/penpot/issues/859)
- Fix problems with text editor selection [Taiga #1546](https://tree.taiga.io/project/penpot/issue/1546)
- Fix problem when opening the context menu in dashboard at the bottom [#856](https://github.com/penpot/penpot/issues/856)
- Fix problem when clicking an interactive group in view mode [#863](https://github.com/penpot/penpot/issues/863)
- Fix visibility of pages in sitemap when changing page [Taiga #1618](https://tree.taiga.io/project/penpot/issue/1618)
- Fix visual problem with group invite [Taiga #1290](https://tree.taiga.io/project/penpot/issue/1290)
- Fix issues with promote owner panel [Taiga #763](https://tree.taiga.io/project/penpot/issue/763)
- Allow use library colors when defining gradients [Taiga #1614](https://tree.taiga.io/project/penpot/issue/1614)
- Fix group selrect not updating after alignment [#895](https://github.com/penpot/penpot/issues/895)

### :arrow_up: Deps updates

### :boom: Breaking changes

- Translations refactor: now penpot uses gettext instead of a custom
  JSON, and each locale has its own separated file. All translations
  should be contributed via the weblate.org service.

### :heart: Community contributions by (Thank you!)

- madmath03 (by [Monogramm](https://github.com/Monogramm)) [#807](https://github.com/penpot/penpot/pull/807)
- zzkt [#814](https://github.com/penpot/penpot/pull/814)

## 1.4.1-alpha

### :bug: Bugs fixed

- Fix typography unlinking.
- Fix incorrect measures on shapes outside artboard.
- Fix issues on svg parsing related to numbers with exponents.
- Fix some race conditions on removing shape from workspace.
- Fix incorrect state management of user lang selection.
- Fix email validation usability issue on team invitation lightbox.

## 1.4.0-alpha

### :sparkles: New features

- Add blob-encoding v3 (uses ZSTD+transit) [#738](https://github.com/penpot/penpot/pull/738)
- Add http caching layer on top of Query RPC.
- Add layer opacity and blend mode to shapes [Taiga #937](https://tree.taiga.io/project/penpot/us/937)
- Add more chinese translations [#726](https://github.com/penpot/penpot/pull/726)
- Add native support for text-direction (RTL, LTR & auto)
- Add several enhancements in shape selection [Taiga #1195](https://tree.taiga.io/project/penpot/us/1195)
- Add thumbnail in memory caching mechanism.
- Add turkish translation strings [#759](https://github.com/penpot/penpot/pull/759), [#794](https://github.com/penpot/penpot/pull/794)
- Duplicate and move files and projects [Taiga #267](https://tree.taiga.io/project/penpot/us/267)
- Hide viewer navbar on fullscreen [Taiga 1375](https://tree.taiga.io/project/penpot/us/1375)
- Import SVG will create Penpot's shapes [Taiga #1006](https://tree.taiga.io/project/penpot/us/1066)
- Improve french translations [#731](https://github.com/penpot/penpot/pull/731)
- Reimplement workspace presence (remove database state)
- Remember last visited team when you re-enter the application [Taiga #1376](https://tree.taiga.io/project/penpot/us/1376)
- Rename artboard with double click on the title [Taiga #1392](https://tree.taiga.io/project/penpot/us/1392)
- Replace Slate-Editor with DraftJS [Taiga #1346](https://tree.taiga.io/project/penpot/us/1346)
- Set proper page title [Taiga #1377](https://tree.taiga.io/project/penpot/us/1377)

### :bug: Bugs fixed

- Disable buttons in view mode for users without permissions [Taiga #1328](https://tree.taiga.io/project/penpot/issue/1328)
- Fix broken profile and profile options form.
- Fix calculate size of some animated gifs [Taiga #1487](https://tree.taiga.io/project/penpot/issue/1487)
- Fix error with the "Navigate to" button on prototypes [Taiga #1268](https://tree.taiga.io/project/penpot/issue/1268)
- Fix issue when undo after changing the artboard of a shape [Taiga #1304](https://tree.taiga.io/project/penpot/issue/1304)
- Fix issue with Alt key in distance measurement [#672](https://github.com/penpot/penpot/issues/672)
- Fix issue with blending modes in masks [Taiga #1476](https://tree.taiga.io/project/penpot/issue/1476)
- Fix issue with blocked shapes [Taiga #1480](https://tree.taiga.io/project/penpot/issue/1480)
- Fix issue with comments styles on dashboard [Taiga #1405](https://tree.taiga.io/project/penpot/issue/1405)
- Fix issue with default square grid [Taiga #1344](https://tree.taiga.io/project/penpot/issue/1344)
- Fix issue with enter key shortcut [#775](https://github.com/penpot/penpot/issues/775)
- Fix issue with enter to edit paths [Taiga #1481](https://tree.taiga.io/project/penpot/issue/1481)
- Fix issue with mask and flip [#715](https://github.com/penpot/penpot/issues/715)
- Fix issue with masks interactions outside bounds [#718](https://github.com/penpot/penpot/issues/718)
- Fix issue with middle mouse button press moving the canvas when not moving mouse [#717](https://github.com/penpot/penpot/issues/717)
- Fix issue with resolved comments [Taiga #1406](https://tree.taiga.io/project/penpot/issue/1406)
- Fix issue with rotated blur [Taiga #1370](https://tree.taiga.io/project/penpot/issue/1370)
- Fix issue with rotation degree input [#741](https://github.com/penpot/penpot/issues/741)
- Fix issue with system shortcuts and application [#737](https://github.com/penpot/penpot/issues/737)
- Fix issue with team management in dashboard [Taiga #1475](https://tree.taiga.io/project/penpot/issue/1475)
- Fix issue with typographies panel cannot be collapsed [#707](https://github.com/penpot/penpot/issues/707)
- Fix text selection in comments [#745](https://github.com/penpot/penpot/issues/745)
- Update Work-Sans font [#744](https://github.com/penpot/penpot/issues/744)
- Fix issue with recent files not showing [Taiga #1493](https://tree.taiga.io/project/penpot/issue/1493)
- Fix issue when promoting to owner [Taiga #1494](https://tree.taiga.io/project/penpot/issue/1494)
- Fix cannot click on blocked elements in viewer [Taiga #1430](https://tree.taiga.io/project/penpot/issue/1430)
- Fix SVG not showing properties at code [Taiga #1437](https://tree.taiga.io/project/penpot/issue/1437)
- Fix shadows when exporting groups [Taiga #1495](https://tree.taiga.io/project/penpot/issue/1495)
- Fix drag-select when renaming layer text [Taiga #1307](https://tree.taiga.io/project/penpot/issue/1307)
- Fix layout problem for editable selects [Taiga #1488](https://tree.taiga.io/project/penpot/issue/1488)
- Fix artboard title wasn't move when resizing [Taiga #1479](https://tree.taiga.io/project/penpot/issue/1479)
- Fix titles in viewer thumbnails too long [Taiga #1474](https://tree.taiga.io/project/penpot/issue/1474)
- Fix when right click on a selected text shows artboard contextual menu [Taiga #1226](https://tree.taiga.io/project/penpot/issue/1226)

### :boom: Breaking changes

- The LDAP configuration variables interpolation starts using `:`
  (example `:username`) instead of `$`. The main reason is avoid
  unnecessary conflict with bash interpolation.

### :arrow_up: Deps updates

- Update backend to JDK16.
- Update exporter nodejs to v14.16.0

### :heart: Community contributions by (Thank you!)

- iblueer [#726](https://github.com/penpot/penpot/pull/726)
- gizembln [#759](https://github.com/penpot/penpot/pull/759)
- girafic [#748](https://github.com/penpot/penpot/pull/748)
- mbrksntrk [#794](https://github.com/penpot/penpot/pull/794)

## 1.3.0-alpha

### :sparkles: New features

- Add emailcatcher and ldap test containers to devenv. [#506](https://github.com/penpot/penpot/pull/506)
- Add major refactor of internal pubsub/redis code; improves scalability and performance [#640](https://github.com/penpot/penpot/pull/640)
- Add more chinese translations [#687](https://github.com/penpot/penpot/pull/687)
- Add more presets for artboard [#654](https://github.com/penpot/penpot/pull/654)
- Add optional loki integration [#645](https://github.com/penpot/penpot/pull/645)
- Add proper http session lifecycle handling.
- Allow to set border radius of each rect corner individually
- Bounce & Complaint handling [#635](https://github.com/penpot/penpot/pull/635)
- Disable groups interactions when holding "Ctrl" key (deep selection)
- New action in context menu to "edit" some shapes (bound to key "Enter")

### :bug: Bugs fixed

- Add more improvements to french translation strings [#591](https://github.com/penpot/penpot/pull/591)
- Add some missing database indexes (mainly improves performance on large databases on file-update rpc method, and some background tasks)
- Disables filters in masking elements (issue with Firefox rendering)
- Drawing tool will have priority over resize/rotate handlers [Taiga #1225](https://tree.taiga.io/project/penpot/issue/1225)
- Fix broken bounding box on editing paths [Taiga #1254](https://tree.taiga.io/project/penpot/issue/1254)
- Fix corner cases on invitation/signup flows.
- Fix errors on onboarding file [Taiga #1287](https://tree.taiga.io/project/penpot/issue/1287)
- Fix infinite recursion on logout.
- Fix issues with frame selection [Taiga #1300](https://tree.taiga.io/project/penpot/issue/1300), [Taiga #1255](https://tree.taiga.io/project/penpot/issue/1255)
- Fix local fonts error [#691](https://github.com/penpot/penpot/issues/691)
- Fix issue width handoff code generation [Taiga #1204](https://tree.taiga.io/project/penpot/issue/1204)
- Fix issue with indices refreshing on page changes [#646](https://github.com/penpot/penpot/issues/646)
- Have language change notification written in the new language [Taiga #1205](https://tree.taiga.io/project/penpot/issue/1205)
- Hide register screen when registration is disabled [#598](https://github.com/penpot/penpot/issues/598)
- Properly handle errors on github, gitlab and ldap auth backends.
- Properly mark profile auth backend (on first register/ auth with 3rd party auth provider)
- Refactor LDAP auth backend.

### :heart: Community contributions by (Thank you!)

- girafic [#538](https://github.com/penpot/penpot/pull/654)
- arkhi [#591](https://github.com/penpot/penpot/pull/591)

## 1.2.0-alpha

### :sparkles: New features

- Add horizontal/vertical flip
- Add images lock proportions by default [#541](https://github.com/penpot/penpot/discussions/541), [#609](https://github.com/penpot/penpot/issues/609)
- Add new blob storage format (Zstd+nippy)
- Add user feedback form
- Improve French translations
- Improve component testing
- Increase default deletion delay to 7 days
- Show a pixel grid when zoom greater than 800% [#519](https://github.com/penpot/penpot/discussions/519)
- Fix behavior of select all command when there are objects outside frames [Taiga #1209](https://tree.taiga.io/project/penpot/issue/1209)

### :bug: Bugs fixed

- Fix 404 when access shared link [#615](https://github.com/penpot/penpot/issues/615)
- Fix 500 when requestion password reset
- Fix issue when transforming path shapes [Taiga #1170](https://tree.taiga.io/project/penpot/issue/1170)
- Fix apply a color to a text selection from color palette was not working [Taiga #1189](https://tree.taiga.io/project/penpot/issue/1189)
- Fix issues when moving shapes outside groups [Taiga #1138](https://tree.taiga.io/project/penpot/issue/1138)
- Fix ldap function called on login click
- Fix logo icon in viewer should go to dashboard [Taiga #1149](https://tree.taiga.io/project/penpot/issue/1149)
- Fix ordering when restoring deleted shapes in sync [Taiga #1163](https://tree.taiga.io/project/penpot/issue/1163)
- Fix issue when editing text immediately after creating [Taiga #1207](https://tree.taiga.io/project/penpot/issue/1207)
- Fix issue when pasting URL's copied from the browser url bar [Taiga #1187](https://tree.taiga.io/project/penpot/issue/1187)
- Fix issue with multiple selection and groups [Taiga #1128](https://tree.taiga.io/project/penpot/issue/1128)
- Fix issue with red handler indicator on resize [Taiga #1188](https://tree.taiga.io/project/penpot/issue/1188)
- Fix show correct error when google auth is disabled [Taiga #1119](https://tree.taiga.io/project/penpot/issue/1119)
- Fix text alignment in preview [#594](https://github.com/penpot/penpot/issues/594)
- Fix unexpected exception when uploading image [Taiga #1120](https://tree.taiga.io/project/penpot/issue/1120)
- Fix updates on collaborative editing not updating selection rectangles [Taiga #1127](https://tree.taiga.io/project/penpot/issue/1127)
- Make the team deletion deferred (in the same way other objects)

### :heart: Community contributions by (Thank you!)

- abtinmo [#538](https://github.com/penpot/penpot/pull/538)
- kdrag0n [#585](https://github.com/penpot/penpot/pull/585)
- nisrulz [#586](https://github.com/penpot/penpot/pull/586)
- tomer [#575](https://github.com/penpot/penpot/pull/575)
- violoncelloCH [#554](https://github.com/penpot/penpot/pull/554)

## 1.1.0-alpha

- Bugfixing and stabilization post-launch
- Some changes to the register flow
- Improved MacOS shortcuts and helpers
- Small changes to shape creation

## 1.0.0-alpha

Initial release<|MERGE_RESOLUTION|>--- conflicted
+++ resolved
@@ -1,6 +1,5 @@
 # CHANGELOG
 
-<<<<<<< HEAD
 ## 2.5.0
 
 ### :rocket: Epics and highlights
@@ -18,14 +17,12 @@
 
 ### :bug: Bugs fixed
 
-=======
 ## 2.4.2
 
 ### :bug: Bugs fixed
 
 - Fix detach when top copy is dangling and nested copy is not [Taiga #9699](https://tree.taiga.io/project/penpot/issue/9699)
 
->>>>>>> 5a55884b
 ## 2.4.1
 
 ### :bug: Bugs fixed
