--- conflicted
+++ resolved
@@ -1,6 +1,5 @@
 # CHANGELOG
 
-<<<<<<< HEAD
 ## 1.20.0
 
 ### :boom: Breaking changes & Deprecations
@@ -14,13 +13,12 @@
 ### :arrow_up: Deps updates
 
 ### :heart: Community contributions by (Thank you!)
-=======
+
 ## 1.19.5
 
 ### :bug: New features
 
 - Fix problem with alignment performance
->>>>>>> fe3740e3
 
 ## 1.19.4
 
