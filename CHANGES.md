--- conflicted
+++ resolved
@@ -1,6 +1,5 @@
 # CHANGELOG
 
-<<<<<<< HEAD
 ## 2.11.0 (Unreleased)
 
 ### :boom: Breaking changes & Deprecations
@@ -57,10 +56,7 @@
 - Fix component number has no singular translation string [Taiga #12106](https://tree.taiga.io/project/penpot/issue/12106)
 
 
-## 2.10.1 (Unreleased)
-=======
 ## 2.10.1
->>>>>>> b3ae5477
 
 ### :sparkles: New features & Enhancements
 
