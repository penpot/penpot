--- conflicted
+++ resolved
@@ -1,10 +1,22 @@
 # CHANGELOG
 
-<<<<<<< HEAD
 ## 2.6.0 (Unreleased)
-=======
+
+### :rocket: Epics and highlights
+
+### :boom: Breaking changes & Deprecations
+
+### :heart: Community contributions (Thank you!)
+
+### :sparkles: New features
+
+- "Mark All as Read" Functionality in Dashboard [Taiga #9235](https://tree.taiga.io/project/penpot/us/9235)
+
+### :bug: Bugs fixed
+
+- Fix opacity in frame containers [Github #5858](https://github.com/penpot/penpot/pull/5858)
+
 ## 2.5.2
->>>>>>> 06f6a49b
 
 ### :rocket: Epics and highlights
 
@@ -14,17 +26,9 @@
 
 ### :sparkles: New features
 
-<<<<<<< HEAD
-- "Mark All as Read" Functionality in Dashboard [Taiga #9235](https://tree.taiga.io/project/penpot/us/9235)
-
-### :bug: Bugs fixed
-
-- Fix opacity in frame containers [Github #5858](https://github.com/penpot/penpot/pull/5858)
-=======
 ### :bug: Bugs fixed
 
 - Navigate tracking event firing multiple times [Taiga #10415](https://tree.taiga.io/project/penpot/issue/10415)
->>>>>>> 06f6a49b
 
 ## 2.5.1
 
