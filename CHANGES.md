--- conflicted
+++ resolved
@@ -1,6 +1,5 @@
 # CHANGELOG
 
-<<<<<<< HEAD
 ## 2.12.0 (Unreleased)
 
 ### :boom: Breaking changes & Deprecations
@@ -68,11 +67,10 @@
 - Fix shortcut conflict in text editor (increase/decrease font size vs word selection)
 - Fix problem with plugins generating code for pages different than current one [Taiga #12312](https://tree.taiga.io/project/penpot/issue/12312)
 - Fix input confirmation behavior is not uniform [Taiga #12294](https://tree.taiga.io/project/penpot/issue/12294)
-=======
+
 ## 2.11.1
 
 - Fix WEBP shape export on docker images [Taiga #3838](https://tree.taiga.io/project/penpot/issue/3838)
->>>>>>> befcca86
 
 ## 2.11.0
 
