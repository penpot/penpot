--- conflicted
+++ resolved
@@ -57,12 +57,9 @@
 - Fix duplicating pages with mainInstance shapes nested inside groups [Taiga #10774](https://tree.taiga.io/project/penpot/issue/10774)
 - Fix ESC key not closing Add/Manage Libraries modal [Taiga #11523](https://tree.taiga.io/project/penpot/issue/11523)
 - Fix copying a shadow color from info tab [Taiga #11211](https://tree.taiga.io/project/penpot/issue/11211)
-<<<<<<< HEAD
-=======
 - Fix remove color button in the gradient editor [Taiga #11623](https://tree.taiga.io/project/penpot/issue/11623)
 - Fix "Copy as SVG" generates different code from the Inspect panel [Taiga #11519](https://tree.taiga.io/project/penpot/issue/11519)
 - Fix overriden tokens in text copies are not preserved [Taiga #11486](https://tree.taiga.io/project/penpot/issue/11486)
->>>>>>> 1acf78d5
 
 ## 2.8.1 (Unreleased)
 
