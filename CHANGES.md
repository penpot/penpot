# CHANGELOG

<<<<<<< HEAD
## 1.20.0

### :boom: Breaking changes & Deprecations

### :sparkles: New features

### :bug: Bugs fixed

### :arrow_up: Deps updates

### :heart: Community contributions by (Thank you!)

=======
## 1.19.3

### :sparkles: New features

- Remember last color mode in colorpicker [Taiga #5508](https://tree.taiga.io/project/penpot/issue/5508)
- Improve layers multiselection behaviour [Github #5741](https://github.com/penpot/penpot/issues/5741)

### :bug: Bugs fixed

- List view is discarded on tab change on Workspace Assets Sidebar tab [Github #3547](https://github.com/penpot/penpot/issues/3547)
- Fix message popup remains open when exiting workspace with browser back button [Taiga #5747](https://tree.taiga.io/project/penpot/issue/5747)
- When editing text if font is changed, the proportions of the rendered shape are wrong [Taiga #5786](https://tree.taiga.io/project/penpot/issue/5786)
>>>>>>> e36b49b4

## 1.19.2

### :sparkles: New features

- Navigate up in layer hierarchy with Shift+Enter shortcut [Taiga #5734](https://tree.taiga.io/project/penpot/us/5734)
- Click on the flow tags open viewer with the selected frame [Taiga #5044](https://tree.taiga.io/project/penpot/us/5044)
- Add Dutch language & update translation files with weblate

### :bug: Bugs fixed

- Fix unexpected output on get-page rpc method when invalid object-id is provided [Github #3546](https://github.com/penpot/penpot/issues/3546)
- Fix Invalid files amount after moving file from Project to Drafts [Taiga #5638](https://tree.taiga.io/project/penpot/us/5638)
- Fix deleted pages comments shown in right sidebar [Taiga #5648](https://tree.taiga.io/project/penpot/us/5648)
- Fix tooltip on toggle visibility and toggle lock buttons [Taiga #5141](https://tree.taiga.io/project/penpot/issue/5141)


## 1.19.1

### :bug: Bugs fixed

- Fix components not registered as updated [Taiga #5725](https://tree.taiga.io/project/penpot/issue/5725)

## 1.19.0

### :boom: Breaking changes & Deprecations

### :sparkles: New features

- Default naming of text layers [Taiga #2836](https://tree.taiga.io/project/penpot/us/2836)
- Create typography style from a selected text layer [Taiga #3041](https://tree.taiga.io/project/penpot/us/3041)
- Board as ruler origin [Taiga #4833](https://tree.taiga.io/project/penpot/us/4833)
- Access tokens support [Taiga #4460](https://tree.taiga.io/project/penpot/us/4460)
- Show interactions setting at the view mode [Taiga #1330](https://tree.taiga.io/project/penpot/issue/1330)
- Improve dashboard performance related to thumbnails; now the thumbnails are
  rendered as bitmap images.
- Add the ability to disable google fonts provider with the `disable-google-fonts-provider` flag
- Add the ability to disable dashboard templates section with the `disable-dashboard-templates-section` flag
- Add the ability to use the registration whitelist with OICD [Github #3348](https://github.com/penpot/penpot/issues/3348)
- Add support for local caching of google fonts (this avoids exposing the final user IP to
  goolge and reduces the amount of request sent to google)
- Set smooth/instant autoscroll depending on distance [GitHub #3377](https://github.com/penpot/penpot/issues/3377)
- New component icon [Taiga #5290](https://tree.taiga.io/project/penpot/us/5290)
- Show a confirmation dialog when an user tries to publish an empty library [Taiga #5294](https://tree.taiga.io/project/penpot/us/5294)

### :bug: Bugs fixed

- Fix files can be opened from multiple urls [Taiga #5310](https://tree.taiga.io/project/penpot/issue/5310)
- Fix asset color item was created from the selected layer [Taiga #5180](https://tree.taiga.io/project/penpot/issue/5180)
- Fix unpublish more than one library at the same time [Taiga #5532](https://tree.taiga.io/project/penpot/issue/5532)
- Fix drag projects on dahsboard [Taiga #5531](https://tree.taiga.io/project/penpot/issue/5531)
- Fix allow team name to be all blank [Taiga #5527](https://tree.taiga.io/project/penpot/issue/5527)
- Fix search font visualitation [Taiga #5523](https://tree.taiga.io/project/penpot/issue/5523)
- Fix create and account only with spaces [Taiga #5518](https://tree.taiga.io/project/penpot/issue/5518)
- Fix context menu outside screen [Taiga #5524](https://tree.taiga.io/project/penpot/issue/5524)
- Fix graphic item rename on assets pannel [Taiga #5556](https://tree.taiga.io/project/penpot/issue/5556)
- Fix component and media name validation on assets panel [Taiga #5555](https://tree.taiga.io/project/penpot/issue/5555)
- Fix problem with selection shortcuts [Taiga #5492](https://tree.taiga.io/project/penpot/issue/5492)
- Fix issue with paths line to curve and concurrent editing [Taiga #5191](https://tree.taiga.io/project/penpot/issue/5191)
- Fix problems with locked layers [Taiga #5139](https://tree.taiga.io/project/penpot/issue/5139)
- Fix export from shared prototype [Taiga #5565](https://tree.taiga.io/project/penpot/issue/5565)
- Fix email change: validation error displaying even after both fields are identical [Taiga #5514](https://tree.taiga.io/project/penpot/issue/5514)
- Fix scroll on viewer comment list [Taiga #5563](https://tree.taiga.io/project/penpot/issue/5563)
- Fix context menu z-index [Taiga #5561](https://tree.taiga.io/project/penpot/issue/5561)
- Fix select all checkbox on shared link config [Taiga #5566](https://tree.taiga.io/project/penpot/issue/5566)
- Fix validation on full name input on account creation [Taiga #5516](https://tree.taiga.io/project/penpot/issue/5516)
- Fix validation on team name input [Taiga #5510](https://tree.taiga.io/project/penpot/issue/5510)
- Fix incorrect uri generation issues on share-link modal [Taiga #5564](https://tree.taiga.io/project/penpot/issue/5564)
- Fix cache issues with share-links [Taiga #5559](https://tree.taiga.io/project/penpot/issue/5559)
- Makes height priority for the rows/columns grids [#2774](https://github.com/penpot/penpot/issues/2774)
- Fix problem with comments mode not staying [#3363](https://github.com/penpot/penpot/issues/3363)
- Fix problem with comments when user left the team [Taiga #5562](https://tree.taiga.io/project/penpot/issue/5562)
- Fix problem with images patterns repeating [#3372](https://github.com/penpot/penpot/issues/3372)
- Fix grid not being clipped in frames [#3365](https://github.com/penpot/penpot/issues/3365)
- Fix cut/delete text layer when while creating text [Taiga #5602](https://tree.taiga.io/project/penpot/issue/5602)
- Fix picking a gradient color in recent colors for a new color in the assets tab [Taiga #5601](https://tree.taiga.io/project/penpot/issue/5601)
- Fix problem with importation process [Taiga #5597](https://tree.taiga.io/project/penpot/issue/5597)
- Fix problem with HSV color picker [#3317](https://github.com/penpot/penpot/issues/3317)
- Fix problem with slashes in layers names for exporter [#3276](https://github.com/penpot/penpot/issues/3276)
- Fix incorrect modified data on moving files on dashboard [Taiga #5530](https://tree.taiga.io/project/penpot/issue/5530)
- Fix focus handling on comments edition [Taiga #5560](https://tree.taiga.io/project/penpot/issue/5560)
- Fix incorrect fullname use on registring user after OIDC authentication [Taiga #5517](https://tree.taiga.io/project/penpot/issue/5517)
- Fix incorrect modified-at on project after import file [Taiga #5268](https://tree.taiga.io/project/penpot/issue/5268)
- Fix incorrect message after sending invitation to already member [Taiga 5599](https://tree.taiga.io/project/penpot/issue/5599)
- Fix text decoration on button [Taiga #5301](https://tree.taiga.io/project/penpot/issue/5301)
- Fix menu order on design tab [Taiga #5195](https://tree.taiga.io/project/penpot/issue/5195)
- Fix search bar width on layer tab [Taiga #5445](https://tree.taiga.io/project/penpot/issue/5445)
- Fix border radius values with decimals [Taiga #5283](https://tree.taiga.io/project/penpot/issue/5283)
- Fix shortcuts translations not homogenized [Taiga #5141](https://tree.taiga.io/project/penpot/issue/5141)
- Fix overlay manual position in nested boards [Taiga #5135](https://tree.taiga.io/project/penpot/issue/5135)
- Fix close overlay from a nested board [Taiga #5587](https://tree.taiga.io/project/penpot/issue/5587)
- Fix overlay position when it has shadow or blur [Taiga #4752](https://tree.taiga.io/project/penpot/issue/4752)
- Fix overlay position when there are elements fixed when scrolling [Taiga #4383](https://tree.taiga.io/project/penpot/issue/4383)
- Fix problem when sliding color picker in selected-colors [#3150](https://github.com/penpot/penpot/issues/3150)
- Fix error screen on upload image error [Taiga #5608](https://tree.taiga.io/project/penpot/issue/5608)
- Fix bad frame-id for certain componentes [#3205](https://github.com/penpot/penpot/issues/3205)
- Fix paste elements at bottom of frame [Taig #5253](https://tree.taiga.io/project/penpot/issue/5253)
- Fix new-file button on project not redirecting to the new file [Taiga #5610](https://tree.taiga.io/project/penpot/issue/5610)
- Fix retrieve user comments in dashboard [Taiga #5607](https://tree.taiga.io/project/penpot/issue/5607)
- Locks shapes when moved inside a locked parent [Taiga #5252](https://tree.taiga.io/project/penpot/issue/5252)
- Fix rotate several elements in bulk [Taiga #5165](https://tree.taiga.io/project/penpot/issue/5165)
- Fix onboarding slides height [Taiga #5373](https://tree.taiga.io/project/penpot/issue/5373)
- Fix create typography with section closed [Taiga #5574](https://tree.taiga.io/project/penpot/issue/5574)
- Fix exports menu on viewer mode [Taiga #5568](https://tree.taiga.io/project/penpot/issue/5568)
- Fix create empty comments [Taiga #5536](https://tree.taiga.io/project/penpot/issue/5536)
- Fix text changes not propagated to copy [Taiga #5364](https://tree.taiga.io/project/penpot/issue/5364)
- Fix position of text cursor is a bit too high in Invitations section [Taiga #5511](https://tree.taiga.io/project/penpot/issue/5511)
- Fix undo when updating several texts [Taiga #5197](https://tree.taiga.io/project/penpot/issue/5197)
- Fix assets right click button for multiple selection [Taiga #5545](https://tree.taiga.io/project/penpot/issue/5545)
- Fix problem with precision in resizes [Taiga #5623](https://tree.taiga.io/project/penpot/issue/5623)
- Fix absolute positioned layouts not showing flex properties [Taiga #5630](https://tree.taiga.io/project/penpot/issue/5630)
- Fix text gradient handlers [Taiga #4047](https://tree.taiga.io/project/penpot/issue/4047)
- Fix when user deletes one file during import it is impossible to finish importing of second file [Taiga #5656](https://tree.taiga.io/project/penpot/issue/5656)
- Fix export multiple images when only one of them has export settings [Taiga #5649](https://tree.taiga.io/project/penpot/issue/5649)
- Fix error when a user different than the thread creator edits a comment [Taiga #5647](https://tree.taiga.io/project/penpot/issue/5647)
- Fix unnecessary button [Taiga #3312](https://tree.taiga.io/project/penpot/issue/3312)
- Fix copy color information in several formats [Taiga #4723](https://tree.taiga.io/project/penpot/issue/4723)
- Fix dropdown width [Taiga #5541](https://tree.taiga.io/project/penpot/issue/5541)
- Fix enable comment mode and insert image keeps on comment mode [Taiga #5678](https://tree.taiga.io/project/penpot/issue/5678)
- Fix enable undo just after using pencil [Taiga #5674](https://tree.taiga.io/project/penpot/issue/5674)
- Fix 400 error when user changes password [Taiga #5643](https://tree.taiga.io/project/penpot/issue/5643)
- Fix cannot undo layer styles [Taiga #5676](https://tree.taiga.io/project/penpot/issue/5676)
- Fix unexpected exception on boolean shapes [Taiga #5685](https://tree.taiga.io/project/penpot/issue/5685)
- Fix ctrl+z on select not working [Taiga #5677](https://tree.taiga.io/project/penpot/issue/5677)
- Fix thubmnail rendering flashing [Taiga #5675](https://tree.taiga.io/project/penpot/issue/5675)

### :arrow_up: Deps updates

- Update google fonts catalog (at 2023/07/06) [Taiga #5592](https://tree.taiga.io/project/penpot/issue/5592)


### :heart: Community contributions by (Thank you!)

- Update Typography palette order (by @akshay-gupta7) [Github #3156](https://github.com/penpot/penpot/pull/3156)
- Palettes (color, typographies) empty state (by @akshay-gupta7) [Github #3160](https://github.com/penpot/penpot/pull/3160)
- Duplicate objects via drag + alt (by @akshay-gupta7) [Github #3147](https://github.com/penpot/penpot/pull/3147)
- Set line-height to auto as 1.2 (by @akshay-gupta7) [Github #3185](https://github.com/penpot/penpot/pull/3185)
- Click to select full values at the design sidebar (by @akshay-gupta7) [Github #3179](https://github.com/penpot/penpot/pull/3179)
- Fix rect filter bounds math (by @ryanbreen) [Github #3180](https://github.com/penpot/penpot/pull/3180)
- Removed sizing variables from radius (by @ondrejkonec) [Github #3184](https://github.com/penpot/penpot/pull/3184)
- Dashboard search, set focus after shortcut (by @akshay-gupta7) [Github #3196](https://github.com/penpot/penpot/pull/3196)
- Library name dropdown arrow is overlapped by library name (by @ondrejkonec) [Taiga #5200](https://tree.taiga.io/project/penpot/issue/5200)
- Reorder shadows (by @akshay-gupta7) [Github #3236](https://github.com/penpot/penpot/pull/3236)
- Open project in new tab from workspace (by @akshay-gupta7) [Github #3246](https://github.com/penpot/penpot/pull/3246)
- Distribute fix enabled when two elements were selected (by @dfelinto) [Github #3266](https://github.com/penpot/penpot/pull/3266)
- Distribute vertical spacing failing for overlapped text (by @dfelinto) [Github #3267](https://github.com/penpot/penpot/pull/3267)
- bug Change independent corner radius input tooltips #3332 (by @astudentinearth) [Github #3332](https://github.com/penpot/penpot/pull/3332)

## 1.18.6

### :bug: Bugs fixed

- Fix comments navigation from workspace [Taiga #5504](https://tree.taiga.io/project/penpot/issue/5504)

### :sparkles: Enhancements

- Add the ability to overwrite internal resolver with `PENPOT_INTERNAL_RESOLVER` environment
  variable [GH #3310](https://github.com/penpot/penpot/issues/3310)

## 1.18.5

### :bug: Bugs fixed

- Fix add flow option in contextual menu for frames
- Fix issues related with invitations
- Fix problem with undefined gaps
- Add deleted fonts auto match mechanism

## 1.18.4

### :bug: Bugs fixed

- Fix zooming while color picker breaks UI [GH #3214](https://github.com/penpot/penpot/issues/3214)
- Fix problem with layout not reflowing on shape deletion [Taiga #5289](https://tree.taiga.io/project/penpot/issue/5289)
- Fix extra long typography names on assets and palette [Taiga #5199](https://tree.taiga.io/project/penpot/issue/5199)
- Fix background-color property on inspect code [Taiga #5300](https://tree.taiga.io/project/penpot/issue/5300)
- Preview layer blend modes (by @akshay-gupta7) [Github #3235](https://github.com/penpot/penpot/pull/3235)

## 1.18.3

### :bug: Bugs fixed

- Fix problem with rulers not placing correctly [Taiga #5093](https://tree.taiga.io/project/penpot/issue/5093)
- Fix page context menu [Taiga #5145](https://tree.taiga.io/project/penpot/issue/5145)
- Fix project file count [Taiga #5148](https://tree.taiga.io/project/penpot/issue/5148)
- Fix OIDC roles checking mechanism [GH #3152](https://github.com/penpot/penpot/issues/3152)
- Import updated translation strings from weblate

### :arrow_up: Deps updates

## 1.18.2

### :bug: Bugs fixed

- Fix problem with frame title rotation
- Fix first level board "Show in view mode" is automatically unchecked [Taiga #5136](https://tree.taiga.io/project/penpot/issue/5136)

## 1.18.1

### :bug: Bugs fixed

- Fix problems with imported SVG shadows [Taiga #4922](https://tree.taiga.io/project/penpot/issue/4922)
- Fix problems with imported SVG embedded images and transforms [Taiga #4639](https://tree.taiga.io/project/penpot/issue/4639)

## 1.18.0

### :sparkles: New features

- Adds more accessibility improvements in dashboard [Taiga #4577](https://tree.taiga.io/project/penpot/us/4577)
- Adds paddings and gaps prediction on layout creation [Taiga #4838](https://tree.taiga.io/project/penpot/task/4838)
- Add visual feedback when proportionally scaling text elements with **K** [Taiga #3415](https://tree.taiga.io/project/penpot/us/3415)
- Add visualization and mouse control to paddings, margins and gaps in frames with layout [Taiga #4839](https://tree.taiga.io/project/penpot/task/4839)
- Allow for absolute positioned elements inside layout [Taiga #4834](https://tree.taiga.io/project/penpot/us/4834)
- Add z-index option for flex layout items [Taiga #2980](https://tree.taiga.io/project/penpot/us/2980)
- Scale content proportionally affects strokes, shadows, blurs and corners [Taiga #1951](https://tree.taiga.io/project/penpot/us/1951)
- Use tabulators to navigate layers [Taiga #5010](https://tree.taiga.io/project/penpot/issue/5010)

### :bug: Bugs fixed

- Fix problem with rules position on changing pages [Taiga #4847](https://tree.taiga.io/project/penpot/issue/4847)
- Fix error streen when uploading wrong SVG [#2995](https://github.com/penpot/penpot/issues/2995)
- Fix selecting children from hidden parent layers [Taiga #4934](https://tree.taiga.io/project/penpot/issue/4934)
- Fix problem when undoing multiple selected colors [Taiga #4920](https://tree.taiga.io/project/penpot/issue/4920)
- Allow selection of empty board by partial rect [Taiga #4806](https://tree.taiga.io/project/penpot/issue/4806)
- Improve behavior for undo on text edition [Taiga #4693](https://tree.taiga.io/project/penpot/issue/4693)
- Improve deeps selection of nested arboards [Taiga #4913](https://tree.taiga.io/project/penpot/issue/4913)
- Fix problem on selection numeric inputs on Firefox [#2991](https://github.com/penpot/penpot/issues/2991)
- Changed the text dominant-baseline to use ideographic [Taiga #4791](https://tree.taiga.io/project/penpot/issue/4791)
- Viewer wrong translations [Github #3035](https://github.com/penpot/penpot/issues/3035)
- Fix problem with text editor in Safari
- Fix unlink library color when blur color picker input [#3026](https://github.com/penpot/penpot/issues/3026)
- Fix snap pixel when moving path points on high zoom [#2930](https://github.com/penpot/penpot/issues/2930)
- Fix shortcuts for zoom now take into account the mouse position [#2924](https://github.com/penpot/penpot/issues/2924)
- Fix close colorpicker on Firefox when mouse-up is outside the picker [#2911](https://github.com/penpot/penpot/issues/2911)
- Fix problems with touch devices and Wacom tablets [#2216](https://github.com/penpot/penpot/issues/2216)
- Fix problem with board titles misplaced [Taiga #4738](https://tree.taiga.io/project/penpot/issue/4738)
- Fix problem with alt getting stuck when alt+tab [Taiga #5013](https://tree.taiga.io/project/penpot/issue/5013)
- Fix problem with z positioning of elements [Taiga #5014](https://tree.taiga.io/project/penpot/issue/5014)
- Fix problem in Firefox with scroll jumping when changin pages [#3052](https://github.com/penpot/penpot/issues/3052)
- Fix nested frame interaction created flow in wrong frame [Taiga #5043](https://tree.taiga.io/project/penpot/issue/5043)
- Font-Kerning does not work on Artboard Export to PNG/JPG/PDF [#3029](https://github.com/penpot/penpot/issues/3029)
- Fix manipulate duplicated project (delete, duplicate, rename, pin/unpin...) [Taiga #5027](https://tree.taiga.io/project/penpot/issue/5027)
- Fix deleted files appear in search results [Taiga #5002](https://tree.taiga.io/project/penpot/issue/5002)
- Fix problem with selected colors and texts [Taiga #5051](https://tree.taiga.io/project/penpot/issue/5051)
- Fix problem when assigning color from palette or assets [Taiga #5050](https://tree.taiga.io/project/penpot/issue/5050)
- Fix shortcuts for alignment [Taiga #5030](https://tree.taiga.io/project/penpot/issue/5030)
- Fix path options not showing when editing rects or ellipses [Taiga #5053](https://tree.taiga.io/project/penpot/issue/5053)
- Fix tooltips for some alignment options are truncated on design tab [Taiga #5040](https://tree.taiga.io/project/penpot/issue/5040)
- Fix horizontal margins drag don't always start from place [Taiga #5020](https://tree.taiga.io/project/penpot/issue/5020)
- Fix multiplayer username sometimes is not displayed correctly [Taiga #4400](https://tree.taiga.io/project/penpot/issue/4400)
- Show warning when trying to invite a user that is already in members [Taiga #4147](https://tree.taiga.io/project/penpot/issue/4147)
- Fix problem with text out of borders when changing from auto-width to fixed [Taiga #4308](https://tree.taiga.io/project/penpot/issue/4308)
- Fix header not showing when exiting fullscreen mode in viewer [Taiga #4244](https://tree.taiga.io/project/penpot/issue/4244)
- Fix visual problem in select options [Taiga #5028](https://tree.taiga.io/project/penpot/issue/5028)
- Forbid empty names for assets [Taiga #5056](https://tree.taiga.io/project/penpot/issue/5056)
- Select children after ungroup action [Taiga #4917](https://tree.taiga.io/project/penpot/issue/4917)
- Fix problem with guides not showing when moving over nested frames [Taiga #4905](https://tree.taiga.io/project/penpot/issue/4905)
- Fix change email and password for users signed in via social login [Taiga #4273](https://tree.taiga.io/project/penpot/issue/4273)
- Fix drag and drop files from browser or file explorer under circumstances [Taiga #5054](https://tree.taiga.io/project/penpot/issue/5054)
- Fix problem when copy/pasting shapes [Taiga #4931](https://tree.taiga.io/project/penpot/issue/4931)
- Fix problem with color picker not able to change hue [Taiga #5065](https://tree.taiga.io/project/penpot/issue/5065)
- Fix problem with outer stroke in texts [Taiga #5078](https://tree.taiga.io/project/penpot/issue/5078)
- Fix problem with text carring over next line when changing to fixed [Taiga #5067](https://tree.taiga.io/project/penpot/issue/5067)
- Fix don't show invite user hero to users with editor role [Taiga #5086](https://tree.taiga.io/project/penpot/issue/5086)
- Fix enter emails on onboarding new user creating team [Taiga #5089](https://tree.taiga.io/project/penpot/issue/5089)
- Fix invalid files amount after moving on dashboard [Taiga #5080](https://tree.taiga.io/project/penpot/issue/5080)
- Fix dashboard left sidebar, the [x] overlaps the field [Taiga #5064](https://tree.taiga.io/project/penpot/issue/5064)
- Fix expanded typography on assets sidebar is moving [Taiga #5063](https://tree.taiga.io/project/penpot/issue/5063)
- Fix spelling mistake in confirmation after importing only 1 file [Taiga #5095](https://tree.taiga.io/project/penpot/issue/5095)
- Fix problem with selection colors and texts [Taiga #5079](https://tree.taiga.io/project/penpot/issue/5079)
- Remove "show in view mode" flag when moving frame to frame [Taiga #5091](https://tree.taiga.io/project/penpot/issue/5091)
- Fix problem creating files in project page [Taiga #5060](https://tree.taiga.io/project/penpot/issue/5060)
- Disable empty names on rename files [Taiga #5088](https://tree.taiga.io/project/penpot/issue/5088)
- Fix problem with SVG and flex layout [Taiga #](https://tree.taiga.io/project/penpot/issue/5099)
- Fix unpublish and delete shared library warning messages [Taiga #5090](https://tree.taiga.io/project/penpot/issue/5090)
- Fix last update project timer update after creating new file [Taiga #5096](https://tree.taiga.io/project/penpot/issue/5096)
- Fix dashboard scrolling using 'Page Up' and 'Page Down' [Taiga #5081](https://tree.taiga.io/project/penpot/issue/5081)
- Fix view mode header buttons overlapping in small resolutions [Taiga #5058](https://tree.taiga.io/project/penpot/issue/5058)
- Fix precision for wrap in flex [Taiga #5072](https://tree.taiga.io/project/penpot/issue/5072)
- Fix relative position overlay positioning [Taiga #5092](https://tree.taiga.io/project/penpot/issue/5092)
- Fix hide grid keyboard shortcut [Github #3071](https://github.com/penpot/penpot/pull/3071)
- Fix problem with opacity in imported SVG's [Taiga #4923](https://tree.taiga.io/project/penpot/issue/4923)

### :heart: Community contributions by (Thank you!)
- To @ondrejkonec: for contributing to the code with:
- Refactor CSS variables [Github #2948](https://github.com/penpot/penpot/pull/2948)

## 1.17.3

### :bug: Bugs fixed
- Fix copy and paste very nested inside itself [Taiga #4848](https://tree.taiga.io/project/penpot/issue/4848)
- Fix custom fonts not rendered correctly [Taiga #4874](https://tree.taiga.io/project/penpot/issue/4874)
- Fix problem with shadows and blur on multiple selection
- Fix problem with redo shortcut
- Fix Component texts not displayed in assets panel [Taiga #4907](https://tree.taiga.io/project/penpot/issue/4907)
- Fix search field has implemented shared styles for "close icon" and "search icon" [Taiga #4927](https://tree.taiga.io/project/penpot/issue/4927)
- Fix Handling correctly slashes "/" in emails [Taiga #4906](https://tree.taiga.io/project/penpot/issue/4906)
- Fix Change text color from selected colors [Taiga #4933](https://tree.taiga.io/project/penpot/issue/4933)

### :sparkles: Enhancements

- Adds environment variables for specifying the export and backend URI for the frontend docker image, thanks to @Supernova3339 for the initial PR and suggestion [Github #2984](https://github.com/penpot/penpot/issues/2984)

## 1.17.2

### :bug: Bugs fixed

- Fix invite members button text [Taiga #4794](https://tree.taiga.io/project/penpot/issue/4794)
- Fix problem with opacity in frames [Taiga #4795](https://tree.taiga.io/project/penpot/issue/4795)
- Fix correct behaviour for space-around and added space-evenly option
- Fix duplicate with alt and undo only undo one step [Taiga #4746](https://tree.taiga.io/project/penpot/issue/4746)
- Fix problem creating frames inside layout [Taiga #4844](https://tree.taiga.io/project/penpot/issue/4844)
- Fix paste board inside itself [Taiga #4775](https://tree.taiga.io/project/penpot/issue/4775)
- Fix middle button panning can drag guides [Taiga #4266](https://tree.taiga.io/project/penpot/issue/4266)

### :heart: Community contributions by (Thank you!)

- To @ondrejkonec: for some code contributions on this release.

## 1.17.1

### :bug: Bugs fixed
- Fix components groups items show the component name in list mode [Taiga #4770](https://tree.taiga.io/project/penpot/issue/4770)
- Fix typing CMD+Z on MacOS turns the cursor into a Zoom cursor [Taiga #4778](https://tree.taiga.io/project/penpot/issue/4778)
- Fix white space on small screens [Taiga #4774](https://tree.taiga.io/project/penpot/issue/4774)
- Fix button spacing on delete acount modal [Taiga #4762](https://tree.taiga.io/project/penpot/issue/4762)
- Fix invitations input on team management and onboarding modal [Taiga #4760](https://tree.taiga.io/project/penpot/issue/4760)
- Fix weird numeration creating new elements in dashboard [Taiga #4755](https://tree.taiga.io/project/penpot/issue/4755)
- Fix can move shape with lens zoom active [Taiga #4787](https://tree.taiga.io/project/penpot/issue/4787)
- Fix social links broken [Taiga #4759](https://tree.taiga.io/project/penpot/issue/4759)
- Fix tooltips on left toolbar [Taiga #4793](https://tree.taiga.io/project/penpot/issue/4793)

## 1.17.0

### :sparkles: New features

- Adds layout flex functionality for boards
- Better overlays interactions on boards inside boards [Taiga #4386](https://tree.taiga.io/project/penpot/us/4386)
- Show board miniature in manual overlay setting [Taiga #4475](https://tree.taiga.io/project/penpot/issue/4475)
- Handoff visual improvements [Taiga #3124](https://tree.taiga.io/project/penpot/us/3124)
- Dynamic alignment only in sight [Github 1971](https://github.com/penpot/penpot/issues/1971)
- Add some accessibility to shortcut panel [Taiga #4713](https://tree.taiga.io/project/penpot/issue/4713)
- Add shortcuts for text editing [Taiga #2052](https://tree.taiga.io/project/penpot/us/2052)
- Second level boards treated as groups in terms of selection [Taiga #4269](https://tree.taiga.io/project/penpot/us/4269)
- Performance improvements both for backend and frontend
- Accessibility improvements for login area [Taiga #4353](https://tree.taiga.io/project/penpot/us/4353)
- Outbound webhooks [Taiga #4577](https://tree.taiga.io/project/penpot/us/4577)
- Add copy invitation link to the invitation options [Taiga #4213](https://tree.taiga.io/project/penpot/us/4213)
- Dynamic alignment only in sight [Taiga #3537](https://tree.taiga.io/project/penpot/us/3537)
- Improve naming of layers [Taiga #4036](https://tree.taiga.io/project/penpot/us/4036)
- Add zoom lense [Taiga #4691](https://tree.taiga.io/project/penpot/us/4691)
- Detect potential problems with custom font vertical metrics [Taiga #4697](https://tree.taiga.io/project/penpot/us/4697)

### :bug: Bugs fixed

- Add title to color bullets [Taiga #4218](https://tree.taiga.io/project/penpot/task/4218)
- Fix color bullets in library color modal [Taiga #4186](https://tree.taiga.io/project/penpot/issue/4186)
- Fix shortcut texts alignment [Taiga #4275](https://tree.taiga.io/project/penpot/issue/4275)
- Fix some texts and a typo [Taiga #4215](https://tree.taiga.io/project/penpot/issue/4215)
- Fix twitter support account link [Taiga #4279](https://tree.taiga.io/project/penpot/issue/4279)
- Fix lang autodetect issue [Taiga #4277](https://tree.taiga.io/project/penpot/issue/4277)
- Fix adding an extra page on import [Taiga #4543](https://tree.taiga.io/project/penpot/task/4543)
- Fix unable to select text at assets inputs in firefox [Taiga #4572](https://tree.taiga.io/project/penpot/issue/4572)
- Fix component sync when converting to path [Taiga #3642](https://tree.taiga.io/project/penpot/issue/3642)
- Fix style for team invite in deutsch [Taiga #4614](https://tree.taiga.io/project/penpot/issue/4614)
- Fix problem with text edition in Safari [Taiga #4046](https://tree.taiga.io/project/penpot/issue/4046)
- Fix show outline with rounded corners on rects [Taiga #4053](https://tree.taiga.io/project/penpot/issue/4053)
- Fix wrong interaction between comments and panning modes [Taiga #4297](https://tree.taiga.io/project/penpot/issue/4297)
- Fix bad element positioning on interaction with fixed scroll [Github #2660](https://github.com/penpot/penpot/issues/2660)
- Fix display type of component library not persistent [Taiga #4512](https://tree.taiga.io/project/penpot/issue/4512)
- Fix problem when moving texts with keyboard [#2690](https://github.com/penpot/penpot/issues/2690)
- Fix problem when drawing boxes won't detect mouse-up [Taiga #4618](https://tree.taiga.io/project/penpot/issue/4618)
- Fix missing loading icon on shared libraries [Taiga #4148](https://tree.taiga.io/project/penpot/issue/4148)
- Fix selection stroke missing in properties of multiple texts [Taiga #4048](https://tree.taiga.io/project/penpot/issue/4048)
- Fix missing create component menu for frames [Github #2670](https://github.com/penpot/penpot/issues/2670)
- Fix "currentColor" is not converted when importing SVG [Github 2276](https://github.com/penpot/penpot/issues/2276)
- Fix incorrect color in properties of multiple bool shapes [Taiga #4355](https://tree.taiga.io/project/penpot/issue/4355)
- Fix pressing the enter key gives you an internal error [Github 2675](https://github.com/penpot/penpot/issues/2675) [Github 2577](https://github.com/penpot/penpot/issues/2577)
- Fix confirm group name with enter doesn't work in assets modal [Taiga #4506](https://tree.taiga.io/project/penpot/issue/4506)
- Fix group/ungroup shapes inside a component [Taiga #4052](https://tree.taiga.io/project/penpot/issue/4052)
- Fix wrong update of text in components [Taiga #4646](https://tree.taiga.io/project/penpot/issue/4646)
- Fix problem with SVG imports with style [#2605](https://github.com/penpot/penpot/issues/2605)
- Fix ghost shapes after sync groups in components [Taiga #4649](https://tree.taiga.io/project/penpot/issue/4649)
- Fix layer orders messed up on move, group, reparent and undo [Github #2672](https://github.com/penpot/penpot/issues/2672)
- Fix max height in library dialog [Github #2335](https://github.com/penpot/penpot/issues/2335)
- Fix undo ungroup (shift+g) scrambles positions [Taiga #4674](https://tree.taiga.io/project/penpot/issue/4674)
- Fix justified text is stretched [Github #2539](https://github.com/penpot/penpot/issues/2539)
- Fix mousewheel on viewer inspector [Taiga #4221](https://tree.taiga.io/project/penpot/issue/4221)
- Fix path edition activated on boards [Taiga #4105](https://tree.taiga.io/project/penpot/issue/4105)
- Fix hidden layers inside groups become visible after the group visibility is changed[Taiga #4710](https://tree.taiga.io/project/penpot/issue/4710)
- Fix format of HSLA color on viewer [Taiga #4393](https://tree.taiga.io/project/penpot/issue/4393)
- Fix some typos [Taiga #4724](https://tree.taiga.io/project/penpot/issue/4724)
- Fix ctrl+c for inspect code [Taiga #4739](https://tree.taiga.io/project/penpot/issue/4739)
- Fix text in custom font is not at the expected position at export [Taiga #4394](https://tree.taiga.io/project/penpot/issue/4394)
- Fix unneeded popup when updating local components [Taiga #4430](https://tree.taiga.io/project/penpot/issue/4430)
- Fix multiuser - "Shadow" element is not updating immediately [Taiga #4709](https://tree.taiga.io/project/penpot/issue/4709)
- Fix paths not flagged as modified when resized [Taiga #4742](https://tree.taiga.io/project/penpot/issue/4742)
- Fix resend invitation doesn't reset the expiration date [Taiga #4741](https://tree.taiga.io/project/penpot/issue/4741)
- Fix incorrect state after undo page creation [Taiga #4690](https://tree.taiga.io/project/penpot/issue/4690)
- Fix copy paste texts with typography assets linked [Taiga #4750](https://tree.taiga.io/project/penpot/issue/4750)

### :heart: Community contributions by (Thank you!)

- To @iprithvitharun: let's make UX Writing contributions in Open Source a trend!

## 1.16.2-beta

### :bug: Bugs fixed

- Fix strage cursor behaviour after clicking viewport with text pool [Github #2447](https://github.com/penpot/penpot/issues/2447)

## 1.16.1-beta

### :bug: Bugs fixed

- Fix unexpected exception related to default nudge value
- Fix firefox changing layer color type is not applied [Taiga #4292](https://tree.taiga.io/project/penpot/issue/4292)
- Fix justify alignes text left [Taiga #4322](https://tree.taiga.io/project/penpot/issue/4322)
- Fix text out of borders with "auto width" and center align [Taiga #4308](https://tree.taiga.io/project/penpot/issue/4308)
- Fix wrong validation text after interaction with 2 and more files [Taiga #4276](https://tree.taiga.io/project/penpot/issue/4276)
- Fix auto-width for texts can make text appear stretched [Github #2482](https://github.com/penpot/penpot/issues/2482)
- Fix boards name do not disappear in focus mode [#4272](https://tree.taiga.io/project/penpot/issue/4272)
- Fix wrong email in the info message at change email [Taiga #4274](https://tree.taiga.io/project/penpot/issue/4274)
- Fix transform to path RMB menu item is not relevant if shape is already path [Taiga #4302](https://tree.taiga.io/project/penpot/issue/4302)
- Fix join nodes icon is active when 2 already joined nodes are selected [Taiga #4370](https://tree.taiga.io/project/penpot/issue/4370)
- Fix path nodes panel. "To curve" and "To corner" icons are active if node is already curved/cornered [Taiga #4371](https://tree.taiga.io/project/penpot/issue/4371)
- Fix displaying comments settings are not applied via "Comments" menu drop-down on the top navbar on view mode [Taiga #4389](https://tree.taiga.io/project/penpot/issue/4389)
- Fix bad behaviour on hovering and click nested artboards [Taiga #4018](https://tree.taiga.io/project/penpot/issue/4018) and [Taiga #4269](https://tree.taiga.io/project/penpot/us/4269)
- Fix lang autodetect issue [Taiga #4277](https://tree.taiga.io/project/penpot/issue/4277)
- Fix colorpicker does not close upon switching to Dashboard [Taiga #4408](https://tree.taiga.io/project/penpot/issue/4408)
- Fix problem with auto-width/auto-height + lock-proportions

## 1.16.0-beta

### :boom: Breaking changes & Deprecations

- Removed the support for v2 internal file data blob format.  This
  version has never been documented nor set as default value so
  technically this is not a breaking change because we are removing
  a "private API".

### :sparkles: New features

- Improve interactions with nested boards [Taiga #4054](https://tree.taiga.io/project/penpot/us/4054)
- Add team hero in projects dashboard [Taiga #3863](https://tree.taiga.io/project/penpot/us/3863)
- Add zoom style to shared link [Taiga #3874](https://tree.taiga.io/project/penpot/us/3874)
- Add dashboard creation button as placeholder [Taiga #3861](https://tree.taiga.io/project/penpot/us/3861)
- Improve invitation flow on onboarding [Taiga #3241](https://tree.taiga.io/project/penpot/us/3241)
- Add new text to initial modals [Taiga #3458](https://tree.taiga.io/project/penpot/us/3458)
- Add new questions to onboarding [Taiga #3462](https://tree.taiga.io/project/penpot/us/3462)
- Add cosmetic changes in viewer mode [Taiga #3688](https://tree.taiga.io/project/penpot/us/3688)
- Outline highlights on layer hovering [Taiga #2645](https://tree.taiga.io/project/penpot/us/2645) by @andrewzhurov
- Add zoom to shape on double click up on its icon [Taiga #3929](https://tree.taiga.io/project/penpot/us/3929) by @andrewzhurov
- Add Libraries & Templates carousel [Taiga #3860](https://tree.taiga.io/project/penpot/us/3860)
- Ungroup frames [Taiga #4012](https://tree.taiga.io/project/penpot/us/4012)
- Newsletter Opt-in options for subscription categories [Taiga #3242](https://tree.taiga.io/project/penpot/us/3242)
- Print emails to console by default if smtp is disabled
- Add `email-verification` flag for enable/disable email verification
- Make graphics thumbnails load lazy [Taiga #4252](https://tree.taiga.io/project/penpot/issue/4252)

### :bug: Bugs fixed

- Fix unexpected removal of guides on copy&paste frames [Taiga #3887](https://tree.taiga.io/project/penpot/issue/3887) by @andrewzhurov
- Fix props preserving on copy&paste texts [Taiga #3629](https://tree.taiga.io/project/penpot/issue/3629) by @andrewzhurov
- Fix unexpected layers ungrouping on moving it [Taiga #3932](https://tree.taiga.io/project/penpot/issue/3932) by @andrewzhurov
- Fix artboards moving with comment tool selected [Taiga #3938](https://tree.taiga.io/project/penpot/issue/3938)
- Fix undo on delete page does not preserve its order [Taiga #3375](https://tree.taiga.io/project/penpot/issue/3375)
- Fix unexpected 404 on deleting library that is used by deleted files
- Fix inconsistent message on deleting library when a library is linked from deleted files
- Fix change multiple colors with SVG [Taiga #3889](https://tree.taiga.io/project/penpot/issue/3889)
- Fix ungroup does not work for typographies [Taiga #4195](https://tree.taiga.io/project/penpot/issue/4195)
- Fix inviting to non existing users can fail [Taiga #4108](https://tree.taiga.io/project/penpot/issue/4108)
- Fix components marked as touched when moved [Taiga #4061](https://tree.taiga.io/project/penpot/task/4061)
- Fix boards grouped shouldn't show the title [Taiga #4251](https://tree.taiga.io/project/penpot/issue/4251)
- Fix gradient handlers are under resize handlers[Taiga #4298](https://tree.taiga.io/project/penpot/issue/4298)
- Fix grid not syncing immediately in multiuser [Taiga #4339](https://tree.taiga.io/project/penpot/issue/4339)
- Fix custom font upload fails silently for unsupported formats [Taiga #4279](https://tree.taiga.io/project/penpot/issue/4280)

### :heart: Community contributions by (Thank you!)

- To @andrewzhurov for many code contributions on this release.
- UI improvements in Project section (by @Waishnav) [#2285](https://github.com/penpot/penpot/pull/2285)
- Fix fronted comments (by @lol768) [#2368](https://github.com/penpot/penpot/pull/2368)

## 1.15.5-beta

### :bug: Bugs fixed

- Fix artboard border radius [Taiga #4291](https://tree.taiga.io/project/penpot/issue/4291)
- Fix copied & pasted layer is not visible [Taiga #4283](https://tree.taiga.io/project/penpot/issue/4283)
- Fix notification to newsletter is shown in all cases [Taiga #4367](https://tree.taiga.io/project/penpot/issue/4367)
- Fix comments section is not scrolling by mouse wheel [Taiga #4305](https://tree.taiga.io/project/penpot/issue/4305)
- Fix justify alignes text left [Taiga #4322](https://tree.taiga.io/project/penpot/issue/4322)
- Fix text out of borders with "auto width" and center align [Taiga #4308](https://tree.taiga.io/project/penpot/issue/4308)

## 1.15.4-beta

### :bug: Bugs fixed

- Fix social buttons in register form [Taiga #4320](https://tree.taiga.io/project/penpot/issue/4320)
- Remove gitter information from feedback page [Taiga #4157](https://tree.taiga.io/project/penpot/issue/4157)
- Fix overlay remains open on frame change [Taiga #4066](https://tree.taiga.io/project/penpot/issue/4066)
- Fix toggle overlay position [Taiga #4091](https://tree.taiga.io/project/penpot/issue/4091)
- Fix overlay closed on clicked outside [Taiga #4027](https://tree.taiga.io/project/penpot/issue/4027)
- Fix animate multiple overlays [Taiga #3993](https://tree.taiga.io/project/penpot/issue/3993)
- Fix problem with snap to grids [#2221](https://github.com/penpot/penpot/issues/2221)
- Fix issue when scaling to value 0 [#2252](https://github.com/penpot/penpot/issues/2252)
- Fix problem when moving shapes inside nested frames [Taiga #4113](https://tree.taiga.io/project/penpot/issue/4113)
- Fix color type icon does not change [Taiga #4133](https://tree.taiga.io/project/penpot/issue/4133)
- Fix recent colors are not working [Taiga #4153](https://tree.taiga.io/project/penpot/issue/4153)
- Fix change opacity in colorpicker cause bugged color [Taiga #4154](https://tree.taiga.io/project/penpot/issue/4154)
- Fix gradient colors don't arrive in recent colors palette (https://tree.taiga.io/project/penpot/issue/4155)
- Fix selected colors allow gradients in shadows [Taiga #4156](https://tree.taiga.io/project/penpot/issue/4156)
- Fix import files with unexpected format or invalid content [Taiga #4136](https://tree.taiga.io/project/penpot/issue/4136)
- Fix wrong shortcut button tip of "Delete" function [Taiga #4162](https://tree.taiga.io/project/penpot/issue/4162)
- Fix error after user drags any layer in search functionality [Taiga #4161](https://tree.taiga.io/project/penpot/issue/4161)
- Fix font search works only with lowercase letters [Taiga #4140](https://tree.taiga.io/project/penpot/issue/4140)
- Fix Terms and Privacy links overlapping [Taiga #4137](https://tree.taiga.io/project/penpot/issue/4137)
- Fix Export bounding box mask [Taiga #950](https://tree.taiga.io/project/penpot/issue/950)
- Fix delete layers in bulk [Taiga #4160](https://tree.taiga.io/project/penpot/issue/4160)
- Fix Cannot take out an element from a group at layers panel by drag [Taiga #4209](https://tree.taiga.io/project/penpot/issue/4209)
- Fix Internal error when resending invitation email [Taiga #4212](https://tree.taiga.io/project/penpot/issue/4212)
- Fix PDF exportation order [Taiga #4216](https://tree.taiga.io/project/penpot/issue/4216)
- Fix some typos [Taiga #4215](https://tree.taiga.io/project/penpot/issue/4215)
- Fix "no boards" message in viewer [Taiga #4243](https://tree.taiga.io/project/penpot/issue/4243)
- Fix view mode login size [Taiga #4210](https://tree.taiga.io/project/penpot/issue/4210)

## 1.15.3-beta

### :bug: Bugs fixed

- Fix default value of grow type in texts [Taiga #4034](https://tree.taiga.io/project/penpot/issue/4034)
- Fix error when moving nested frames outside [Taiga #4017](https://tree.taiga.io/project/penpot/issue/4017)
- Fix problem when hovering over nested frames [Taiga #4018](https://tree.taiga.io/project/penpot/issue/4018)
- Fix problem editing rotated texts [Taiga #4026](https://tree.taiga.io/project/penpot/issue/4026)
- Fix problem with texts for non existing fonts [Taiga #4087](https://tree.taiga.io/project/penpot/issue/4087)
- Fix undo after moving layers will wrongly order the layers [Taiga #3344](https://tree.taiga.io/project/penpot/issue/3344)
- Fix grouping typographies by drag & drop does not work (again) [#2203](https://github.com/penpot/penpot/issues/2203)
- Fix when ungrouping, the items previously grouped should ALWAYS remain selected [Taiga #4064](https://tree.taiga.io/project/penpot/issue/4064)
- Change shortcut for "Clear undo" [#2219](https://github.com/penpot/penpot/issues/2219)


## 1.15.2-beta

### :bug: Bugs fixed

- Fix problem with multi-user text editing [Taiga #3446](https://tree.taiga.io/project/penpot/issue/3446)
- Fix path tools blocking elements underneath [#2050](https://github.com/penpot/penpot/issues/2050)
- Fix frame titles deforming when resize [#2207](https://github.com/penpot/penpot/issues/2207)
- Fix export simple line path [#3890](https://tree.taiga.io/project/penpot/issue/3890)
- Fix color-picker recent colors [Taiga #4013](https://tree.taiga.io/project/penpot/issue/4013)

## 1.15.1-beta

### :bug: Bugs fixed

- Fix shadows doesn't work on nested artboards [Taiga #3886](https://tree.taiga.io/project/penpot/issue/3886)
- Fix problems with double-click and selection [Taiga #4005](https://tree.taiga.io/project/penpot/issue/4005)
- Fix mismatch between editor and displayed text in workspace [Taiga #3975](https://tree.taiga.io/project/penpot/issue/3975)
- Fix validation error on text position [Taiga #4010](https://tree.taiga.io/project/penpot/issue/4010)
- Fix objects jitter while scrolling [Github #2167](https://github.com/penpot/penpot/issues/2167)
- Fix on color-picker, click+drag adds lots of recent colors [Taiga #4013](https://tree.taiga.io/project/penpot/issue/4013)
- Fix opening profile URL while signed out takes to "your account" section[Taiga #3976](https://tree.taiga.io/project/penpot/issue/3976)

## 1.15.0-beta

### :boom: Breaking changes & Deprecations

- The `PENPOT_LOGIN_WITH_LDAP` environment variable is finally removed (after
  many version with deprecation). It is replaced with the
  `enable-login-with-ldap` flag.
- The `PENPOT_LDAP_ATTRS_PHOTO` finally removed, it was unused for many
  versions.
- If you are using social login (google, github, gitlab or generic OIDC) you
  will need to ensure to add the following flags respectively to let them
  enabled: `enable-login-with-google`, `enable-login-with-github`,
  `enable-login-with-gitlab` and `enable-login-with-oidc`. If not, they will
  remain disabled after application start independently if you set the client-id
  and client-sectet options.
- The `PENPOT_REGISTRATION_ENABLED` is finally removed in favour of
  `<enable|disable>-registration` flag.
- The OIDC providers are now initialized synchronously, and if you are using the
  discovery mechanism of the generic OIDC integration, the start time of the
  application will depend on how fast the OIDC provider responds to the
  discovery http request.

### :sparkles: New features

- Add some cosmetic changes in viewer mode [Taiga #3688](https://tree.taiga.io/project/penpot/us/3688)
- Allow for nested and rotated boards inside other boards and groups [Taiga #2874](https://tree.taiga.io/project/penpot/us/2874?milestone=319982)
- View mode improvements to enable access and use in different conditions [Taiga #3023](https://tree.taiga.io/project/penpot/us/3023)
- Improved share link options. Now you can allow non-team members to comment and/or inspect [Taiga #3056] (https://tree.taiga.io/project/penpot/us/3056)
- Signin/Signup from shared link [Taiga #3472](https://tree.taiga.io/project/penpot/us/3472)
- Support for import/export binary format [Taiga #2991](https://tree.taiga.io/project/penpot/us/2991)
- Comments positioning [Taiga #2007](https://tree.taiga.io/project/penpot/us/2007)
- Select all inside a group select only the objects at this group level [Taiga #2382](https://tree.taiga.io/project/penpot/issue/2382)
- Make the media maximum upload size configurable

### :bug: Bugs fixed

- Fix viewer scroll problems [Taiga 3403](https://tree.taiga.io/project/penpot/issue/3403)
- Fix hide html options on handoff [Taiga 3533](https://tree.taiga.io/project/penpot/issue/3533)
- Fix share prototypes overlay and stroke [Taiga #3994](https://tree.taiga.io/project/penpot/issue/3994)
- Fix border radious on boolean operations [Taiga #3959](https://tree.taiga.io/project/penpot/issue/3959)
- Fix inconsistent representation of rectangles [Taiga #3977](https://tree.taiga.io/project/penpot/issue/3977)
- Fix recent fonts info [Taiga #3953](https://tree.taiga.io/project/penpot/issue/3953)
- Fix clipped elements affect boards and centering [Taiga #3666](https://tree.taiga.io/project/penpot/issue/3666)
- Fix intro action in multi input [Taiga #3541](https://tree.taiga.io/project/penpot/issue/3541)
- Fix team default image [Taiga #3919](https://tree.taiga.io/project/penpot/issue/3919)
- Fix problem with group coordinates [#2008](https://github.com/penpot/penpot/issues/2008)
- Fix problem with line-height and texts [Taiga #3578](https://tree.taiga.io/project/penpot/issue/3578)
- Fix moving frame-guides outside frames [Taiga #3839](https://tree.taiga.io/project/penpot/issue/3839)
- Fix problem with 180 degree rotations [#2082](https://github.com/penpot/penpot/issues/2082)
- Fix font rendering on grid thumbnails [Taiga #3473](https://tree.taiga.io/project/penpot/issue/3473)
- Fix Drag and drop font assets in groups [Taiga #3763](https://tree.taiga.io/project/penpot/issue/3763)
- Fix copy and paste layers order [Taiga #1617](https://tree.taiga.io/project/penpot/issue/1617)
- Fix unexpected removal of guides on copy&paste frames [Taiga #3887](https://tree.taiga.io/project/penpot/issue/3887) by @andrewzhurov
- Fix props preserving on copy&paste texts [Taiga #3629](https://tree.taiga.io/project/penpot/issue/3629) by @andrewzhurov
- Fix unexpected layers ungrouping on moving it [Taiga #3932](https://tree.taiga.io/project/penpot/issue/3932) by @andrewzhurov
- Fix unexpected exception and behavior on colorpicker with gradients [Taiga #3448](https://tree.taiga.io/project/penpot/issue/3448)
- Fix multiselection with shift not working inside a library group [Taiga #3532](https://tree.taiga.io/project/penpot/issue/3532)
- Fix drag and drop graphic assets in groups [Taiga #4002](https://tree.taiga.io/project/penpot/issue/4002)
- Fix bringing complete file data when launching the export dialog [Taiga #4006](https://tree.taiga.io/project/penpot/issue/4006)

### :arrow_up: Deps updates
### :heart: Community contributions by (Thank you!)

## 1.14.2-beta

### :bug: Bugs fixed

- Fix colors from unlinked libs in color selected widget [Taiga #3712](https://tree.taiga.io/project/penpot/issue/3712)
- Fix fill information not complete when paste plain text [Taiga #3680](https://tree.taiga.io/project/penpot/issue/3680)
- Fix problem when resizing groups [Taiga #3702](https://tree.taiga.io/project/penpot/issue/3702)
- Fix issues on typographies assets grouping [#2073](https://github.com/penpot/penpot/issues/2073)
- Fix text positioning inconsistencies between browsers

## 1.14.1-beta

### :bug: Bugs fixed

- Fix shortcut access in main menu [Taiga #3672](https://tree.taiga.io/project/penpot/issue/3672)
- Fix modify colors in a row in selected colors [Taiga #3653](https://tree.taiga.io/project/penpot/issue/3653)
- Fix crash when double click on viewer assets [Taiga #3625](https://tree.taiga.io/project/penpot/issue/3625)
- Fix right click on typographies assets [Taiga #3638](https://tree.taiga.io/project/penpot/issue/3638)

## 1.14.0-beta

### :sparkles: New features

- Added shortcut panel in workspace [Taiga #36](https://tree.taiga.io/project/penpot/us/36)
- Added selected colors widget in right sidebar [Taiga #2485](https://tree.taiga.io/project/penpot/us/2485)
- Added fixed elements when scrolling [Taiga #1533](https://tree.taiga.io/project/penpot/us/1533)
- Multiple team invitations on onboarding [Taiga #3084](https://tree.taiga.io/project/penpot/us/3084)
- Change text properties position at the sidebar [Taiga #3047](https://tree.taiga.io/project/penpot/us/3047)
- Group assets by drag and drop [Taiga #2831](https://tree.taiga.io/project/penpot/us/2831)
- Navigate to the original link after log in [Taiga #3624](https://tree.taiga.io/project/penpot/issue/3624)

### :bug: Bugs fixed

- Fix menu file not accessible in certain conditions [Taiga #3385](https://tree.taiga.io/project/penpot/issue/3385)
- Remove deprecated menu options [Taiga #3333](https://tree.taiga.io/project/penpot/issue/3333)
- Prototype connection should be under the rules [Taiga #3384](https://tree.taiga.io/project/penpot/issue/3384)
- Fix problem with empty text boxes events [Taiga #3627](https://tree.taiga.io/project/penpot/issue/3627)


## 1.13.5-beta

### :bug: Bugs fixed
- Fix orientation artboard preset not working with differently sized artboards [Taiga #3548](https://tree.taiga.io/project/penpot/issue/3548)
- Fix background on export arboards [Taiga #1991](https://tree.taiga.io/project/penpot/issue/1991)

## 1.13.4-beta

### :bug: Bugs fixed

- Fix undo when drawing curves [Taiga #3523](https://tree.taiga.io/project/penpot/issue/3523)
- Fix issue with text edition and certain fonts (WorkSans, Raleway, ...) and foreign objects [Taiga #3521](https://tree.taiga.io/project/penpot/issue/3521)
- Fix thumbnail generation when concurrent edition [Taiga #3522](https://tree.taiga.io/project/penpot/issue/3522)
- Fix environment import for exporter in Docker
- Fix auto scroll layers in Firefox [Taiga #3531](https://tree.taiga.io/project/penpot/issue/3531)
- Fix base background not visible for imported SVG

## 1.13.3-beta

### :bug: Bugs fixed

- Fix docker dependencies
- Sets invitations expirations to 7 days
- Add safety measure for text positions
- Fix old texts with opacity and no fill
- Remove default font on team change
- Fix github auth without name
- Fix problems with font loading in Firefox 95

## 1.13.2-beta

### :bug: Bugs fixed

- Improved performance when out of focus mode
- Improved performance for thumbnail generation
- Fix problem with out of sync thumbnails

## 1.13.1-beta

### :bug: Bugs fixed

- Fix problem with text positioning
- Fix issue with thumbnail generation before fonts loading
- Fix unable to hide artboards
- Fix problem with fonts cache causing hanging in certain pages

## 1.13.0-beta

### :boom: Breaking changes

- We've changed the behaviour of the border-radius so it works as CSS that [has some limits](https://www.w3.org/TR/css-backgrounds-3/#corner-overlap).
- Now exported text are SVG's native `text` tag instead of paths. This could break when opening the file depending on your engine. Some SVG's may require fonts to be installed at system level.

### :sparkles: New features

- Search and filter layers [Taiga #2564](https://tree.taiga.io/project/penpot/us/2564)
- Exporting big files flow [Taiga #2218](https://tree.taiga.io/project/penpot/us/2218)
- Multiexport from main menu [Taiga #520](https://tree.taiga.io/project/penpot/us/28541)
- Multiexport assets (aka bulk export) [Taiga #520](https://tree.taiga.io/project/penpot/us/520)
- Set the artboard layer fixed at the top side of the layers [Taiga #2636](https://tree.taiga.io/project/penpot/us/2636)
- Set an artboard as the file thumbnail [Taiga #1526](https://tree.taiga.io/project/penpot/us/1526)
- Social login redesign [Taiga #2974](https://tree.taiga.io/project/penpot/task/2974)
- Add border radius to artboards [Taiga #2056](https://tree.taiga.io/project/penpot/us/2056)
- Allow send multiple team invitations at once [Taiga #2798](https://tree.taiga.io/project/penpot/us/2798)
- Persist color palette and color picker across refresh [Taiga #1660](https://tree.taiga.io/project/penpot/issue/1660)
- Ability to add multiple strokes to a shape [Taiga #2778](https://tree.taiga.io/project/penpot/us/2778)
- Scroll to selected size in font size selector [Taiga #2825](https://tree.taiga.io/project/penpot/us/2825)
- Add new invitations section [Taiga #2797](https://tree.taiga.io/project/penpot/us/2797)
- Ability to add multiple fills to a shape [Taiga #1394](https://tree.taiga.io/project/penpot/us/1394)
- Team members redesign [Taiga #2283](https://tree.taiga.io/project/penpot/us/2283)
- New focus mode in workspace [Taiga #2748](https://tree.taiga.io/project/penpot/us/2748)
- Changed text shapes to be displayed as natives SVG text elements [Taiga #2759](https://tree.taiga.io/project/penpot/us/2759)
- Texts now can have strokes, multiple fills and can be used as masks
- Add the ability to specify the attribute for retrieve the email on OIDC integration [#1460](https://github.com/penpot/penpot/issues/1460)
- Allow registration with invitation token when registration is disabled
- Add the ability to disable standard, password login [Taiga #2999](https://tree.taiga.io/project/penpot/us/2999)
- Don't stop SVG import when an image cannot be imported [#1531](https://github.com/penpot/penpot/issues/1531)
- Show Penpot color in Safari tab bar [#1803](https://github.com/penpot/penpot/issues/1803)
- Added option to disable snap to pixel and improved behaviour for sub-pixel drawing [#2552](https://tree.taiga.io/project/penpot/us/2552)
- Delete guides while supr on hover [#2823](https://tree.taiga.io/project/penpot/us/2823)
- Opt-in subscription on on-premise instances [#2772](https://tree.taiga.io/project/penpot/us/2772)
- Optimizations in frame thumbnails [#3147](https://tree.taiga.io/project/penpot/us/3147)

### :bug: Bugs fixed

- Fix typo in viewer comment section [Taiga #3401](https://tree.taiga.io/project/penpot/issue/3401)
- Do not show team-up modal for users already on a team [Taiga #3311](https://tree.taiga.io/project/penpot/issue/3311)
- Constraints are not well assigned when default and multiselection [Taiga #3069](https://tree.taiga.io/project/penpot/issue/3069)
- Duplicate artboards create new flows if needed [Taiga #2221](https://tree.taiga.io/project/penpot/issue/2221)
- Round the size values on handoff to two decimals [Taiga #3227](https://tree.taiga.io/project/penpot/issue/3227)
- Fix paste shapes while editing text [Taiga #2396](https://tree.taiga.io/project/penpot/issue/2396)
- Round the size values on handoff to two decimals [Taiga #3227](https://tree.taiga.io/project/penpot/issue/3227)
- Fix blend modes ignored in component updates [Taiga #2626](https://tree.taiga.io/project/penpot/issue/2626)
- Fix internal error when hoverin over shape [Taiga #3237](https://tree.taiga.io/project/penpot/issue/3237)
- Fix mouse leave in handoff close overlay animation breaks [Taiga #3173](https://tree.taiga.io/project/penpot/issue/3173)
- Fix different behaviour during image drag [Taiga #2279](https://tree.taiga.io/project/penpot/issue/2279)
- Fix hidden file name on import [Taiga #3172](https://tree.taiga.io/project/penpot/issue/3172)
- Fix unnecessary scrollbars at the color list [Taiga #3211](https://tree.taiga.io/project/penpot/issue/3211)
- "Show in exports" is showing in multiselections [Taiga #3194](https://tree.taiga.io/project/penpot/issue/3194)
- Edit file name navigates to the file workspace [Taiga #3183](https://tree.taiga.io/project/penpot/issue/3183)
- Fix scroll into view behind fixed element [Taiga #3170](https://tree.taiga.io/project/penpot/issue/3170)
- Fix sidebar icon in viewer mode [Taiga #3184](https://tree.taiga.io/project/penpot/issue/3184)
- Fix send to back several shapes at a time [Taiga #3077](https://tree.taiga.io/project/penpot/issue/3077)
- Fix duplicate multi selected elements [Taiga #3155](https://tree.taiga.io/project/penpot/issue/3155)
- Fix add fills to artboard modify children [Taiga #3151](https://tree.taiga.io/project/penpot/issue/3151)
- Avoid numeric inputs to allow big numbers [Taiga #2858](https://tree.taiga.io/project/penpot/issue/2858)
- Fix component context menu size [Taiga #2480](https://tree.taiga.io/project/penpot/issue/2480)
- Add shadow to artboard make it lose the fill [Taiga #3139](https://tree.taiga.io/project/penpot/issue/3139)
- Avoid numeric inputs to change its value without focusing them [Taiga #3140](https://tree.taiga.io/project/penpot/issue/3140)
- Fix comments modal when changing pages [Taiga #2597](https://tree.taiga.io/project/penpot/issue/2508)
- Copy paste inside a text layer leaves pasted text transparent [Taiga #3096](https://tree.taiga.io/project/penpot/issue/3096)
- On dashboard enter on empty search refresh the page [Taiga #2597](https://tree.taiga.io/project/penpot/issue/2597)
- Pencil cursor changes when activated [Taiga #2276](https://tree.taiga.io/project/penpot/issue/2276)
- Fix icon placement in Mixed message [Taiga #3037](https://tree.taiga.io/project/penpot/issue/3037)
- Fix scroll in comment section [Taiga #3068](https://tree.taiga.io/project/penpot/issue/3068)
- Remove a decimal sets value to 0 [Taiga #3059](https://tree.taiga.io/project/penpot/issue/3054)
- Go to style library file to edit in a new tab [Taiga #2639](https://tree.taiga.io/project/penpot/issue/2639)
- Inner shadow with border not working properly [Taiga #2883](https://tree.taiga.io/project/penpot/issue/2883)
- Fix ellipsis in long page names [Taiga #2962](https://tree.taiga.io/project/penpot/issue/2962)
- Fix color palette animation [Taiga #2852](https://tree.taiga.io/project/penpot/issue/2852)
- Fix display code icon on preview hover [Taiga #2838](https://tree.taiga.io/project/penpot/us/2838)
- Fix crash on iOS when displaying viewer [#1522](https://github.com/penpot/penpot/issues/1522)
- Fix problem when importing a SVG with text [#1532](https://github.com/penpot/penpot/issues/1532)
- Fix problem when adding shadows to imported text [#Taiga 3057](https://tree.taiga.io/project/penpot/issue/3057)
- Fix problem when importing SVG's with uses with overriding properties [#Taiga 2884](https://tree.taiga.io/project/penpot/issue/2884)
- Fix inconsistency with radius in SVG an CSS [#1587](https://github.com/penpot/penpot/issues/1587)
- Fix clickable area in layers [#1680](https://github.com/penpot/penpot/issues/1680)
- Fix problems with trackpad zoom and scroll in MacOS [#1161](https://github.com/penpot/penpot/issues/1161)
- Fix problem with copy/paste in Safari [#1209](https://github.com/penpot/penpot/issues/1209)
- Fix paste ordering for frames not being respected [Taiga #3097](https://tree.taiga.io/project/penpot/issue/3097)
- Improved command support for MacOS [Taiga #2789](https://tree.taiga.io/project/penpot/issue/2789)
- Fix shift+2 shortcut in MacOS with non-english keyboards [Taiga #3038](https://tree.taiga.io/project/penpot/issue/3038)
- Some fixes to SVG imports [Taiga #3122](https://tree.taiga.io/project/penpot/issue/3122) [#1720](https://github.com/penpot/penpot/issues/1720) [Taiga #2884](https://tree.taiga.io/project/penpot/issue/2884)
- Fix drag guides to delete target area [#1679](https://github.com/penpot/penpot/issues/1679)
- Fix undo when rotating groups [Taiga #3136](https://tree.taiga.io/project/penpot/issue/3136)
- Fix component name in sidebar widget [Taiga #3144](https://tree.taiga.io/project/penpot/issue/3144)
- Fix resize rotated shape with top&down constraints [Taiga #3167](https://tree.taiga.io/project/penpot/issue/3167)
- Fix multi user not working [Taiga #3195](https://tree.taiga.io/project/penpot/issue/3195)
- Fix guides are not duplicated with the artboard [Taiga #3072](https://tree.taiga.io/project/penpot/issue/3072)
- Fix problem when changing group size with decimal values [Taiga #3203](https://tree.taiga.io/project/penpot/issue/3203)
- Fix error when drawing curves with only one point [Taiga #3282](https://tree.taiga.io/project/penpot/issue/3282)
- Fix issue with paste ordering sometimes not being respected [Taiga #3268](https://tree.taiga.io/project/penpot/issue/3268)
- Fix problem when export/importing guides attached to frame [#1838](https://github.com/penpot/penpot/issues/1838)
- Fix problem when resizing a group with texts with auto-width/height [#3171](https://tree.taiga.io/project/penpot/issue/3171)

### :arrow_up: Deps updates
### :heart: Community contributions by (Thank you!)

## 1.12.4-beta

### :bug: Bugs fixed

- Fix crash on iOS when displaying viewer [#1522](https://github.com/penpot/penpot/issues/1522)
- Fix problems with trackpad zoom and scroll in MacOS [#1161](https://github.com/penpot/penpot/issues/1161)
- Fix problem with copy/paste in Safari [#1209](https://github.com/penpot/penpot/issues/1209)
- Improved command support for MacOS [Taiga #2789](https://tree.taiga.io/project/penpot/issue/2789)
- Fix shift+2 shortcut in MacOS with non-english keyboards [Taiga #3038](https://tree.taiga.io/project/penpot/issue/3038)

## 1.12.3-beta

### :bug: Bugs fixed

- Fix issue with shift+select to deselect shapes [Taiga #3154](https://tree.taiga.io/project/penpot/issue/3154)
- Fix issue with drag-select shapes  [Taiga #3165](https://tree.taiga.io/project/penpot/issue/3165)
- Fix issue on password persistence after registration process on private instances

## 1.12.2-beta

### :bug: Bugs fixed

- Fix issue with guides over shape handlers [Taiga #3032](https://tree.taiga.io/project/penpot/issue/3032)
- Fix problem with shift+ctrl+click to select [#1671](https://github.com/penpot/penpot/issues/1671)
- Fix ellipsis in long page names [Taiga #2962](https://tree.taiga.io/project/penpot/issue/2962)

## 1.12.1-beta

### :bug: Bugs fixed

- Fix length of names in sidebar [Taiga #2962](https://tree.taiga.io/project/penpot/issue/2962)
- Fix issues on loki integration


## 1.12.0-beta

### :boom: Breaking changes

### :sparkles: New features

- Open feedback in a new window [Taiga #2901](https://tree.taiga.io/project/penpot/us/2901)
- Improve usage of file menu [Taiga #2853](https://tree.taiga.io/project/penpot/us/2853)
- Rotation to snap to 15º intervals with shift [Taiga #2437](https://tree.taiga.io/project/penpot/issue/2437)
- Support border radius and stroke properties for images [Taiga #497](https://tree.taiga.io/project/penpot/us/497)
- Disallow using same password as user email [Taiga #2454](https://tree.taiga.io/project/penpot/us/2454)
- Add configurable nudge amount [Taiga #910](https://tree.taiga.io/project/penpot/us/910)
- Add stroke properties for image shapes [Taiga #497](https://tree.taiga.io/project/penpot/us/497)
- On user settings, hide the theme selector as long as we only have one theme [Taiga #2610](https://tree.taiga.io/project/penpot/us/2610)
- Automatically open comments from dashboard notifications [Taiga #2605](https://tree.taiga.io/project/penpot/us/2605)
- Enhance the behaviour of the artboards list on view mode [Taiga #2634](https://tree.taiga.io/project/penpot/us/2634)
- Add recent used fonts in font selection widget [Taiga #1381](https://tree.taiga.io/project/penpot/us/1381)
- Allow to align items relative to groups [Taiga #2533](https://tree.taiga.io/project/penpot/us/2533)
- Scroll bars [Taiga #2550](https://tree.taiga.io/project/penpot/task/2550)
- Add select layer option to context menu [Taiga #2474](https://tree.taiga.io/project/penpot/us/2474)
- Guides [Taiga #290](https://tree.taiga.io/project/penpot/us/290)
- Improve file menu by adding semantically groups [Github #1203](https://github.com/penpot/penpot/issues/1203)
- Add update components in bulk option in context menu [Taiga #1975](https://tree.taiga.io/project/penpot/us/1975)
- Create first E2E tests [Taiga #2608](https://tree.taiga.io/project/penpot/task/2608), [Taiga #2608](https://tree.taiga.io/project/penpot/task/2608)
- Redesign of workspace toolbars [Taiga #2319](https://tree.taiga.io/project/penpot/us/2319)
- Graphic Tablet usability improvements [Taiga #1913](https://tree.taiga.io/project/penpot/us/1913)
- Improved mouse collision detection for groups and text shapes [Taiga #2452](https://tree.taiga.io/project/penpot/us/2452), [Taiga #2453](https://tree.taiga.io/project/penpot/us/2453)
- Add support for alternative S3 storage providers and all aws regions [#1267](https://github.com/penpot/penpot/issues/1267)

### :bug: Bugs fixed

- Fixed ungroup typography when editing it [Taiga #2391](https://tree.taiga.io/project/penpot/issue/2391)
- Fixed error when trying to post an empty comment [Taiga #2603](https://tree.taiga.io/project/penpot/issue/2603)
- Fixed missing translation strings [Taiga #2786](https://tree.taiga.io/project/penpot/issue/2786)
- Fixed color palette outside viewport [Taiga #2715](https://tree.taiga.io/project/penpot/issue/2715)
- Fixed missing translate string [Taiga #2780](https://tree.taiga.io/project/penpot/issue/2780)
- Fixed handoff shadow type text [Taiga #2717](https://tree.taiga.io/project/penpot/issue/2717)
- Fixed components get "dirty" marker when moved [Taiga #2764](https://tree.taiga.io/project/penpot/issue/2764)
- Fixed cannot align objects in a group that is not part of a frame [Taiga #2762](https://tree.taiga.io/project/penpot/issue/2762)
- Fix problem with double click on exit path editing [Taiga #2906](https://tree.taiga.io/project/penpot/issue/2906)
- Fixed alignment of layers with children [Taiga #2862](https://tree.taiga.io/project/penpot/issue/2862)

### :heart: Community contributions by (Thank you!)

- Cleanup unused static images (by @rhcarvalho) [#1561](https://github.com/penpot/penpot/pull/1561)
- Compress static images to save space (by @rhcarvalho) [#1562](https://github.com/penpot/penpot/pull/1562)

## 1.11.2-beta

### :bug: Bugs fixed

- Fix issue on handling empty content on boolean shapes
- Fix race condition issue on component renaming
- Handle EOF errors on writing streamed response
- Handle EOF errors on websocket send/ping methods
- Disable parallel upload of file media on import (causes too much
  contention on the rlimit subsistem that does not works as expected
  on high load).

### :sparkles: New features

- Add health check endpoint on API
- Increase default max connection pool size to 60
- Reduce resource usage of the error reporter.

## 1.11.1-beta

### :bug: Bugs fixed

- Fix issue related to default http host config value.
- Fix issue on rendering frames on firefox.

### :arrow_up: Deps updates

- Update nodejs version to 16.13.1 on docker images.

## 1.11.0-beta

### :sparkles: New features

- Add an option to hide artboards names on the viewport [Taiga #2034](https://tree.taiga.io/project/penpot/issue/2034)
- Limit pasted object position to container boundaries [Taiga #2449](https://tree.taiga.io/project/penpot/us/2449)
- Add new options for zoom widget in workspace and viewer mode [Taiga #896](https://tree.taiga.io/project/penpot/us/896)
- Allow decimals on stroke width and positions [Taiga #2035](https://tree.taiga.io/project/penpot/issue/2035)
- Ability to ignore background when exporting an artboard [Taiga #1395](https://tree.taiga.io/project/penpot/us/1395)
- Show color hex or name on hover [Taiga #2413](https://tree.taiga.io/project/penpot/us/2413)
- Add shortcut to create artboard from selected objects [Taiga #2412](https://tree.taiga.io/project/penpot/us/2412)
- Add shortcut for opacity [Taiga #2442](https://tree.taiga.io/project/penpot/us/2442)
- Setting fill automatically for new texts [Taiga #2441](https://tree.taiga.io/project/penpot/us/2441)
- Add shortcut to move action [Github #1213](https://github.com/penpot/penpot/issues/1213)
- Add alt as mod key to add stroke color from library menu [Taiga #2207](https://tree.taiga.io/project/penpot/us/2207)
- Add detach in bulk option to context menu [Taiga #2210](https://tree.taiga.io/project/penpot/us/2210)
- Add penpot look and feel to multiuser cursors [Taiga #1387](https://tree.taiga.io/project/penpot/us/1387)
- Add actions to go to main component context menu option [Taiga #2053](https://tree.taiga.io/project/penpot/us/2053)
- Add contrast between component select color and shape select color [Taiga #2121](https://tree.taiga.io/project/penpot/issue/2121)
- Add animations in interactions [Taiga #2244](https://tree.taiga.io/project/penpot/us/2244)
- Add performance improvements on .penpot file import process [Taiga #2497](https://tree.taiga.io/project/penpot/us/2497)
- On team settings set color of members count to black [Taiga #2607](https://tree.taiga.io/project/penpot/us/2607)

### :bug: Bugs fixed

- Fix remove gradient if any when applying color from library [Taiga #2299](https://tree.taiga.io/project/penpot/issue/2299)
- Fix Enter as key action to exit edit path [Taiga #2444](https://tree.taiga.io/project/penpot/issue/2444)
- Fix add fill color from palette to groups and components [Taiga #2313](https://tree.taiga.io/project/penpot/issue/2313)
- Fix default project name in all languages [Taiga #2280](https://tree.taiga.io/project/penpot/issue/2280)
- Fix line-height and letter-spacing inputs to allow negative values [Taiga #2381](https://tree.taiga.io/project/penpot/issue/2381)
- Fix typo in Handoff tooltip [Taiga #2428](https://tree.taiga.io/project/penpot/issue/2428)
- Fix crash when pressing Shift+1 on empty file [#1435](https://github.com/penpot/penpot/issues/1435)
- Fix masked group resize strange behavior [Taiga #2317](https://tree.taiga.io/project/penpot/issue/2317)
- Fix problems when exporting all artboards [Taiga #2234](https://tree.taiga.io/project/penpot/issue/2234)
- Fix problems with team management [#1353](https://github.com/penpot/penpot/issues/1353)
- Fix problem when importing in shared libraries [#1362](https://github.com/penpot/penpot/issues/1362)
- Fix problem with join nodes [#1422](https://github.com/penpot/penpot/issues/1422)
- After team onboarding importing a file will import into the team drafts [Taiga #2408](https://tree.taiga.io/project/penpot/issue/2408)
- Fix problem exporting shapes from handoff mode [Taiga #2386](https://tree.taiga.io/project/penpot/issue/2386)
- Fix lock/hide elements in context menu when multiples shapes selected [Taiga #2340](https://tree.taiga.io/project/penpot/issue/2340)
- Fix problem with booleans [Taiga #2356](https://tree.taiga.io/project/penpot/issue/2356)
- Fix line-height/letter-spacing inputs behaviour [Taiga #2331](https://tree.taiga.io/project/penpot/issue/2331)
- Fix dotted style in strokes [Taiga #2312](https://tree.taiga.io/project/penpot/issue/2312)
- Fix problem when resizing texts inside groups [Taiga #2310](https://tree.taiga.io/project/penpot/issue/2310)
- Fix problem with multiple exports [Taiga #2468](https://tree.taiga.io/project/penpot/issue/2468)
- Allow import to continue from recoverable failures [#1412](https://github.com/penpot/penpot/issues/1412)
- Improved behaviour on text options when not text is selected [Taiga #2390](https://tree.taiga.io/project/penpot/issue/2390)
- Fix decimal numbers in export viewbox [Taiga #2290](https://tree.taiga.io/project/penpot/issue/2290)
- Right click over artboard name to open its menu [Taiga #1679](https://tree.taiga.io/project/penpot/issue/1679)
- Make the default session cookue use SameSite=Lax instead of Strict (causes some issues in latest versions of Chrome)
- Fix "open in new tab" on dashboard [Taiga #2235](https://tree.taiga.io/project/penpot/issue/2355)
- Changing pages while comments activated will not close the panel [#1350](https://github.com/penpot/penpot/issues/1350)
- Fix navigate comments in right sidebar [Taiga #2163](https://tree.taiga.io/project/penpot/issue/2163)
- Fix keep name of component equal to the shape name [Taiga #2341](https://tree.taiga.io/project/penpot/issue/2341)
- Fix lossing changes when changing selection and an input was already changed [Taiga #2329](https://tree.taiga.io/project/penpot/issue/2329), [Taiga #2330](https://tree.taiga.io/project/penpot/issue/2330)
- Fix blur input field when click on viewport [Taiga #2164](https://tree.taiga.io/project/penpot/issue/2164)
- Fix default page id in workspace [Taiga #2205](https://tree.taiga.io/project/penpot/issue/2205)
- Fix problem when importing a file with grids [Taiga #2314](https://tree.taiga.io/project/penpot/issue/2314)
- Fix problem with imported svgs with filters [Taiga #2478](https://tree.taiga.io/project/penpot/issue/2478)
- Fix issues when updating selrect in paths [Taiga #2366](https://tree.taiga.io/project/penpot/issue/2366)
- Fix scroll jumps in handoff mode [Taiga #2383](https://tree.taiga.io/project/penpot/issue/2383)
- Fix handoff text with opacity [Taiga #2384](https://tree.taiga.io/project/penpot/issue/2384)
- Restored rules color [Taiga #2460](https://tree.taiga.io/project/penpot/issue/2460)
- Fix thumbnail not taking frame blending mode [Taiga #2301](https://tree.taiga.io/project/penpot/issue/2301)
- Fix import/export with SVG edge cases [Taiga #2389](https://tree.taiga.io/project/penpot/issue/2389)
- Avoid modifying component when moving into a group [Taiga #2534](https://tree.taiga.io/project/penpot/issue/2534)
- Show correctly group types label in handoff [Taiga #2482](https://tree.taiga.io/project/penpot/issue/2482)
- Display view mode buttons always centered in viewer [#Taiga 2466](https://tree.taiga.io/project/penpot/issue/2466)
- Fix default profile image generation issue [Taiga #2601](https://tree.taiga.io/project/penpot/issue/2601)
- Fix edit blur attributes for multiselection [Taiga #2625](https://tree.taiga.io/project/penpot/issue/2625)
- Fix auto hide header in viewer full screen [Taiga #2632](https://tree.taiga.io/project/penpot/issue/2632)
- Fix zoom in/out after fit or fill [Taiga #2630](https://tree.taiga.io/project/penpot/issue/2630)
- Normalize zoom levels in workspace and viewer [Taiga #2631](https://tree.taiga.io/project/penpot/issue/2631)
- Avoid empty names in projects, files and pages [Taiga #2594](https://tree.taiga.io/project/penpot/issue/2594)
- Fix "move to" menu when duplicated team or project names [Taiga #2655](https://tree.taiga.io/project/penpot/issue/2655)
- Fix ungroup a component leaves an asterisk in layers [Taiga #2694](https://tree.taiga.io/project/penpot/issue/2694)

### :arrow_up: Deps updates

- Update devenv docker image dependencies

### :heart: Community contributions by (Thank you!)

- Spelling fixes (by @jsoref) [#1340](https://github.com/penpot/penpot/pull/1340)
- Explain folders in components (by @candideu) [Penpot-docs #42](https://github.com/penpot/penpot-docs/pull/42)
- Readability improvements of user guide (by @PaulSchulz) [Penpot-docs #50](https://github.com/penpot/penpot-docs/pull/50)

## 1.10.4-beta

### :sparkles: Enhancements

- Allow parametrice file snapshoting interval

### :bug: Bugs fixed

- Fix issue on :mov-object change impl
- Minor fix on how file changes log is persisted
- Fix many issues on error reporting

## 1.10.3-beta

### :sparkles: Enhancements

- Make all logging asynchronous, this avoid some overhead on jetty threads at cost of logging latency.
- Increase default session time to 15 days.

### :bug: Bugs fixed

- Fix unexpected exception on saving pages with default grids [#2409](https://tree.taiga.io/project/penpot/issue/2409)
- Fix react warnings on setting size 1 on row and column grids.
- Fix minor issues on ZMQ logging listener (used in error reporting service)
- Remove "ALPHA" from the code.
- Fix value and nil handling on numeric-input component. This fixes many issues related to typography, components, etc. renaming.
- Fix NPE on email complains processing.
- Fix white page after leaving a team.
- Fix missing leave team button outside members page.

### :arrow_up: Deps updates

- Update log4j2 dependency.

## 1.10.2-beta

### :bug: Bugs fixed

- Fix corner case issues with media file uploads.
- Fix issue with default page grids validation.
- Fix issue related to some raceconditions on workspace navigation events.

### :arrow_up: Deps updates

- Update log4j2 dependency.

## 1.10.1-beta

### :bug: Bugs fixed

- Fix problems with team management [#1353](https://github.com/penpot/penpot/issues/1353)

## 1.10.0-beta

### :boom: Breaking changes

- The initial project / data mechanism (not documented) has been
  disabled. Is the mechanism used for creating initial project on user
  signup. With the new onboarding approach, this subsystem is no
  longer needed and is disabled.

### :sparkles: New features

- Allow ungroup groups in bulk [Taiga #2211](https://tree.taiga.io/project/penpot/us/2211)
- Enhance corner radius behavior [Taiga #2190](https://tree.taiga.io/project/penpot/issue/2190)
- Allow preserve scroll position in interactions [Taiga #2250](https://tree.taiga.io/project/penpot/us/2250)
- Add new onboarding modals.

### :bug: Bugs fixed

- Fix problem with exporting before the document is saved [Taiga #2189](https://tree.taiga.io/project/penpot/issue/2189)
- Fix undo stacking when changing color from color-picker [Taiga #2191](https://tree.taiga.io/project/penpot/issue/2191)
- Fix pages dropdown in viewer [Taiga #2087](https://tree.taiga.io/project/penpot/issue/2087)
- Fix problem when exporting texts with gradients or opacity [Taiga #2200](https://tree.taiga.io/project/penpot/issue/2200)
- Fix problem with view mode comments [Taiga #2226](https://tree.taiga.io/project/penpot/issue/2226)
- Disallow to create a component when already has one [Taiga #2237](https://tree.taiga.io/project/penpot/issue/2237)
- Add ellipsis in long labels for input fields [Taiga #2224](https://tree.taiga.io/project/penpot/issue/2224)
- Fix problem with text rendering on export [Taiga #2223](https://tree.taiga.io/project/penpot/issue/2223)
- Fix problem when flattening booleans losing styles [Taiga #2217](https://tree.taiga.io/project/penpot/issue/2217)
- Add shortcuts to boolean icons popups [Taiga #2220](https://tree.taiga.io/project/penpot/issue/2220)
- Fix a worker error when transforming a rectangle into path
- Fix max/min values for opacity fields [Taiga #2183](https://tree.taiga.io/project/penpot/issue/2183)
- Fix viewer comment position when zoom applied [Taiga #2240](https://tree.taiga.io/project/penpot/issue/2240)
- Remove change style on hover for options [Taiga #2172](https://tree.taiga.io/project/penpot/issue/2172)
- Fix problem in viewer with dropdowns when comments active [#1303](https://github.com/penpot/penpot/issues/1303)
- Add placeholder to create shareable link
- Fix project files count not refreshing correctly after import [Taiga #2216](https://tree.taiga.io/project/penpot/issue/2216)
- Remove button after import process finish [Taiga #2215](https://tree.taiga.io/project/penpot/issue/2215)
- Fix problem with styles in the viewer [Taiga #2467](https://tree.taiga.io/project/penpot/issue/2467)
- Fix default state in viewer [Taiga #2465](https://tree.taiga.io/project/penpot/issue/2465)
- Fix division by zero in bool operation [Taiga #2349](https://tree.taiga.io/project/penpot/issue/2349)

### :heart: Community contributions by (Thank you!)

- To the translation community for the hard work on making penpot
  available on so many languages.
- Guide to integrate with Azure Directory (by @skrzyneckik) [Penpot-docs #33](https://github.com/penpot/penpot-docs/pull/33)
- Improve libraries section readability (by @PaulSchulz) [Penpot-docs #39](https://github.com/penpot/penpot-docs/pull/39)

## 1.9.0-alpha

### :boom: Breaking changes

- Some stroke-caps can change behaviour.
- Text display bug fix could potentially make some texts jump a line.

### :sparkles: New features

- Add boolean shapes: intersections, unions, difference and exclusions[Taiga #748](https://tree.taiga.io/project/penpot/us/748)
- Add advanced prototyping [Taiga #244](https://tree.taiga.io/project/penpot/us/244)
- Add multiple flows [Taiga #2091](https://tree.taiga.io/project/penpot/us/2091)
- Change order of the teams menu so it's in the joined time order.

### :bug: Bugs fixed

- Enhance duplicating prototype connections behaviour [Taiga #2093](https://tree.taiga.io/project/penpot/us/2093)
- Ignore constraints in horizontal or vertical flip [Taiga #2038](https://tree.taiga.io/project/penpot/issue/2038)
- Fix color and typographies refs lost when duplicated file [Taiga #2165](https://tree.taiga.io/project/penpot/issue/2165)
- Fix problem with overflow dropdown on stroke-cap [#1216](https://github.com/penpot/penpot/issues/1216)
- Fix menu context for single element nested in components [#1186](https://github.com/penpot/penpot/issues/1186)
- Fix error screen when operations over comments fail [#1219](https://github.com/penpot/penpot/issues/1219)
- Fix undo problem when changing typography/color from library [#1230](https://github.com/penpot/penpot/issues/1230)
- Fix problem with text margin while rendering [#1231](https://github.com/penpot/penpot/issues/1231)
- Fix problem with masked texts on exporting [Taiga #2116](https://tree.taiga.io/project/penpot/issue/2116)
- Fix text editor enter behaviour with centered texts [Taiga #2126](https://tree.taiga.io/project/penpot/issue/2126)
- Fix residual stroke on imported svg [Taiga #2125](https://tree.taiga.io/project/penpot/issue/2125)
- Add links for terms of service and privacy policy in register checkbox [Taiga #2020](https://tree.taiga.io/project/penpot/issue/2020)
- Allow three character hex and web colors in color picker hex input [#1184](https://github.com/penpot/penpot/issues/1184)
- Allow lowercase search for fonts [#1180](https://github.com/penpot/penpot/issues/1180)
- Fix group renaming problem [Taiga #1969](https://tree.taiga.io/project/penpot/issue/1969)
- Fix export group with shadows on children [Taiga #2036](https://tree.taiga.io/project/penpot/issue/2036)
- Fix zoom context menu in viewer [Taiga #2041](https://tree.taiga.io/project/penpot/issue/2041)
- Fix stroke caps adjustments in relation with stroke size [Taiga #2123](https://tree.taiga.io/project/penpot/issue/2123)
- Fix problem duplicating paths [Taiga #2147](https://tree.taiga.io/project/penpot/issue/2147)
- Fix problem inheriting attributes from SVG root when importing [Taiga #2124](https://tree.taiga.io/project/penpot/issue/2124)
- Fix problem with lines and inside/outside stroke [Taiga #2146](https://tree.taiga.io/project/penpot/issue/2146)
- Add stroke width in selection calculation [Taiga #2146](https://tree.taiga.io/project/penpot/issue/2146)
- Fix shift+wheel to horizontal scrolling in MacOS [#1217](https://github.com/penpot/penpot/issues/1217)
- Fix path stroke is not working properly with high thickness [Taiga #2154](https://tree.taiga.io/project/penpot/issue/2154)
- Fix bug with transformation operations [Taiga #2155](https://tree.taiga.io/project/penpot/issue/2155)
- Fix bug in firefox when a text box is inside a mask [Taiga #2152](https://tree.taiga.io/project/penpot/issue/2152)
- Fix problem with stroke inside/outside [Taiga #2186](https://tree.taiga.io/project/penpot/issue/2186)
- Fix masks export area [Taiga #2189](https://tree.taiga.io/project/penpot/issue/2189)
- Fix paste in place in artboards [Taiga #2188](https://tree.taiga.io/project/penpot/issue/2188)
- Fix font size input stuck on selection change [Taiga #2184](https://tree.taiga.io/project/penpot/issue/2184)
- Fix stroke cut on shapes export [Taiga #2171](https://tree.taiga.io/project/penpot/issue/2171)
- Fix no color when boolean with an SVG [Taiga #2193](https://tree.taiga.io/project/penpot/issue/2193)
- Fix unlink color styles at strokes [Taiga #2206](https://tree.taiga.io/project/penpot/issue/2206)

### :arrow_up: Deps updates

### :heart: Community contributions by (Thank you!)

- To the translation community for the hard work on making penpot
  available on so many languages.

## 1.8.4-alpha

### :bug: Bugs fixed

- Fix problem importing components [Taiga #2151](https://tree.taiga.io/project/penpot/issue/2151)

## 1.8.3-alpha

### :sparkles: New features

- Adds progress report to importing process.

## 1.8.2-alpha

### :bug: Bugs fixed

- Fix problem with masking images in viewer [#1238](https://github.com/penpot/penpot/issues/1238)

## 1.8.1-alpha

### :bug: Bugs fixed

- Fix project renaming issue (and some other related to the same underlying bug)
- Fix internal exception on audit log persistence layer.
- Set proper environment variable on docker images for chrome executable.
- Fix internal metrics on websocket connections.

## 1.8.0-alpha

### :boom: Breaking changes

- This release includes a new approach for handling share links, and
  this feature is incompatible with the previous one. This means that
  all the public share links generated previously will stop working.

### :sparkles: New features

- Add tooltips to color picker tabs [Taiga #1814](https://tree.taiga.io/project/penpot/us/1814)
- Add styling to the end point of any open paths [Taiga #1107](https://tree.taiga.io/project/penpot/us/1107)
- Allow to zoom with ctrl + middle button [Taiga #1428](https://tree.taiga.io/project/penpot/us/1428)
- Auto placement of duplicated objects [Taiga #1386](https://tree.taiga.io/project/penpot/us/1386)
- Enable penpot SVG metadata only when exporting complete files [Taiga #1914](https://tree.taiga.io/project/penpot/us/1914?milestone=295883)
- Export to PDF all artboards of one page [Taiga #1895](https://tree.taiga.io/project/penpot/us/1895)
- Go to a undo step clicking on a history element of the list [Taiga #1374](https://tree.taiga.io/project/penpot/us/1374)
- Increment font size by 10 with shift+arrows [1047](https://github.com/penpot/penpot/issues/1047)
- New shortcut to detach components Ctrl+Shift+K [Taiga #1799](https://tree.taiga.io/project/penpot/us/1799)
- Set email inputs to type "email", to aid keyboard entry [Taiga #1921](https://tree.taiga.io/project/penpot/issue/1921)
- Use shift+move to move element orthogonally [#823](https://github.com/penpot/penpot/issues/823)
- Use space + mouse drag to pan, instead of only space [Taiga #1800](https://tree.taiga.io/project/penpot/us/1800)
- Allow navigate through pages on the viewer [Taiga #1550](https://tree.taiga.io/project/penpot/us/1550)
- Allow create share links with specific pages [Taiga #1844](https://tree.taiga.io/project/penpot/us/1844)

### :bug: Bugs fixed

- Prevent adding numeric suffix to layer names when not needed [Taiga #1929](https://tree.taiga.io/project/penpot/us/1929)
- Prevent deleting or moving the drafts project [Taiga #1935](https://tree.taiga.io/project/penpot/issue/1935)
- Fix problem with zoom and selection [Taiga #1919](https://tree.taiga.io/project/penpot/issue/1919)
- Fix problem with borders on shape export [#1092](https://github.com/penpot/penpot/issues/1092)
- Fix thumbnail cropping issue [Taiga #1964](https://tree.taiga.io/project/penpot/issue/1964)
- Fix repeated fetch on file selection [Taiga #1933](https://tree.taiga.io/project/penpot/issue/1933)
- Fix rename typography on text options [Taiga #1963](https://tree.taiga.io/project/penpot/issue/1963)
- Fix problems with order in groups [Taiga #1960](https://tree.taiga.io/project/penpot/issue/1960)
- Fix SVG components preview [#1134](https://github.com/penpot/penpot/issues/1134)
- Fix group renaming problem [Taiga #1969](https://tree.taiga.io/project/penpot/issue/1969)
- Fix problem with import broken images links [#1197](https://github.com/penpot/penpot/issues/1197)
- Fix problem while moving imported SVG's [#1199](https://github.com/penpot/penpot/issues/1199)

### :arrow_up: Deps updates

### :boom: Breaking changes

### :heart: Community contributions by (Thank you!)

- eduayme [#1129](https://github.com/penpot/penpot/pull/1129)

## 1.7.4-alpha

### :bug: Bugs fixed

- Fix demo user creation (self-hosted only)
- Add better ldap response validation and reporting (self-hosted only)

## 1.7.3-alpha

### :bug: Bugs fixed

- Fix font uploading issue on Windows.

## 1.7.2-alpha

### :sparkles: New features

- Add many improvements to text tool.

### :bug: Bugs fixed

- Add scroll bar to Teams menu [Taiga #1894](https://tree.taiga.io/project/penpot/issue/1894)
- Fix repeated names when duplicating artboards or groups [Taiga #1892](https://tree.taiga.io/project/penpot/issue/1892)
- Fix properly messages lifecycle on navigate.
- Fix handling repeated names on duplicate object trees.
- Fix group naming on group creation.
- Fix some issues in svg transformation.

### :arrow_up: Deps updates

- Update frontend build tooling.

### :heart: Community contributions by (Thank you!)

- soultipsy [#1100](https://github.com/penpot/penpot/pull/1100)

## 1.7.1-alpha

### :bug: Bugs fixed

- Fix issue related to the GC and images in path shapes.
- Fix issue on the shape order on some undo operations.
- Fix issue on undo page deletion.
- Fix some issues related to constraints.

## 1.7.0-alpha

### :sparkles: New features

- Allow nested asset groups [Taiga #1716](https://tree.taiga.io/project/penpot/us/1716)
- Allow to ungroup assets [Taiga #1719](https://tree.taiga.io/project/penpot/us/1719)
- Allow to rename assets groups [Taiga #1721](https://tree.taiga.io/project/penpot/us/1721)
- Component constraints (left, right, left and right, center, scale...) [Taiga #1125](https://tree.taiga.io/project/penpot/us/1125)
- Export elements to PDF [Taiga #519](https://tree.taiga.io/project/penpot/us/519)
- Memorize collapse state of assets in panel [Taiga #1718](https://tree.taiga.io/project/penpot/us/1718)
- Headers button sets and menus review [Taiga #1663](https://tree.taiga.io/project/penpot/us/1663)
- Preserve components if possible, when pasted into a different file [Taiga #1063](https://tree.taiga.io/project/penpot/issue/1063)
- Add the ability to offload file data to a cheaper storage when file becomes inactive.
- Import/Export Penpot files from dashboard.
- Double click won't make a shape a path until you change a node [Taiga #1796](https://tree.taiga.io/project/penpot/us/1796)
- Incremental area selection [#779](https://github.com/penpot/penpot/discussions/779)

### :bug: Bugs fixed

- Process numeric input changes only if the value actually changed.
- Remove unnecessary redirect from history when user goes to workspace from dashboard [Taiga #1820](https://tree.taiga.io/project/penpot/issue/1820)
- Detach shapes from deleted assets [Taiga #1850](https://tree.taiga.io/project/penpot/issue/1850)
- Fix tooltip position on view application [Taiga #1819](https://tree.taiga.io/project/penpot/issue/1819)
- Fix dashboard navigation on moving file to other team [Taiga #1817](https://tree.taiga.io/project/penpot/issue/1817)
- Fix workspace header presence styles and invalid link [Taiga #1813](https://tree.taiga.io/project/penpot/issue/1813)
- Fix color-input wrong behavior (on workspace page color) [Taiga #1795](https://tree.taiga.io/project/penpot/issue/1795)
- Fix file contextual menu in shared libraries at dashboard [Taiga #1865](https://tree.taiga.io/project/penpot/issue/1865)
- Fix problem with color picker and fonts [#1049](https://github.com/penpot/penpot/issues/1049)
- Fix negative values in blur [Taiga #1815](https://tree.taiga.io/project/penpot/issue/1815)
- Fix problem when editing color in group [Taiga #1816](https://tree.taiga.io/project/penpot/issue/1816)
- Fix resize/rotate with mouse buttons different than left [#1060](https://github.com/penpot/penpot/issues/1060)
- Fix header partially visible on fullscreen viewer mode [Taiga #1875](https://tree.taiga.io/project/penpot/issue/1875)
- Fix dynamic alignment enabled with hidden objects [#1063](https://github.com/penpot/penpot/issues/1063)

## 1.6.5-alpha

### :bug: Bugs fixed

- Fix problem with paths editing after flip [#1040](https://github.com/penpot/penpot/issues/1040)

## 1.6.4-alpha

### :sparkles: Minor improvements

- Decrease default bulk buffers on storage tasks.
- Reduce file_change preserve interval to 24h.

### :bug: Bugs fixed

- Don't allow rename drafts project.
- Fix custom font deletion task.
- Fix custom font rendering on exporting shapes.
- Fix font loading on viewer app.
- Fix problem when moving files with drag & drop.
- Fix unexpected exception on searching without term.
- Properly handle nil values on `update-shapes` function.
- Replace frame term usage by artboard on viewer app.

## 1.6.3-alpha

### :bug: Bugs fixed

- Fix problem with merge and join nodes [#990](https://github.com/penpot/penpot/issues/990)
- Fix problem with empty path editing.
- Fix problem with create component.
- Fix problem with move-objects.
- Fix problem with merge and join nodes.

## 1.6.2-alpha

### :bug: Bugs fixed

- Add better auth module logging.
- Add missing `email` scope to OIDC backend.
- Add missing cause prop on error logging.
- Fix empty font-family handling on custom fonts page.
- Fix incorrect unicode code points handling on draft-to-penpot conversion.
- Fix some problems with paths.
- Fix unexpected exception on duplicate project.
- Fix unexpected exception when user leaves typography name empty.
- Improve error report on uploading invalid image to library.
- Minor fix on previous commit.
- Minor improvements on svg uploading on libraries.

## 1.6.1-alpha

### :bug: Bugs fixed

- Add safety check on reg-objects change impl.
- Fix custom fonts embedding issue.
- Fix dashboard ordering issue.
- Fix problem when creating a component with empty data.
- Fix problem with moving shapes into frames.
- Fix problems with mov-objects.
- Fix unexpected exception related to rounding integers.
- Fix wrong type usage on libraries changes.
- Improve editor lifecycle management.
- Make the navigation async by default.

## 1.6.0-alpha

### :sparkles: New features

- Add improved workspace font selector [Taiga US #292](https://tree.taiga.io/project/penpot/us/292)
- Add option to interactively scale text [Taiga #1527](https://tree.taiga.io/project/penpot/us/1527)
- Add performance improvements on dashboard data loading.
- Add performance improvements to indexes handling on workspace.
- Add the ability to upload/use custom fonts (and automatically generate all needed webfonts) [Taiga US #292](https://tree.taiga.io/project/penpot/us/292)
- Transform shapes to path on double click
- Translate automatic names of new files and projects.
- Use shift instead of ctrl/cmd to keep aspect ratio [Taiga 1697](https://tree.taiga.io/project/penpot/issue/1697)
- New translations: Portuguese (Brazil) and Romanias.

### :bug: Bugs fixed

- Remove interactions when the destination artboard is deleted [Taiga #1656](https://tree.taiga.io/project/penpot/issue/1656)
- Fix problem with fonts that ends with numbers [#940](https://github.com/penpot/penpot/issues/940)
- Fix problem with imported SVG on editing paths [#971](https://github.com/penpot/penpot/issues/971)
- Fix problem with color picker positioning
- Fix order on color palette [#961](https://github.com/penpot/penpot/issues/961)
- Fix issue when group creation leaves an empty group [#1724](https://tree.taiga.io/project/penpot/issue/1724)
- Fix problem with :multiple for colors and typographies [#1668](https://tree.taiga.io/project/penpot/issue/1668)
- Fix problem with locked shapes when change parents [#974](https://github.com/penpot/penpot/issues/974)
- Fix problem with new nodes in paths [#978](https://github.com/penpot/penpot/issues/978)

### :arrow_up: Deps updates

- Update exporter dependencies (puppeteer), that fixes some unexpected exceptions.
- Update string manipulation library.

### :boom: Breaking changes

- The OIDC setting `PENPOT_OIDC_SCOPES` has changed the default semantics. Before this
  configuration added scopes to the default set. Now it replaces it, so use with care, because
  penpot requires at least `name` and `email` props found on the user info object.

### :heart: Community contributions by (Thank you!)

- Translations: Portuguese (Brazil) and Romanias.

## 1.5.4-alpha

### :bug: Bugs fixed

- Fix issues on group rendering.
- Fix problem with text editing auto-height [Taiga #1683](https://tree.taiga.io/project/penpot/issue/1683)

## 1.5.3-alpha

### :bug: Bugs fixed

- Fix problem undo/redo.

## 1.5.2-alpha

### :bug: Bugs fixed

- Fix problem with `close-path` command [#917](https://github.com/penpot/penpot/issues/917)
- Fix wrong query for obtain the profile default project-id
- Fix problems with empty paths and shortcuts [#923](https://github.com/penpot/penpot/issues/923)

## 1.5.1-alpha

### :bug: Bugs fixed

- Fix issue with bitmap image clipboard.
- Fix issue when removing all path points.
- Increase default team invitation token expiration to 48h.
- Fix wrong error message when an expired token is used.

## 1.5.0-alpha

### :sparkles: New features

- Add integration with gitpod.io (an online IDE) [#807](https://github.com/penpot/penpot/pull/807)
- Allow basic math operations in inputs [Taiga 1383](https://tree.taiga.io/project/penpot/us/1383)
- Autocomplete color names in hex inputs [Taiga 1596](https://tree.taiga.io/project/penpot/us/1596)
- Allow to group assets (components and graphics) [Taiga #1289](https://tree.taiga.io/project/penpot/us/1289)
- Change icon of pinned projects [Taiga 1298](https://tree.taiga.io/project/penpot/us/1298)
- Internal: refactor of http client, replace internal xhr usage with more modern Fetch API.
- New features for paths: snap points on edition, add/remove nodes, merge/join/split nodes. [Taiga #907](https://tree.taiga.io/project/penpot/us/907)
- Add OpenID-Connect support.
- Reimplement social auth providers on top of the generic openid impl.

### :bug: Bugs fixed

- Fix problem with pan and space [#811](https://github.com/penpot/penpot/issues/811)
- Fix issue when parsing exponential numbers in paths
- Remove legacy system user and team [#843](https://github.com/penpot/penpot/issues/843)
- Fix ordering of copy pasted objects [Taiga #1618](https://tree.taiga.io/project/penpot/issue/1617)
- Fix problems with blending modes [#837](https://github.com/penpot/penpot/issues/837)
- Fix problem with zoom an selection rect [#845](https://github.com/penpot/penpot/issues/845)
- Fix problem displaying team statistics [#859](https://github.com/penpot/penpot/issues/859)
- Fix problems with text editor selection [Taiga #1546](https://tree.taiga.io/project/penpot/issue/1546)
- Fix problem when opening the context menu in dashboard at the bottom [#856](https://github.com/penpot/penpot/issues/856)
- Fix problem when clicking an interactive group in view mode [#863](https://github.com/penpot/penpot/issues/863)
- Fix visibility of pages in sitemap when changing page [Taiga #1618](https://tree.taiga.io/project/penpot/issue/1618)
- Fix visual problem with group invite [Taiga #1290](https://tree.taiga.io/project/penpot/issue/1290)
- Fix issues with promote owner panel [Taiga #763](https://tree.taiga.io/project/penpot/issue/763)
- Allow use library colors when defining gradients [Taiga #1614](https://tree.taiga.io/project/penpot/issue/1614)
- Fix group selrect not updating after alignment [#895](https://github.com/penpot/penpot/issues/895)

### :arrow_up: Deps updates

### :boom: Breaking changes

- Translations refactor: now penpot uses gettext instead of a custom
  JSON, and each locale has its own separated file. All translations
  should be contributed via the weblate.org service.

### :heart: Community contributions by (Thank you!)

- madmath03 (by [Monogramm](https://github.com/Monogramm)) [#807](https://github.com/penpot/penpot/pull/807)
- zzkt [#814](https://github.com/penpot/penpot/pull/814)

## 1.4.1-alpha

### :bug: Bugs fixed

- Fix typography unlinking.
- Fix incorrect measures on shapes outside artboard.
- Fix issues on svg parsing related to numbers with exponents.
- Fix some race conditions on removing shape from workspace.
- Fix incorrect state management of user lang selection.
- Fix email validation usability issue on team invitation lightbox.

## 1.4.0-alpha

### :sparkles: New features

- Add blob-encoding v3 (uses ZSTD+transit) [#738](https://github.com/penpot/penpot/pull/738)
- Add http caching layer on top of Query RPC.
- Add layer opacity and blend mode to shapes [Taiga #937](https://tree.taiga.io/project/penpot/us/937)
- Add more chinese translations [#726](https://github.com/penpot/penpot/pull/726)
- Add native support for text-direction (RTL, LTR & auto)
- Add several enhancements in shape selection [Taiga #1195](https://tree.taiga.io/project/penpot/us/1195)
- Add thumbnail in memory caching mechanism.
- Add turkish translation strings [#759](https://github.com/penpot/penpot/pull/759), [#794](https://github.com/penpot/penpot/pull/794)
- Duplicate and move files and projects [Taiga #267](https://tree.taiga.io/project/penpot/us/267)
- Hide viewer navbar on fullscreen [Taiga 1375](https://tree.taiga.io/project/penpot/us/1375)
- Import SVG will create Penpot's shapes [Taiga #1006](https://tree.taiga.io/project/penpot/us/1066)
- Improve french translations [#731](https://github.com/penpot/penpot/pull/731)
- Reimplement workspace presence (remove database state)
- Remember last visited team when you re-enter the application [Taiga #1376](https://tree.taiga.io/project/penpot/us/1376)
- Rename artboard with double click on the title [Taiga #1392](https://tree.taiga.io/project/penpot/us/1392)
- Replace Slate-Editor with DraftJS [Taiga #1346](https://tree.taiga.io/project/penpot/us/1346)
- Set proper page title [Taiga #1377](https://tree.taiga.io/project/penpot/us/1377)

### :bug: Bugs fixed

- Disable buttons in view mode for users without permissions [Taiga #1328](https://tree.taiga.io/project/penpot/issue/1328)
- Fix broken profile and profile options form.
- Fix calculate size of some animated gifs [Taiga #1487](https://tree.taiga.io/project/penpot/issue/1487)
- Fix error with the "Navigate to" button on prototypes [Taiga #1268](https://tree.taiga.io/project/penpot/issue/1268)
- Fix issue when undo after changing the artboard of a shape [Taiga #1304](https://tree.taiga.io/project/penpot/issue/1304)
- Fix issue with Alt key in distance measurement [#672](https://github.com/penpot/penpot/issues/672)
- Fix issue with blending modes in masks [Taiga #1476](https://tree.taiga.io/project/penpot/issue/1476)
- Fix issue with blocked shapes [Taiga #1480](https://tree.taiga.io/project/penpot/issue/1480)
- Fix issue with comments styles on dashboard [Taiga #1405](https://tree.taiga.io/project/penpot/issue/1405)
- Fix issue with default square grid [Taiga #1344](https://tree.taiga.io/project/penpot/issue/1344)
- Fix issue with enter key shortcut [#775](https://github.com/penpot/penpot/issues/775)
- Fix issue with enter to edit paths [Taiga #1481](https://tree.taiga.io/project/penpot/issue/1481)
- Fix issue with mask and flip [#715](https://github.com/penpot/penpot/issues/715)
- Fix issue with masks interactions outside bounds [#718](https://github.com/penpot/penpot/issues/718)
- Fix issue with middle mouse button press moving the canvas when not moving mouse [#717](https://github.com/penpot/penpot/issues/717)
- Fix issue with resolved comments [Taiga #1406](https://tree.taiga.io/project/penpot/issue/1406)
- Fix issue with rotated blur [Taiga #1370](https://tree.taiga.io/project/penpot/issue/1370)
- Fix issue with rotation degree input [#741](https://github.com/penpot/penpot/issues/741)
- Fix issue with system shortcuts and application [#737](https://github.com/penpot/penpot/issues/737)
- Fix issue with team management in dashboard [Taiga #1475](https://tree.taiga.io/project/penpot/issue/1475)
- Fix issue with typographies panel cannot be collapsed [#707](https://github.com/penpot/penpot/issues/707)
- Fix text selection in comments [#745](https://github.com/penpot/penpot/issues/745)
- Update Work-Sans font [#744](https://github.com/penpot/penpot/issues/744)
- Fix issue with recent files not showing [Taiga #1493](https://tree.taiga.io/project/penpot/issue/1493)
- Fix issue when promoting to owner [Taiga #1494](https://tree.taiga.io/project/penpot/issue/1494)
- Fix cannot click on blocked elements in viewer [Taiga #1430](https://tree.taiga.io/project/penpot/issue/1430)
- Fix SVG not showing properties at code [Taiga #1437](https://tree.taiga.io/project/penpot/issue/1437)
- Fix shadows when exporting groups [Taiga #1495](https://tree.taiga.io/project/penpot/issue/1495)
- Fix drag-select when renaming layer text [Taiga #1307](https://tree.taiga.io/project/penpot/issue/1307)
- Fix layout problem for editable selects [Taiga #1488](https://tree.taiga.io/project/penpot/issue/1488)
- Fix artboard title wasn't move when resizing [Taiga #1479](https://tree.taiga.io/project/penpot/issue/1479)
- Fix titles in viewer thumbnails too long [Taiga #1474](https://tree.taiga.io/project/penpot/issue/1474)
- Fix when right click on a selected text shows artboard contextual menu [Taiga #1226](https://tree.taiga.io/project/penpot/issue/1226)

### :boom: Breaking changes

- The LDAP configuration variables interpolation starts using `:`
  (example `:username`) instead of `$`. The main reason is avoid
  unnecessary conflict with bash interpolation.

### :arrow_up: Deps updates

- Update backend to JDK16.
- Update exporter nodejs to v14.16.0

### :heart: Community contributions by (Thank you!)

- iblueer [#726](https://github.com/penpot/penpot/pull/726)
- gizembln [#759](https://github.com/penpot/penpot/pull/759)
- girafic [#748](https://github.com/penpot/penpot/pull/748)
- mbrksntrk [#794](https://github.com/penpot/penpot/pull/794)

## 1.3.0-alpha

### :sparkles: New features

- Add emailcatcher and ldap test containers to devenv. [#506](https://github.com/penpot/penpot/pull/506)
- Add major refactor of internal pubsub/redis code; improves scalability and performance [#640](https://github.com/penpot/penpot/pull/640)
- Add more chinese translations [#687](https://github.com/penpot/penpot/pull/687)
- Add more presets for artboard [#654](https://github.com/penpot/penpot/pull/654)
- Add optional loki integration [#645](https://github.com/penpot/penpot/pull/645)
- Add proper http session lifecycle handling.
- Allow to set border radius of each rect corner individually
- Bounce & Complaint handling [#635](https://github.com/penpot/penpot/pull/635)
- Disable groups interactions when holding "Ctrl" key (deep selection)
- New action in context menu to "edit" some shapes (bound to key "Enter")

### :bug: Bugs fixed

- Add more improvements to french translation strings [#591](https://github.com/penpot/penpot/pull/591)
- Add some missing database indexes (mainly improves performance on large databases on file-update rpc method, and some background tasks)
- Disables filters in masking elements (issue with Firefox rendering)
- Drawing tool will have priority over resize/rotate handlers [Taiga #1225](https://tree.taiga.io/project/penpot/issue/1225)
- Fix broken bounding box on editing paths [Taiga #1254](https://tree.taiga.io/project/penpot/issue/1254)
- Fix corner cases on invitation/signup flows.
- Fix errors on onboarding file [Taiga #1287](https://tree.taiga.io/project/penpot/issue/1287)
- Fix infinite recursion on logout.
- Fix issues with frame selection [Taiga #1300](https://tree.taiga.io/project/penpot/issue/1300), [Taiga #1255](https://tree.taiga.io/project/penpot/issue/1255)
- Fix local fonts error [#691](https://github.com/penpot/penpot/issues/691)
- Fix issue width handoff code generation [Taiga #1204](https://tree.taiga.io/project/penpot/issue/1204)
- Fix issue with indices refreshing on page changes [#646](https://github.com/penpot/penpot/issues/646)
- Have language change notification written in the new language [Taiga #1205](https://tree.taiga.io/project/penpot/issue/1205)
- Hide register screen when registration is disabled [#598](https://github.com/penpot/penpot/issues/598)
- Properly handle errors on github, gitlab and ldap auth backends.
- Properly mark profile auth backend (on first register/ auth with 3rd party auth provider)
- Refactor LDAP auth backend.

### :heart: Community contributions by (Thank you!)

- girafic [#538](https://github.com/penpot/penpot/pull/654)
- arkhi [#591](https://github.com/penpot/penpot/pull/591)

## 1.2.0-alpha

### :sparkles: New features

- Add horizontal/vertical flip
- Add images lock proportions by default [#541](https://github.com/penpot/penpot/discussions/541), [#609](https://github.com/penpot/penpot/issues/609)
- Add new blob storage format (Zstd+nippy)
- Add user feedback form
- Improve French translations
- Improve component testing
- Increase default deletion delay to 7 days
- Show a pixel grid when zoom greater than 800% [#519](https://github.com/penpot/penpot/discussions/519)
- Fix behavior of select all command when there are objects outside frames [Taiga #1209](https://tree.taiga.io/project/penpot/issue/1209)

### :bug: Bugs fixed

- Fix 404 when access shared link [#615](https://github.com/penpot/penpot/issues/615)
- Fix 500 when requestion password reset
- Fix issue when transforming path shapes [Taiga #1170](https://tree.taiga.io/project/penpot/issue/1170)
- Fix apply a color to a text selection from color palette was not working [Taiga #1189](https://tree.taiga.io/project/penpot/issue/1189)
- Fix issues when moving shapes outside groups [Taiga #1138](https://tree.taiga.io/project/penpot/issue/1138)
- Fix ldap function called on login click
- Fix logo icon in viewer should go to dashboard [Taiga #1149](https://tree.taiga.io/project/penpot/issue/1149)
- Fix ordering when restoring deleted shapes in sync [Taiga #1163](https://tree.taiga.io/project/penpot/issue/1163)
- Fix issue when editing text immediately after creating [Taiga #1207](https://tree.taiga.io/project/penpot/issue/1207)
- Fix issue when pasting URL's copied from the browser url bar [Taiga #1187](https://tree.taiga.io/project/penpot/issue/1187)
- Fix issue with multiple selection and groups [Taiga #1128](https://tree.taiga.io/project/penpot/issue/1128)
- Fix issue with red handler indicator on resize [Taiga #1188](https://tree.taiga.io/project/penpot/issue/1188)
- Fix show correct error when google auth is disabled [Taiga #1119](https://tree.taiga.io/project/penpot/issue/1119)
- Fix text alignment in preview [#594](https://github.com/penpot/penpot/issues/594)
- Fix unexpected exception when uploading image [Taiga #1120](https://tree.taiga.io/project/penpot/issue/1120)
- Fix updates on collaborative editing not updating selection rectangles [Taiga #1127](https://tree.taiga.io/project/penpot/issue/1127)
- Make the team deletion deferred (in the same way other objects)

### :heart: Community contributions by (Thank you!)

- abtinmo [#538](https://github.com/penpot/penpot/pull/538)
- kdrag0n [#585](https://github.com/penpot/penpot/pull/585)
- nisrulz [#586](https://github.com/penpot/penpot/pull/586)
- tomer [#575](https://github.com/penpot/penpot/pull/575)
- violoncelloCH [#554](https://github.com/penpot/penpot/pull/554)

## 1.1.0-alpha

- Bugfixing and stabilization post-launch
- Some changes to the register flow
- Improved MacOS shortcuts and helpers
- Small changes to shape creation

## 1.0.0-alpha

Initial release<|MERGE_RESOLUTION|>--- conflicted
+++ resolved
@@ -1,6 +1,5 @@
 # CHANGELOG
 
-<<<<<<< HEAD
 ## 1.20.0
 
 ### :boom: Breaking changes & Deprecations
@@ -13,7 +12,6 @@
 
 ### :heart: Community contributions by (Thank you!)
 
-=======
 ## 1.19.3
 
 ### :sparkles: New features
@@ -26,7 +24,6 @@
 - List view is discarded on tab change on Workspace Assets Sidebar tab [Github #3547](https://github.com/penpot/penpot/issues/3547)
 - Fix message popup remains open when exiting workspace with browser back button [Taiga #5747](https://tree.taiga.io/project/penpot/issue/5747)
 - When editing text if font is changed, the proportions of the rendered shape are wrong [Taiga #5786](https://tree.taiga.io/project/penpot/issue/5786)
->>>>>>> e36b49b4
 
 ## 1.19.2
 
