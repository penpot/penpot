# CHANGELOG

<<<<<<< HEAD
## 2.5.0 (Unreleased)

### :rocket: Epics and highlights

### :boom: Breaking changes & Deprecations

### :heart: Community contributions (Thank you!)

### :sparkles: New features

- New gradients UI with multi-stop support. [Taiga #3418](https://tree.taiga.io/project/penpot/epic/3418)
- Shareable link pointing to an specific board. [Taiga #3219](https://tree.taiga.io/project/penpot/us/3219)
- Copy styles in CSS [Taiga #9401](https://tree.taiga.io/project/penpot/us/9401)
- Copy/paste shape styles (fills, strokes, shadows, etc..) [Taiga #8937](https://tree.taiga.io/project/penpot/us/8937)
- Copy text content to clipboard [Taiga #9970](https://tree.taiga.io/project/penpot/us/9970?milestone=424203)
- Resize board to fit content option [Taiga #4707](https://tree.taiga.io/project/penpot/us/4707)
- Rename selected layer via Board name [Taiga #9430](https://tree.taiga.io/project/penpot/us/9430)

### :bug: Bugs fixed

- Fix problem with alt key measures being stuck [Taiga #9348](https://tree.taiga.io/project/penpot/issue/9348)
- Fix error when reseting stroke cap
- Fix problem with strokes not refreshing in Safari [Taiga #9040](https://tree.taiga.io/project/penpot/issue/9040)
- Fix problem with multiple color changes [Taiga #9631](https://tree.taiga.io/project/penpot/issue/9631)

## 2.4.3 (Unreleased)
=======
## 2.4.3
>>>>>>> 10ca2b20

### :bug: Bugs fixed

- Fix errors from editable select on measures menu [Taiga #9888](https://tree.taiga.io/project/penpot/issue/9888)
- Fix exception on importing some templates from templates slider
- Consolidate adding share button to workspace
- Fix problem when pasting text [Taiga #9929](https://tree.taiga.io/project/penpot/issue/9929)
- Fix incorrect media reference handling on component instantiation

## 2.4.2

### :bug: Bugs fixed

- Fix detach when top copy is dangling and nested copy is not [Taiga #9699](https://tree.taiga.io/project/penpot/issue/9699)
- Fix problem in plugins with `replaceColor` method [#174](https://github.com/penpot/penpot-plugins/issues/174)
- Fix issue with recursive commponents [Taiga #9903](https://tree.taiga.io/project/penpot/issue/9903)
- Fix missing methods reference on API Docs
- Fix memory usage issue on file-gc asynchronous task (related to snapshots feature)


## 2.4.1

### :bug: Bugs fixed

- Fix error when importing files with touched components [Taiga #9625](https://tree.taiga.io/project/penpot/issue/9625)
- Fix problem when changing color libraries [Plugins #184](https://github.com/penpot/penpot-plugins/issues/184)


## 2.4.0

### :rocket: Epics and highlights

### :boom: Breaking changes & Deprecations

- Use [nginx-unprivileged](https://hub.docker.com/r/nginxinc/nginx-unprivileged) as base image for
  Penpot's frontend docker image. Now all the docker images runs with the same unprivileged user
  (penpot). Because of that, the default NGINX listen port is now 8080 instead of 80, so
  you will have to modify your infrastructure to apply this change.

- Redis 7.2 is explicitly pinned in our example docker-compose.yml file. This is done because,
  starting with the next versions, Redis is no longer distributed under an open-source license.
  On-premise users are obviously free to upgrade to the version they are using or a more modern one.
  Keep in mind that if you were using a version other than 7.2, you may have to recreate the volume
  associated with the Redis container because the 7.2 storage format may not be compatible with what
  you already have stored on the volume, and Redis may not start. In the near future, we will evaluate
  whether to move to an open-source version of Redis (such as https://valkey.io/).

### :heart: Community contributions (Thank you!)

### :sparkles: New features

- Viewer role for team members [Taiga #1056](https://tree.taiga.io/project/penpot/us/1056) & [Taiga #6590](https://tree.taiga.io/project/penpot/us/6590)
- File history versions management [Taiga #187](https://tree.taiga.io/project/penpot/us/187?milestone=411120)
- Rename selected layer via keyboard shortcut and context menu option [Taiga #8882](https://tree.taiga.io/project/penpot/us/8882)
- New .penpot file format [Taiga #8657](https://tree.taiga.io/project/penpot/us/8657)

### :bug: Bugs fixed

- Fix problem with some texts desynchronization [Taiga #9379](https://tree.taiga.io/project/penpot/issue/9379)
- Fix problem with reoder grid layers [#5446](https://github.com/penpot/penpot/issues/5446)
- Fix problem with swap component style [#9542](https://tree.taiga.io/project/penpot/issue/9542)

## 2.3.3

### :bug: Bugs fixed

- Fix problem creating manual overlay interactions [Taiga #9146](https://tree.taiga.io/project/penpot/issue/9146)
- Fix plugins list default URL
- Activate plugins feature by default

## 2.3.2

### :bug: Bugs fixed

- Fix null pointer exception on number checking functions
- Fix problem with grid layout ordering after moving [Taiga #9179](https://tree.taiga.io/project/penpot/issue/9179)

### :books: Documentation

- Add initial documentation for Kubernetes


## 2.3.1

### :bug: Bugs fixed

- Fix unexpected issue on interaction between plugins sandbox and
  internal impl of promise


## 2.3.0

### :rocket: Epics and highlights

- **New plugin system.**

  Penpot now supports custom plugins. Read everything about developing your plugins [HERE](https://help.penpot.app/plugins/)

### :boom: Breaking changes & Deprecations

### :heart: Community contributions (Thank you!)

- All our plugins beta testers :heart:.
- Fix problem when translating multiple path points by @eeropic [#4459](https://github.com/penpot/penpot/issues/4459)

### :sparkles: New features

- **Replace Draft.js completely with a custom editor** [Taiga #7706](https://tree.taiga.io/project/penpot/us/7706)

  This refactor adds better IME support, more performant text editing
  experience and a better clipboard support while keeping full
  retrocompatibility with previous editor.

  You can enable it with the `enable-feature-text-editor-v2` configuration flag.


### :bug: Bugs fixed

- Fix problem with constraints buttons [Taiga #8465](https://tree.taiga.io/project/penpot/issue/8465)
- Fix problem with go back button on error page [Taiga #8887](https://tree.taiga.io/project/penpot/issue/8887)
- Fix problem with shadows in text for Safari [Taiga #8770](https://tree.taiga.io/project/penpot/issue/8770)
- Fix a regression with feedback form subject and content limits [Taiga #8908](https://tree.taiga.io/project/penpot/issue/8908)
- Fix problem with stroke and filter ordering in frames [Github #5058](https://github.com/penpot/penpot/issues/5058)
- Fix problem with hover layers when hidden/blocked [Github #5074](https://github.com/penpot/penpot/issues/5074)
- Fix problem with precision on boolean calculation [Taiga #8482](https://tree.taiga.io/project/penpot/issue/8482)
- Fix problem when translating multiple path points [Github #4459](https://github.com/penpot/penpot/issues/4459)
- Fix problem on importing (and exporting) files with flows [Taiga #8914](https://tree.taiga.io/project/penpot/issue/8914)
- Fix Internal Error page: "go to your penpot" wrong design [Taiga #8922](https://tree.taiga.io/project/penpot/issue/8922)
- Fix problem updating layout when toggle visibility in component copy [Github #5143](https://github.com/penpot/penpot/issues/5143)
- Fix "Done" button on toolbar on inspect mode should go to design mode [Taiga #8933](https://tree.taiga.io/project/penpot/issue/8933)
- Fix problem with shortcuts in text editor [Github #5078](https://github.com/penpot/penpot/issues/5078)
- Fix problems with show in viewer and interactions [Github #4868](https://github.com/penpot/penpot/issues/4868)
- Add visual feedback when moving an element into a board [Github #3210](https://github.com/penpot/penpot/issues/3210)
- Fix percent calculation on grid layout tracks [Github #4688](https://github.com/penpot/penpot/issues/4688)
- Fix problem with caps and inner shadows [Github #4517](https://github.com/penpot/penpot/issues/4517)
- Fix problem with horizontal/vertical lines and shadows [Github #4516](https://github.com/penpot/penpot/issues/4516)
- Fix problem with layers overflowing panel [Taiga #9021](https://tree.taiga.io/project/penpot/issue/9021)
- Fix in workspace you can manage rulers on view mode [Taiga #8966](https://tree.taiga.io/project/penpot/issue/8966)
- Fix problem with swap components in grid layout [Taiga #9066](https://tree.taiga.io/project/penpot/issue/9066)

## 2.2.1

### :bug: Bugs fixed

- Fix problem with Ctrl+F shortcut on the dashboard [Taiga #8876](https://tree.taiga.io/project/penpot/issue/8876)
- Fix visual problem with the font-size dropdown in assets [Taiga #8872](https://tree.taiga.io/project/penpot/issue/8872)
- Add limits for invitation RPC methods (hard limit 25 emails per request)

## 2.2.0

### :rocket: Epics and highlights

### :boom: Breaking changes & Deprecations

- Removed "merge assets" option when exporting ".svg + .json" files. After the components changes the option wasn't
working properly and we're planning to change the format soon. We think it's better to deprecate the option for the
time being.

### :heart: Community contributions (Thank you!)

- Set proper default tenant on exporter (by @june128) [#4946](https://github.com/penpot/penpot/pull/4946)
- Correct a spelling in onboarding.edn (by @n-stha) [#4936](https://github.com/penpot/penpot/pull/4936)

### :sparkles: New features

- **Tiered File Data Storage** [Taiga #8376](https://tree.taiga.io/project/penpot/us/8376)

  This feature allows offloading file data that is not actively used
  from the database to object storage (e.g., filesystem, S3), thereby
  freeing up space in the database. It can be enabled with the
  `enable-enable-tiered-file-data-storage` flag.

  *(On-Premise feature, EXPERIMENTAL).*

- **JSON Interoperability for HTTP API** [Taiga #8372](https://tree.taiga.io/project/penpot/us/8372)

  Enables full JSON interoperability for our HTTP API. Previously,
  JSON was only barely supported for output when the
  `application/json` media type was specified in the `Accept` header,
  or when `_fmt=json` was passed as a query parameter. With this
  update, we now offer proper bi-directional support for using our API
  with plain JSON, instead of Transit.

- **Automatic File Snapshotting**

  Adds the ability to automatically take and maintain a limited set of
  snapshots of active files without explicit user intervention. This
  feature allows on-premise administrators to recover the state of a
  file from a past point in time in a limited manner.

  It can be enabled with the `enable-auto-file-snapshot` flag and
  configured with the following settings:

  ```bash
  # Take snapshots every 10 update operations
  PENPOT_AUTO_FILE_SNAPSHOT_EVERY=10

  # Take a snapshot if it has been more than 3 hours since the file was last modified
  PENPOT_AUTO_FILE_SNAPSHOT_TIMEOUT=3h

  # The total number of snapshots to keep
  PENPOT_AUTO_FILE_SNAPSHOT_TOTAL=10
  ```

  Snapshots are only taken during update operations; there is NO
  active background process for this.

- Add separated flag `enable-oidc-registration` for enable the
  registration only for OIDC authentication backend [Github
  #4882](https://github.com/penpot/penpot/issues/4882)

- Update templates in libraries & templates in dashboard modal [Taiga #8145](https://tree.taiga.io/project/penpot/us/8145)

- **Design System**

  We implemented and subbed in new components from our Design System: `loader*` ([Taiga #8355](https://tree.taiga.io/project/penpot/task/8355))  and `tab-switcher*` ([Taiga #8518](https://tree.taiga.io/project/penpot/task/8518)).

- **Storybook** [Taiga #6329](https://tree.taiga.io/project/penpot/us/6329)

  The Design System components are now published in a Storybook, available at `/storybook`.

### :bug: Bugs fixed

- Fix webhook checkbox position [Taiga #8634](https://tree.taiga.io/project/penpot/issue/8634)
- Fix wrong props on padding input [Taiga #8254](https://tree.taiga.io/project/penpot/issue/8254)
- Fix fill collapsed options [Taiga #8351](https://tree.taiga.io/project/penpot/issue/8351)
- Fix scroll on color picker modal [Taiga #8353](https://tree.taiga.io/project/penpot/issue/8353)
- Fix components are not dragged from the group to the assets tab [Taiga #8273](https://tree.taiga.io/project/penpot/issue/8273)
- Fix problem with SVG import [Github #4888](https://github.com/penpot/penpot/issues/4888)
- Fix problem with overlay positions in viewer [Taiga #8464](https://tree.taiga.io/project/penpot/issue/8464)
- Fix layer panel overflowing [Taiga #8665](https://tree.taiga.io/project/penpot/issue/8665)
- Fix problem when creating a component instance from grid layout [Github #4881](https://github.com/penpot/penpot/issues/4881)
- Fix problem when dismissing shared library update [Taiga #8669](https://tree.taiga.io/project/penpot/issue/8669)
- Fix visual problem with stroke cap menu [Taiga #8730](https://tree.taiga.io/project/penpot/issue/8730)
- Fix issue when exporting libraries when merging libraries [Taiga #8758](https://tree.taiga.io/project/penpot/issue/8758)
- Fix problem with comments max length [Taiga #8778](https://tree.taiga.io/project/penpot/issue/8778)
- Fix copy/paste images in Safari [Taiga #8771](https://tree.taiga.io/project/penpot/issue/8771)
- Fix swap when the copy is the only child of a group [#5075](https://github.com/penpot/penpot/issues/5075)
- Fix file builder hangs when exporting [#5099](https://github.com/penpot/penpot/issues/5099)

## 2.1.5

### :bug: Bugs fixed

- Fix broken webhooks [Taiga #8370](https://tree.taiga.io/project/penpot/issue/8370)

## 2.1.4

### :bug: Bugs fixed

- Fix json encoding on zip encoding decoding.
- Add schema validation for color changes.
- Fix render of some texts without position data.

## 2.1.3

- Don't allow registration when registration is disabled and invitation token is used [Github #4975](https://github.com/penpot/penpot/issues/4975)

## 2.1.2

### :bug: Bugs fixed

- User switch language to "zh_hant" will get 400 [Github #4884](https://github.com/penpot/penpot/issues/4884)
- Smtp config ignoring port if ssl is set [Github #4872](https://github.com/penpot/penpot/issues/4872)
- Ability to let users to authenticate with a private oidc provider only [Github #4963](https://github.com/penpot/penpot/issues/4963)

## 2.1.1

### :sparkles: New features

- Consolidate templates new order and naming  [Taiga #8392](https://tree.taiga.io/project/penpot/task/8392)

### :bug: Bugs fixed

- Fix the “search” label in translations [Taiga #8402](https://tree.taiga.io/project/penpot/issue/8402)
- Fix pencil loader [Taiga #8348](https://tree.taiga.io/project/penpot/issue/8348)
- Fix several issues on the OIDC.
- Fix regression on the `email-verification` flag [Taiga #8398](https://tree.taiga.io/project/penpot/issue/8398)

## 2.1.0 - Things can only get better!

### :rocket: Epics and highlights

### :boom: Breaking changes & Deprecations

### :heart: Communityq contributions (Thank you!)

### :sparkles: New features

- Improve auth process [Taiga #7094](https://tree.taiga.io/project/penpot/us/7094)
- Add locking degrees increment (hold shift) on path edition [Taiga #7761](https://tree.taiga.io/project/penpot/issue/7761)
- Persistence & Concurrent Edition Enhancements [Taiga #5657](https://tree.taiga.io/project/penpot/us/5657)
- Allow library colors as recent colors [Taiga #7640](https://tree.taiga.io/project/penpot/issue/7640)
- Missing scroll in viewmode comments [Taiga #7427](https://tree.taiga.io/project/penpot/issue/7427)
- Comments in View mode should mimic the positioning behavior of the Workspace [Taiga #7346](https://tree.taiga.io/project/penpot/issue/7346)
- Misaligned input on comments [Taiga #7461](https://tree.taiga.io/project/penpot/issue/7461)

### :bug: Bugs fixed

- Fix selection rectangle appears on scroll [Taiga #7525](https://tree.taiga.io/project/penpot/issue/7525)
- Fix layer tree not expanding to the bottom edge [Taiga #7466](https://tree.taiga.io/project/penpot/issue/7466)
- Fix guides move when board is moved by inputs [Taiga #8010](https://tree.taiga.io/project/penpot/issue/8010)
- Fix clickable area of Penptot logo in the viewer [Taiga #7988](https://tree.taiga.io/project/penpot/issue/7988)
- Fix constraints dropdown when selecting multiple shapes [Taiga #7686](https://tree.taiga.io/project/penpot/issue/7686)
- Layout and scrollign fixes for the bottom palette [Taiga #7559](https://tree.taiga.io/project/penpot/issue/7559)
- Fix expand libraries when search results are present [Taiga #7876](https://tree.taiga.io/project/penpot/issue/7876)
- Fix color palette default library [Taiga #8029](https://tree.taiga.io/project/penpot/issue/8029)
- Component Library is lost after exporting/importing in .zip format [Github #4672](https://github.com/penpot/penpot/issues/4672)
- Fix problem with moving+selection not working properly [Taiga #7943](https://tree.taiga.io/project/penpot/issue/7943)
- Fix problem with flex layout fit to content not positioning correctly children [Taiga #7537](https://tree.taiga.io/project/penpot/issue/7537)
- Fix black line is displaying after show main [Taiga #7653](https://tree.taiga.io/project/penpot/issue/7653)
- Fix "Share prototypes" modal remains open [Taiga #7442](https://tree.taiga.io/project/penpot/issue/7442)
- Fix "Components visibility and opacity" [#4694](https://github.com/penpot/penpot/issues/4694)
- Fix "Attribute overrides in copies are not exported in zip file" [Taiga #8072](https://tree.taiga.io/project/penpot/issue/8072)
- Fix group not automatically selected in the Layers panel after creation [Taiga #8078](https://tree.taiga.io/project/penpot/issue/8078)
- Fix export boards loses opacity [Taiga #7592](https://tree.taiga.io/project/penpot/issue/7592)
- Fix change color on imported svg also changes the stroke alignment[Taiga #7673](https://github.com/penpot/penpot/pull/7673)
- Fix show in view mode and interactions workflow [Taiga #4711](https://github.com/penpot/penpot/pull/4711)
- Fix internal error when I set up a stroke for some objects without and with stroke [Taiga #7558](https://tree.taiga.io/project/penpot/issue/7558)
- Toolbar keeps toggling on and off on spacebar press [Taiga #7654](https://github.com/penpot/penpot/pull/7654)
- Fix toolbar keeps hiding when click outside workspace [Taiga #7776](https://tree.taiga.io/project/penpot/issue/7776)
- Fix open overlay relative to a frame [Taiga #7563](https://tree.taiga.io/project/penpot/issue/7563)
- Workspace-palette items stay hidden when opening with keyboard-shortcut [Taiga #7489](https://tree.taiga.io/project/penpot/issue/7489)
- Fix SVG attrs are not handled correctly when exporting/importing in .zip [Taiga #7920](https://tree.taiga.io/project/penpot/issue/7920)
- Fix validation error when detaching with two nested copies and a swap [Taiga #8095](https://tree.taiga.io/project/penpot/issue/8095)
- Export shapes that are rotated act a bit strange when reimported [Taiga #7585](https://tree.taiga.io/project/penpot/issue/7585)
- Penpot crashes when a new colorpicker is created while uploading an image to another instance [Taiga #8119](https://tree.taiga.io/project/penpot/issue/8119)
- Removing Underline and Strikethrough Affects the Previous Text Object [Taiga #8103](https://tree.taiga.io/project/penpot/issue/8103)
- Color library loses association with shapes when exporting/importing the document [Taiga #8132](https://tree.taiga.io/project/penpot/issue/8132)
- Fix can't collapse groups when searching in the assets tab [Taiga #8125](https://tree.taiga.io/project/penpot/issue/8125)
- Fix 'Detach instance' shortcut is not working [Taiga #8102](https://tree.taiga.io/project/penpot/issue/8102)
- Fix import file message does not detect 0 as error [Taiga #6824](https://tree.taiga.io/project/penpot/issue/6824)
- Image Color Library is not persisted when exporting/importing in .zip [Taiga #8131](https://tree.taiga.io/project/penpot/issue/8131)
- Fix export files including libraries [Taiga #8266](https://tree.taiga.io/project/penpot/issue/8266)

## 2.0.3

### :bug: Bugs fixed

- Fix chrome scrollbar styling [Taiga #7852](https://tree.taiga.io/project/penpot/issue/7852)
- Fix incorrect password encoding on create-profile manage scritp [Github #3651](https://github.com/penpot/penpot/issues/3651)

## 2.0.2

### :sparkles: Enhancements

- Fix locking contention on cron subsystem (causes backend start blocking)
- Fix locking contention on file object thumbails backend RPC calls

### :bug: Bugs fixed

- Fix color palette sorting [Taiga #7458](https://tree.taiga.io/project/penpot/issue/7458)
- Fix style scoping problem with imported SVG [Taiga #7671](https://tree.taiga.io/project/penpot/issue/7671)


## 2.0.1

### :bug: Bugs fixed

- Fix different issues related to components v2 migrations including [Github #4443](https://github.com/penpot/penpot/issues/4443)


## 2.0.0 - I Just Can't Get Enough

### :rocket: Epics and highlights
- Grid CSS layout [Taiga #4915](https://tree.taiga.io/project/penpot/epic/4915)
- UI redesign [Taiga #4958](https://tree.taiga.io/project/penpot/epic/4958)
- New components System [Taiga #2662](https://tree.taiga.io/project/penpot/epic/2662)
- Swap components [Taiga #1331](https://tree.taiga.io/project/penpot/us/1331)
- Images as fill  [Taiga #2983](https://tree.taiga.io/project/penpot/us/2983)
- HTML code generation [Taiga #5277](https://tree.taiga.io/project/penpot/us/5277)
- Light and dark themes [Taiga #2287](https://tree.taiga.io/project/penpot/us/2287)

### :boom: Breaking changes & Deprecations

- New strokes default to inside border [Taiga #6847](https://tree.taiga.io/project/penpot/issue/6847)
- Change default z ordering on layers in flex layout. The previous behavior was inconsistent with how HTML works and we changed it to be more consistent. Previous layers that overlapped could be hidden, the fastest way to fix this is changing the z-index property but a better way is to change the order of your layers.


### :heart: Community contributions (Thank you!)
- New Hausa, Yoruba and Igbo translations and  update translation files (by All For Tech Empowerment Foundation) [Taiga #6950](https://tree.taiga.io/project/penpot/us/6950), [Taiga #6534](https://tree.taiga.io/project/penpot/us/6534)
- Hide bounding-box when editing shape (by @VasilevsVV) [#3930](https://github.com/penpot/penpot/pull/3930)
- CTRL + "+" to zoom into canvas instead of browser (by @audriu) [#3848](https://github.com/penpot/penpot/pull/3848)
- Add dev deps.edn in the project root (by @PEZ) [#3794](https://github.com/penpot/penpot/pull/3794)
- Allow passing overrides to frontend nginx config (by @m90) [#3602](https://github.com/penpot/penpot/pull/3602)
- Update index.njk to remove typo (by @fdvmoreira) [#155](https://github.com/penpot/penpot-docs/pull/155)
- Typo (by StephanEggermont) [#157](https://github.com/penpot/penpot-docs/pull/157)

### :sparkles: New features
- Send comments with Ctrl+Enter / Cmd + Enter [Taiga #6085](https://tree.taiga.io/project/penpot/issue/6085)
- Select through stroke only rectangle [Taiga #5484](https://tree.taiga.io/project/penpot/issue/5484)
- Stroke default position [Taiga #6847](https://tree.taiga.io/project/penpot/issue/6847)
- Override browser Ctrl+ and Ctrl- zoom with Penpot Zoom [Taiga #3200](https://tree.taiga.io/project/penpot/us/3200)
- Improve the way handlers work on flex layouts [Taiga #6598](https://tree.taiga.io/project/penpot/us/6598)
- Add menu entry for toggle between light/dark theme [Taiga #6829](https://tree.taiga.io/project/penpot/issue/6829)
- Switch themes shortcut [Taiga #6644](https://tree.taiga.io/project/penpot/us/6644)
- Constraints section at design tab new position [Taiga #6830](https://tree.taiga.io/project/penpot/issue/6830)
- [PICKER] File library colors order [Taiga #5399](https://tree.taiga.io/project/penpot/us/5399)
- Onboarding invitations improvements [Taiga #5974](https://tree.taiga.io/project/penpot/us/5974)
- [PERFORMANCE] Workspace thumbnails refactor [Taiga #5828](https://tree.taiga.io/project/penpot/us/5828)
- [PERFORMANCE] Add performance optimizations to shape rendering [Taiga #5835](https://tree.taiga.io/project/penpot/us/5835)
- [PERFORMANCE] Optimize SVG output [Taiga #4134](https://tree.taiga.io/project/penpot/us/4134)
- [PERFORMANCE] Optimize svg on importation [Taiga #5879](https://tree.taiga.io/project/penpot/us/5879)
- [PERFORMANCE] Optimization tasks related to design tab file [Taiga #5760](https://tree.taiga.io/project/penpot/us/5760)
- [INSTALL] Ability to setup features by team [Taiga #6108](https://tree.taiga.io/project/penpot/us/6108)
- [IMAGES] Keep aspect ratio option [Taiga #6933](https://tree.taiga.io/project/penpot/us/6933)
- [INSPECT] UI review [Taiga #5687](https://tree.taiga.io/project/penpot/us/5687)
- [GRID LAYOUT] Phase 1 [Taiga #4303](https://tree.taiga.io/project/penpot/us/4303)
- [GRID LAYOUT] Inspect code for Grid [Taiga #5277](https://tree.taiga.io/project/penpot/us/5277)
- [GRID LAYOUT] Phase 1 polishing [Taiga #5612](https://tree.taiga.io/project/penpot/us/5612)
- [GRID LAYOUT] Improvements & Feedback [Taiga #6047](https://tree.taiga.io/project/penpot/us/6047)
- [COMPONENTS] Naming of the main component [Taiga #5291](https://tree.taiga.io/project/penpot/us/5291)
- [COMPONENTS] Rework inside of components - Library page [Taiga #2918](https://tree.taiga.io/project/penpot/us/2918)
- [COMPONENTS] Update component when updating main instance [Taiga #3794](https://tree.taiga.io/project/penpot/us/3794)
- [COMPONENTS] Main component new behavior [Taiga #3796](https://tree.taiga.io/project/penpot/us/3796)
- [COMPONENTS] Main component look & feel [Taiga #5290](https://tree.taiga.io/project/penpot/us/5290)
- [COMPONENTS] Library view [Taiga #2880](https://tree.taiga.io/project/penpot/us/2880)
- [COMPONENTS] Positioning inside a component should relative, as in boards [Taiga #2826](https://tree.taiga.io/project/penpot/us/2826)
- [COMPONENTS] Update message should show only if affecting at components that are being used at a file [Taiga #1397](https://tree.taiga.io/project/penpot/us/1397)
- [COMPONENTS] Annotations [Taiga #4957](https://tree.taiga.io/project/penpot/us/4957)
- [COMPONENTS] Synchronization order for nested components [Taiga #5439](https://tree.taiga.io/project/penpot/us/5439)
- [COMPONENTS] Libraries modal zero case [Taiga #5294](https://tree.taiga.io/project/penpot/us/5294)
- [COMPONENTS] Contextual menu casuistics [Taiga #5292](https://tree.taiga.io/project/penpot/us/5292)
- [COMPONENTS] Libraries publishing flow review [Taiga #5293](https://tree.taiga.io/project/penpot/us/5293)
- [COMPONENTS] Add loading text to Libraries modal [Taiga #6702](https://tree.taiga.io/project/penpot/us/6702)
- [COMPONENTS] Components rename and organization in bulk [Taiga #2877](https://tree.taiga.io/project/penpot/us/2877)
- [COMPONENTS] Info overlay about components V2 [Taiga #6276](https://tree.taiga.io/project/penpot/us/6276)
- [REDESIGN] New styles basics [Taiga #4967](https://tree.taiga.io/project/penpot/us/4967)
- [REDESIGN] Layers tab redesign [Taiga #4966](https://tree.taiga.io/project/penpot/us/4966)
- [REDESIGN] Design tab phase 1 [Taiga #4982](https://tree.taiga.io/project/penpot/us/4966)
- [REDESIGN] Assets tab redesign [Taiga #4984](https://tree.taiga.io/project/penpot/us/4984)
- [REDESIGN] Palette panels (colors, typographies...) [Taiga #4983](https://tree.taiga.io/project/penpot/us/4983)
- [REDESIGN] Workspace structure [Taiga #4988](https://tree.taiga.io/project/penpot/us/4988)
- [REDESIGN] Shortcut tab [Taiga #4989](https://tree.taiga.io/project/penpot/us/4989)
- [REDESIGN] Toolbar [Taiga #5500](https://tree.taiga.io/project/penpot/us/5500)
- [REDESIGN] History tab [Taiga #5481](https://tree.taiga.io/project/penpot/us/5481)
- [REDESIGN] Path options/toolbar [Taiga #5815](https://tree.taiga.io/project/penpot/us/5815)
- [REDESIGN] Design tab phase 2 [Taiga #5814](https://tree.taiga.io/project/penpot/us/5814)
- [REDESIGN] Design tab phase 3 and dashboard details [Taiga #5920](https://tree.taiga.io/project/penpot/us/5920)
- [REDESIGN] Dashboard [Taiga #5164](https://tree.taiga.io/project/penpot/us/5164)
- [REDESIGN] New Dashboard UI [Taiga #5869](https://tree.taiga.io/project/penpot/us/5869)
- [REDESIGN] Prototype tab [Taiga #4985](https://tree.taiga.io/project/penpot/us/4985)
- [REDESIGN] Code tab [Taiga #4986](https://tree.taiga.io/project/penpot/us/4986)
- [REDESIGN] Modals and alert messages [Taiga #5915](https://tree.taiga.io/project/penpot/us/5915)
- [REDESIGN] Comments page [Taiga #5917](https://tree.taiga.io/project/penpot/us/5917)
- [REDESIGN] View Mode [Taiga #5163](https://tree.taiga.io/project/penpot/us/5163)
- [REDESIGN] Miscellaneous tasks [Taiga #6050](https://tree.taiga.io/project/penpot/us/6050)
- [REDESIGN] Swap components [Taiga #6739](https://tree.taiga.io/project/penpot/us/6739)
- [REDESIGN] Font selector [Taiga #6677](https://tree.taiga.io/project/penpot/us/6677)
- [REDESIGN] Colour system of alerts and notifications [Taiga #6746](https://tree.taiga.io/project/penpot/us/6746)
- [REDESIGN] Review text in paragraphs for accessibility [Taiga #6703](https://tree.taiga.io/project/penpot/us/6703)
- [REDESIGN] Interaction icons [Taiga #6880](https://tree.taiga.io/project/penpot/us/6880)
- [REDESIGN] Panels visual separations [Taiga #6692](https://tree.taiga.io/project/penpot/us/6692)
- [REDESIGN] Onboarding slides [Taiga #6678](https://tree.taiga.io/project/penpot/us/6678)

### :bug: Bugs fixed
- Fix pixelated thumbnails [Github #3681](https://github.com/penpot/penpot/issues/3681), [Github #3661](https://github.com/penpot/penpot/issues/3661)
- Fix problem with not applying colors to boards [Github #3941](https://github.com/penpot/penpot/issues/3941)
- Fix problem with path editor undoing changes [Github #3998](https://github.com/penpot/penpot/issues/3998)
- [View mode] Open overlay places frame in the wrong position when paired with a fixed element [Taiga #6385](https://tree.taiga.io/project/penpot/issue/6385)
- Flex Layout: Fit-content not recalculated after deleting an element [Taiga #5968](https://tree.taiga.io/project/penpot/issue/5968)
- Selecting from Color Palette does not work for board when there is no existing fill [Taiga #6464](https://tree.taiga.io/project/penpot/issue/6464)
- Color thumbnails are consistently rounded in the inspect code mode [Taiga #5886](https://tree.taiga.io/project/penpot/issue/5886)
- Adding vector path points before first point of existing open path not working [Taiga #6593](https://tree.taiga.io/project/penpot/issue/6593)
- Some image formats include the extension when importing  [Taiga #5485](https://tree.taiga.io/project/penpot/issue/5485)
- Gradient color tool doesn't work properly with flipped items [Taiga #6485](https://tree.taiga.io/project/penpot/issue/6485)
- [TEXT] Align options are not shown when several text are selected [Taiga #5948](https://tree.taiga.io/project/penpot/issue/5948)
- [VIEW MODE] Comments not working properly on multiple pages [Taiga #6281](https://tree.taiga.io/project/penpot/issue/6281)
- [PERFORMANCE] Alignments are slow [Taiga #5865](https://tree.taiga.io/project/penpot/issue/5865)
- [EXPORT] Exporting an element with a non-visible drop shadow displays the shadow either way [Taiga #6768](https://tree.taiga.io/project/penpot/issue/6768)
- [SAFARI] Color picker cursor is not pointing correctly [Taiga #6733](https://tree.taiga.io/project/penpot/issue/6733)
- [Import Files] When user has imported .penpot file with new file name of previously downloaded library file the default library file name is set for it [Taiga #5596](https://tree.taiga.io/project/penpot/issue/5596)
- Issue when resizing a duotone FA icon [Taiga #5935](https://tree.taiga.io/project/penpot/issue/5935)
- "Hide grid" keyboard shortcut broken [Taiga #5102](https://tree.taiga.io/project/penpot/issue/5102)
- Picking a gradient color in recent colors for a new color in the assets tab crashes Penpot [Taiga #5601](https://tree.taiga.io/project/penpot/issue/5601)
- Thumbnails not loading [Taiga #6012](https://tree.taiga.io/project/penpot/issue/6012)
- Don't show signup link/form when registration is disabled. [Taiga #1196](https://tree.taiga.io/project/penpot/issue/1196)
- Registration Page UI UX issue with small resolutions [Taiga #1693](https://tree.taiga.io/project/penpot/issue/1693)
- [LOGIN] "E-Mail-Adress" input field is set to type 'text' instead of 'eMail [Taiga #1921](https://tree.taiga.io/project/penpot/issue/1921)
- Handling correctly slashes "/" in emails [Taiga #4906](https://tree.taiga.io/project/penpot/issue/4906)
- Tab character in texts crashes the app [Taiga #4418](https://tree.taiga.io/project/penpot/issue/4418)
- Text does not match export [Taiga #4129](https://tree.taiga.io/project/penpot/issue/4129)
- Scrollbars cover the layers carets [Taiga #4431](https://tree.taiga.io/project/penpot/issue/4431)
- Horizontal ruler disappear when overlapping a board [Taiga #4138](https://tree.taiga.io/project/penpot/issue/4138)
- Resize shape + Alt key is not working [Taiga #3447](https://tree.taiga.io/project/penpot/issue/3447)
- Libraries images broken on premise [Taiga #4573](https://tree.taiga.io/project/penpot/issue/4573)
- [VIEWER] Cannot scroll down in code </> mode [Taiga #4655](https://tree.taiga.io/project/penpot/issue/4655)
- Strange cursor behavior after clicking viewport with text tool [Taiga #4363](https://tree.taiga.io/project/penpot/issue/4363)
- Selected color affects all of them [Taiga #5285](https://tree.taiga.io/project/penpot/issue/5285)
- Fix problem with shadow negative spread [Github #3421](https://github.com/penpot/penpot/issues/3421)
- Fix problem with linked colors to strokes [Github #3522](https://github.com/penpot/penpot/issues/3522)
- Fix problem with hand tool stuck [Github #3318](https://github.com/penpot/penpot/issues/3318)
- Fix problem with fix scrolling on nested elements [Github #3508](https://github.com/penpot/penpot/issues/3508)
- Fix problem when changing typography assets [Github #3683](https://github.com/penpot/penpot/issues/3683)
- Internal error when you copy and paste some main components between files [Taiga #7397](https://tree.taiga.io/project/penpot/issue/7397)
- Fix toolbar disappearing [Taiga #7411](https://tree.taiga.io/project/penpot/issue/7411)
- Fix long text on tab breaks UI [Taiga #7421](https://tree.taiga.io/project/penpot/issue/7421)

## 1.19.5

### :bug: New features

- Fix problem with alignment performance

## 1.19.4

### :sparkles: New features

- Improve selected colors [Taiga #5805]( https://tree.taiga.io/project/penpot/us/5805)

### :bug: Bugs fixed

- Fix problem with z-index field in non-absolute items

## 1.19.3

### :sparkles: New features

- Remember last color mode in colorpicker [Taiga #5508](https://tree.taiga.io/project/penpot/issue/5508)
- Improve layers multiselection behaviour [Github #5741](https://github.com/penpot/penpot/issues/5741)
- Remember last active team across logouts / sessions [Github #3325](https://github.com/penpot/penpot/issues/3325)

### :bug: Bugs fixed

- List view is discarded on tab change on Workspace Assets Sidebar tab [Github #3547](https://github.com/penpot/penpot/issues/3547)
- Fix message popup remains open when exiting workspace with browser back button [Taiga #5747](https://tree.taiga.io/project/penpot/issue/5747)
- When editing text if font is changed, the proportions of the rendered shape are wrong [Taiga #5786](https://tree.taiga.io/project/penpot/issue/5786)

## 1.19.2

### :sparkles: New features

- Navigate up in layer hierarchy with Shift+Enter shortcut [Taiga #5734](https://tree.taiga.io/project/penpot/us/5734)
- Click on the flow tags open viewer with the selected frame [Taiga #5044](https://tree.taiga.io/project/penpot/us/5044)
- Add Dutch language & update translation files with weblate

### :bug: Bugs fixed

- Fix unexpected output on get-page rpc method when invalid object-id is provided [Github #3546](https://github.com/penpot/penpot/issues/3546)
- Fix Invalid files amount after moving file from Project to Drafts [Taiga #5638](https://tree.taiga.io/project/penpot/us/5638)
- Fix deleted pages comments shown in right sidebar [Taiga #5648](https://tree.taiga.io/project/penpot/us/5648)
- Fix tooltip on toggle visibility and toggle lock buttons [Taiga #5141](https://tree.taiga.io/project/penpot/issue/5141)


## 1.19.1

### :bug: Bugs fixed

- Fix components not registered as updated [Taiga #5725](https://tree.taiga.io/project/penpot/issue/5725)

## 1.19.0

### :boom: Breaking changes & Deprecations

### :sparkles: New features

- Default naming of text layers [Taiga #2836](https://tree.taiga.io/project/penpot/us/2836)
- Create typography style from a selected text layer [Taiga #3041](https://tree.taiga.io/project/penpot/us/3041)
- Board as ruler origin [Taiga #4833](https://tree.taiga.io/project/penpot/us/4833)
- Access tokens support [Taiga #4460](https://tree.taiga.io/project/penpot/us/4460)
- Show interactions setting at the view mode [Taiga #1330](https://tree.taiga.io/project/penpot/issue/1330)
- Improve dashboard performance related to thumbnails; now the thumbnails are
  rendered as bitmap images.
- Add the ability to disable google fonts provider with the `disable-google-fonts-provider` flag
- Add the ability to disable dashboard templates section with the `disable-dashboard-templates-section` flag
- Add the ability to use the registration whitelist with OICD [Github #3348](https://github.com/penpot/penpot/issues/3348)
- Add support for local caching of google fonts (this avoids exposing the final user IP to
  goolge and reduces the amount of request sent to google)
- Set smooth/instant autoscroll depending on distance [GitHub #3377](https://github.com/penpot/penpot/issues/3377)
- New component icon [Taiga #5290](https://tree.taiga.io/project/penpot/us/5290)
- Show a confirmation dialog when an user tries to publish an empty library [Taiga #5294](https://tree.taiga.io/project/penpot/us/5294)

### :bug: Bugs fixed

- Fix files can be opened from multiple urls [Taiga #5310](https://tree.taiga.io/project/penpot/issue/5310)
- Fix asset color item was created from the selected layer [Taiga #5180](https://tree.taiga.io/project/penpot/issue/5180)
- Fix unpublish more than one library at the same time [Taiga #5532](https://tree.taiga.io/project/penpot/issue/5532)
- Fix drag projects on dahsboard [Taiga #5531](https://tree.taiga.io/project/penpot/issue/5531)
- Fix allow team name to be all blank [Taiga #5527](https://tree.taiga.io/project/penpot/issue/5527)
- Fix search font visualitation [Taiga #5523](https://tree.taiga.io/project/penpot/issue/5523)
- Fix create and account only with spaces [Taiga #5518](https://tree.taiga.io/project/penpot/issue/5518)
- Fix context menu outside screen [Taiga #5524](https://tree.taiga.io/project/penpot/issue/5524)
- Fix graphic item rename on assets pannel [Taiga #5556](https://tree.taiga.io/project/penpot/issue/5556)
- Fix component and media name validation on assets panel [Taiga #5555](https://tree.taiga.io/project/penpot/issue/5555)
- Fix problem with selection shortcuts [Taiga #5492](https://tree.taiga.io/project/penpot/issue/5492)
- Fix issue with paths line to curve and concurrent editing [Taiga #5191](https://tree.taiga.io/project/penpot/issue/5191)
- Fix problems with locked layers [Taiga #5139](https://tree.taiga.io/project/penpot/issue/5139)
- Fix export from shared prototype [Taiga #5565](https://tree.taiga.io/project/penpot/issue/5565)
- Fix email change: validation error displaying even after both fields are identical [Taiga #5514](https://tree.taiga.io/project/penpot/issue/5514)
- Fix scroll on viewer comment list [Taiga #5563](https://tree.taiga.io/project/penpot/issue/5563)
- Fix context menu z-index [Taiga #5561](https://tree.taiga.io/project/penpot/issue/5561)
- Fix select all checkbox on shared link config [Taiga #5566](https://tree.taiga.io/project/penpot/issue/5566)
- Fix validation on full name input on account creation [Taiga #5516](https://tree.taiga.io/project/penpot/issue/5516)
- Fix validation on team name input [Taiga #5510](https://tree.taiga.io/project/penpot/issue/5510)
- Fix incorrect uri generation issues on share-link modal [Taiga #5564](https://tree.taiga.io/project/penpot/issue/5564)
- Fix cache issues with share-links [Taiga #5559](https://tree.taiga.io/project/penpot/issue/5559)
- Makes height priority for the rows/columns grids [#2774](https://github.com/penpot/penpot/issues/2774)
- Fix problem with comments mode not staying [#3363](https://github.com/penpot/penpot/issues/3363)
- Fix problem with comments when user left the team [Taiga #5562](https://tree.taiga.io/project/penpot/issue/5562)
- Fix problem with images patterns repeating [#3372](https://github.com/penpot/penpot/issues/3372)
- Fix grid not being clipped in frames [#3365](https://github.com/penpot/penpot/issues/3365)
- Fix cut/delete text layer when while creating text [Taiga #5602](https://tree.taiga.io/project/penpot/issue/5602)
- Fix picking a gradient color in recent colors for a new color in the assets tab [Taiga #5601](https://tree.taiga.io/project/penpot/issue/5601)
- Fix problem with importation process [Taiga #5597](https://tree.taiga.io/project/penpot/issue/5597)
- Fix problem with HSV color picker [#3317](https://github.com/penpot/penpot/issues/3317)
- Fix problem with slashes in layers names for exporter [#3276](https://github.com/penpot/penpot/issues/3276)
- Fix incorrect modified data on moving files on dashboard [Taiga #5530](https://tree.taiga.io/project/penpot/issue/5530)
- Fix focus handling on comments edition [Taiga #5560](https://tree.taiga.io/project/penpot/issue/5560)
- Fix incorrect fullname use on registring user after OIDC authentication [Taiga #5517](https://tree.taiga.io/project/penpot/issue/5517)
- Fix incorrect modified-at on project after import file [Taiga #5268](https://tree.taiga.io/project/penpot/issue/5268)
- Fix incorrect message after sending invitation to already member [Taiga 5599](https://tree.taiga.io/project/penpot/issue/5599)
- Fix text decoration on button [Taiga #5301](https://tree.taiga.io/project/penpot/issue/5301)
- Fix menu order on design tab [Taiga #5195](https://tree.taiga.io/project/penpot/issue/5195)
- Fix search bar width on layer tab [Taiga #5445](https://tree.taiga.io/project/penpot/issue/5445)
- Fix border radius values with decimals [Taiga #5283](https://tree.taiga.io/project/penpot/issue/5283)
- Fix shortcuts translations not homogenized [Taiga #5141](https://tree.taiga.io/project/penpot/issue/5141)
- Fix overlay manual position in nested boards [Taiga #5135](https://tree.taiga.io/project/penpot/issue/5135)
- Fix close overlay from a nested board [Taiga #5587](https://tree.taiga.io/project/penpot/issue/5587)
- Fix overlay position when it has shadow or blur [Taiga #4752](https://tree.taiga.io/project/penpot/issue/4752)
- Fix overlay position when there are elements fixed when scrolling [Taiga #4383](https://tree.taiga.io/project/penpot/issue/4383)
- Fix problem when sliding color picker in selected-colors [#3150](https://github.com/penpot/penpot/issues/3150)
- Fix error screen on upload image error [Taiga #5608](https://tree.taiga.io/project/penpot/issue/5608)
- Fix bad frame-id for certain componentes [#3205](https://github.com/penpot/penpot/issues/3205)
- Fix paste elements at bottom of frame [Taig #5253](https://tree.taiga.io/project/penpot/issue/5253)
- Fix new-file button on project not redirecting to the new file [Taiga #5610](https://tree.taiga.io/project/penpot/issue/5610)
- Fix retrieve user comments in dashboard [Taiga #5607](https://tree.taiga.io/project/penpot/issue/5607)
- Locks shapes when moved inside a locked parent [Taiga #5252](https://tree.taiga.io/project/penpot/issue/5252)
- Fix rotate several elements in bulk [Taiga #5165](https://tree.taiga.io/project/penpot/issue/5165)
- Fix onboarding slides height [Taiga #5373](https://tree.taiga.io/project/penpot/issue/5373)
- Fix create typography with section closed [Taiga #5574](https://tree.taiga.io/project/penpot/issue/5574)
- Fix exports menu on viewer mode [Taiga #5568](https://tree.taiga.io/project/penpot/issue/5568)
- Fix create empty comments [Taiga #5536](https://tree.taiga.io/project/penpot/issue/5536)
- Fix text changes not propagated to copy [Taiga #5364](https://tree.taiga.io/project/penpot/issue/5364)
- Fix position of text cursor is a bit too high in Invitations section [Taiga #5511](https://tree.taiga.io/project/penpot/issue/5511)
- Fix undo when updating several texts [Taiga #5197](https://tree.taiga.io/project/penpot/issue/5197)
- Fix assets right click button for multiple selection [Taiga #5545](https://tree.taiga.io/project/penpot/issue/5545)
- Fix problem with precision in resizes [Taiga #5623](https://tree.taiga.io/project/penpot/issue/5623)
- Fix absolute positioned layouts not showing flex properties [Taiga #5630](https://tree.taiga.io/project/penpot/issue/5630)
- Fix text gradient handlers [Taiga #4047](https://tree.taiga.io/project/penpot/issue/4047)
- Fix when user deletes one file during import it is impossible to finish importing of second file [Taiga #5656](https://tree.taiga.io/project/penpot/issue/5656)
- Fix export multiple images when only one of them has export settings [Taiga #5649](https://tree.taiga.io/project/penpot/issue/5649)
- Fix error when a user different than the thread creator edits a comment [Taiga #5647](https://tree.taiga.io/project/penpot/issue/5647)
- Fix unnecessary button [Taiga #3312](https://tree.taiga.io/project/penpot/issue/3312)
- Fix copy color information in several formats [Taiga #4723](https://tree.taiga.io/project/penpot/issue/4723)
- Fix dropdown width [Taiga #5541](https://tree.taiga.io/project/penpot/issue/5541)
- Fix enable comment mode and insert image keeps on comment mode [Taiga #5678](https://tree.taiga.io/project/penpot/issue/5678)
- Fix enable undo just after using pencil [Taiga #5674](https://tree.taiga.io/project/penpot/issue/5674)
- Fix 400 error when user changes password [Taiga #5643](https://tree.taiga.io/project/penpot/issue/5643)
- Fix cannot undo layer styles [Taiga #5676](https://tree.taiga.io/project/penpot/issue/5676)
- Fix unexpected exception on boolean shapes [Taiga #5685](https://tree.taiga.io/project/penpot/issue/5685)
- Fix ctrl+z on select not working [Taiga #5677](https://tree.taiga.io/project/penpot/issue/5677)
- Fix thubmnail rendering flashing [Taiga #5675](https://tree.taiga.io/project/penpot/issue/5675)

### :arrow_up: Deps updates

- Update google fonts catalog (at 2023/07/06) [Taiga #5592](https://tree.taiga.io/project/penpot/issue/5592)


### :heart: Community contributions by (Thank you!)

- Update Typography palette order (by @akshay-gupta7) [Github #3156](https://github.com/penpot/penpot/pull/3156)
- Palettes (color, typographies) empty state (by @akshay-gupta7) [Github #3160](https://github.com/penpot/penpot/pull/3160)
- Duplicate objects via drag + alt (by @akshay-gupta7) [Github #3147](https://github.com/penpot/penpot/pull/3147)
- Set line-height to auto as 1.2 (by @akshay-gupta7) [Github #3185](https://github.com/penpot/penpot/pull/3185)
- Click to select full values at the design sidebar (by @akshay-gupta7) [Github #3179](https://github.com/penpot/penpot/pull/3179)
- Fix rect filter bounds math (by @ryanbreen) [Github #3180](https://github.com/penpot/penpot/pull/3180)
- Removed sizing variables from radius (by @ondrejkonec) [Github #3184](https://github.com/penpot/penpot/pull/3184)
- Dashboard search, set focus after shortcut (by @akshay-gupta7) [Github #3196](https://github.com/penpot/penpot/pull/3196)
- Library name dropdown arrow is overlapped by library name (by @ondrejkonec) [Taiga #5200](https://tree.taiga.io/project/penpot/issue/5200)
- Reorder shadows (by @akshay-gupta7) [Github #3236](https://github.com/penpot/penpot/pull/3236)
- Open project in new tab from workspace (by @akshay-gupta7) [Github #3246](https://github.com/penpot/penpot/pull/3246)
- Distribute fix enabled when two elements were selected (by @dfelinto) [Github #3266](https://github.com/penpot/penpot/pull/3266)
- Distribute vertical spacing failing for overlapped text (by @dfelinto) [Github #3267](https://github.com/penpot/penpot/pull/3267)
- bug Change independent corner radius input tooltips #3332 (by @astudentinearth) [Github #3332](https://github.com/penpot/penpot/pull/3332)

## 1.18.6

### :bug: Bugs fixed

- Fix comments navigation from workspace [Taiga #5504](https://tree.taiga.io/project/penpot/issue/5504)

### :sparkles: Enhancements

- Add the ability to overwrite internal resolver with `PENPOT_INTERNAL_RESOLVER` environment
  variable [GH #3310](https://github.com/penpot/penpot/issues/3310)

## 1.18.5

### :bug: Bugs fixed

- Fix add flow option in contextual menu for frames
- Fix issues related with invitations
- Fix problem with undefined gaps
- Add deleted fonts auto match mechanism

## 1.18.4

### :bug: Bugs fixed

- Fix zooming while color picker breaks UI [GH #3214](https://github.com/penpot/penpot/issues/3214)
- Fix problem with layout not reflowing on shape deletion [Taiga #5289](https://tree.taiga.io/project/penpot/issue/5289)
- Fix extra long typography names on assets and palette [Taiga #5199](https://tree.taiga.io/project/penpot/issue/5199)
- Fix background-color property on inspect code [Taiga #5300](https://tree.taiga.io/project/penpot/issue/5300)
- Preview layer blend modes (by @akshay-gupta7) [Github #3235](https://github.com/penpot/penpot/pull/3235)

## 1.18.3

### :bug: Bugs fixed

- Fix problem with rulers not placing correctly [Taiga #5093](https://tree.taiga.io/project/penpot/issue/5093)
- Fix page context menu [Taiga #5145](https://tree.taiga.io/project/penpot/issue/5145)
- Fix project file count [Taiga #5148](https://tree.taiga.io/project/penpot/issue/5148)
- Fix OIDC roles checking mechanism [GH #3152](https://github.com/penpot/penpot/issues/3152)
- Import updated translation strings from weblate

### :arrow_up: Deps updates

## 1.18.2

### :bug: Bugs fixed

- Fix problem with frame title rotation
- Fix first level board "Show in view mode" is automatically unchecked [Taiga #5136](https://tree.taiga.io/project/penpot/issue/5136)

## 1.18.1

### :bug: Bugs fixed

- Fix problems with imported SVG shadows [Taiga #4922](https://tree.taiga.io/project/penpot/issue/4922)
- Fix problems with imported SVG embedded images and transforms [Taiga #4639](https://tree.taiga.io/project/penpot/issue/4639)

## 1.18.0

### :sparkles: New features

- Adds more accessibility improvements in dashboard [Taiga #4577](https://tree.taiga.io/project/penpot/us/4577)
- Adds paddings and gaps prediction on layout creation [Taiga #4838](https://tree.taiga.io/project/penpot/task/4838)
- Add visual feedback when proportionally scaling text elements with **K** [Taiga #3415](https://tree.taiga.io/project/penpot/us/3415)
- Add visualization and mouse control to paddings, margins and gaps in frames with layout [Taiga #4839](https://tree.taiga.io/project/penpot/task/4839)
- Allow for absolute positioned elements inside layout [Taiga #4834](https://tree.taiga.io/project/penpot/us/4834)
- Add z-index option for flex layout items [Taiga #2980](https://tree.taiga.io/project/penpot/us/2980)
- Scale content proportionally affects strokes, shadows, blurs and corners [Taiga #1951](https://tree.taiga.io/project/penpot/us/1951)
- Use tabulators to navigate layers [Taiga #5010](https://tree.taiga.io/project/penpot/issue/5010)

### :bug: Bugs fixed

- Fix problem with rules position on changing pages [Taiga #4847](https://tree.taiga.io/project/penpot/issue/4847)
- Fix error streen when uploading wrong SVG [#2995](https://github.com/penpot/penpot/issues/2995)
- Fix selecting children from hidden parent layers [Taiga #4934](https://tree.taiga.io/project/penpot/issue/4934)
- Fix problem when undoing multiple selected colors [Taiga #4920](https://tree.taiga.io/project/penpot/issue/4920)
- Allow selection of empty board by partial rect [Taiga #4806](https://tree.taiga.io/project/penpot/issue/4806)
- Improve behavior for undo on text edition [Taiga #4693](https://tree.taiga.io/project/penpot/issue/4693)
- Improve deeps selection of nested arboards [Taiga #4913](https://tree.taiga.io/project/penpot/issue/4913)
- Fix problem on selection numeric inputs on Firefox [#2991](https://github.com/penpot/penpot/issues/2991)
- Changed the text dominant-baseline to use ideographic [Taiga #4791](https://tree.taiga.io/project/penpot/issue/4791)
- Viewer wrong translations [Github #3035](https://github.com/penpot/penpot/issues/3035)
- Fix problem with text editor in Safari
- Fix unlink library color when blur color picker input [#3026](https://github.com/penpot/penpot/issues/3026)
- Fix snap pixel when moving path points on high zoom [#2930](https://github.com/penpot/penpot/issues/2930)
- Fix shortcuts for zoom now take into account the mouse position [#2924](https://github.com/penpot/penpot/issues/2924)
- Fix close colorpicker on Firefox when mouse-up is outside the picker [#2911](https://github.com/penpot/penpot/issues/2911)
- Fix problems with touch devices and Wacom tablets [#2216](https://github.com/penpot/penpot/issues/2216)
- Fix problem with board titles misplaced [Taiga #4738](https://tree.taiga.io/project/penpot/issue/4738)
- Fix problem with alt getting stuck when alt+tab [Taiga #5013](https://tree.taiga.io/project/penpot/issue/5013)
- Fix problem with z positioning of elements [Taiga #5014](https://tree.taiga.io/project/penpot/issue/5014)
- Fix problem in Firefox with scroll jumping when changin pages [#3052](https://github.com/penpot/penpot/issues/3052)
- Fix nested frame interaction created flow in wrong frame [Taiga #5043](https://tree.taiga.io/project/penpot/issue/5043)
- Font-Kerning does not work on Artboard Export to PNG/JPG/PDF [#3029](https://github.com/penpot/penpot/issues/3029)
- Fix manipulate duplicated project (delete, duplicate, rename, pin/unpin...) [Taiga #5027](https://tree.taiga.io/project/penpot/issue/5027)
- Fix deleted files appear in search results [Taiga #5002](https://tree.taiga.io/project/penpot/issue/5002)
- Fix problem with selected colors and texts [Taiga #5051](https://tree.taiga.io/project/penpot/issue/5051)
- Fix problem when assigning color from palette or assets [Taiga #5050](https://tree.taiga.io/project/penpot/issue/5050)
- Fix shortcuts for alignment [Taiga #5030](https://tree.taiga.io/project/penpot/issue/5030)
- Fix path options not showing when editing rects or ellipses [Taiga #5053](https://tree.taiga.io/project/penpot/issue/5053)
- Fix tooltips for some alignment options are truncated on design tab [Taiga #5040](https://tree.taiga.io/project/penpot/issue/5040)
- Fix horizontal margins drag don't always start from place [Taiga #5020](https://tree.taiga.io/project/penpot/issue/5020)
- Fix multiplayer username sometimes is not displayed correctly [Taiga #4400](https://tree.taiga.io/project/penpot/issue/4400)
- Show warning when trying to invite a user that is already in members [Taiga #4147](https://tree.taiga.io/project/penpot/issue/4147)
- Fix problem with text out of borders when changing from auto-width to fixed [Taiga #4308](https://tree.taiga.io/project/penpot/issue/4308)
- Fix header not showing when exiting fullscreen mode in viewer [Taiga #4244](https://tree.taiga.io/project/penpot/issue/4244)
- Fix visual problem in select options [Taiga #5028](https://tree.taiga.io/project/penpot/issue/5028)
- Forbid empty names for assets [Taiga #5056](https://tree.taiga.io/project/penpot/issue/5056)
- Select children after ungroup action [Taiga #4917](https://tree.taiga.io/project/penpot/issue/4917)
- Fix problem with guides not showing when moving over nested frames [Taiga #4905](https://tree.taiga.io/project/penpot/issue/4905)
- Fix change email and password for users signed in via social login [Taiga #4273](https://tree.taiga.io/project/penpot/issue/4273)
- Fix drag and drop files from browser or file explorer under circumstances [Taiga #5054](https://tree.taiga.io/project/penpot/issue/5054)
- Fix problem when copy/pasting shapes [Taiga #4931](https://tree.taiga.io/project/penpot/issue/4931)
- Fix problem with color picker not able to change hue [Taiga #5065](https://tree.taiga.io/project/penpot/issue/5065)
- Fix problem with outer stroke in texts [Taiga #5078](https://tree.taiga.io/project/penpot/issue/5078)
- Fix problem with text carring over next line when changing to fixed [Taiga #5067](https://tree.taiga.io/project/penpot/issue/5067)
- Fix don't show invite user hero to users with editor role [Taiga #5086](https://tree.taiga.io/project/penpot/issue/5086)
- Fix enter emails on onboarding new user creating team [Taiga #5089](https://tree.taiga.io/project/penpot/issue/5089)
- Fix invalid files amount after moving on dashboard [Taiga #5080](https://tree.taiga.io/project/penpot/issue/5080)
- Fix dashboard left sidebar, the [x] overlaps the field [Taiga #5064](https://tree.taiga.io/project/penpot/issue/5064)
- Fix expanded typography on assets sidebar is moving [Taiga #5063](https://tree.taiga.io/project/penpot/issue/5063)
- Fix spelling mistake in confirmation after importing only 1 file [Taiga #5095](https://tree.taiga.io/project/penpot/issue/5095)
- Fix problem with selection colors and texts [Taiga #5079](https://tree.taiga.io/project/penpot/issue/5079)
- Remove "show in view mode" flag when moving frame to frame [Taiga #5091](https://tree.taiga.io/project/penpot/issue/5091)
- Fix problem creating files in project page [Taiga #5060](https://tree.taiga.io/project/penpot/issue/5060)
- Disable empty names on rename files [Taiga #5088](https://tree.taiga.io/project/penpot/issue/5088)
- Fix problem with SVG and flex layout [Taiga #](https://tree.taiga.io/project/penpot/issue/5099)
- Fix unpublish and delete shared library warning messages [Taiga #5090](https://tree.taiga.io/project/penpot/issue/5090)
- Fix last update project timer update after creating new file [Taiga #5096](https://tree.taiga.io/project/penpot/issue/5096)
- Fix dashboard scrolling using 'Page Up' and 'Page Down' [Taiga #5081](https://tree.taiga.io/project/penpot/issue/5081)
- Fix view mode header buttons overlapping in small resolutions [Taiga #5058](https://tree.taiga.io/project/penpot/issue/5058)
- Fix precision for wrap in flex [Taiga #5072](https://tree.taiga.io/project/penpot/issue/5072)
- Fix relative position overlay positioning [Taiga #5092](https://tree.taiga.io/project/penpot/issue/5092)
- Fix hide grid keyboard shortcut [Github #3071](https://github.com/penpot/penpot/pull/3071)
- Fix problem with opacity in imported SVG's [Taiga #4923](https://tree.taiga.io/project/penpot/issue/4923)

### :heart: Community contributions by (Thank you!)
- To @ondrejkonec: for contributing to the code with:
- Refactor CSS variables [Github #2948](https://github.com/penpot/penpot/pull/2948)

## 1.17.3

### :bug: Bugs fixed
- Fix copy and paste very nested inside itself [Taiga #4848](https://tree.taiga.io/project/penpot/issue/4848)
- Fix custom fonts not rendered correctly [Taiga #4874](https://tree.taiga.io/project/penpot/issue/4874)
- Fix problem with shadows and blur on multiple selection
- Fix problem with redo shortcut
- Fix Component texts not displayed in assets panel [Taiga #4907](https://tree.taiga.io/project/penpot/issue/4907)
- Fix search field has implemented shared styles for "close icon" and "search icon" [Taiga #4927](https://tree.taiga.io/project/penpot/issue/4927)
- Fix Handling correctly slashes "/" in emails [Taiga #4906](https://tree.taiga.io/project/penpot/issue/4906)
- Fix Change text color from selected colors [Taiga #4933](https://tree.taiga.io/project/penpot/issue/4933)

### :sparkles: Enhancements

- Adds environment variables for specifying the export and backend URI for the frontend docker image, thanks to @Supernova3339 for the initial PR and suggestion [Github #2984](https://github.com/penpot/penpot/issues/2984)

## 1.17.2

### :bug: Bugs fixed

- Fix invite members button text [Taiga #4794](https://tree.taiga.io/project/penpot/issue/4794)
- Fix problem with opacity in frames [Taiga #4795](https://tree.taiga.io/project/penpot/issue/4795)
- Fix correct behaviour for space-around and added space-evenly option
- Fix duplicate with alt and undo only undo one step [Taiga #4746](https://tree.taiga.io/project/penpot/issue/4746)
- Fix problem creating frames inside layout [Taiga #4844](https://tree.taiga.io/project/penpot/issue/4844)
- Fix paste board inside itself [Taiga #4775](https://tree.taiga.io/project/penpot/issue/4775)
- Fix middle button panning can drag guides [Taiga #4266](https://tree.taiga.io/project/penpot/issue/4266)

### :heart: Community contributions by (Thank you!)

- To @ondrejkonec: for some code contributions on this release.

## 1.17.1

### :bug: Bugs fixed
- Fix components groups items show the component name in list mode [Taiga #4770](https://tree.taiga.io/project/penpot/issue/4770)
- Fix typing CMD+Z on MacOS turns the cursor into a Zoom cursor [Taiga #4778](https://tree.taiga.io/project/penpot/issue/4778)
- Fix white space on small screens [Taiga #4774](https://tree.taiga.io/project/penpot/issue/4774)
- Fix button spacing on delete acount modal [Taiga #4762](https://tree.taiga.io/project/penpot/issue/4762)
- Fix invitations input on team management and onboarding modal [Taiga #4760](https://tree.taiga.io/project/penpot/issue/4760)
- Fix weird numeration creating new elements in dashboard [Taiga #4755](https://tree.taiga.io/project/penpot/issue/4755)
- Fix can move shape with lens zoom active [Taiga #4787](https://tree.taiga.io/project/penpot/issue/4787)
- Fix social links broken [Taiga #4759](https://tree.taiga.io/project/penpot/issue/4759)
- Fix tooltips on left toolbar [Taiga #4793](https://tree.taiga.io/project/penpot/issue/4793)

## 1.17.0

### :sparkles: New features

- Adds layout flex functionality for boards
- Better overlays interactions on boards inside boards [Taiga #4386](https://tree.taiga.io/project/penpot/us/4386)
- Show board miniature in manual overlay setting [Taiga #4475](https://tree.taiga.io/project/penpot/issue/4475)
- Handoff visual improvements [Taiga #3124](https://tree.taiga.io/project/penpot/us/3124)
- Dynamic alignment only in sight [Github 1971](https://github.com/penpot/penpot/issues/1971)
- Add some accessibility to shortcut panel [Taiga #4713](https://tree.taiga.io/project/penpot/issue/4713)
- Add shortcuts for text editing [Taiga #2052](https://tree.taiga.io/project/penpot/us/2052)
- Second level boards treated as groups in terms of selection [Taiga #4269](https://tree.taiga.io/project/penpot/us/4269)
- Performance improvements both for backend and frontend
- Accessibility improvements for login area [Taiga #4353](https://tree.taiga.io/project/penpot/us/4353)
- Outbound webhooks [Taiga #4577](https://tree.taiga.io/project/penpot/us/4577)
- Add copy invitation link to the invitation options [Taiga #4213](https://tree.taiga.io/project/penpot/us/4213)
- Dynamic alignment only in sight [Taiga #3537](https://tree.taiga.io/project/penpot/us/3537)
- Improve naming of layers [Taiga #4036](https://tree.taiga.io/project/penpot/us/4036)
- Add zoom lense [Taiga #4691](https://tree.taiga.io/project/penpot/us/4691)
- Detect potential problems with custom font vertical metrics [Taiga #4697](https://tree.taiga.io/project/penpot/us/4697)

### :bug: Bugs fixed

- Add title to color bullets [Taiga #4218](https://tree.taiga.io/project/penpot/task/4218)
- Fix color bullets in library color modal [Taiga #4186](https://tree.taiga.io/project/penpot/issue/4186)
- Fix shortcut texts alignment [Taiga #4275](https://tree.taiga.io/project/penpot/issue/4275)
- Fix some texts and a typo [Taiga #4215](https://tree.taiga.io/project/penpot/issue/4215)
- Fix twitter support account link [Taiga #4279](https://tree.taiga.io/project/penpot/issue/4279)
- Fix lang autodetect issue [Taiga #4277](https://tree.taiga.io/project/penpot/issue/4277)
- Fix adding an extra page on import [Taiga #4543](https://tree.taiga.io/project/penpot/task/4543)
- Fix unable to select text at assets inputs in firefox [Taiga #4572](https://tree.taiga.io/project/penpot/issue/4572)
- Fix component sync when converting to path [Taiga #3642](https://tree.taiga.io/project/penpot/issue/3642)
- Fix style for team invite in deutsch [Taiga #4614](https://tree.taiga.io/project/penpot/issue/4614)
- Fix problem with text edition in Safari [Taiga #4046](https://tree.taiga.io/project/penpot/issue/4046)
- Fix show outline with rounded corners on rects [Taiga #4053](https://tree.taiga.io/project/penpot/issue/4053)
- Fix wrong interaction between comments and panning modes [Taiga #4297](https://tree.taiga.io/project/penpot/issue/4297)
- Fix bad element positioning on interaction with fixed scroll [Github #2660](https://github.com/penpot/penpot/issues/2660)
- Fix display type of component library not persistent [Taiga #4512](https://tree.taiga.io/project/penpot/issue/4512)
- Fix problem when moving texts with keyboard [#2690](https://github.com/penpot/penpot/issues/2690)
- Fix problem when drawing boxes won't detect mouse-up [Taiga #4618](https://tree.taiga.io/project/penpot/issue/4618)
- Fix missing loading icon on shared libraries [Taiga #4148](https://tree.taiga.io/project/penpot/issue/4148)
- Fix selection stroke missing in properties of multiple texts [Taiga #4048](https://tree.taiga.io/project/penpot/issue/4048)
- Fix missing create component menu for frames [Github #2670](https://github.com/penpot/penpot/issues/2670)
- Fix "currentColor" is not converted when importing SVG [Github 2276](https://github.com/penpot/penpot/issues/2276)
- Fix incorrect color in properties of multiple bool shapes [Taiga #4355](https://tree.taiga.io/project/penpot/issue/4355)
- Fix pressing the enter key gives you an internal error [Github 2675](https://github.com/penpot/penpot/issues/2675) [Github 2577](https://github.com/penpot/penpot/issues/2577)
- Fix confirm group name with enter doesn't work in assets modal [Taiga #4506](https://tree.taiga.io/project/penpot/issue/4506)
- Fix group/ungroup shapes inside a component [Taiga #4052](https://tree.taiga.io/project/penpot/issue/4052)
- Fix wrong update of text in components [Taiga #4646](https://tree.taiga.io/project/penpot/issue/4646)
- Fix problem with SVG imports with style [#2605](https://github.com/penpot/penpot/issues/2605)
- Fix ghost shapes after sync groups in components [Taiga #4649](https://tree.taiga.io/project/penpot/issue/4649)
- Fix layer orders messed up on move, group, reparent and undo [Github #2672](https://github.com/penpot/penpot/issues/2672)
- Fix max height in library dialog [Github #2335](https://github.com/penpot/penpot/issues/2335)
- Fix undo ungroup (shift+g) scrambles positions [Taiga #4674](https://tree.taiga.io/project/penpot/issue/4674)
- Fix justified text is stretched [Github #2539](https://github.com/penpot/penpot/issues/2539)
- Fix mousewheel on viewer inspector [Taiga #4221](https://tree.taiga.io/project/penpot/issue/4221)
- Fix path edition activated on boards [Taiga #4105](https://tree.taiga.io/project/penpot/issue/4105)
- Fix hidden layers inside groups become visible after the group visibility is changed[Taiga #4710](https://tree.taiga.io/project/penpot/issue/4710)
- Fix format of HSLA color on viewer [Taiga #4393](https://tree.taiga.io/project/penpot/issue/4393)
- Fix some typos [Taiga #4724](https://tree.taiga.io/project/penpot/issue/4724)
- Fix ctrl+c for inspect code [Taiga #4739](https://tree.taiga.io/project/penpot/issue/4739)
- Fix text in custom font is not at the expected position at export [Taiga #4394](https://tree.taiga.io/project/penpot/issue/4394)
- Fix unneeded popup when updating local components [Taiga #4430](https://tree.taiga.io/project/penpot/issue/4430)
- Fix multiuser - "Shadow" element is not updating immediately [Taiga #4709](https://tree.taiga.io/project/penpot/issue/4709)
- Fix paths not flagged as modified when resized [Taiga #4742](https://tree.taiga.io/project/penpot/issue/4742)
- Fix resend invitation doesn't reset the expiration date [Taiga #4741](https://tree.taiga.io/project/penpot/issue/4741)
- Fix incorrect state after undo page creation [Taiga #4690](https://tree.taiga.io/project/penpot/issue/4690)
- Fix copy paste texts with typography assets linked [Taiga #4750](https://tree.taiga.io/project/penpot/issue/4750)

### :heart: Community contributions by (Thank you!)

- To @iprithvitharun: let's make UX Writing contributions in Open Source a trend!

## 1.16.2-beta

### :bug: Bugs fixed

- Fix strage cursor behaviour after clicking viewport with text pool [Github #2447](https://github.com/penpot/penpot/issues/2447)

## 1.16.1-beta

### :bug: Bugs fixed

- Fix unexpected exception related to default nudge value
- Fix firefox changing layer color type is not applied [Taiga #4292](https://tree.taiga.io/project/penpot/issue/4292)
- Fix justify alignes text left [Taiga #4322](https://tree.taiga.io/project/penpot/issue/4322)
- Fix text out of borders with "auto width" and center align [Taiga #4308](https://tree.taiga.io/project/penpot/issue/4308)
- Fix wrong validation text after interaction with 2 and more files [Taiga #4276](https://tree.taiga.io/project/penpot/issue/4276)
- Fix auto-width for texts can make text appear stretched [Github #2482](https://github.com/penpot/penpot/issues/2482)
- Fix boards name do not disappear in focus mode [#4272](https://tree.taiga.io/project/penpot/issue/4272)
- Fix wrong email in the info message at change email [Taiga #4274](https://tree.taiga.io/project/penpot/issue/4274)
- Fix transform to path RMB menu item is not relevant if shape is already path [Taiga #4302](https://tree.taiga.io/project/penpot/issue/4302)
- Fix join nodes icon is active when 2 already joined nodes are selected [Taiga #4370](https://tree.taiga.io/project/penpot/issue/4370)
- Fix path nodes panel. "To curve" and "To corner" icons are active if node is already curved/cornered [Taiga #4371](https://tree.taiga.io/project/penpot/issue/4371)
- Fix displaying comments settings are not applied via "Comments" menu drop-down on the top navbar on view mode [Taiga #4389](https://tree.taiga.io/project/penpot/issue/4389)
- Fix bad behaviour on hovering and click nested artboards [Taiga #4018](https://tree.taiga.io/project/penpot/issue/4018) and [Taiga #4269](https://tree.taiga.io/project/penpot/us/4269)
- Fix lang autodetect issue [Taiga #4277](https://tree.taiga.io/project/penpot/issue/4277)
- Fix colorpicker does not close upon switching to Dashboard [Taiga #4408](https://tree.taiga.io/project/penpot/issue/4408)
- Fix problem with auto-width/auto-height + lock-proportions

## 1.16.0-beta

### :boom: Breaking changes & Deprecations

- Removed the support for v2 internal file data blob format.  This
  version has never been documented nor set as default value so
  technically this is not a breaking change because we are removing
  a "private API".

### :sparkles: New features

- Improve interactions with nested boards [Taiga #4054](https://tree.taiga.io/project/penpot/us/4054)
- Add team hero in projects dashboard [Taiga #3863](https://tree.taiga.io/project/penpot/us/3863)
- Add zoom style to shared link [Taiga #3874](https://tree.taiga.io/project/penpot/us/3874)
- Add dashboard creation button as placeholder [Taiga #3861](https://tree.taiga.io/project/penpot/us/3861)
- Improve invitation flow on onboarding [Taiga #3241](https://tree.taiga.io/project/penpot/us/3241)
- Add new text to initial modals [Taiga #3458](https://tree.taiga.io/project/penpot/us/3458)
- Add new questions to onboarding [Taiga #3462](https://tree.taiga.io/project/penpot/us/3462)
- Add cosmetic changes in viewer mode [Taiga #3688](https://tree.taiga.io/project/penpot/us/3688)
- Outline highlights on layer hovering [Taiga #2645](https://tree.taiga.io/project/penpot/us/2645) by @andrewzhurov
- Add zoom to shape on double click up on its icon [Taiga #3929](https://tree.taiga.io/project/penpot/us/3929) by @andrewzhurov
- Add Libraries & Templates carousel [Taiga #3860](https://tree.taiga.io/project/penpot/us/3860)
- Ungroup frames [Taiga #4012](https://tree.taiga.io/project/penpot/us/4012)
- Newsletter Opt-in options for subscription categories [Taiga #3242](https://tree.taiga.io/project/penpot/us/3242)
- Print emails to console by default if smtp is disabled
- Add `email-verification` flag for enable/disable email verification
- Make graphics thumbnails load lazy [Taiga #4252](https://tree.taiga.io/project/penpot/issue/4252)

### :bug: Bugs fixed

- Fix unexpected removal of guides on copy&paste frames [Taiga #3887](https://tree.taiga.io/project/penpot/issue/3887) by @andrewzhurov
- Fix props preserving on copy&paste texts [Taiga #3629](https://tree.taiga.io/project/penpot/issue/3629) by @andrewzhurov
- Fix unexpected layers ungrouping on moving it [Taiga #3932](https://tree.taiga.io/project/penpot/issue/3932) by @andrewzhurov
- Fix artboards moving with comment tool selected [Taiga #3938](https://tree.taiga.io/project/penpot/issue/3938)
- Fix undo on delete page does not preserve its order [Taiga #3375](https://tree.taiga.io/project/penpot/issue/3375)
- Fix unexpected 404 on deleting library that is used by deleted files
- Fix inconsistent message on deleting library when a library is linked from deleted files
- Fix change multiple colors with SVG [Taiga #3889](https://tree.taiga.io/project/penpot/issue/3889)
- Fix ungroup does not work for typographies [Taiga #4195](https://tree.taiga.io/project/penpot/issue/4195)
- Fix inviting to non existing users can fail [Taiga #4108](https://tree.taiga.io/project/penpot/issue/4108)
- Fix components marked as touched when moved [Taiga #4061](https://tree.taiga.io/project/penpot/task/4061)
- Fix boards grouped shouldn't show the title [Taiga #4251](https://tree.taiga.io/project/penpot/issue/4251)
- Fix gradient handlers are under resize handlers[Taiga #4298](https://tree.taiga.io/project/penpot/issue/4298)
- Fix grid not syncing immediately in multiuser [Taiga #4339](https://tree.taiga.io/project/penpot/issue/4339)
- Fix custom font upload fails silently for unsupported formats [Taiga #4279](https://tree.taiga.io/project/penpot/issue/4280)

### :heart: Community contributions by (Thank you!)

- To @andrewzhurov for many code contributions on this release.
- UI improvements in Project section (by @Waishnav) [#2285](https://github.com/penpot/penpot/pull/2285)
- Fix fronted comments (by @lol768) [#2368](https://github.com/penpot/penpot/pull/2368)

## 1.15.5-beta

### :bug: Bugs fixed

- Fix artboard border radius [Taiga #4291](https://tree.taiga.io/project/penpot/issue/4291)
- Fix copied & pasted layer is not visible [Taiga #4283](https://tree.taiga.io/project/penpot/issue/4283)
- Fix notification to newsletter is shown in all cases [Taiga #4367](https://tree.taiga.io/project/penpot/issue/4367)
- Fix comments section is not scrolling by mouse wheel [Taiga #4305](https://tree.taiga.io/project/penpot/issue/4305)
- Fix justify alignes text left [Taiga #4322](https://tree.taiga.io/project/penpot/issue/4322)
- Fix text out of borders with "auto width" and center align [Taiga #4308](https://tree.taiga.io/project/penpot/issue/4308)

## 1.15.4-beta

### :bug: Bugs fixed

- Fix social buttons in register form [Taiga #4320](https://tree.taiga.io/project/penpot/issue/4320)
- Remove gitter information from feedback page [Taiga #4157](https://tree.taiga.io/project/penpot/issue/4157)
- Fix overlay remains open on frame change [Taiga #4066](https://tree.taiga.io/project/penpot/issue/4066)
- Fix toggle overlay position [Taiga #4091](https://tree.taiga.io/project/penpot/issue/4091)
- Fix overlay closed on clicked outside [Taiga #4027](https://tree.taiga.io/project/penpot/issue/4027)
- Fix animate multiple overlays [Taiga #3993](https://tree.taiga.io/project/penpot/issue/3993)
- Fix problem with snap to grids [#2221](https://github.com/penpot/penpot/issues/2221)
- Fix issue when scaling to value 0 [#2252](https://github.com/penpot/penpot/issues/2252)
- Fix problem when moving shapes inside nested frames [Taiga #4113](https://tree.taiga.io/project/penpot/issue/4113)
- Fix color type icon does not change [Taiga #4133](https://tree.taiga.io/project/penpot/issue/4133)
- Fix recent colors are not working [Taiga #4153](https://tree.taiga.io/project/penpot/issue/4153)
- Fix change opacity in colorpicker cause bugged color [Taiga #4154](https://tree.taiga.io/project/penpot/issue/4154)
- Fix gradient colors don't arrive in recent colors palette (https://tree.taiga.io/project/penpot/issue/4155)
- Fix selected colors allow gradients in shadows [Taiga #4156](https://tree.taiga.io/project/penpot/issue/4156)
- Fix import files with unexpected format or invalid content [Taiga #4136](https://tree.taiga.io/project/penpot/issue/4136)
- Fix wrong shortcut button tip of "Delete" function [Taiga #4162](https://tree.taiga.io/project/penpot/issue/4162)
- Fix error after user drags any layer in search functionality [Taiga #4161](https://tree.taiga.io/project/penpot/issue/4161)
- Fix font search works only with lowercase letters [Taiga #4140](https://tree.taiga.io/project/penpot/issue/4140)
- Fix Terms and Privacy links overlapping [Taiga #4137](https://tree.taiga.io/project/penpot/issue/4137)
- Fix Export bounding box mask [Taiga #950](https://tree.taiga.io/project/penpot/issue/950)
- Fix delete layers in bulk [Taiga #4160](https://tree.taiga.io/project/penpot/issue/4160)
- Fix Cannot take out an element from a group at layers panel by drag [Taiga #4209](https://tree.taiga.io/project/penpot/issue/4209)
- Fix Internal error when resending invitation email [Taiga #4212](https://tree.taiga.io/project/penpot/issue/4212)
- Fix PDF exportation order [Taiga #4216](https://tree.taiga.io/project/penpot/issue/4216)
- Fix some typos [Taiga #4215](https://tree.taiga.io/project/penpot/issue/4215)
- Fix "no boards" message in viewer [Taiga #4243](https://tree.taiga.io/project/penpot/issue/4243)
- Fix view mode login size [Taiga #4210](https://tree.taiga.io/project/penpot/issue/4210)

## 1.15.3-beta

### :bug: Bugs fixed

- Fix default value of grow type in texts [Taiga #4034](https://tree.taiga.io/project/penpot/issue/4034)
- Fix error when moving nested frames outside [Taiga #4017](https://tree.taiga.io/project/penpot/issue/4017)
- Fix problem when hovering over nested frames [Taiga #4018](https://tree.taiga.io/project/penpot/issue/4018)
- Fix problem editing rotated texts [Taiga #4026](https://tree.taiga.io/project/penpot/issue/4026)
- Fix problem with texts for non existing fonts [Taiga #4087](https://tree.taiga.io/project/penpot/issue/4087)
- Fix undo after moving layers will wrongly order the layers [Taiga #3344](https://tree.taiga.io/project/penpot/issue/3344)
- Fix grouping typographies by drag & drop does not work (again) [#2203](https://github.com/penpot/penpot/issues/2203)
- Fix when ungrouping, the items previously grouped should ALWAYS remain selected [Taiga #4064](https://tree.taiga.io/project/penpot/issue/4064)
- Change shortcut for "Clear undo" [#2219](https://github.com/penpot/penpot/issues/2219)


## 1.15.2-beta

### :bug: Bugs fixed

- Fix problem with multi-user text editing [Taiga #3446](https://tree.taiga.io/project/penpot/issue/3446)
- Fix path tools blocking elements underneath [#2050](https://github.com/penpot/penpot/issues/2050)
- Fix frame titles deforming when resize [#2207](https://github.com/penpot/penpot/issues/2207)
- Fix export simple line path [#3890](https://tree.taiga.io/project/penpot/issue/3890)
- Fix color-picker recent colors [Taiga #4013](https://tree.taiga.io/project/penpot/issue/4013)

## 1.15.1-beta

### :bug: Bugs fixed

- Fix shadows doesn't work on nested artboards [Taiga #3886](https://tree.taiga.io/project/penpot/issue/3886)
- Fix problems with double-click and selection [Taiga #4005](https://tree.taiga.io/project/penpot/issue/4005)
- Fix mismatch between editor and displayed text in workspace [Taiga #3975](https://tree.taiga.io/project/penpot/issue/3975)
- Fix validation error on text position [Taiga #4010](https://tree.taiga.io/project/penpot/issue/4010)
- Fix objects jitter while scrolling [Github #2167](https://github.com/penpot/penpot/issues/2167)
- Fix on color-picker, click+drag adds lots of recent colors [Taiga #4013](https://tree.taiga.io/project/penpot/issue/4013)
- Fix opening profile URL while signed out takes to "your account" section[Taiga #3976](https://tree.taiga.io/project/penpot/issue/3976)

## 1.15.0-beta

### :boom: Breaking changes & Deprecations

- The `PENPOT_LOGIN_WITH_LDAP` environment variable is finally removed (after
  many version with deprecation). It is replaced with the
  `enable-login-with-ldap` flag.
- The `PENPOT_LDAP_ATTRS_PHOTO` finally removed, it was unused for many
  versions.
- If you are using social login (google, github, gitlab or generic OIDC) you
  will need to ensure to add the following flags respectively to let them
  enabled: `enable-login-with-google`, `enable-login-with-github`,
  `enable-login-with-gitlab` and `enable-login-with-oidc`. If not, they will
  remain disabled after application start independently if you set the client-id
  and client-sectet options.
- The `PENPOT_REGISTRATION_ENABLED` is finally removed in favour of
  `<enable|disable>-registration` flag.
- The OIDC providers are now initialized synchronously, and if you are using the
  discovery mechanism of the generic OIDC integration, the start time of the
  application will depend on how fast the OIDC provider responds to the
  discovery http request.

### :sparkles: New features

- Add some cosmetic changes in viewer mode [Taiga #3688](https://tree.taiga.io/project/penpot/us/3688)
- Allow for nested and rotated boards inside other boards and groups [Taiga #2874](https://tree.taiga.io/project/penpot/us/2874?milestone=319982)
- View mode improvements to enable access and use in different conditions [Taiga #3023](https://tree.taiga.io/project/penpot/us/3023)
- Improved share link options. Now you can allow non-team members to comment and/or inspect [Taiga #3056] (https://tree.taiga.io/project/penpot/us/3056)
- Signin/Signup from shared link [Taiga #3472](https://tree.taiga.io/project/penpot/us/3472)
- Support for import/export binary format [Taiga #2991](https://tree.taiga.io/project/penpot/us/2991)
- Comments positioning [Taiga #2007](https://tree.taiga.io/project/penpot/us/2007)
- Select all inside a group select only the objects at this group level [Taiga #2382](https://tree.taiga.io/project/penpot/issue/2382)
- Make the media maximum upload size configurable

### :bug: Bugs fixed

- Fix viewer scroll problems [Taiga 3403](https://tree.taiga.io/project/penpot/issue/3403)
- Fix hide html options on handoff [Taiga 3533](https://tree.taiga.io/project/penpot/issue/3533)
- Fix share prototypes overlay and stroke [Taiga #3994](https://tree.taiga.io/project/penpot/issue/3994)
- Fix border radious on boolean operations [Taiga #3959](https://tree.taiga.io/project/penpot/issue/3959)
- Fix inconsistent representation of rectangles [Taiga #3977](https://tree.taiga.io/project/penpot/issue/3977)
- Fix recent fonts info [Taiga #3953](https://tree.taiga.io/project/penpot/issue/3953)
- Fix clipped elements affect boards and centering [Taiga #3666](https://tree.taiga.io/project/penpot/issue/3666)
- Fix intro action in multi input [Taiga #3541](https://tree.taiga.io/project/penpot/issue/3541)
- Fix team default image [Taiga #3919](https://tree.taiga.io/project/penpot/issue/3919)
- Fix problem with group coordinates [#2008](https://github.com/penpot/penpot/issues/2008)
- Fix problem with line-height and texts [Taiga #3578](https://tree.taiga.io/project/penpot/issue/3578)
- Fix moving frame-guides outside frames [Taiga #3839](https://tree.taiga.io/project/penpot/issue/3839)
- Fix problem with 180 degree rotations [#2082](https://github.com/penpot/penpot/issues/2082)
- Fix font rendering on grid thumbnails [Taiga #3473](https://tree.taiga.io/project/penpot/issue/3473)
- Fix Drag and drop font assets in groups [Taiga #3763](https://tree.taiga.io/project/penpot/issue/3763)
- Fix copy and paste layers order [Taiga #1617](https://tree.taiga.io/project/penpot/issue/1617)
- Fix unexpected removal of guides on copy&paste frames [Taiga #3887](https://tree.taiga.io/project/penpot/issue/3887) by @andrewzhurov
- Fix props preserving on copy&paste texts [Taiga #3629](https://tree.taiga.io/project/penpot/issue/3629) by @andrewzhurov
- Fix unexpected layers ungrouping on moving it [Taiga #3932](https://tree.taiga.io/project/penpot/issue/3932) by @andrewzhurov
- Fix unexpected exception and behavior on colorpicker with gradients [Taiga #3448](https://tree.taiga.io/project/penpot/issue/3448)
- Fix multiselection with shift not working inside a library group [Taiga #3532](https://tree.taiga.io/project/penpot/issue/3532)
- Fix drag and drop graphic assets in groups [Taiga #4002](https://tree.taiga.io/project/penpot/issue/4002)
- Fix bringing complete file data when launching the export dialog [Taiga #4006](https://tree.taiga.io/project/penpot/issue/4006)

### :arrow_up: Deps updates
### :heart: Community contributions by (Thank you!)

## 1.14.2-beta

### :bug: Bugs fixed

- Fix colors from unlinked libs in color selected widget [Taiga #3712](https://tree.taiga.io/project/penpot/issue/3712)
- Fix fill information not complete when paste plain text [Taiga #3680](https://tree.taiga.io/project/penpot/issue/3680)
- Fix problem when resizing groups [Taiga #3702](https://tree.taiga.io/project/penpot/issue/3702)
- Fix issues on typographies assets grouping [#2073](https://github.com/penpot/penpot/issues/2073)
- Fix text positioning inconsistencies between browsers

## 1.14.1-beta

### :bug: Bugs fixed

- Fix shortcut access in main menu [Taiga #3672](https://tree.taiga.io/project/penpot/issue/3672)
- Fix modify colors in a row in selected colors [Taiga #3653](https://tree.taiga.io/project/penpot/issue/3653)
- Fix crash when double click on viewer assets [Taiga #3625](https://tree.taiga.io/project/penpot/issue/3625)
- Fix right click on typographies assets [Taiga #3638](https://tree.taiga.io/project/penpot/issue/3638)

## 1.14.0-beta

### :sparkles: New features

- Added shortcut panel in workspace [Taiga #36](https://tree.taiga.io/project/penpot/us/36)
- Added selected colors widget in right sidebar [Taiga #2485](https://tree.taiga.io/project/penpot/us/2485)
- Added fixed elements when scrolling [Taiga #1533](https://tree.taiga.io/project/penpot/us/1533)
- Multiple team invitations on onboarding [Taiga #3084](https://tree.taiga.io/project/penpot/us/3084)
- Change text properties position at the sidebar [Taiga #3047](https://tree.taiga.io/project/penpot/us/3047)
- Group assets by drag and drop [Taiga #2831](https://tree.taiga.io/project/penpot/us/2831)
- Navigate to the original link after log in [Taiga #3624](https://tree.taiga.io/project/penpot/issue/3624)

### :bug: Bugs fixed

- Fix menu file not accessible in certain conditions [Taiga #3385](https://tree.taiga.io/project/penpot/issue/3385)
- Remove deprecated menu options [Taiga #3333](https://tree.taiga.io/project/penpot/issue/3333)
- Prototype connection should be under the rules [Taiga #3384](https://tree.taiga.io/project/penpot/issue/3384)
- Fix problem with empty text boxes events [Taiga #3627](https://tree.taiga.io/project/penpot/issue/3627)


## 1.13.5-beta

### :bug: Bugs fixed
- Fix orientation artboard preset not working with differently sized artboards [Taiga #3548](https://tree.taiga.io/project/penpot/issue/3548)
- Fix background on export arboards [Taiga #1991](https://tree.taiga.io/project/penpot/issue/1991)

## 1.13.4-beta

### :bug: Bugs fixed

- Fix undo when drawing curves [Taiga #3523](https://tree.taiga.io/project/penpot/issue/3523)
- Fix issue with text edition and certain fonts (WorkSans, Raleway, ...) and foreign objects [Taiga #3521](https://tree.taiga.io/project/penpot/issue/3521)
- Fix thumbnail generation when concurrent edition [Taiga #3522](https://tree.taiga.io/project/penpot/issue/3522)
- Fix environment import for exporter in Docker
- Fix auto scroll layers in Firefox [Taiga #3531](https://tree.taiga.io/project/penpot/issue/3531)
- Fix base background not visible for imported SVG

## 1.13.3-beta

### :bug: Bugs fixed

- Fix docker dependencies
- Sets invitations expirations to 7 days
- Add safety measure for text positions
- Fix old texts with opacity and no fill
- Remove default font on team change
- Fix github auth without name
- Fix problems with font loading in Firefox 95

## 1.13.2-beta

### :bug: Bugs fixed

- Improved performance when out of focus mode
- Improved performance for thumbnail generation
- Fix problem with out of sync thumbnails

## 1.13.1-beta

### :bug: Bugs fixed

- Fix problem with text positioning
- Fix issue with thumbnail generation before fonts loading
- Fix unable to hide artboards
- Fix problem with fonts cache causing hanging in certain pages

## 1.13.0-beta

### :boom: Breaking changes

- We've changed the behaviour of the border-radius so it works as CSS that [has some limits](https://www.w3.org/TR/css-backgrounds-3/#corner-overlap).
- Now exported text are SVG's native `text` tag instead of paths. This could break when opening the file depending on your engine. Some SVG's may require fonts to be installed at system level.

### :sparkles: New features

- Search and filter layers [Taiga #2564](https://tree.taiga.io/project/penpot/us/2564)
- Exporting big files flow [Taiga #2218](https://tree.taiga.io/project/penpot/us/2218)
- Multiexport from main menu [Taiga #520](https://tree.taiga.io/project/penpot/us/28541)
- Multiexport assets (aka bulk export) [Taiga #520](https://tree.taiga.io/project/penpot/us/520)
- Set the artboard layer fixed at the top side of the layers [Taiga #2636](https://tree.taiga.io/project/penpot/us/2636)
- Set an artboard as the file thumbnail [Taiga #1526](https://tree.taiga.io/project/penpot/us/1526)
- Social login redesign [Taiga #2974](https://tree.taiga.io/project/penpot/task/2974)
- Add border radius to artboards [Taiga #2056](https://tree.taiga.io/project/penpot/us/2056)
- Allow send multiple team invitations at once [Taiga #2798](https://tree.taiga.io/project/penpot/us/2798)
- Persist color palette and color picker across refresh [Taiga #1660](https://tree.taiga.io/project/penpot/issue/1660)
- Ability to add multiple strokes to a shape [Taiga #2778](https://tree.taiga.io/project/penpot/us/2778)
- Scroll to selected size in font size selector [Taiga #2825](https://tree.taiga.io/project/penpot/us/2825)
- Add new invitations section [Taiga #2797](https://tree.taiga.io/project/penpot/us/2797)
- Ability to add multiple fills to a shape [Taiga #1394](https://tree.taiga.io/project/penpot/us/1394)
- Team members redesign [Taiga #2283](https://tree.taiga.io/project/penpot/us/2283)
- New focus mode in workspace [Taiga #2748](https://tree.taiga.io/project/penpot/us/2748)
- Changed text shapes to be displayed as natives SVG text elements [Taiga #2759](https://tree.taiga.io/project/penpot/us/2759)
- Texts now can have strokes, multiple fills and can be used as masks
- Add the ability to specify the attribute for retrieve the email on OIDC integration [#1460](https://github.com/penpot/penpot/issues/1460)
- Allow registration with invitation token when registration is disabled
- Add the ability to disable standard, password login [Taiga #2999](https://tree.taiga.io/project/penpot/us/2999)
- Don't stop SVG import when an image cannot be imported [#1531](https://github.com/penpot/penpot/issues/1531)
- Show Penpot color in Safari tab bar [#1803](https://github.com/penpot/penpot/issues/1803)
- Added option to disable snap to pixel and improved behaviour for sub-pixel drawing [#2552](https://tree.taiga.io/project/penpot/us/2552)
- Delete guides while supr on hover [#2823](https://tree.taiga.io/project/penpot/us/2823)
- Opt-in subscription on on-premise instances [#2772](https://tree.taiga.io/project/penpot/us/2772)
- Optimizations in frame thumbnails [#3147](https://tree.taiga.io/project/penpot/us/3147)

### :bug: Bugs fixed

- Fix typo in viewer comment section [Taiga #3401](https://tree.taiga.io/project/penpot/issue/3401)
- Do not show team-up modal for users already on a team [Taiga #3311](https://tree.taiga.io/project/penpot/issue/3311)
- Constraints are not well assigned when default and multiselection [Taiga #3069](https://tree.taiga.io/project/penpot/issue/3069)
- Duplicate artboards create new flows if needed [Taiga #2221](https://tree.taiga.io/project/penpot/issue/2221)
- Round the size values on handoff to two decimals [Taiga #3227](https://tree.taiga.io/project/penpot/issue/3227)
- Fix paste shapes while editing text [Taiga #2396](https://tree.taiga.io/project/penpot/issue/2396)
- Round the size values on handoff to two decimals [Taiga #3227](https://tree.taiga.io/project/penpot/issue/3227)
- Fix blend modes ignored in component updates [Taiga #2626](https://tree.taiga.io/project/penpot/issue/2626)
- Fix internal error when hoverin over shape [Taiga #3237](https://tree.taiga.io/project/penpot/issue/3237)
- Fix mouse leave in handoff close overlay animation breaks [Taiga #3173](https://tree.taiga.io/project/penpot/issue/3173)
- Fix different behaviour during image drag [Taiga #2279](https://tree.taiga.io/project/penpot/issue/2279)
- Fix hidden file name on import [Taiga #3172](https://tree.taiga.io/project/penpot/issue/3172)
- Fix unnecessary scrollbars at the color list [Taiga #3211](https://tree.taiga.io/project/penpot/issue/3211)
- "Show in exports" is showing in multiselections [Taiga #3194](https://tree.taiga.io/project/penpot/issue/3194)
- Edit file name navigates to the file workspace [Taiga #3183](https://tree.taiga.io/project/penpot/issue/3183)
- Fix scroll into view behind fixed element [Taiga #3170](https://tree.taiga.io/project/penpot/issue/3170)
- Fix sidebar icon in viewer mode [Taiga #3184](https://tree.taiga.io/project/penpot/issue/3184)
- Fix send to back several shapes at a time [Taiga #3077](https://tree.taiga.io/project/penpot/issue/3077)
- Fix duplicate multi selected elements [Taiga #3155](https://tree.taiga.io/project/penpot/issue/3155)
- Fix add fills to artboard modify children [Taiga #3151](https://tree.taiga.io/project/penpot/issue/3151)
- Avoid numeric inputs to allow big numbers [Taiga #2858](https://tree.taiga.io/project/penpot/issue/2858)
- Fix component context menu size [Taiga #2480](https://tree.taiga.io/project/penpot/issue/2480)
- Add shadow to artboard make it lose the fill [Taiga #3139](https://tree.taiga.io/project/penpot/issue/3139)
- Avoid numeric inputs to change its value without focusing them [Taiga #3140](https://tree.taiga.io/project/penpot/issue/3140)
- Fix comments modal when changing pages [Taiga #2597](https://tree.taiga.io/project/penpot/issue/2508)
- Copy paste inside a text layer leaves pasted text transparent [Taiga #3096](https://tree.taiga.io/project/penpot/issue/3096)
- On dashboard enter on empty search refresh the page [Taiga #2597](https://tree.taiga.io/project/penpot/issue/2597)
- Pencil cursor changes when activated [Taiga #2276](https://tree.taiga.io/project/penpot/issue/2276)
- Fix icon placement in Mixed message [Taiga #3037](https://tree.taiga.io/project/penpot/issue/3037)
- Fix scroll in comment section [Taiga #3068](https://tree.taiga.io/project/penpot/issue/3068)
- Remove a decimal sets value to 0 [Taiga #3059](https://tree.taiga.io/project/penpot/issue/3054)
- Go to style library file to edit in a new tab [Taiga #2639](https://tree.taiga.io/project/penpot/issue/2639)
- Inner shadow with border not working properly [Taiga #2883](https://tree.taiga.io/project/penpot/issue/2883)
- Fix ellipsis in long page names [Taiga #2962](https://tree.taiga.io/project/penpot/issue/2962)
- Fix color palette animation [Taiga #2852](https://tree.taiga.io/project/penpot/issue/2852)
- Fix display code icon on preview hover [Taiga #2838](https://tree.taiga.io/project/penpot/us/2838)
- Fix crash on iOS when displaying viewer [#1522](https://github.com/penpot/penpot/issues/1522)
- Fix problem when importing a SVG with text [#1532](https://github.com/penpot/penpot/issues/1532)
- Fix problem when adding shadows to imported text [#Taiga 3057](https://tree.taiga.io/project/penpot/issue/3057)
- Fix problem when importing SVG's with uses with overriding properties [#Taiga 2884](https://tree.taiga.io/project/penpot/issue/2884)
- Fix inconsistency with radius in SVG an CSS [#1587](https://github.com/penpot/penpot/issues/1587)
- Fix clickable area in layers [#1680](https://github.com/penpot/penpot/issues/1680)
- Fix problems with trackpad zoom and scroll in MacOS [#1161](https://github.com/penpot/penpot/issues/1161)
- Fix problem with copy/paste in Safari [#1209](https://github.com/penpot/penpot/issues/1209)
- Fix paste ordering for frames not being respected [Taiga #3097](https://tree.taiga.io/project/penpot/issue/3097)
- Improved command support for MacOS [Taiga #2789](https://tree.taiga.io/project/penpot/issue/2789)
- Fix shift+2 shortcut in MacOS with non-english keyboards [Taiga #3038](https://tree.taiga.io/project/penpot/issue/3038)
- Some fixes to SVG imports [Taiga #3122](https://tree.taiga.io/project/penpot/issue/3122) [#1720](https://github.com/penpot/penpot/issues/1720) [Taiga #2884](https://tree.taiga.io/project/penpot/issue/2884)
- Fix drag guides to delete target area [#1679](https://github.com/penpot/penpot/issues/1679)
- Fix undo when rotating groups [Taiga #3136](https://tree.taiga.io/project/penpot/issue/3136)
- Fix component name in sidebar widget [Taiga #3144](https://tree.taiga.io/project/penpot/issue/3144)
- Fix resize rotated shape with top&down constraints [Taiga #3167](https://tree.taiga.io/project/penpot/issue/3167)
- Fix multi user not working [Taiga #3195](https://tree.taiga.io/project/penpot/issue/3195)
- Fix guides are not duplicated with the artboard [Taiga #3072](https://tree.taiga.io/project/penpot/issue/3072)
- Fix problem when changing group size with decimal values [Taiga #3203](https://tree.taiga.io/project/penpot/issue/3203)
- Fix error when drawing curves with only one point [Taiga #3282](https://tree.taiga.io/project/penpot/issue/3282)
- Fix issue with paste ordering sometimes not being respected [Taiga #3268](https://tree.taiga.io/project/penpot/issue/3268)
- Fix problem when export/importing guides attached to frame [#1838](https://github.com/penpot/penpot/issues/1838)
- Fix problem when resizing a group with texts with auto-width/height [#3171](https://tree.taiga.io/project/penpot/issue/3171)

### :arrow_up: Deps updates
### :heart: Community contributions by (Thank you!)

## 1.12.4-beta

### :bug: Bugs fixed

- Fix crash on iOS when displaying viewer [#1522](https://github.com/penpot/penpot/issues/1522)
- Fix problems with trackpad zoom and scroll in MacOS [#1161](https://github.com/penpot/penpot/issues/1161)
- Fix problem with copy/paste in Safari [#1209](https://github.com/penpot/penpot/issues/1209)
- Improved command support for MacOS [Taiga #2789](https://tree.taiga.io/project/penpot/issue/2789)
- Fix shift+2 shortcut in MacOS with non-english keyboards [Taiga #3038](https://tree.taiga.io/project/penpot/issue/3038)

## 1.12.3-beta

### :bug: Bugs fixed

- Fix issue with shift+select to deselect shapes [Taiga #3154](https://tree.taiga.io/project/penpot/issue/3154)
- Fix issue with drag-select shapes  [Taiga #3165](https://tree.taiga.io/project/penpot/issue/3165)
- Fix issue on password persistence after registration process on private instances

## 1.12.2-beta

### :bug: Bugs fixed

- Fix issue with guides over shape handlers [Taiga #3032](https://tree.taiga.io/project/penpot/issue/3032)
- Fix problem with shift+ctrl+click to select [#1671](https://github.com/penpot/penpot/issues/1671)
- Fix ellipsis in long page names [Taiga #2962](https://tree.taiga.io/project/penpot/issue/2962)

## 1.12.1-beta

### :bug: Bugs fixed

- Fix length of names in sidebar [Taiga #2962](https://tree.taiga.io/project/penpot/issue/2962)
- Fix issues on loki integration


## 1.12.0-beta

### :boom: Breaking changes

### :sparkles: New features

- Open feedback in a new window [Taiga #2901](https://tree.taiga.io/project/penpot/us/2901)
- Improve usage of file menu [Taiga #2853](https://tree.taiga.io/project/penpot/us/2853)
- Rotation to snap to 15º intervals with shift [Taiga #2437](https://tree.taiga.io/project/penpot/issue/2437)
- Support border radius and stroke properties for images [Taiga #497](https://tree.taiga.io/project/penpot/us/497)
- Disallow using same password as user email [Taiga #2454](https://tree.taiga.io/project/penpot/us/2454)
- Add configurable nudge amount [Taiga #910](https://tree.taiga.io/project/penpot/us/910)
- Add stroke properties for image shapes [Taiga #497](https://tree.taiga.io/project/penpot/us/497)
- On user settings, hide the theme selector as long as we only have one theme [Taiga #2610](https://tree.taiga.io/project/penpot/us/2610)
- Automatically open comments from dashboard notifications [Taiga #2605](https://tree.taiga.io/project/penpot/us/2605)
- Enhance the behaviour of the artboards list on view mode [Taiga #2634](https://tree.taiga.io/project/penpot/us/2634)
- Add recent used fonts in font selection widget [Taiga #1381](https://tree.taiga.io/project/penpot/us/1381)
- Allow to align items relative to groups [Taiga #2533](https://tree.taiga.io/project/penpot/us/2533)
- Scroll bars [Taiga #2550](https://tree.taiga.io/project/penpot/task/2550)
- Add select layer option to context menu [Taiga #2474](https://tree.taiga.io/project/penpot/us/2474)
- Guides [Taiga #290](https://tree.taiga.io/project/penpot/us/290)
- Improve file menu by adding semantically groups [Github #1203](https://github.com/penpot/penpot/issues/1203)
- Add update components in bulk option in context menu [Taiga #1975](https://tree.taiga.io/project/penpot/us/1975)
- Create first E2E tests [Taiga #2608](https://tree.taiga.io/project/penpot/task/2608), [Taiga #2608](https://tree.taiga.io/project/penpot/task/2608)
- Redesign of workspace toolbars [Taiga #2319](https://tree.taiga.io/project/penpot/us/2319)
- Graphic Tablet usability improvements [Taiga #1913](https://tree.taiga.io/project/penpot/us/1913)
- Improved mouse collision detection for groups and text shapes [Taiga #2452](https://tree.taiga.io/project/penpot/us/2452), [Taiga #2453](https://tree.taiga.io/project/penpot/us/2453)
- Add support for alternative S3 storage providers and all aws regions [#1267](https://github.com/penpot/penpot/issues/1267)

### :bug: Bugs fixed

- Fixed ungroup typography when editing it [Taiga #2391](https://tree.taiga.io/project/penpot/issue/2391)
- Fixed error when trying to post an empty comment [Taiga #2603](https://tree.taiga.io/project/penpot/issue/2603)
- Fixed missing translation strings [Taiga #2786](https://tree.taiga.io/project/penpot/issue/2786)
- Fixed color palette outside viewport [Taiga #2715](https://tree.taiga.io/project/penpot/issue/2715)
- Fixed missing translate string [Taiga #2780](https://tree.taiga.io/project/penpot/issue/2780)
- Fixed handoff shadow type text [Taiga #2717](https://tree.taiga.io/project/penpot/issue/2717)
- Fixed components get "dirty" marker when moved [Taiga #2764](https://tree.taiga.io/project/penpot/issue/2764)
- Fixed cannot align objects in a group that is not part of a frame [Taiga #2762](https://tree.taiga.io/project/penpot/issue/2762)
- Fix problem with double click on exit path editing [Taiga #2906](https://tree.taiga.io/project/penpot/issue/2906)
- Fixed alignment of layers with children [Taiga #2862](https://tree.taiga.io/project/penpot/issue/2862)

### :heart: Community contributions by (Thank you!)

- Cleanup unused static images (by @rhcarvalho) [#1561](https://github.com/penpot/penpot/pull/1561)
- Compress static images to save space (by @rhcarvalho) [#1562](https://github.com/penpot/penpot/pull/1562)

## 1.11.2-beta

### :bug: Bugs fixed

- Fix issue on handling empty content on boolean shapes
- Fix race condition issue on component renaming
- Handle EOF errors on writing streamed response
- Handle EOF errors on websocket send/ping methods
- Disable parallel upload of file media on import (causes too much
  contention on the rlimit subsistem that does not works as expected
  on high load).

### :sparkles: New features

- Add health check endpoint on API
- Increase default max connection pool size to 60
- Reduce resource usage of the error reporter.

## 1.11.1-beta

### :bug: Bugs fixed

- Fix issue related to default http host config value.
- Fix issue on rendering frames on firefox.

### :arrow_up: Deps updates

- Update nodejs version to 16.13.1 on docker images.

## 1.11.0-beta

### :sparkles: New features

- Add an option to hide artboards names on the viewport [Taiga #2034](https://tree.taiga.io/project/penpot/issue/2034)
- Limit pasted object position to container boundaries [Taiga #2449](https://tree.taiga.io/project/penpot/us/2449)
- Add new options for zoom widget in workspace and viewer mode [Taiga #896](https://tree.taiga.io/project/penpot/us/896)
- Allow decimals on stroke width and positions [Taiga #2035](https://tree.taiga.io/project/penpot/issue/2035)
- Ability to ignore background when exporting an artboard [Taiga #1395](https://tree.taiga.io/project/penpot/us/1395)
- Show color hex or name on hover [Taiga #2413](https://tree.taiga.io/project/penpot/us/2413)
- Add shortcut to create artboard from selected objects [Taiga #2412](https://tree.taiga.io/project/penpot/us/2412)
- Add shortcut for opacity [Taiga #2442](https://tree.taiga.io/project/penpot/us/2442)
- Setting fill automatically for new texts [Taiga #2441](https://tree.taiga.io/project/penpot/us/2441)
- Add shortcut to move action [Github #1213](https://github.com/penpot/penpot/issues/1213)
- Add alt as mod key to add stroke color from library menu [Taiga #2207](https://tree.taiga.io/project/penpot/us/2207)
- Add detach in bulk option to context menu [Taiga #2210](https://tree.taiga.io/project/penpot/us/2210)
- Add penpot look and feel to multiuser cursors [Taiga #1387](https://tree.taiga.io/project/penpot/us/1387)
- Add actions to go to main component context menu option [Taiga #2053](https://tree.taiga.io/project/penpot/us/2053)
- Add contrast between component select color and shape select color [Taiga #2121](https://tree.taiga.io/project/penpot/issue/2121)
- Add animations in interactions [Taiga #2244](https://tree.taiga.io/project/penpot/us/2244)
- Add performance improvements on .penpot file import process [Taiga #2497](https://tree.taiga.io/project/penpot/us/2497)
- On team settings set color of members count to black [Taiga #2607](https://tree.taiga.io/project/penpot/us/2607)

### :bug: Bugs fixed

- Fix remove gradient if any when applying color from library [Taiga #2299](https://tree.taiga.io/project/penpot/issue/2299)
- Fix Enter as key action to exit edit path [Taiga #2444](https://tree.taiga.io/project/penpot/issue/2444)
- Fix add fill color from palette to groups and components [Taiga #2313](https://tree.taiga.io/project/penpot/issue/2313)
- Fix default project name in all languages [Taiga #2280](https://tree.taiga.io/project/penpot/issue/2280)
- Fix line-height and letter-spacing inputs to allow negative values [Taiga #2381](https://tree.taiga.io/project/penpot/issue/2381)
- Fix typo in Handoff tooltip [Taiga #2428](https://tree.taiga.io/project/penpot/issue/2428)
- Fix crash when pressing Shift+1 on empty file [#1435](https://github.com/penpot/penpot/issues/1435)
- Fix masked group resize strange behavior [Taiga #2317](https://tree.taiga.io/project/penpot/issue/2317)
- Fix problems when exporting all artboards [Taiga #2234](https://tree.taiga.io/project/penpot/issue/2234)
- Fix problems with team management [#1353](https://github.com/penpot/penpot/issues/1353)
- Fix problem when importing in shared libraries [#1362](https://github.com/penpot/penpot/issues/1362)
- Fix problem with join nodes [#1422](https://github.com/penpot/penpot/issues/1422)
- After team onboarding importing a file will import into the team drafts [Taiga #2408](https://tree.taiga.io/project/penpot/issue/2408)
- Fix problem exporting shapes from handoff mode [Taiga #2386](https://tree.taiga.io/project/penpot/issue/2386)
- Fix lock/hide elements in context menu when multiples shapes selected [Taiga #2340](https://tree.taiga.io/project/penpot/issue/2340)
- Fix problem with booleans [Taiga #2356](https://tree.taiga.io/project/penpot/issue/2356)
- Fix line-height/letter-spacing inputs behaviour [Taiga #2331](https://tree.taiga.io/project/penpot/issue/2331)
- Fix dotted style in strokes [Taiga #2312](https://tree.taiga.io/project/penpot/issue/2312)
- Fix problem when resizing texts inside groups [Taiga #2310](https://tree.taiga.io/project/penpot/issue/2310)
- Fix problem with multiple exports [Taiga #2468](https://tree.taiga.io/project/penpot/issue/2468)
- Allow import to continue from recoverable failures [#1412](https://github.com/penpot/penpot/issues/1412)
- Improved behaviour on text options when not text is selected [Taiga #2390](https://tree.taiga.io/project/penpot/issue/2390)
- Fix decimal numbers in export viewbox [Taiga #2290](https://tree.taiga.io/project/penpot/issue/2290)
- Right click over artboard name to open its menu [Taiga #1679](https://tree.taiga.io/project/penpot/issue/1679)
- Make the default session cookue use SameSite=Lax instead of Strict (causes some issues in latest versions of Chrome)
- Fix "open in new tab" on dashboard [Taiga #2235](https://tree.taiga.io/project/penpot/issue/2355)
- Changing pages while comments activated will not close the panel [#1350](https://github.com/penpot/penpot/issues/1350)
- Fix navigate comments in right sidebar [Taiga #2163](https://tree.taiga.io/project/penpot/issue/2163)
- Fix keep name of component equal to the shape name [Taiga #2341](https://tree.taiga.io/project/penpot/issue/2341)
- Fix lossing changes when changing selection and an input was already changed [Taiga #2329](https://tree.taiga.io/project/penpot/issue/2329), [Taiga #2330](https://tree.taiga.io/project/penpot/issue/2330)
- Fix blur input field when click on viewport [Taiga #2164](https://tree.taiga.io/project/penpot/issue/2164)
- Fix default page id in workspace [Taiga #2205](https://tree.taiga.io/project/penpot/issue/2205)
- Fix problem when importing a file with grids [Taiga #2314](https://tree.taiga.io/project/penpot/issue/2314)
- Fix problem with imported svgs with filters [Taiga #2478](https://tree.taiga.io/project/penpot/issue/2478)
- Fix issues when updating selrect in paths [Taiga #2366](https://tree.taiga.io/project/penpot/issue/2366)
- Fix scroll jumps in handoff mode [Taiga #2383](https://tree.taiga.io/project/penpot/issue/2383)
- Fix handoff text with opacity [Taiga #2384](https://tree.taiga.io/project/penpot/issue/2384)
- Restored rules color [Taiga #2460](https://tree.taiga.io/project/penpot/issue/2460)
- Fix thumbnail not taking frame blending mode [Taiga #2301](https://tree.taiga.io/project/penpot/issue/2301)
- Fix import/export with SVG edge cases [Taiga #2389](https://tree.taiga.io/project/penpot/issue/2389)
- Avoid modifying component when moving into a group [Taiga #2534](https://tree.taiga.io/project/penpot/issue/2534)
- Show correctly group types label in handoff [Taiga #2482](https://tree.taiga.io/project/penpot/issue/2482)
- Display view mode buttons always centered in viewer [#Taiga 2466](https://tree.taiga.io/project/penpot/issue/2466)
- Fix default profile image generation issue [Taiga #2601](https://tree.taiga.io/project/penpot/issue/2601)
- Fix edit blur attributes for multiselection [Taiga #2625](https://tree.taiga.io/project/penpot/issue/2625)
- Fix auto hide header in viewer full screen [Taiga #2632](https://tree.taiga.io/project/penpot/issue/2632)
- Fix zoom in/out after fit or fill [Taiga #2630](https://tree.taiga.io/project/penpot/issue/2630)
- Normalize zoom levels in workspace and viewer [Taiga #2631](https://tree.taiga.io/project/penpot/issue/2631)
- Avoid empty names in projects, files and pages [Taiga #2594](https://tree.taiga.io/project/penpot/issue/2594)
- Fix "move to" menu when duplicated team or project names [Taiga #2655](https://tree.taiga.io/project/penpot/issue/2655)
- Fix ungroup a component leaves an asterisk in layers [Taiga #2694](https://tree.taiga.io/project/penpot/issue/2694)

### :arrow_up: Deps updates

- Update devenv docker image dependencies

### :heart: Community contributions by (Thank you!)

- Spelling fixes (by @jsoref) [#1340](https://github.com/penpot/penpot/pull/1340)
- Explain folders in components (by @candideu) [Penpot-docs #42](https://github.com/penpot/penpot-docs/pull/42)
- Readability improvements of user guide (by @PaulSchulz) [Penpot-docs #50](https://github.com/penpot/penpot-docs/pull/50)

## 1.10.4-beta

### :sparkles: Enhancements

- Allow parametrice file snapshoting interval

### :bug: Bugs fixed

- Fix issue on :mov-object change impl
- Minor fix on how file changes log is persisted
- Fix many issues on error reporting

## 1.10.3-beta

### :sparkles: Enhancements

- Make all logging asynchronous, this avoid some overhead on jetty threads at cost of logging latency.
- Increase default session time to 15 days.

### :bug: Bugs fixed

- Fix unexpected exception on saving pages with default grids [#2409](https://tree.taiga.io/project/penpot/issue/2409)
- Fix react warnings on setting size 1 on row and column grids.
- Fix minor issues on ZMQ logging listener (used in error reporting service)
- Remove "ALPHA" from the code.
- Fix value and nil handling on numeric-input component. This fixes many issues related to typography, components, etc. renaming.
- Fix NPE on email complains processing.
- Fix white page after leaving a team.
- Fix missing leave team button outside members page.

### :arrow_up: Deps updates

- Update log4j2 dependency.

## 1.10.2-beta

### :bug: Bugs fixed

- Fix corner case issues with media file uploads.
- Fix issue with default page grids validation.
- Fix issue related to some raceconditions on workspace navigation events.

### :arrow_up: Deps updates

- Update log4j2 dependency.

## 1.10.1-beta

### :bug: Bugs fixed

- Fix problems with team management [#1353](https://github.com/penpot/penpot/issues/1353)

## 1.10.0-beta

### :boom: Breaking changes

- The initial project / data mechanism (not documented) has been
  disabled. Is the mechanism used for creating initial project on user
  signup. With the new onboarding approach, this subsystem is no
  longer needed and is disabled.

### :sparkles: New features

- Allow ungroup groups in bulk [Taiga #2211](https://tree.taiga.io/project/penpot/us/2211)
- Enhance corner radius behavior [Taiga #2190](https://tree.taiga.io/project/penpot/issue/2190)
- Allow preserve scroll position in interactions [Taiga #2250](https://tree.taiga.io/project/penpot/us/2250)
- Add new onboarding modals.

### :bug: Bugs fixed

- Fix problem with exporting before the document is saved [Taiga #2189](https://tree.taiga.io/project/penpot/issue/2189)
- Fix undo stacking when changing color from color-picker [Taiga #2191](https://tree.taiga.io/project/penpot/issue/2191)
- Fix pages dropdown in viewer [Taiga #2087](https://tree.taiga.io/project/penpot/issue/2087)
- Fix problem when exporting texts with gradients or opacity [Taiga #2200](https://tree.taiga.io/project/penpot/issue/2200)
- Fix problem with view mode comments [Taiga #2226](https://tree.taiga.io/project/penpot/issue/2226)
- Disallow to create a component when already has one [Taiga #2237](https://tree.taiga.io/project/penpot/issue/2237)
- Add ellipsis in long labels for input fields [Taiga #2224](https://tree.taiga.io/project/penpot/issue/2224)
- Fix problem with text rendering on export [Taiga #2223](https://tree.taiga.io/project/penpot/issue/2223)
- Fix problem when flattening booleans losing styles [Taiga #2217](https://tree.taiga.io/project/penpot/issue/2217)
- Add shortcuts to boolean icons popups [Taiga #2220](https://tree.taiga.io/project/penpot/issue/2220)
- Fix a worker error when transforming a rectangle into path
- Fix max/min values for opacity fields [Taiga #2183](https://tree.taiga.io/project/penpot/issue/2183)
- Fix viewer comment position when zoom applied [Taiga #2240](https://tree.taiga.io/project/penpot/issue/2240)
- Remove change style on hover for options [Taiga #2172](https://tree.taiga.io/project/penpot/issue/2172)
- Fix problem in viewer with dropdowns when comments active [#1303](https://github.com/penpot/penpot/issues/1303)
- Add placeholder to create shareable link
- Fix project files count not refreshing correctly after import [Taiga #2216](https://tree.taiga.io/project/penpot/issue/2216)
- Remove button after import process finish [Taiga #2215](https://tree.taiga.io/project/penpot/issue/2215)
- Fix problem with styles in the viewer [Taiga #2467](https://tree.taiga.io/project/penpot/issue/2467)
- Fix default state in viewer [Taiga #2465](https://tree.taiga.io/project/penpot/issue/2465)
- Fix division by zero in bool operation [Taiga #2349](https://tree.taiga.io/project/penpot/issue/2349)

### :heart: Community contributions by (Thank you!)

- To the translation community for the hard work on making penpot
  available on so many languages.
- Guide to integrate with Azure Directory (by @skrzyneckik) [Penpot-docs #33](https://github.com/penpot/penpot-docs/pull/33)
- Improve libraries section readability (by @PaulSchulz) [Penpot-docs #39](https://github.com/penpot/penpot-docs/pull/39)

## 1.9.0-alpha

### :boom: Breaking changes

- Some stroke-caps can change behaviour.
- Text display bug fix could potentially make some texts jump a line.

### :sparkles: New features

- Add boolean shapes: intersections, unions, difference and exclusions[Taiga #748](https://tree.taiga.io/project/penpot/us/748)
- Add advanced prototyping [Taiga #244](https://tree.taiga.io/project/penpot/us/244)
- Add multiple flows [Taiga #2091](https://tree.taiga.io/project/penpot/us/2091)
- Change order of the teams menu so it's in the joined time order.

### :bug: Bugs fixed

- Enhance duplicating prototype connections behaviour [Taiga #2093](https://tree.taiga.io/project/penpot/us/2093)
- Ignore constraints in horizontal or vertical flip [Taiga #2038](https://tree.taiga.io/project/penpot/issue/2038)
- Fix color and typographies refs lost when duplicated file [Taiga #2165](https://tree.taiga.io/project/penpot/issue/2165)
- Fix problem with overflow dropdown on stroke-cap [#1216](https://github.com/penpot/penpot/issues/1216)
- Fix menu context for single element nested in components [#1186](https://github.com/penpot/penpot/issues/1186)
- Fix error screen when operations over comments fail [#1219](https://github.com/penpot/penpot/issues/1219)
- Fix undo problem when changing typography/color from library [#1230](https://github.com/penpot/penpot/issues/1230)
- Fix problem with text margin while rendering [#1231](https://github.com/penpot/penpot/issues/1231)
- Fix problem with masked texts on exporting [Taiga #2116](https://tree.taiga.io/project/penpot/issue/2116)
- Fix text editor enter behaviour with centered texts [Taiga #2126](https://tree.taiga.io/project/penpot/issue/2126)
- Fix residual stroke on imported svg [Taiga #2125](https://tree.taiga.io/project/penpot/issue/2125)
- Add links for terms of service and privacy policy in register checkbox [Taiga #2020](https://tree.taiga.io/project/penpot/issue/2020)
- Allow three character hex and web colors in color picker hex input [#1184](https://github.com/penpot/penpot/issues/1184)
- Allow lowercase search for fonts [#1180](https://github.com/penpot/penpot/issues/1180)
- Fix group renaming problem [Taiga #1969](https://tree.taiga.io/project/penpot/issue/1969)
- Fix export group with shadows on children [Taiga #2036](https://tree.taiga.io/project/penpot/issue/2036)
- Fix zoom context menu in viewer [Taiga #2041](https://tree.taiga.io/project/penpot/issue/2041)
- Fix stroke caps adjustments in relation with stroke size [Taiga #2123](https://tree.taiga.io/project/penpot/issue/2123)
- Fix problem duplicating paths [Taiga #2147](https://tree.taiga.io/project/penpot/issue/2147)
- Fix problem inheriting attributes from SVG root when importing [Taiga #2124](https://tree.taiga.io/project/penpot/issue/2124)
- Fix problem with lines and inside/outside stroke [Taiga #2146](https://tree.taiga.io/project/penpot/issue/2146)
- Add stroke width in selection calculation [Taiga #2146](https://tree.taiga.io/project/penpot/issue/2146)
- Fix shift+wheel to horizontal scrolling in MacOS [#1217](https://github.com/penpot/penpot/issues/1217)
- Fix path stroke is not working properly with high thickness [Taiga #2154](https://tree.taiga.io/project/penpot/issue/2154)
- Fix bug with transformation operations [Taiga #2155](https://tree.taiga.io/project/penpot/issue/2155)
- Fix bug in firefox when a text box is inside a mask [Taiga #2152](https://tree.taiga.io/project/penpot/issue/2152)
- Fix problem with stroke inside/outside [Taiga #2186](https://tree.taiga.io/project/penpot/issue/2186)
- Fix masks export area [Taiga #2189](https://tree.taiga.io/project/penpot/issue/2189)
- Fix paste in place in artboards [Taiga #2188](https://tree.taiga.io/project/penpot/issue/2188)
- Fix font size input stuck on selection change [Taiga #2184](https://tree.taiga.io/project/penpot/issue/2184)
- Fix stroke cut on shapes export [Taiga #2171](https://tree.taiga.io/project/penpot/issue/2171)
- Fix no color when boolean with an SVG [Taiga #2193](https://tree.taiga.io/project/penpot/issue/2193)
- Fix unlink color styles at strokes [Taiga #2206](https://tree.taiga.io/project/penpot/issue/2206)

### :arrow_up: Deps updates

### :heart: Community contributions by (Thank you!)

- To the translation community for the hard work on making penpot
  available on so many languages.

## 1.8.4-alpha

### :bug: Bugs fixed

- Fix problem importing components [Taiga #2151](https://tree.taiga.io/project/penpot/issue/2151)

## 1.8.3-alpha

### :sparkles: New features

- Adds progress report to importing process.

## 1.8.2-alpha

### :bug: Bugs fixed

- Fix problem with masking images in viewer [#1238](https://github.com/penpot/penpot/issues/1238)

## 1.8.1-alpha

### :bug: Bugs fixed

- Fix project renaming issue (and some other related to the same underlying bug)
- Fix internal exception on audit log persistence layer.
- Set proper environment variable on docker images for chrome executable.
- Fix internal metrics on websocket connections.

## 1.8.0-alpha

### :boom: Breaking changes

- This release includes a new approach for handling share links, and
  this feature is incompatible with the previous one. This means that
  all the public share links generated previously will stop working.

### :sparkles: New features

- Add tooltips to color picker tabs [Taiga #1814](https://tree.taiga.io/project/penpot/us/1814)
- Add styling to the end point of any open paths [Taiga #1107](https://tree.taiga.io/project/penpot/us/1107)
- Allow to zoom with ctrl + middle button [Taiga #1428](https://tree.taiga.io/project/penpot/us/1428)
- Auto placement of duplicated objects [Taiga #1386](https://tree.taiga.io/project/penpot/us/1386)
- Enable penpot SVG metadata only when exporting complete files [Taiga #1914](https://tree.taiga.io/project/penpot/us/1914?milestone=295883)
- Export to PDF all artboards of one page [Taiga #1895](https://tree.taiga.io/project/penpot/us/1895)
- Go to a undo step clicking on a history element of the list [Taiga #1374](https://tree.taiga.io/project/penpot/us/1374)
- Increment font size by 10 with shift+arrows [1047](https://github.com/penpot/penpot/issues/1047)
- New shortcut to detach components Ctrl+Shift+K [Taiga #1799](https://tree.taiga.io/project/penpot/us/1799)
- Set email inputs to type "email", to aid keyboard entry [Taiga #1921](https://tree.taiga.io/project/penpot/issue/1921)
- Use shift+move to move element orthogonally [#823](https://github.com/penpot/penpot/issues/823)
- Use space + mouse drag to pan, instead of only space [Taiga #1800](https://tree.taiga.io/project/penpot/us/1800)
- Allow navigate through pages on the viewer [Taiga #1550](https://tree.taiga.io/project/penpot/us/1550)
- Allow create share links with specific pages [Taiga #1844](https://tree.taiga.io/project/penpot/us/1844)

### :bug: Bugs fixed

- Prevent adding numeric suffix to layer names when not needed [Taiga #1929](https://tree.taiga.io/project/penpot/us/1929)
- Prevent deleting or moving the drafts project [Taiga #1935](https://tree.taiga.io/project/penpot/issue/1935)
- Fix problem with zoom and selection [Taiga #1919](https://tree.taiga.io/project/penpot/issue/1919)
- Fix problem with borders on shape export [#1092](https://github.com/penpot/penpot/issues/1092)
- Fix thumbnail cropping issue [Taiga #1964](https://tree.taiga.io/project/penpot/issue/1964)
- Fix repeated fetch on file selection [Taiga #1933](https://tree.taiga.io/project/penpot/issue/1933)
- Fix rename typography on text options [Taiga #1963](https://tree.taiga.io/project/penpot/issue/1963)
- Fix problems with order in groups [Taiga #1960](https://tree.taiga.io/project/penpot/issue/1960)
- Fix SVG components preview [#1134](https://github.com/penpot/penpot/issues/1134)
- Fix group renaming problem [Taiga #1969](https://tree.taiga.io/project/penpot/issue/1969)
- Fix problem with import broken images links [#1197](https://github.com/penpot/penpot/issues/1197)
- Fix problem while moving imported SVG's [#1199](https://github.com/penpot/penpot/issues/1199)

### :arrow_up: Deps updates

### :boom: Breaking changes

### :heart: Community contributions by (Thank you!)

- eduayme [#1129](https://github.com/penpot/penpot/pull/1129)

## 1.7.4-alpha

### :bug: Bugs fixed

- Fix demo user creation (self-hosted only)
- Add better ldap response validation and reporting (self-hosted only)

## 1.7.3-alpha

### :bug: Bugs fixed

- Fix font uploading issue on Windows.

## 1.7.2-alpha

### :sparkles: New features

- Add many improvements to text tool.

### :bug: Bugs fixed

- Add scroll bar to Teams menu [Taiga #1894](https://tree.taiga.io/project/penpot/issue/1894)
- Fix repeated names when duplicating artboards or groups [Taiga #1892](https://tree.taiga.io/project/penpot/issue/1892)
- Fix properly messages lifecycle on navigate.
- Fix handling repeated names on duplicate object trees.
- Fix group naming on group creation.
- Fix some issues in svg transformation.

### :arrow_up: Deps updates

- Update frontend build tooling.

### :heart: Community contributions by (Thank you!)

- soultipsy [#1100](https://github.com/penpot/penpot/pull/1100)

## 1.7.1-alpha

### :bug: Bugs fixed

- Fix issue related to the GC and images in path shapes.
- Fix issue on the shape order on some undo operations.
- Fix issue on undo page deletion.
- Fix some issues related to constraints.

## 1.7.0-alpha

### :sparkles: New features

- Allow nested asset groups [Taiga #1716](https://tree.taiga.io/project/penpot/us/1716)
- Allow to ungroup assets [Taiga #1719](https://tree.taiga.io/project/penpot/us/1719)
- Allow to rename assets groups [Taiga #1721](https://tree.taiga.io/project/penpot/us/1721)
- Component constraints (left, right, left and right, center, scale...) [Taiga #1125](https://tree.taiga.io/project/penpot/us/1125)
- Export elements to PDF [Taiga #519](https://tree.taiga.io/project/penpot/us/519)
- Memorize collapse state of assets in panel [Taiga #1718](https://tree.taiga.io/project/penpot/us/1718)
- Headers button sets and menus review [Taiga #1663](https://tree.taiga.io/project/penpot/us/1663)
- Preserve components if possible, when pasted into a different file [Taiga #1063](https://tree.taiga.io/project/penpot/issue/1063)
- Add the ability to offload file data to a cheaper storage when file becomes inactive.
- Import/Export Penpot files from dashboard.
- Double click won't make a shape a path until you change a node [Taiga #1796](https://tree.taiga.io/project/penpot/us/1796)
- Incremental area selection [#779](https://github.com/penpot/penpot/discussions/779)

### :bug: Bugs fixed

- Process numeric input changes only if the value actually changed.
- Remove unnecessary redirect from history when user goes to workspace from dashboard [Taiga #1820](https://tree.taiga.io/project/penpot/issue/1820)
- Detach shapes from deleted assets [Taiga #1850](https://tree.taiga.io/project/penpot/issue/1850)
- Fix tooltip position on view application [Taiga #1819](https://tree.taiga.io/project/penpot/issue/1819)
- Fix dashboard navigation on moving file to other team [Taiga #1817](https://tree.taiga.io/project/penpot/issue/1817)
- Fix workspace header presence styles and invalid link [Taiga #1813](https://tree.taiga.io/project/penpot/issue/1813)
- Fix color-input wrong behavior (on workspace page color) [Taiga #1795](https://tree.taiga.io/project/penpot/issue/1795)
- Fix file contextual menu in shared libraries at dashboard [Taiga #1865](https://tree.taiga.io/project/penpot/issue/1865)
- Fix problem with color picker and fonts [#1049](https://github.com/penpot/penpot/issues/1049)
- Fix negative values in blur [Taiga #1815](https://tree.taiga.io/project/penpot/issue/1815)
- Fix problem when editing color in group [Taiga #1816](https://tree.taiga.io/project/penpot/issue/1816)
- Fix resize/rotate with mouse buttons different than left [#1060](https://github.com/penpot/penpot/issues/1060)
- Fix header partially visible on fullscreen viewer mode [Taiga #1875](https://tree.taiga.io/project/penpot/issue/1875)
- Fix dynamic alignment enabled with hidden objects [#1063](https://github.com/penpot/penpot/issues/1063)

## 1.6.5-alpha

### :bug: Bugs fixed

- Fix problem with paths editing after flip [#1040](https://github.com/penpot/penpot/issues/1040)

## 1.6.4-alpha

### :sparkles: Minor improvements

- Decrease default bulk buffers on storage tasks.
- Reduce file_change preserve interval to 24h.

### :bug: Bugs fixed

- Don't allow rename drafts project.
- Fix custom font deletion task.
- Fix custom font rendering on exporting shapes.
- Fix font loading on viewer app.
- Fix problem when moving files with drag & drop.
- Fix unexpected exception on searching without term.
- Properly handle nil values on `update-shapes` function.
- Replace frame term usage by artboard on viewer app.

## 1.6.3-alpha

### :bug: Bugs fixed

- Fix problem with merge and join nodes [#990](https://github.com/penpot/penpot/issues/990)
- Fix problem with empty path editing.
- Fix problem with create component.
- Fix problem with move-objects.
- Fix problem with merge and join nodes.

## 1.6.2-alpha

### :bug: Bugs fixed

- Add better auth module logging.
- Add missing `email` scope to OIDC backend.
- Add missing cause prop on error logging.
- Fix empty font-family handling on custom fonts page.
- Fix incorrect unicode code points handling on draft-to-penpot conversion.
- Fix some problems with paths.
- Fix unexpected exception on duplicate project.
- Fix unexpected exception when user leaves typography name empty.
- Improve error report on uploading invalid image to library.
- Minor fix on previous commit.
- Minor improvements on svg uploading on libraries.

## 1.6.1-alpha

### :bug: Bugs fixed

- Add safety check on reg-objects change impl.
- Fix custom fonts embedding issue.
- Fix dashboard ordering issue.
- Fix problem when creating a component with empty data.
- Fix problem with moving shapes into frames.
- Fix problems with mov-objects.
- Fix unexpected exception related to rounding integers.
- Fix wrong type usage on libraries changes.
- Improve editor lifecycle management.
- Make the navigation async by default.

## 1.6.0-alpha

### :sparkles: New features

- Add improved workspace font selector [Taiga US #292](https://tree.taiga.io/project/penpot/us/292)
- Add option to interactively scale text [Taiga #1527](https://tree.taiga.io/project/penpot/us/1527)
- Add performance improvements on dashboard data loading.
- Add performance improvements to indexes handling on workspace.
- Add the ability to upload/use custom fonts (and automatically generate all needed webfonts) [Taiga US #292](https://tree.taiga.io/project/penpot/us/292)
- Transform shapes to path on double click
- Translate automatic names of new files and projects.
- Use shift instead of ctrl/cmd to keep aspect ratio [Taiga 1697](https://tree.taiga.io/project/penpot/issue/1697)
- New translations: Portuguese (Brazil) and Romanias.

### :bug: Bugs fixed

- Remove interactions when the destination artboard is deleted [Taiga #1656](https://tree.taiga.io/project/penpot/issue/1656)
- Fix problem with fonts that ends with numbers [#940](https://github.com/penpot/penpot/issues/940)
- Fix problem with imported SVG on editing paths [#971](https://github.com/penpot/penpot/issues/971)
- Fix problem with color picker positioning
- Fix order on color palette [#961](https://github.com/penpot/penpot/issues/961)
- Fix issue when group creation leaves an empty group [#1724](https://tree.taiga.io/project/penpot/issue/1724)
- Fix problem with :multiple for colors and typographies [#1668](https://tree.taiga.io/project/penpot/issue/1668)
- Fix problem with locked shapes when change parents [#974](https://github.com/penpot/penpot/issues/974)
- Fix problem with new nodes in paths [#978](https://github.com/penpot/penpot/issues/978)

### :arrow_up: Deps updates

- Update exporter dependencies (puppeteer), that fixes some unexpected exceptions.
- Update string manipulation library.

### :boom: Breaking changes

- The OIDC setting `PENPOT_OIDC_SCOPES` has changed the default semantics. Before this
  configuration added scopes to the default set. Now it replaces it, so use with care, because
  penpot requires at least `name` and `email` props found on the user info object.

### :heart: Community contributions by (Thank you!)

- Translations: Portuguese (Brazil) and Romanias.

## 1.5.4-alpha

### :bug: Bugs fixed

- Fix issues on group rendering.
- Fix problem with text editing auto-height [Taiga #1683](https://tree.taiga.io/project/penpot/issue/1683)

## 1.5.3-alpha

### :bug: Bugs fixed

- Fix problem undo/redo.

## 1.5.2-alpha

### :bug: Bugs fixed

- Fix problem with `close-path` command [#917](https://github.com/penpot/penpot/issues/917)
- Fix wrong query for obtain the profile default project-id
- Fix problems with empty paths and shortcuts [#923](https://github.com/penpot/penpot/issues/923)

## 1.5.1-alpha

### :bug: Bugs fixed

- Fix issue with bitmap image clipboard.
- Fix issue when removing all path points.
- Increase default team invitation token expiration to 48h.
- Fix wrong error message when an expired token is used.

## 1.5.0-alpha

### :sparkles: New features

- Add integration with gitpod.io (an online IDE) [#807](https://github.com/penpot/penpot/pull/807)
- Allow basic math operations in inputs [Taiga 1383](https://tree.taiga.io/project/penpot/us/1383)
- Autocomplete color names in hex inputs [Taiga 1596](https://tree.taiga.io/project/penpot/us/1596)
- Allow to group assets (components and graphics) [Taiga #1289](https://tree.taiga.io/project/penpot/us/1289)
- Change icon of pinned projects [Taiga 1298](https://tree.taiga.io/project/penpot/us/1298)
- Internal: refactor of http client, replace internal xhr usage with more modern Fetch API.
- New features for paths: snap points on edition, add/remove nodes, merge/join/split nodes. [Taiga #907](https://tree.taiga.io/project/penpot/us/907)
- Add OpenID-Connect support.
- Reimplement social auth providers on top of the generic openid impl.

### :bug: Bugs fixed

- Fix problem with pan and space [#811](https://github.com/penpot/penpot/issues/811)
- Fix issue when parsing exponential numbers in paths
- Remove legacy system user and team [#843](https://github.com/penpot/penpot/issues/843)
- Fix ordering of copy pasted objects [Taiga #1618](https://tree.taiga.io/project/penpot/issue/1617)
- Fix problems with blending modes [#837](https://github.com/penpot/penpot/issues/837)
- Fix problem with zoom an selection rect [#845](https://github.com/penpot/penpot/issues/845)
- Fix problem displaying team statistics [#859](https://github.com/penpot/penpot/issues/859)
- Fix problems with text editor selection [Taiga #1546](https://tree.taiga.io/project/penpot/issue/1546)
- Fix problem when opening the context menu in dashboard at the bottom [#856](https://github.com/penpot/penpot/issues/856)
- Fix problem when clicking an interactive group in view mode [#863](https://github.com/penpot/penpot/issues/863)
- Fix visibility of pages in sitemap when changing page [Taiga #1618](https://tree.taiga.io/project/penpot/issue/1618)
- Fix visual problem with group invite [Taiga #1290](https://tree.taiga.io/project/penpot/issue/1290)
- Fix issues with promote owner panel [Taiga #763](https://tree.taiga.io/project/penpot/issue/763)
- Allow use library colors when defining gradients [Taiga #1614](https://tree.taiga.io/project/penpot/issue/1614)
- Fix group selrect not updating after alignment [#895](https://github.com/penpot/penpot/issues/895)

### :arrow_up: Deps updates

### :boom: Breaking changes

- Translations refactor: now penpot uses gettext instead of a custom
  JSON, and each locale has its own separated file. All translations
  should be contributed via the weblate.org service.

### :heart: Community contributions by (Thank you!)

- madmath03 (by [Monogramm](https://github.com/Monogramm)) [#807](https://github.com/penpot/penpot/pull/807)
- zzkt [#814](https://github.com/penpot/penpot/pull/814)

## 1.4.1-alpha

### :bug: Bugs fixed

- Fix typography unlinking.
- Fix incorrect measures on shapes outside artboard.
- Fix issues on svg parsing related to numbers with exponents.
- Fix some race conditions on removing shape from workspace.
- Fix incorrect state management of user lang selection.
- Fix email validation usability issue on team invitation lightbox.

## 1.4.0-alpha

### :sparkles: New features

- Add blob-encoding v3 (uses ZSTD+transit) [#738](https://github.com/penpot/penpot/pull/738)
- Add http caching layer on top of Query RPC.
- Add layer opacity and blend mode to shapes [Taiga #937](https://tree.taiga.io/project/penpot/us/937)
- Add more chinese translations [#726](https://github.com/penpot/penpot/pull/726)
- Add native support for text-direction (RTL, LTR & auto)
- Add several enhancements in shape selection [Taiga #1195](https://tree.taiga.io/project/penpot/us/1195)
- Add thumbnail in memory caching mechanism.
- Add turkish translation strings [#759](https://github.com/penpot/penpot/pull/759), [#794](https://github.com/penpot/penpot/pull/794)
- Duplicate and move files and projects [Taiga #267](https://tree.taiga.io/project/penpot/us/267)
- Hide viewer navbar on fullscreen [Taiga 1375](https://tree.taiga.io/project/penpot/us/1375)
- Import SVG will create Penpot's shapes [Taiga #1006](https://tree.taiga.io/project/penpot/us/1066)
- Improve french translations [#731](https://github.com/penpot/penpot/pull/731)
- Reimplement workspace presence (remove database state)
- Remember last visited team when you re-enter the application [Taiga #1376](https://tree.taiga.io/project/penpot/us/1376)
- Rename artboard with double click on the title [Taiga #1392](https://tree.taiga.io/project/penpot/us/1392)
- Replace Slate-Editor with DraftJS [Taiga #1346](https://tree.taiga.io/project/penpot/us/1346)
- Set proper page title [Taiga #1377](https://tree.taiga.io/project/penpot/us/1377)

### :bug: Bugs fixed

- Disable buttons in view mode for users without permissions [Taiga #1328](https://tree.taiga.io/project/penpot/issue/1328)
- Fix broken profile and profile options form.
- Fix calculate size of some animated gifs [Taiga #1487](https://tree.taiga.io/project/penpot/issue/1487)
- Fix error with the "Navigate to" button on prototypes [Taiga #1268](https://tree.taiga.io/project/penpot/issue/1268)
- Fix issue when undo after changing the artboard of a shape [Taiga #1304](https://tree.taiga.io/project/penpot/issue/1304)
- Fix issue with Alt key in distance measurement [#672](https://github.com/penpot/penpot/issues/672)
- Fix issue with blending modes in masks [Taiga #1476](https://tree.taiga.io/project/penpot/issue/1476)
- Fix issue with blocked shapes [Taiga #1480](https://tree.taiga.io/project/penpot/issue/1480)
- Fix issue with comments styles on dashboard [Taiga #1405](https://tree.taiga.io/project/penpot/issue/1405)
- Fix issue with default square grid [Taiga #1344](https://tree.taiga.io/project/penpot/issue/1344)
- Fix issue with enter key shortcut [#775](https://github.com/penpot/penpot/issues/775)
- Fix issue with enter to edit paths [Taiga #1481](https://tree.taiga.io/project/penpot/issue/1481)
- Fix issue with mask and flip [#715](https://github.com/penpot/penpot/issues/715)
- Fix issue with masks interactions outside bounds [#718](https://github.com/penpot/penpot/issues/718)
- Fix issue with middle mouse button press moving the canvas when not moving mouse [#717](https://github.com/penpot/penpot/issues/717)
- Fix issue with resolved comments [Taiga #1406](https://tree.taiga.io/project/penpot/issue/1406)
- Fix issue with rotated blur [Taiga #1370](https://tree.taiga.io/project/penpot/issue/1370)
- Fix issue with rotation degree input [#741](https://github.com/penpot/penpot/issues/741)
- Fix issue with system shortcuts and application [#737](https://github.com/penpot/penpot/issues/737)
- Fix issue with team management in dashboard [Taiga #1475](https://tree.taiga.io/project/penpot/issue/1475)
- Fix issue with typographies panel cannot be collapsed [#707](https://github.com/penpot/penpot/issues/707)
- Fix text selection in comments [#745](https://github.com/penpot/penpot/issues/745)
- Update Work-Sans font [#744](https://github.com/penpot/penpot/issues/744)
- Fix issue with recent files not showing [Taiga #1493](https://tree.taiga.io/project/penpot/issue/1493)
- Fix issue when promoting to owner [Taiga #1494](https://tree.taiga.io/project/penpot/issue/1494)
- Fix cannot click on blocked elements in viewer [Taiga #1430](https://tree.taiga.io/project/penpot/issue/1430)
- Fix SVG not showing properties at code [Taiga #1437](https://tree.taiga.io/project/penpot/issue/1437)
- Fix shadows when exporting groups [Taiga #1495](https://tree.taiga.io/project/penpot/issue/1495)
- Fix drag-select when renaming layer text [Taiga #1307](https://tree.taiga.io/project/penpot/issue/1307)
- Fix layout problem for editable selects [Taiga #1488](https://tree.taiga.io/project/penpot/issue/1488)
- Fix artboard title wasn't move when resizing [Taiga #1479](https://tree.taiga.io/project/penpot/issue/1479)
- Fix titles in viewer thumbnails too long [Taiga #1474](https://tree.taiga.io/project/penpot/issue/1474)
- Fix when right click on a selected text shows artboard contextual menu [Taiga #1226](https://tree.taiga.io/project/penpot/issue/1226)

### :boom: Breaking changes

- The LDAP configuration variables interpolation starts using `:`
  (example `:username`) instead of `$`. The main reason is avoid
  unnecessary conflict with bash interpolation.

### :arrow_up: Deps updates

- Update backend to JDK16.
- Update exporter nodejs to v14.16.0

### :heart: Community contributions by (Thank you!)

- iblueer [#726](https://github.com/penpot/penpot/pull/726)
- gizembln [#759](https://github.com/penpot/penpot/pull/759)
- girafic [#748](https://github.com/penpot/penpot/pull/748)
- mbrksntrk [#794](https://github.com/penpot/penpot/pull/794)

## 1.3.0-alpha

### :sparkles: New features

- Add emailcatcher and ldap test containers to devenv. [#506](https://github.com/penpot/penpot/pull/506)
- Add major refactor of internal pubsub/redis code; improves scalability and performance [#640](https://github.com/penpot/penpot/pull/640)
- Add more chinese translations [#687](https://github.com/penpot/penpot/pull/687)
- Add more presets for artboard [#654](https://github.com/penpot/penpot/pull/654)
- Add optional loki integration [#645](https://github.com/penpot/penpot/pull/645)
- Add proper http session lifecycle handling.
- Allow to set border radius of each rect corner individually
- Bounce & Complaint handling [#635](https://github.com/penpot/penpot/pull/635)
- Disable groups interactions when holding "Ctrl" key (deep selection)
- New action in context menu to "edit" some shapes (bound to key "Enter")

### :bug: Bugs fixed

- Add more improvements to french translation strings [#591](https://github.com/penpot/penpot/pull/591)
- Add some missing database indexes (mainly improves performance on large databases on file-update rpc method, and some background tasks)
- Disables filters in masking elements (issue with Firefox rendering)
- Drawing tool will have priority over resize/rotate handlers [Taiga #1225](https://tree.taiga.io/project/penpot/issue/1225)
- Fix broken bounding box on editing paths [Taiga #1254](https://tree.taiga.io/project/penpot/issue/1254)
- Fix corner cases on invitation/signup flows.
- Fix errors on onboarding file [Taiga #1287](https://tree.taiga.io/project/penpot/issue/1287)
- Fix infinite recursion on logout.
- Fix issues with frame selection [Taiga #1300](https://tree.taiga.io/project/penpot/issue/1300), [Taiga #1255](https://tree.taiga.io/project/penpot/issue/1255)
- Fix local fonts error [#691](https://github.com/penpot/penpot/issues/691)
- Fix issue width handoff code generation [Taiga #1204](https://tree.taiga.io/project/penpot/issue/1204)
- Fix issue with indices refreshing on page changes [#646](https://github.com/penpot/penpot/issues/646)
- Have language change notification written in the new language [Taiga #1205](https://tree.taiga.io/project/penpot/issue/1205)
- Hide register screen when registration is disabled [#598](https://github.com/penpot/penpot/issues/598)
- Properly handle errors on github, gitlab and ldap auth backends.
- Properly mark profile auth backend (on first register/ auth with 3rd party auth provider)
- Refactor LDAP auth backend.

### :heart: Community contributions by (Thank you!)

- girafic [#538](https://github.com/penpot/penpot/pull/654)
- arkhi [#591](https://github.com/penpot/penpot/pull/591)

## 1.2.0-alpha

### :sparkles: New features

- Add horizontal/vertical flip
- Add images lock proportions by default [#541](https://github.com/penpot/penpot/discussions/541), [#609](https://github.com/penpot/penpot/issues/609)
- Add new blob storage format (Zstd+nippy)
- Add user feedback form
- Improve French translations
- Improve component testing
- Increase default deletion delay to 7 days
- Show a pixel grid when zoom greater than 800% [#519](https://github.com/penpot/penpot/discussions/519)
- Fix behavior of select all command when there are objects outside frames [Taiga #1209](https://tree.taiga.io/project/penpot/issue/1209)

### :bug: Bugs fixed

- Fix 404 when access shared link [#615](https://github.com/penpot/penpot/issues/615)
- Fix 500 when requestion password reset
- Fix issue when transforming path shapes [Taiga #1170](https://tree.taiga.io/project/penpot/issue/1170)
- Fix apply a color to a text selection from color palette was not working [Taiga #1189](https://tree.taiga.io/project/penpot/issue/1189)
- Fix issues when moving shapes outside groups [Taiga #1138](https://tree.taiga.io/project/penpot/issue/1138)
- Fix ldap function called on login click
- Fix logo icon in viewer should go to dashboard [Taiga #1149](https://tree.taiga.io/project/penpot/issue/1149)
- Fix ordering when restoring deleted shapes in sync [Taiga #1163](https://tree.taiga.io/project/penpot/issue/1163)
- Fix issue when editing text immediately after creating [Taiga #1207](https://tree.taiga.io/project/penpot/issue/1207)
- Fix issue when pasting URL's copied from the browser url bar [Taiga #1187](https://tree.taiga.io/project/penpot/issue/1187)
- Fix issue with multiple selection and groups [Taiga #1128](https://tree.taiga.io/project/penpot/issue/1128)
- Fix issue with red handler indicator on resize [Taiga #1188](https://tree.taiga.io/project/penpot/issue/1188)
- Fix show correct error when google auth is disabled [Taiga #1119](https://tree.taiga.io/project/penpot/issue/1119)
- Fix text alignment in preview [#594](https://github.com/penpot/penpot/issues/594)
- Fix unexpected exception when uploading image [Taiga #1120](https://tree.taiga.io/project/penpot/issue/1120)
- Fix updates on collaborative editing not updating selection rectangles [Taiga #1127](https://tree.taiga.io/project/penpot/issue/1127)
- Make the team deletion deferred (in the same way other objects)

### :heart: Community contributions by (Thank you!)

- abtinmo [#538](https://github.com/penpot/penpot/pull/538)
- kdrag0n [#585](https://github.com/penpot/penpot/pull/585)
- nisrulz [#586](https://github.com/penpot/penpot/pull/586)
- tomer [#575](https://github.com/penpot/penpot/pull/575)
- violoncelloCH [#554](https://github.com/penpot/penpot/pull/554)

## 1.1.0-alpha

- Bugfixing and stabilization post-launch
- Some changes to the register flow
- Improved MacOS shortcuts and helpers
- Small changes to shape creation

## 1.0.0-alpha

Initial release<|MERGE_RESOLUTION|>--- conflicted
+++ resolved
@@ -1,6 +1,5 @@
 # CHANGELOG
 
-<<<<<<< HEAD
 ## 2.5.0 (Unreleased)
 
 ### :rocket: Epics and highlights
@@ -26,10 +25,8 @@
 - Fix problem with strokes not refreshing in Safari [Taiga #9040](https://tree.taiga.io/project/penpot/issue/9040)
 - Fix problem with multiple color changes [Taiga #9631](https://tree.taiga.io/project/penpot/issue/9631)
 
-## 2.4.3 (Unreleased)
-=======
+
 ## 2.4.3
->>>>>>> 10ca2b20
 
 ### :bug: Bugs fixed
 
