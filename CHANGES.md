--- conflicted
+++ resolved
@@ -1,6 +1,5 @@
 # CHANGELOG
 
-<<<<<<< HEAD
 ## :rocket: Next
 
 ### :boom: Breaking changes & Deprecations
@@ -18,10 +17,8 @@
 - Update Typography palette order (by @akshay-gupta7) [Github #3156](https://github.com/penpot/penpot/pull/3156)
 - Duplicate objects via drag + alt [Github #3147](https://github.com/penpot/penpot/pull/3147)
 
-## 1.18.3
-=======
+
 ## 1.18.3 (Unreleased)
->>>>>>> cea0c727
 
 ### :bug: Bugs fixed
 
