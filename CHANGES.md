# CHANGELOG

<<<<<<< HEAD
## 2.7.0 (Unreleased)

### :rocket: Epics and highlights

### :boom: Breaking changes & Deprecations

### :heart: Community contributions (Thank you!)

### :sparkles: New features

### :bug: Bugs fixed

- Fix path having a wrong selrect [Taiga #10257](https://tree.taiga.io/project/penpot/issue/10257)
- Fix SVG `stroke-linecap` property when importing SVGs [Taiga #9489](https://tree.taiga.io/project/penpot/issue/9489)
- Fix position problems cutting-pasting a component [Taiga #10677](https://tree.taiga.io/project/penpot/issue/10677)
- Fix design tab has a horizontal scroll [Taiga #10660](https://tree.taiga.io/project/penpot/issue/10660)
- Fix long file names being clipped when longer than allowed length [Taiga #10662](https://tree.taiga.io/project/penpot/issue/10662)
- Fix problem with error detail in toast [Taiga #10519](https://tree.taiga.io/project/penpot/issue/10519)
- Fix view mode error when an external user tries to export something from a prototype using a shared link [Taiga #10251](https://tree.taiga.io/project/penpot/issue/10251)
- Fix merge path nodes with only one node selected [Taiga #9626](https://tree.taiga.io/project/penpot/issue/9626)
- Fix problem with import errors [Taiga #10040](https://tree.taiga.io/project/penpot/issue/10040)
- Fix color gradient on texts [Taiga Issue #7488](https://tree.taiga.io/project/penpot/issue/7488)
=======
## 2.6.2 (Unreleased)

### :bug: Bugs fixed

- Increase the height of the right sidebar dropdowns [Taiga #10615](https://tree.taiga.io/project/penpot/issue/10615)
- Fix scroll on token themes modal [Taiga #10745](https://tree.taiga.io/project/penpot/issue/10745)
- Fix unexpected exception on path editor on merge segments when undo stack is empty
>>>>>>> a7c1f7ba

## 2.6.1

### :bug: Bugs fixed

- Fix webhooks not shown in list [Taiga #10763](https://tree.taiga.io/project/penpot/issue/10763)
- Fix colorpicker scroll when dropdown displayed [Taiga #10696](https://tree.taiga.io/project/penpot/issue/10696)
- Clean internal workspace state on exit or url changed [Taiga #10619](https://tree.taiga.io/project/penpot/issue/10619)

## 2.6.0

### :rocket: Epics and highlights

- Design Tokens

### :boom: Breaking changes & Deprecations

### :heart: Community contributions (Thank you!)

### :sparkles: New features

- [COMMENTS] "Mark All as Read" Functionality in Dashboard [Taiga #9235](https://tree.taiga.io/project/penpot/us/9235)
- [COMMENTS] Bubble Groups [Taiga #9236](https://tree.taiga.io/project/penpot/us/9236)
- Change templates carrousel [Taiga #9803](https://tree.taiga.io/project/penpot/us/9803)
- [DESIGN TOKENS] Tokens CRUD. Types added: Color, Opacity, Border radius, Dimension, Sizing, Spacing, Rotation and Stroke.
- [DESIGN TOKENS] Create references (alias) that point to other tokens.
- [DESIGN TOKENS] Math operations in token values.
- [DESIGN TOKENS] Sets CRUD, grouping and reordering.
- [DESIGN TOKENS] Multidimensional Themes and Sets management.
- [DESIGN TOKENS] Apply/Remove tokens to/from elements from the Tokens tab.
- [DESIGN TOKENS] Integration with components.
- [DESIGN TOKENS] Import and export tokens from a JSON file.
- [DESIGN TOKENS] Apply Themes and Sets at document level.
- Add more descriptive tooltip to boards for first time users [Taiga #9426](https://tree.taiga.io/project/penpot/us/9426)
- First State of a Project Changes Consolidation [Taia #10605](https://tree.taiga.io/project/penpot/us/10605)

### :bug: Bugs fixed

- Fix opacity in frame containers [Github #5858](https://github.com/penpot/penpot/pull/5858)
- Avoid resizing on click [Taiga #10213](https://tree.taiga.io/project/penpot/issue/10213)
- Hide horizontal scroll from dashboard sidebar [Taiga #10422](https://tree.taiga.io/project/penpot/issue/10422)
- Fix cut and paste a copy a cmponent inside its parent [Taiga #10365](https://tree.taiga.io/project/penpot/us/10365)
- Fix duplicate page with component over frame [Taiga #8151](https://tree.taiga.io/project/penpot/issue/8151) and [Taiga #9698](https://tree.taiga.io/project/penpot/issue/9698)
- The plugin list in the navigation menu lacks scrolling, some plugins are not visible when a large number are installed [Taiga #9360](https://tree.taiga.io/project/penpot/us/9360)
- Fix hidden toolbar click event still available [Taiga #10437](https://tree.taiga.io/project/penpot/us/10437)
- Fix hovering over templates [Taiga #10545](https://tree.taiga.io/project/penpot/issue/10545)
- Fix problem with default shadows value in plugins [Plugins #191](https://github.com/penpot/penpot-plugins/issues/191)
- Fix problem with constraints when creating group [Taiga #10455](https://tree.taiga.io/project/penpot/issue/10455)
- Fix opening pen with shortcut multiple times breaks toolbar [Taiga #10566](https://tree.taiga.io/project/penpot/issue/10566)
- Fix actions when workspace is visited first time [Taiga #10548](https://tree.taiga.io/project/penpot/issue/10548)
- Chat icon overlaps "Show" button in carrousel section [Taiga #10542](https://tree.taiga.io/project/penpot/issue/10542)
- Fix assets name on inspect tab [Taiga #10630](https://tree.taiga.io/project/penpot/issue/10630)
- Fix chat icon overlaps "Show" button in carrousel section [Taiga #10542](https://tree.taiga.io/project/penpot/issue/10542)
- Fix incorrect handling of background task result (now task rows are properly marked as completed)
- Fix available size of resize handler [Taiga #10639](https://tree.taiga.io/project/penpot/issue/10639)
- Internal error when install a plugin by penpothub - Try plugin [Taiga #10542](https://tree.taiga.io/project/penpot/issue/10542)
- Add character limitation to asset inputs [Taiga #10669](https://tree.taiga.io/project/penpot/issue/10669)
- Fix Storybook link 'list of all available icons' wrong path [Taiga #10705](https://tree.taiga.io/project/penpot/issue/10705)


## 2.5.4

### :heart: Community contributions (Thank you!)

- Add support for WEBP format on shape export [Github #6053](https://github.com/penpot/penpot/pull/6053) and [Github #6074](https://github.com/penpot/penpot/pull/6074)

### :bug: Bugs fixed

- Fix feature loading on workspace when opening a file in a background
  tab [Taiga #10377](https://tree.taiga.io/project/penpot/issue/10377)
- Fix minor inconsistencies on RPC `get-file-libraries` and `get-file`
  methods (add missing team-id prop)
- Fix problem with viewer role and inspect mode [Taiga #9751](https://tree.taiga.io/project/penpot/issue/9751)
- Fix error when clicking on a comment at the viewer's sidebar [Taiga #10465](https://tree.taiga.io/project/penpot/issue/10465)

## 2.5.3

### :bug: Bugs fixed

- Component sync issues with multiple tabs [Taiga #10471](https://tree.taiga.io/project/penpot/issue/10471)

## 2.5.2

### :sparkles: New features

- When the workspace is empty, set default the board creation tool [Taiga #9425](https://tree.taiga.io/project/penpot/us/9425)

### :bug: Bugs fixed

- Fix scroll on storybook docs [taiga #9962](https://tree.taiga.io/project/penpot/issue/9962)
- Navigate tracking event firing multiple times [Taiga #10415](https://tree.taiga.io/project/penpot/issue/10415)
- Fix problem with selection colors [Taiga #10376](https://tree.taiga.io/project/penpot/issue/10376)
- Fix scroll on storybook icons list [taiga #9962](https://tree.taiga.io/project/penpot/issue/9962)

## 2.5.1

### :sparkles: New features

- Improve Nginx entryponit to get the resolvers dinamically by default

## 2.5.0

### :boom: Breaking changes & Deprecations

Although this is not a breaking change, we believe it’s important to highlight it in this
section:

This release includes a fix for an internal bug in Penpot that caused incorrect handling
of media assets (e.g., fill images). The issue has been resolved since version 2.4.3, so
no new incorrect references will be generated. However, existing files may still contain
incorrect references.

To address this, we’ve provided a script to correct these references in existing files.

While having incorrect references generally doesn’t result in visible issues, there are
rare cases where it can cause problems. For example, if a component library (containing
images) is deleted, and that library is being used in other files, running the FileGC task
(responsible for freeing up space and performing logical deletions) could leave those
files with broken references to the images.

To execute script:

```bash
docker exec -ti <container-name-or-id> ./run.sh app.migrations.media-refs '{:max-jobs 1}'
```

If you have a big database and many cores available, you can reduce the time of processing
all files by increasing paralelizacion changing the `max-jobs` value from 1 to N (where N
is a number of cores)

### :sparkles: New features

- [GRADIENTS] New gradients UI with multi-stop support. [Taiga #3418](https://tree.taiga.io/project/penpot/epic/3418)
- [GRADIENTS] Radial Gradient [Taiga #8768](https://tree.taiga.io/project/penpot/us/8768)
- Shareable link pointing to an specific board. [Taiga #3219](https://tree.taiga.io/project/penpot/us/3219)
- Copy styles in CSS [Taiga #9401](https://tree.taiga.io/project/penpot/us/9401)
- Copy/paste shape styles (fills, strokes, shadows, etc..) [Taiga #8937](https://tree.taiga.io/project/penpot/us/8937)
- Copy text content to clipboard [Taiga #9970](https://tree.taiga.io/project/penpot/us/9970?milestone=424203)
- Resize board to fit content option [Taiga #4707](https://tree.taiga.io/project/penpot/us/4707)
- Rename selected layer via Board name [Taiga #9430](https://tree.taiga.io/project/penpot/us/9430)
- [COMMENTS] Mention Functionality with and Sidebar Filters [Taiga #9237](https://tree.taiga.io/project/penpot/us/9237)
- [COMMENTS] Visual Changes in Comments [Taiga #9234](https://tree.taiga.io/project/penpot/us/9234)
- [COMMENTS] Notifications in Backend, Profile Section, and Mention Email Notification [Taiga #9233](https://tree.taiga.io/project/penpot/us/9233)

### :bug: Bugs fixed

- Fix menu shadow color [Taiga #10102](https://tree.taiga.io/project/penpot/issue/10102)
- Fix missing state refresh on notifications update [Taiga #10253](https://tree.taiga.io/project/penpot/issue/10253)
- Fix icon visualization on select component [Taiga #8889](https://tree.taiga.io/project/penpot/issue/8889)
- Fix typo on integration tests docs [Taiga #10112](https://tree.taiga.io/project/penpot/issue/10112)
- Fix menu shadow color [Taiga #10102](https://tree.taiga.io/project/penpot/issue/10102)
- Fix problem with alt key measures being stuck [Taiga #9348](https://tree.taiga.io/project/penpot/issue/9348)
- Fix error when reseting stroke cap
- Fix problem with strokes not refreshing in Safari [Taiga #9040](https://tree.taiga.io/project/penpot/issue/9040)
- Fix problem with multiple color changes [Taiga #9631](https://tree.taiga.io/project/penpot/issue/9631)
- Fix create new layers in a component copy [Taiga #10037](https://tree.taiga.io/project/penpot/issue/10037)
- Fix problem in plugins with zoomIntoView [Plugins #189](https://github.com/penpot/penpot-plugins/issues/189)
- Fix problem in plugins with renaming components [Taiga #10060](https://tree.taiga.io/project/penpot/issue/10060)
- Added upload svg with images method [#5489](https://github.com/penpot/penpot/issues/5489)
- Fix problem with root frame parent reference [Taiga #9437](https://tree.taiga.io/project/penpot/issue/9437)
- Fix change flex direction using plugins API [Taiga #9407](https://tree.taiga.io/project/penpot/issue/9407)
- Fix problem opening url when page-id didn't exist [Taiga #10157](https://tree.taiga.io/project/penpot/issue/10157)
- Fix problem with onboarding to a team [Taiga #10143](https://tree.taiga.io/project/penpot/issue/10143)
- Fix problem with grid layout crashing [Taiga #10127](https://tree.taiga.io/project/penpot/issue/10127)
- Fix rename locked boards [Taiga #10174](https://tree.taiga.io/project/penpot/issue/10174)
- Fix update-libraries dialog disappear when clicking outside [Taiga #10238](https://tree.taiga.io/project/penpot/issue/10238)
- Fix incorrect handling of team access requests with deleted/recreated users
- Fix incorect handling of profile settings related to invitation notifications [Taiga #10252](https://tree.taiga.io/project/penpot/issue/10252)

## 2.4.3

### :bug: Bugs fixed

- Fix errors from editable select on measures menu [Taiga #9888](https://tree.taiga.io/project/penpot/issue/9888)
- Fix exception on importing some templates from templates slider
- Consolidate adding share button to workspace
- Fix problem when pasting text [Taiga #9929](https://tree.taiga.io/project/penpot/issue/9929)
- Fix incorrect media reference handling on component instantiation

## 2.4.2

### :bug: Bugs fixed

- Fix detach when top copy is dangling and nested copy is not [Taiga #9699](https://tree.taiga.io/project/penpot/issue/9699)
- Fix problem in plugins with `replaceColor` method [#174](https://github.com/penpot/penpot-plugins/issues/174)
- Fix issue with recursive commponents [Taiga #9903](https://tree.taiga.io/project/penpot/issue/9903)
- Fix missing methods reference on API Docs
- Fix memory usage issue on file-gc asynchronous task (related to snapshots feature)


## 2.4.1

### :bug: Bugs fixed

- Fix error when importing files with touched components [Taiga #9625](https://tree.taiga.io/project/penpot/issue/9625)
- Fix problem when changing color libraries [Plugins #184](https://github.com/penpot/penpot-plugins/issues/184)


## 2.4.0

### :rocket: Epics and highlights

### :boom: Breaking changes & Deprecations

- Use [nginx-unprivileged](https://hub.docker.com/r/nginxinc/nginx-unprivileged) as base image for
  Penpot's frontend docker image. Now all the docker images runs with the same unprivileged user
  (penpot). Because of that, the default NGINX listen port is now 8080 instead of 80, so
  you will have to modify your infrastructure to apply this change.

- Redis 7.2 is explicitly pinned in our example docker-compose.yml file. This is done because,
  starting with the next versions, Redis is no longer distributed under an open-source license.
  On-premise users are obviously free to upgrade to the version they are using or a more modern one.
  Keep in mind that if you were using a version other than 7.2, you may have to recreate the volume
  associated with the Redis container because the 7.2 storage format may not be compatible with what
  you already have stored on the volume, and Redis may not start. In the near future, we will evaluate
  whether to move to an open-source version of Redis (such as https://valkey.io/).

### :heart: Community contributions (Thank you!)

### :sparkles: New features

- Viewer role for team members [Taiga #1056](https://tree.taiga.io/project/penpot/us/1056) & [Taiga #6590](https://tree.taiga.io/project/penpot/us/6590)
- File history versions management [Taiga #187](https://tree.taiga.io/project/penpot/us/187?milestone=411120)
- Rename selected layer via keyboard shortcut and context menu option [Taiga #8882](https://tree.taiga.io/project/penpot/us/8882)
- New .penpot file format [Taiga #8657](https://tree.taiga.io/project/penpot/us/8657)

### :bug: Bugs fixed

- Fix problem with some texts desynchronization [Taiga #9379](https://tree.taiga.io/project/penpot/issue/9379)
- Fix problem with reoder grid layers [#5446](https://github.com/penpot/penpot/issues/5446)
- Fix problem with swap component style [#9542](https://tree.taiga.io/project/penpot/issue/9542)

## 2.3.3

### :bug: Bugs fixed

- Fix problem creating manual overlay interactions [Taiga #9146](https://tree.taiga.io/project/penpot/issue/9146)
- Fix plugins list default URL
- Activate plugins feature by default

## 2.3.2

### :bug: Bugs fixed

- Fix null pointer exception on number checking functions
- Fix problem with grid layout ordering after moving [Taiga #9179](https://tree.taiga.io/project/penpot/issue/9179)

### :books: Documentation

- Add initial documentation for Kubernetes


## 2.3.1

### :bug: Bugs fixed

- Fix unexpected issue on interaction between plugins sandbox and
  internal impl of promise


## 2.3.0

### :rocket: Epics and highlights

- **New plugin system.**

  Penpot now supports custom plugins. Read everything about developing your plugins [HERE](https://help.penpot.app/plugins/)

### :boom: Breaking changes & Deprecations

### :heart: Community contributions (Thank you!)

- All our plugins beta testers :heart:.
- Fix problem when translating multiple path points by @eeropic [#4459](https://github.com/penpot/penpot/issues/4459)

### :sparkles: New features

- **Replace Draft.js completely with a custom editor** [Taiga #7706](https://tree.taiga.io/project/penpot/us/7706)

  This refactor adds better IME support, more performant text editing
  experience and a better clipboard support while keeping full
  retrocompatibility with previous editor.

  You can enable it with the `enable-feature-text-editor-v2` configuration flag.


### :bug: Bugs fixed

- Fix problem with constraints buttons [Taiga #8465](https://tree.taiga.io/project/penpot/issue/8465)
- Fix problem with go back button on error page [Taiga #8887](https://tree.taiga.io/project/penpot/issue/8887)
- Fix problem with shadows in text for Safari [Taiga #8770](https://tree.taiga.io/project/penpot/issue/8770)
- Fix a regression with feedback form subject and content limits [Taiga #8908](https://tree.taiga.io/project/penpot/issue/8908)
- Fix problem with stroke and filter ordering in frames [Github #5058](https://github.com/penpot/penpot/issues/5058)
- Fix problem with hover layers when hidden/blocked [Github #5074](https://github.com/penpot/penpot/issues/5074)
- Fix problem with precision on boolean calculation [Taiga #8482](https://tree.taiga.io/project/penpot/issue/8482)
- Fix problem when translating multiple path points [Github #4459](https://github.com/penpot/penpot/issues/4459)
- Fix problem on importing (and exporting) files with flows [Taiga #8914](https://tree.taiga.io/project/penpot/issue/8914)
- Fix Internal Error page: "go to your penpot" wrong design [Taiga #8922](https://tree.taiga.io/project/penpot/issue/8922)
- Fix problem updating layout when toggle visibility in component copy [Github #5143](https://github.com/penpot/penpot/issues/5143)
- Fix "Done" button on toolbar on inspect mode should go to design mode [Taiga #8933](https://tree.taiga.io/project/penpot/issue/8933)
- Fix problem with shortcuts in text editor [Github #5078](https://github.com/penpot/penpot/issues/5078)
- Fix problems with show in viewer and interactions [Github #4868](https://github.com/penpot/penpot/issues/4868)
- Add visual feedback when moving an element into a board [Github #3210](https://github.com/penpot/penpot/issues/3210)
- Fix percent calculation on grid layout tracks [Github #4688](https://github.com/penpot/penpot/issues/4688)
- Fix problem with caps and inner shadows [Github #4517](https://github.com/penpot/penpot/issues/4517)
- Fix problem with horizontal/vertical lines and shadows [Github #4516](https://github.com/penpot/penpot/issues/4516)
- Fix problem with layers overflowing panel [Taiga #9021](https://tree.taiga.io/project/penpot/issue/9021)
- Fix in workspace you can manage rulers on view mode [Taiga #8966](https://tree.taiga.io/project/penpot/issue/8966)
- Fix problem with swap components in grid layout [Taiga #9066](https://tree.taiga.io/project/penpot/issue/9066)

## 2.2.1

### :bug: Bugs fixed

- Fix problem with Ctrl+F shortcut on the dashboard [Taiga #8876](https://tree.taiga.io/project/penpot/issue/8876)
- Fix visual problem with the font-size dropdown in assets [Taiga #8872](https://tree.taiga.io/project/penpot/issue/8872)
- Add limits for invitation RPC methods (hard limit 25 emails per request)

## 2.2.0

### :rocket: Epics and highlights

### :boom: Breaking changes & Deprecations

- Removed "merge assets" option when exporting ".svg + .json" files. After the components changes the option wasn't
working properly and we're planning to change the format soon. We think it's better to deprecate the option for the
time being.

### :heart: Community contributions (Thank you!)

- Set proper default tenant on exporter (by @june128) [#4946](https://github.com/penpot/penpot/pull/4946)
- Correct a spelling in onboarding.edn (by @n-stha) [#4936](https://github.com/penpot/penpot/pull/4936)

### :sparkles: New features

- **Tiered File Data Storage** [Taiga #8376](https://tree.taiga.io/project/penpot/us/8376)

  This feature allows offloading file data that is not actively used
  from the database to object storage (e.g., filesystem, S3), thereby
  freeing up space in the database. It can be enabled with the
  `enable-enable-tiered-file-data-storage` flag.

  *(On-Premise feature, EXPERIMENTAL).*

- **JSON Interoperability for HTTP API** [Taiga #8372](https://tree.taiga.io/project/penpot/us/8372)

  Enables full JSON interoperability for our HTTP API. Previously,
  JSON was only barely supported for output when the
  `application/json` media type was specified in the `Accept` header,
  or when `_fmt=json` was passed as a query parameter. With this
  update, we now offer proper bi-directional support for using our API
  with plain JSON, instead of Transit.

- **Automatic File Snapshotting**

  Adds the ability to automatically take and maintain a limited set of
  snapshots of active files without explicit user intervention. This
  feature allows on-premise administrators to recover the state of a
  file from a past point in time in a limited manner.

  It can be enabled with the `enable-auto-file-snapshot` flag and
  configured with the following settings:

  ```bash
  # Take snapshots every 10 update operations
  PENPOT_AUTO_FILE_SNAPSHOT_EVERY=10

  # Take a snapshot if it has been more than 3 hours since the file was last modified
  PENPOT_AUTO_FILE_SNAPSHOT_TIMEOUT=3h

  # The total number of snapshots to keep
  PENPOT_AUTO_FILE_SNAPSHOT_TOTAL=10
  ```

  Snapshots are only taken during update operations; there is NO
  active background process for this.

- Add separated flag `enable-oidc-registration` for enable the
  registration only for OIDC authentication backend [Github
  #4882](https://github.com/penpot/penpot/issues/4882)

- Update templates in libraries & templates in dashboard modal [Taiga #8145](https://tree.taiga.io/project/penpot/us/8145)

- **Design System**

  We implemented and subbed in new components from our Design System: `loader*` ([Taiga #8355](https://tree.taiga.io/project/penpot/task/8355))  and `tab-switcher*` ([Taiga #8518](https://tree.taiga.io/project/penpot/task/8518)).

- **Storybook** [Taiga #6329](https://tree.taiga.io/project/penpot/us/6329)

  The Design System components are now published in a Storybook, available at `/storybook`.

### :bug: Bugs fixed

- Fix webhook checkbox position [Taiga #8634](https://tree.taiga.io/project/penpot/issue/8634)
- Fix wrong props on padding input [Taiga #8254](https://tree.taiga.io/project/penpot/issue/8254)
- Fix fill collapsed options [Taiga #8351](https://tree.taiga.io/project/penpot/issue/8351)
- Fix scroll on color picker modal [Taiga #8353](https://tree.taiga.io/project/penpot/issue/8353)
- Fix components are not dragged from the group to the assets tab [Taiga #8273](https://tree.taiga.io/project/penpot/issue/8273)
- Fix problem with SVG import [Github #4888](https://github.com/penpot/penpot/issues/4888)
- Fix problem with overlay positions in viewer [Taiga #8464](https://tree.taiga.io/project/penpot/issue/8464)
- Fix layer panel overflowing [Taiga #8665](https://tree.taiga.io/project/penpot/issue/8665)
- Fix problem when creating a component instance from grid layout [Github #4881](https://github.com/penpot/penpot/issues/4881)
- Fix problem when dismissing shared library update [Taiga #8669](https://tree.taiga.io/project/penpot/issue/8669)
- Fix visual problem with stroke cap menu [Taiga #8730](https://tree.taiga.io/project/penpot/issue/8730)
- Fix issue when exporting libraries when merging libraries [Taiga #8758](https://tree.taiga.io/project/penpot/issue/8758)
- Fix problem with comments max length [Taiga #8778](https://tree.taiga.io/project/penpot/issue/8778)
- Fix copy/paste images in Safari [Taiga #8771](https://tree.taiga.io/project/penpot/issue/8771)
- Fix swap when the copy is the only child of a group [#5075](https://github.com/penpot/penpot/issues/5075)
- Fix file builder hangs when exporting [#5099](https://github.com/penpot/penpot/issues/5099)

## 2.1.5

### :bug: Bugs fixed

- Fix broken webhooks [Taiga #8370](https://tree.taiga.io/project/penpot/issue/8370)

## 2.1.4

### :bug: Bugs fixed

- Fix json encoding on zip encoding decoding.
- Add schema validation for color changes.
- Fix render of some texts without position data.

## 2.1.3

- Don't allow registration when registration is disabled and invitation token is used [Github #4975](https://github.com/penpot/penpot/issues/4975)

## 2.1.2

### :bug: Bugs fixed

- User switch language to "zh_hant" will get 400 [Github #4884](https://github.com/penpot/penpot/issues/4884)
- Smtp config ignoring port if ssl is set [Github #4872](https://github.com/penpot/penpot/issues/4872)
- Ability to let users to authenticate with a private oidc provider only [Github #4963](https://github.com/penpot/penpot/issues/4963)

## 2.1.1

### :sparkles: New features

- Consolidate templates new order and naming  [Taiga #8392](https://tree.taiga.io/project/penpot/task/8392)

### :bug: Bugs fixed

- Fix the “search” label in translations [Taiga #8402](https://tree.taiga.io/project/penpot/issue/8402)
- Fix pencil loader [Taiga #8348](https://tree.taiga.io/project/penpot/issue/8348)
- Fix several issues on the OIDC.
- Fix regression on the `email-verification` flag [Taiga #8398](https://tree.taiga.io/project/penpot/issue/8398)

## 2.1.0 - Things can only get better!

### :rocket: Epics and highlights

### :boom: Breaking changes & Deprecations

### :heart: Communityq contributions (Thank you!)

### :sparkles: New features

- Improve auth process [Taiga #7094](https://tree.taiga.io/project/penpot/us/7094)
- Add locking degrees increment (hold shift) on path edition [Taiga #7761](https://tree.taiga.io/project/penpot/issue/7761)
- Persistence & Concurrent Edition Enhancements [Taiga #5657](https://tree.taiga.io/project/penpot/us/5657)
- Allow library colors as recent colors [Taiga #7640](https://tree.taiga.io/project/penpot/issue/7640)
- Missing scroll in viewmode comments [Taiga #7427](https://tree.taiga.io/project/penpot/issue/7427)
- Comments in View mode should mimic the positioning behavior of the Workspace [Taiga #7346](https://tree.taiga.io/project/penpot/issue/7346)
- Misaligned input on comments [Taiga #7461](https://tree.taiga.io/project/penpot/issue/7461)

### :bug: Bugs fixed

- Fix selection rectangle appears on scroll [Taiga #7525](https://tree.taiga.io/project/penpot/issue/7525)
- Fix layer tree not expanding to the bottom edge [Taiga #7466](https://tree.taiga.io/project/penpot/issue/7466)
- Fix guides move when board is moved by inputs [Taiga #8010](https://tree.taiga.io/project/penpot/issue/8010)
- Fix clickable area of Penptot logo in the viewer [Taiga #7988](https://tree.taiga.io/project/penpot/issue/7988)
- Fix constraints dropdown when selecting multiple shapes [Taiga #7686](https://tree.taiga.io/project/penpot/issue/7686)
- Layout and scrollign fixes for the bottom palette [Taiga #7559](https://tree.taiga.io/project/penpot/issue/7559)
- Fix expand libraries when search results are present [Taiga #7876](https://tree.taiga.io/project/penpot/issue/7876)
- Fix color palette default library [Taiga #8029](https://tree.taiga.io/project/penpot/issue/8029)
- Component Library is lost after exporting/importing in .zip format [Github #4672](https://github.com/penpot/penpot/issues/4672)
- Fix problem with moving+selection not working properly [Taiga #7943](https://tree.taiga.io/project/penpot/issue/7943)
- Fix problem with flex layout fit to content not positioning correctly children [Taiga #7537](https://tree.taiga.io/project/penpot/issue/7537)
- Fix black line is displaying after show main [Taiga #7653](https://tree.taiga.io/project/penpot/issue/7653)
- Fix "Share prototypes" modal remains open [Taiga #7442](https://tree.taiga.io/project/penpot/issue/7442)
- Fix "Components visibility and opacity" [#4694](https://github.com/penpot/penpot/issues/4694)
- Fix "Attribute overrides in copies are not exported in zip file" [Taiga #8072](https://tree.taiga.io/project/penpot/issue/8072)
- Fix group not automatically selected in the Layers panel after creation [Taiga #8078](https://tree.taiga.io/project/penpot/issue/8078)
- Fix export boards loses opacity [Taiga #7592](https://tree.taiga.io/project/penpot/issue/7592)
- Fix change color on imported svg also changes the stroke alignment[Taiga #7673](https://github.com/penpot/penpot/pull/7673)
- Fix show in view mode and interactions workflow [Taiga #4711](https://github.com/penpot/penpot/pull/4711)
- Fix internal error when I set up a stroke for some objects without and with stroke [Taiga #7558](https://tree.taiga.io/project/penpot/issue/7558)
- Toolbar keeps toggling on and off on spacebar press [Taiga #7654](https://github.com/penpot/penpot/pull/7654)
- Fix toolbar keeps hiding when click outside workspace [Taiga #7776](https://tree.taiga.io/project/penpot/issue/7776)
- Fix open overlay relative to a frame [Taiga #7563](https://tree.taiga.io/project/penpot/issue/7563)
- Workspace-palette items stay hidden when opening with keyboard-shortcut [Taiga #7489](https://tree.taiga.io/project/penpot/issue/7489)
- Fix SVG attrs are not handled correctly when exporting/importing in .zip [Taiga #7920](https://tree.taiga.io/project/penpot/issue/7920)
- Fix validation error when detaching with two nested copies and a swap [Taiga #8095](https://tree.taiga.io/project/penpot/issue/8095)
- Export shapes that are rotated act a bit strange when reimported [Taiga #7585](https://tree.taiga.io/project/penpot/issue/7585)
- Penpot crashes when a new colorpicker is created while uploading an image to another instance [Taiga #8119](https://tree.taiga.io/project/penpot/issue/8119)
- Removing Underline and Strikethrough Affects the Previous Text Object [Taiga #8103](https://tree.taiga.io/project/penpot/issue/8103)
- Color library loses association with shapes when exporting/importing the document [Taiga #8132](https://tree.taiga.io/project/penpot/issue/8132)
- Fix can't collapse groups when searching in the assets tab [Taiga #8125](https://tree.taiga.io/project/penpot/issue/8125)
- Fix 'Detach instance' shortcut is not working [Taiga #8102](https://tree.taiga.io/project/penpot/issue/8102)
- Fix import file message does not detect 0 as error [Taiga #6824](https://tree.taiga.io/project/penpot/issue/6824)
- Image Color Library is not persisted when exporting/importing in .zip [Taiga #8131](https://tree.taiga.io/project/penpot/issue/8131)
- Fix export files including libraries [Taiga #8266](https://tree.taiga.io/project/penpot/issue/8266)

## 2.0.3

### :bug: Bugs fixed

- Fix chrome scrollbar styling [Taiga #7852](https://tree.taiga.io/project/penpot/issue/7852)
- Fix incorrect password encoding on create-profile manage scritp [Github #3651](https://github.com/penpot/penpot/issues/3651)

## 2.0.2

### :sparkles: Enhancements

- Fix locking contention on cron subsystem (causes backend start blocking)
- Fix locking contention on file object thumbails backend RPC calls

### :bug: Bugs fixed

- Fix color palette sorting [Taiga #7458](https://tree.taiga.io/project/penpot/issue/7458)
- Fix style scoping problem with imported SVG [Taiga #7671](https://tree.taiga.io/project/penpot/issue/7671)


## 2.0.1

### :bug: Bugs fixed

- Fix different issues related to components v2 migrations including [Github #4443](https://github.com/penpot/penpot/issues/4443)


## 2.0.0 - I Just Can't Get Enough

### :rocket: Epics and highlights
- Grid CSS layout [Taiga #4915](https://tree.taiga.io/project/penpot/epic/4915)
- UI redesign [Taiga #4958](https://tree.taiga.io/project/penpot/epic/4958)
- New components System [Taiga #2662](https://tree.taiga.io/project/penpot/epic/2662)
- Swap components [Taiga #1331](https://tree.taiga.io/project/penpot/us/1331)
- Images as fill  [Taiga #2983](https://tree.taiga.io/project/penpot/us/2983)
- HTML code generation [Taiga #5277](https://tree.taiga.io/project/penpot/us/5277)
- Light and dark themes [Taiga #2287](https://tree.taiga.io/project/penpot/us/2287)

### :boom: Breaking changes & Deprecations

- New strokes default to inside border [Taiga #6847](https://tree.taiga.io/project/penpot/issue/6847)
- Change default z ordering on layers in flex layout. The previous behavior was inconsistent with how HTML works and we changed it to be more consistent. Previous layers that overlapped could be hidden, the fastest way to fix this is changing the z-index property but a better way is to change the order of your layers.


### :heart: Community contributions (Thank you!)
- New Hausa, Yoruba and Igbo translations and  update translation files (by All For Tech Empowerment Foundation) [Taiga #6950](https://tree.taiga.io/project/penpot/us/6950), [Taiga #6534](https://tree.taiga.io/project/penpot/us/6534)
- Hide bounding-box when editing shape (by @VasilevsVV) [#3930](https://github.com/penpot/penpot/pull/3930)
- CTRL + "+" to zoom into canvas instead of browser (by @audriu) [#3848](https://github.com/penpot/penpot/pull/3848)
- Add dev deps.edn in the project root (by @PEZ) [#3794](https://github.com/penpot/penpot/pull/3794)
- Allow passing overrides to frontend nginx config (by @m90) [#3602](https://github.com/penpot/penpot/pull/3602)
- Update index.njk to remove typo (by @fdvmoreira) [#155](https://github.com/penpot/penpot-docs/pull/155)
- Typo (by StephanEggermont) [#157](https://github.com/penpot/penpot-docs/pull/157)

### :sparkles: New features
- Send comments with Ctrl+Enter / Cmd + Enter [Taiga #6085](https://tree.taiga.io/project/penpot/issue/6085)
- Select through stroke only rectangle [Taiga #5484](https://tree.taiga.io/project/penpot/issue/5484)
- Stroke default position [Taiga #6847](https://tree.taiga.io/project/penpot/issue/6847)
- Override browser Ctrl+ and Ctrl- zoom with Penpot Zoom [Taiga #3200](https://tree.taiga.io/project/penpot/us/3200)
- Improve the way handlers work on flex layouts [Taiga #6598](https://tree.taiga.io/project/penpot/us/6598)
- Add menu entry for toggle between light/dark theme [Taiga #6829](https://tree.taiga.io/project/penpot/issue/6829)
- Switch themes shortcut [Taiga #6644](https://tree.taiga.io/project/penpot/us/6644)
- Constraints section at design tab new position [Taiga #6830](https://tree.taiga.io/project/penpot/issue/6830)
- [PICKER] File library colors order [Taiga #5399](https://tree.taiga.io/project/penpot/us/5399)
- Onboarding invitations improvements [Taiga #5974](https://tree.taiga.io/project/penpot/us/5974)
- [PERFORMANCE] Workspace thumbnails refactor [Taiga #5828](https://tree.taiga.io/project/penpot/us/5828)
- [PERFORMANCE] Add performance optimizations to shape rendering [Taiga #5835](https://tree.taiga.io/project/penpot/us/5835)
- [PERFORMANCE] Optimize SVG output [Taiga #4134](https://tree.taiga.io/project/penpot/us/4134)
- [PERFORMANCE] Optimize svg on importation [Taiga #5879](https://tree.taiga.io/project/penpot/us/5879)
- [PERFORMANCE] Optimization tasks related to design tab file [Taiga #5760](https://tree.taiga.io/project/penpot/us/5760)
- [INSTALL] Ability to setup features by team [Taiga #6108](https://tree.taiga.io/project/penpot/us/6108)
- [IMAGES] Keep aspect ratio option [Taiga #6933](https://tree.taiga.io/project/penpot/us/6933)
- [INSPECT] UI review [Taiga #5687](https://tree.taiga.io/project/penpot/us/5687)
- [GRID LAYOUT] Phase 1 [Taiga #4303](https://tree.taiga.io/project/penpot/us/4303)
- [GRID LAYOUT] Inspect code for Grid [Taiga #5277](https://tree.taiga.io/project/penpot/us/5277)
- [GRID LAYOUT] Phase 1 polishing [Taiga #5612](https://tree.taiga.io/project/penpot/us/5612)
- [GRID LAYOUT] Improvements & Feedback [Taiga #6047](https://tree.taiga.io/project/penpot/us/6047)
- [COMPONENTS] Naming of the main component [Taiga #5291](https://tree.taiga.io/project/penpot/us/5291)
- [COMPONENTS] Rework inside of components - Library page [Taiga #2918](https://tree.taiga.io/project/penpot/us/2918)
- [COMPONENTS] Update component when updating main instance [Taiga #3794](https://tree.taiga.io/project/penpot/us/3794)
- [COMPONENTS] Main component new behavior [Taiga #3796](https://tree.taiga.io/project/penpot/us/3796)
- [COMPONENTS] Main component look & feel [Taiga #5290](https://tree.taiga.io/project/penpot/us/5290)
- [COMPONENTS] Library view [Taiga #2880](https://tree.taiga.io/project/penpot/us/2880)
- [COMPONENTS] Positioning inside a component should relative, as in boards [Taiga #2826](https://tree.taiga.io/project/penpot/us/2826)
- [COMPONENTS] Update message should show only if affecting at components that are being used at a file [Taiga #1397](https://tree.taiga.io/project/penpot/us/1397)
- [COMPONENTS] Annotations [Taiga #4957](https://tree.taiga.io/project/penpot/us/4957)
- [COMPONENTS] Synchronization order for nested components [Taiga #5439](https://tree.taiga.io/project/penpot/us/5439)
- [COMPONENTS] Libraries modal zero case [Taiga #5294](https://tree.taiga.io/project/penpot/us/5294)
- [COMPONENTS] Contextual menu casuistics [Taiga #5292](https://tree.taiga.io/project/penpot/us/5292)
- [COMPONENTS] Libraries publishing flow review [Taiga #5293](https://tree.taiga.io/project/penpot/us/5293)
- [COMPONENTS] Add loading text to Libraries modal [Taiga #6702](https://tree.taiga.io/project/penpot/us/6702)
- [COMPONENTS] Components rename and organization in bulk [Taiga #2877](https://tree.taiga.io/project/penpot/us/2877)
- [COMPONENTS] Info overlay about components V2 [Taiga #6276](https://tree.taiga.io/project/penpot/us/6276)
- [REDESIGN] New styles basics [Taiga #4967](https://tree.taiga.io/project/penpot/us/4967)
- [REDESIGN] Layers tab redesign [Taiga #4966](https://tree.taiga.io/project/penpot/us/4966)
- [REDESIGN] Design tab phase 1 [Taiga #4982](https://tree.taiga.io/project/penpot/us/4966)
- [REDESIGN] Assets tab redesign [Taiga #4984](https://tree.taiga.io/project/penpot/us/4984)
- [REDESIGN] Palette panels (colors, typographies...) [Taiga #4983](https://tree.taiga.io/project/penpot/us/4983)
- [REDESIGN] Workspace structure [Taiga #4988](https://tree.taiga.io/project/penpot/us/4988)
- [REDESIGN] Shortcut tab [Taiga #4989](https://tree.taiga.io/project/penpot/us/4989)
- [REDESIGN] Toolbar [Taiga #5500](https://tree.taiga.io/project/penpot/us/5500)
- [REDESIGN] History tab [Taiga #5481](https://tree.taiga.io/project/penpot/us/5481)
- [REDESIGN] Path options/toolbar [Taiga #5815](https://tree.taiga.io/project/penpot/us/5815)
- [REDESIGN] Design tab phase 2 [Taiga #5814](https://tree.taiga.io/project/penpot/us/5814)
- [REDESIGN] Design tab phase 3 and dashboard details [Taiga #5920](https://tree.taiga.io/project/penpot/us/5920)
- [REDESIGN] Dashboard [Taiga #5164](https://tree.taiga.io/project/penpot/us/5164)
- [REDESIGN] New Dashboard UI [Taiga #5869](https://tree.taiga.io/project/penpot/us/5869)
- [REDESIGN] Prototype tab [Taiga #4985](https://tree.taiga.io/project/penpot/us/4985)
- [REDESIGN] Code tab [Taiga #4986](https://tree.taiga.io/project/penpot/us/4986)
- [REDESIGN] Modals and alert messages [Taiga #5915](https://tree.taiga.io/project/penpot/us/5915)
- [REDESIGN] Comments page [Taiga #5917](https://tree.taiga.io/project/penpot/us/5917)
- [REDESIGN] View Mode [Taiga #5163](https://tree.taiga.io/project/penpot/us/5163)
- [REDESIGN] Miscellaneous tasks [Taiga #6050](https://tree.taiga.io/project/penpot/us/6050)
- [REDESIGN] Swap components [Taiga #6739](https://tree.taiga.io/project/penpot/us/6739)
- [REDESIGN] Font selector [Taiga #6677](https://tree.taiga.io/project/penpot/us/6677)
- [REDESIGN] Colour system of alerts and notifications [Taiga #6746](https://tree.taiga.io/project/penpot/us/6746)
- [REDESIGN] Review text in paragraphs for accessibility [Taiga #6703](https://tree.taiga.io/project/penpot/us/6703)
- [REDESIGN] Interaction icons [Taiga #6880](https://tree.taiga.io/project/penpot/us/6880)
- [REDESIGN] Panels visual separations [Taiga #6692](https://tree.taiga.io/project/penpot/us/6692)
- [REDESIGN] Onboarding slides [Taiga #6678](https://tree.taiga.io/project/penpot/us/6678)

### :bug: Bugs fixed
- Fix pixelated thumbnails [Github #3681](https://github.com/penpot/penpot/issues/3681), [Github #3661](https://github.com/penpot/penpot/issues/3661)
- Fix problem with not applying colors to boards [Github #3941](https://github.com/penpot/penpot/issues/3941)
- Fix problem with path editor undoing changes [Github #3998](https://github.com/penpot/penpot/issues/3998)
- [View mode] Open overlay places frame in the wrong position when paired with a fixed element [Taiga #6385](https://tree.taiga.io/project/penpot/issue/6385)
- Flex Layout: Fit-content not recalculated after deleting an element [Taiga #5968](https://tree.taiga.io/project/penpot/issue/5968)
- Selecting from Color Palette does not work for board when there is no existing fill [Taiga #6464](https://tree.taiga.io/project/penpot/issue/6464)
- Color thumbnails are consistently rounded in the inspect code mode [Taiga #5886](https://tree.taiga.io/project/penpot/issue/5886)
- Adding vector path points before first point of existing open path not working [Taiga #6593](https://tree.taiga.io/project/penpot/issue/6593)
- Some image formats include the extension when importing  [Taiga #5485](https://tree.taiga.io/project/penpot/issue/5485)
- Gradient color tool doesn't work properly with flipped items [Taiga #6485](https://tree.taiga.io/project/penpot/issue/6485)
- [TEXT] Align options are not shown when several text are selected [Taiga #5948](https://tree.taiga.io/project/penpot/issue/5948)
- [VIEW MODE] Comments not working properly on multiple pages [Taiga #6281](https://tree.taiga.io/project/penpot/issue/6281)
- [PERFORMANCE] Alignments are slow [Taiga #5865](https://tree.taiga.io/project/penpot/issue/5865)
- [EXPORT] Exporting an element with a non-visible drop shadow displays the shadow either way [Taiga #6768](https://tree.taiga.io/project/penpot/issue/6768)
- [SAFARI] Color picker cursor is not pointing correctly [Taiga #6733](https://tree.taiga.io/project/penpot/issue/6733)
- [Import Files] When user has imported .penpot file with new file name of previously downloaded library file the default library file name is set for it [Taiga #5596](https://tree.taiga.io/project/penpot/issue/5596)
- Issue when resizing a duotone FA icon [Taiga #5935](https://tree.taiga.io/project/penpot/issue/5935)
- "Hide grid" keyboard shortcut broken [Taiga #5102](https://tree.taiga.io/project/penpot/issue/5102)
- Picking a gradient color in recent colors for a new color in the assets tab crashes Penpot [Taiga #5601](https://tree.taiga.io/project/penpot/issue/5601)
- Thumbnails not loading [Taiga #6012](https://tree.taiga.io/project/penpot/issue/6012)
- Don't show signup link/form when registration is disabled. [Taiga #1196](https://tree.taiga.io/project/penpot/issue/1196)
- Registration Page UI UX issue with small resolutions [Taiga #1693](https://tree.taiga.io/project/penpot/issue/1693)
- [LOGIN] "E-Mail-Adress" input field is set to type 'text' instead of 'eMail [Taiga #1921](https://tree.taiga.io/project/penpot/issue/1921)
- Handling correctly slashes "/" in emails [Taiga #4906](https://tree.taiga.io/project/penpot/issue/4906)
- Tab character in texts crashes the app [Taiga #4418](https://tree.taiga.io/project/penpot/issue/4418)
- Text does not match export [Taiga #4129](https://tree.taiga.io/project/penpot/issue/4129)
- Scrollbars cover the layers carets [Taiga #4431](https://tree.taiga.io/project/penpot/issue/4431)
- Horizontal ruler disappear when overlapping a board [Taiga #4138](https://tree.taiga.io/project/penpot/issue/4138)
- Resize shape + Alt key is not working [Taiga #3447](https://tree.taiga.io/project/penpot/issue/3447)
- Libraries images broken on premise [Taiga #4573](https://tree.taiga.io/project/penpot/issue/4573)
- [VIEWER] Cannot scroll down in code </> mode [Taiga #4655](https://tree.taiga.io/project/penpot/issue/4655)
- Strange cursor behavior after clicking viewport with text tool [Taiga #4363](https://tree.taiga.io/project/penpot/issue/4363)
- Selected color affects all of them [Taiga #5285](https://tree.taiga.io/project/penpot/issue/5285)
- Fix problem with shadow negative spread [Github #3421](https://github.com/penpot/penpot/issues/3421)
- Fix problem with linked colors to strokes [Github #3522](https://github.com/penpot/penpot/issues/3522)
- Fix problem with hand tool stuck [Github #3318](https://github.com/penpot/penpot/issues/3318)
- Fix problem with fix scrolling on nested elements [Github #3508](https://github.com/penpot/penpot/issues/3508)
- Fix problem when changing typography assets [Github #3683](https://github.com/penpot/penpot/issues/3683)
- Internal error when you copy and paste some main components between files [Taiga #7397](https://tree.taiga.io/project/penpot/issue/7397)
- Fix toolbar disappearing [Taiga #7411](https://tree.taiga.io/project/penpot/issue/7411)
- Fix long text on tab breaks UI [Taiga #7421](https://tree.taiga.io/project/penpot/issue/7421)

## 1.19.5

### :bug: New features

- Fix problem with alignment performance

## 1.19.4

### :sparkles: New features

- Improve selected colors [Taiga #5805]( https://tree.taiga.io/project/penpot/us/5805)

### :bug: Bugs fixed

- Fix problem with z-index field in non-absolute items

## 1.19.3

### :sparkles: New features

- Remember last color mode in colorpicker [Taiga #5508](https://tree.taiga.io/project/penpot/issue/5508)
- Improve layers multiselection behaviour [Github #5741](https://github.com/penpot/penpot/issues/5741)
- Remember last active team across logouts / sessions [Github #3325](https://github.com/penpot/penpot/issues/3325)

### :bug: Bugs fixed

- List view is discarded on tab change on Workspace Assets Sidebar tab [Github #3547](https://github.com/penpot/penpot/issues/3547)
- Fix message popup remains open when exiting workspace with browser back button [Taiga #5747](https://tree.taiga.io/project/penpot/issue/5747)
- When editing text if font is changed, the proportions of the rendered shape are wrong [Taiga #5786](https://tree.taiga.io/project/penpot/issue/5786)

## 1.19.2

### :sparkles: New features

- Navigate up in layer hierarchy with Shift+Enter shortcut [Taiga #5734](https://tree.taiga.io/project/penpot/us/5734)
- Click on the flow tags open viewer with the selected frame [Taiga #5044](https://tree.taiga.io/project/penpot/us/5044)
- Add Dutch language & update translation files with weblate

### :bug: Bugs fixed

- Fix unexpected output on get-page rpc method when invalid object-id is provided [Github #3546](https://github.com/penpot/penpot/issues/3546)
- Fix Invalid files amount after moving file from Project to Drafts [Taiga #5638](https://tree.taiga.io/project/penpot/us/5638)
- Fix deleted pages comments shown in right sidebar [Taiga #5648](https://tree.taiga.io/project/penpot/us/5648)
- Fix tooltip on toggle visibility and toggle lock buttons [Taiga #5141](https://tree.taiga.io/project/penpot/issue/5141)


## 1.19.1

### :bug: Bugs fixed

- Fix components not registered as updated [Taiga #5725](https://tree.taiga.io/project/penpot/issue/5725)

## 1.19.0

### :boom: Breaking changes & Deprecations

### :sparkles: New features

- Default naming of text layers [Taiga #2836](https://tree.taiga.io/project/penpot/us/2836)
- Create typography style from a selected text layer [Taiga #3041](https://tree.taiga.io/project/penpot/us/3041)
- Board as ruler origin [Taiga #4833](https://tree.taiga.io/project/penpot/us/4833)
- Access tokens support [Taiga #4460](https://tree.taiga.io/project/penpot/us/4460)
- Show interactions setting at the view mode [Taiga #1330](https://tree.taiga.io/project/penpot/issue/1330)
- Improve dashboard performance related to thumbnails; now the thumbnails are
  rendered as bitmap images.
- Add the ability to disable google fonts provider with the `disable-google-fonts-provider` flag
- Add the ability to disable dashboard templates section with the `disable-dashboard-templates-section` flag
- Add the ability to use the registration whitelist with OICD [Github #3348](https://github.com/penpot/penpot/issues/3348)
- Add support for local caching of google fonts (this avoids exposing the final user IP to
  goolge and reduces the amount of request sent to google)
- Set smooth/instant autoscroll depending on distance [GitHub #3377](https://github.com/penpot/penpot/issues/3377)
- New component icon [Taiga #5290](https://tree.taiga.io/project/penpot/us/5290)
- Show a confirmation dialog when an user tries to publish an empty library [Taiga #5294](https://tree.taiga.io/project/penpot/us/5294)

### :bug: Bugs fixed

- Fix files can be opened from multiple urls [Taiga #5310](https://tree.taiga.io/project/penpot/issue/5310)
- Fix asset color item was created from the selected layer [Taiga #5180](https://tree.taiga.io/project/penpot/issue/5180)
- Fix unpublish more than one library at the same time [Taiga #5532](https://tree.taiga.io/project/penpot/issue/5532)
- Fix drag projects on dahsboard [Taiga #5531](https://tree.taiga.io/project/penpot/issue/5531)
- Fix allow team name to be all blank [Taiga #5527](https://tree.taiga.io/project/penpot/issue/5527)
- Fix search font visualitation [Taiga #5523](https://tree.taiga.io/project/penpot/issue/5523)
- Fix create and account only with spaces [Taiga #5518](https://tree.taiga.io/project/penpot/issue/5518)
- Fix context menu outside screen [Taiga #5524](https://tree.taiga.io/project/penpot/issue/5524)
- Fix graphic item rename on assets pannel [Taiga #5556](https://tree.taiga.io/project/penpot/issue/5556)
- Fix component and media name validation on assets panel [Taiga #5555](https://tree.taiga.io/project/penpot/issue/5555)
- Fix problem with selection shortcuts [Taiga #5492](https://tree.taiga.io/project/penpot/issue/5492)
- Fix issue with paths line to curve and concurrent editing [Taiga #5191](https://tree.taiga.io/project/penpot/issue/5191)
- Fix problems with locked layers [Taiga #5139](https://tree.taiga.io/project/penpot/issue/5139)
- Fix export from shared prototype [Taiga #5565](https://tree.taiga.io/project/penpot/issue/5565)
- Fix email change: validation error displaying even after both fields are identical [Taiga #5514](https://tree.taiga.io/project/penpot/issue/5514)
- Fix scroll on viewer comment list [Taiga #5563](https://tree.taiga.io/project/penpot/issue/5563)
- Fix context menu z-index [Taiga #5561](https://tree.taiga.io/project/penpot/issue/5561)
- Fix select all checkbox on shared link config [Taiga #5566](https://tree.taiga.io/project/penpot/issue/5566)
- Fix validation on full name input on account creation [Taiga #5516](https://tree.taiga.io/project/penpot/issue/5516)
- Fix validation on team name input [Taiga #5510](https://tree.taiga.io/project/penpot/issue/5510)
- Fix incorrect uri generation issues on share-link modal [Taiga #5564](https://tree.taiga.io/project/penpot/issue/5564)
- Fix cache issues with share-links [Taiga #5559](https://tree.taiga.io/project/penpot/issue/5559)
- Makes height priority for the rows/columns grids [#2774](https://github.com/penpot/penpot/issues/2774)
- Fix problem with comments mode not staying [#3363](https://github.com/penpot/penpot/issues/3363)
- Fix problem with comments when user left the team [Taiga #5562](https://tree.taiga.io/project/penpot/issue/5562)
- Fix problem with images patterns repeating [#3372](https://github.com/penpot/penpot/issues/3372)
- Fix grid not being clipped in frames [#3365](https://github.com/penpot/penpot/issues/3365)
- Fix cut/delete text layer when while creating text [Taiga #5602](https://tree.taiga.io/project/penpot/issue/5602)
- Fix picking a gradient color in recent colors for a new color in the assets tab [Taiga #5601](https://tree.taiga.io/project/penpot/issue/5601)
- Fix problem with importation process [Taiga #5597](https://tree.taiga.io/project/penpot/issue/5597)
- Fix problem with HSV color picker [#3317](https://github.com/penpot/penpot/issues/3317)
- Fix problem with slashes in layers names for exporter [#3276](https://github.com/penpot/penpot/issues/3276)
- Fix incorrect modified data on moving files on dashboard [Taiga #5530](https://tree.taiga.io/project/penpot/issue/5530)
- Fix focus handling on comments edition [Taiga #5560](https://tree.taiga.io/project/penpot/issue/5560)
- Fix incorrect fullname use on registring user after OIDC authentication [Taiga #5517](https://tree.taiga.io/project/penpot/issue/5517)
- Fix incorrect modified-at on project after import file [Taiga #5268](https://tree.taiga.io/project/penpot/issue/5268)
- Fix incorrect message after sending invitation to already member [Taiga 5599](https://tree.taiga.io/project/penpot/issue/5599)
- Fix text decoration on button [Taiga #5301](https://tree.taiga.io/project/penpot/issue/5301)
- Fix menu order on design tab [Taiga #5195](https://tree.taiga.io/project/penpot/issue/5195)
- Fix search bar width on layer tab [Taiga #5445](https://tree.taiga.io/project/penpot/issue/5445)
- Fix border radius values with decimals [Taiga #5283](https://tree.taiga.io/project/penpot/issue/5283)
- Fix shortcuts translations not homogenized [Taiga #5141](https://tree.taiga.io/project/penpot/issue/5141)
- Fix overlay manual position in nested boards [Taiga #5135](https://tree.taiga.io/project/penpot/issue/5135)
- Fix close overlay from a nested board [Taiga #5587](https://tree.taiga.io/project/penpot/issue/5587)
- Fix overlay position when it has shadow or blur [Taiga #4752](https://tree.taiga.io/project/penpot/issue/4752)
- Fix overlay position when there are elements fixed when scrolling [Taiga #4383](https://tree.taiga.io/project/penpot/issue/4383)
- Fix problem when sliding color picker in selected-colors [#3150](https://github.com/penpot/penpot/issues/3150)
- Fix error screen on upload image error [Taiga #5608](https://tree.taiga.io/project/penpot/issue/5608)
- Fix bad frame-id for certain componentes [#3205](https://github.com/penpot/penpot/issues/3205)
- Fix paste elements at bottom of frame [Taig #5253](https://tree.taiga.io/project/penpot/issue/5253)
- Fix new-file button on project not redirecting to the new file [Taiga #5610](https://tree.taiga.io/project/penpot/issue/5610)
- Fix retrieve user comments in dashboard [Taiga #5607](https://tree.taiga.io/project/penpot/issue/5607)
- Locks shapes when moved inside a locked parent [Taiga #5252](https://tree.taiga.io/project/penpot/issue/5252)
- Fix rotate several elements in bulk [Taiga #5165](https://tree.taiga.io/project/penpot/issue/5165)
- Fix onboarding slides height [Taiga #5373](https://tree.taiga.io/project/penpot/issue/5373)
- Fix create typography with section closed [Taiga #5574](https://tree.taiga.io/project/penpot/issue/5574)
- Fix exports menu on viewer mode [Taiga #5568](https://tree.taiga.io/project/penpot/issue/5568)
- Fix create empty comments [Taiga #5536](https://tree.taiga.io/project/penpot/issue/5536)
- Fix text changes not propagated to copy [Taiga #5364](https://tree.taiga.io/project/penpot/issue/5364)
- Fix position of text cursor is a bit too high in Invitations section [Taiga #5511](https://tree.taiga.io/project/penpot/issue/5511)
- Fix undo when updating several texts [Taiga #5197](https://tree.taiga.io/project/penpot/issue/5197)
- Fix assets right click button for multiple selection [Taiga #5545](https://tree.taiga.io/project/penpot/issue/5545)
- Fix problem with precision in resizes [Taiga #5623](https://tree.taiga.io/project/penpot/issue/5623)
- Fix absolute positioned layouts not showing flex properties [Taiga #5630](https://tree.taiga.io/project/penpot/issue/5630)
- Fix text gradient handlers [Taiga #4047](https://tree.taiga.io/project/penpot/issue/4047)
- Fix when user deletes one file during import it is impossible to finish importing of second file [Taiga #5656](https://tree.taiga.io/project/penpot/issue/5656)
- Fix export multiple images when only one of them has export settings [Taiga #5649](https://tree.taiga.io/project/penpot/issue/5649)
- Fix error when a user different than the thread creator edits a comment [Taiga #5647](https://tree.taiga.io/project/penpot/issue/5647)
- Fix unnecessary button [Taiga #3312](https://tree.taiga.io/project/penpot/issue/3312)
- Fix copy color information in several formats [Taiga #4723](https://tree.taiga.io/project/penpot/issue/4723)
- Fix dropdown width [Taiga #5541](https://tree.taiga.io/project/penpot/issue/5541)
- Fix enable comment mode and insert image keeps on comment mode [Taiga #5678](https://tree.taiga.io/project/penpot/issue/5678)
- Fix enable undo just after using pencil [Taiga #5674](https://tree.taiga.io/project/penpot/issue/5674)
- Fix 400 error when user changes password [Taiga #5643](https://tree.taiga.io/project/penpot/issue/5643)
- Fix cannot undo layer styles [Taiga #5676](https://tree.taiga.io/project/penpot/issue/5676)
- Fix unexpected exception on boolean shapes [Taiga #5685](https://tree.taiga.io/project/penpot/issue/5685)
- Fix ctrl+z on select not working [Taiga #5677](https://tree.taiga.io/project/penpot/issue/5677)
- Fix thubmnail rendering flashing [Taiga #5675](https://tree.taiga.io/project/penpot/issue/5675)

### :arrow_up: Deps updates

- Update google fonts catalog (at 2023/07/06) [Taiga #5592](https://tree.taiga.io/project/penpot/issue/5592)


### :heart: Community contributions by (Thank you!)

- Update Typography palette order (by @akshay-gupta7) [Github #3156](https://github.com/penpot/penpot/pull/3156)
- Palettes (color, typographies) empty state (by @akshay-gupta7) [Github #3160](https://github.com/penpot/penpot/pull/3160)
- Duplicate objects via drag + alt (by @akshay-gupta7) [Github #3147](https://github.com/penpot/penpot/pull/3147)
- Set line-height to auto as 1.2 (by @akshay-gupta7) [Github #3185](https://github.com/penpot/penpot/pull/3185)
- Click to select full values at the design sidebar (by @akshay-gupta7) [Github #3179](https://github.com/penpot/penpot/pull/3179)
- Fix rect filter bounds math (by @ryanbreen) [Github #3180](https://github.com/penpot/penpot/pull/3180)
- Removed sizing variables from radius (by @ondrejkonec) [Github #3184](https://github.com/penpot/penpot/pull/3184)
- Dashboard search, set focus after shortcut (by @akshay-gupta7) [Github #3196](https://github.com/penpot/penpot/pull/3196)
- Library name dropdown arrow is overlapped by library name (by @ondrejkonec) [Taiga #5200](https://tree.taiga.io/project/penpot/issue/5200)
- Reorder shadows (by @akshay-gupta7) [Github #3236](https://github.com/penpot/penpot/pull/3236)
- Open project in new tab from workspace (by @akshay-gupta7) [Github #3246](https://github.com/penpot/penpot/pull/3246)
- Distribute fix enabled when two elements were selected (by @dfelinto) [Github #3266](https://github.com/penpot/penpot/pull/3266)
- Distribute vertical spacing failing for overlapped text (by @dfelinto) [Github #3267](https://github.com/penpot/penpot/pull/3267)
- bug Change independent corner radius input tooltips #3332 (by @astudentinearth) [Github #3332](https://github.com/penpot/penpot/pull/3332)

## 1.18.6

### :bug: Bugs fixed

- Fix comments navigation from workspace [Taiga #5504](https://tree.taiga.io/project/penpot/issue/5504)

### :sparkles: Enhancements

- Add the ability to overwrite internal resolver with `PENPOT_INTERNAL_RESOLVER` environment
  variable [GH #3310](https://github.com/penpot/penpot/issues/3310)

## 1.18.5

### :bug: Bugs fixed

- Fix add flow option in contextual menu for frames
- Fix issues related with invitations
- Fix problem with undefined gaps
- Add deleted fonts auto match mechanism

## 1.18.4

### :bug: Bugs fixed

- Fix zooming while color picker breaks UI [GH #3214](https://github.com/penpot/penpot/issues/3214)
- Fix problem with layout not reflowing on shape deletion [Taiga #5289](https://tree.taiga.io/project/penpot/issue/5289)
- Fix extra long typography names on assets and palette [Taiga #5199](https://tree.taiga.io/project/penpot/issue/5199)
- Fix background-color property on inspect code [Taiga #5300](https://tree.taiga.io/project/penpot/issue/5300)
- Preview layer blend modes (by @akshay-gupta7) [Github #3235](https://github.com/penpot/penpot/pull/3235)

## 1.18.3

### :bug: Bugs fixed

- Fix problem with rulers not placing correctly [Taiga #5093](https://tree.taiga.io/project/penpot/issue/5093)
- Fix page context menu [Taiga #5145](https://tree.taiga.io/project/penpot/issue/5145)
- Fix project file count [Taiga #5148](https://tree.taiga.io/project/penpot/issue/5148)
- Fix OIDC roles checking mechanism [GH #3152](https://github.com/penpot/penpot/issues/3152)
- Import updated translation strings from weblate

### :arrow_up: Deps updates

## 1.18.2

### :bug: Bugs fixed

- Fix problem with frame title rotation
- Fix first level board "Show in view mode" is automatically unchecked [Taiga #5136](https://tree.taiga.io/project/penpot/issue/5136)

## 1.18.1

### :bug: Bugs fixed

- Fix problems with imported SVG shadows [Taiga #4922](https://tree.taiga.io/project/penpot/issue/4922)
- Fix problems with imported SVG embedded images and transforms [Taiga #4639](https://tree.taiga.io/project/penpot/issue/4639)

## 1.18.0

### :sparkles: New features

- Adds more accessibility improvements in dashboard [Taiga #4577](https://tree.taiga.io/project/penpot/us/4577)
- Adds paddings and gaps prediction on layout creation [Taiga #4838](https://tree.taiga.io/project/penpot/task/4838)
- Add visual feedback when proportionally scaling text elements with **K** [Taiga #3415](https://tree.taiga.io/project/penpot/us/3415)
- Add visualization and mouse control to paddings, margins and gaps in frames with layout [Taiga #4839](https://tree.taiga.io/project/penpot/task/4839)
- Allow for absolute positioned elements inside layout [Taiga #4834](https://tree.taiga.io/project/penpot/us/4834)
- Add z-index option for flex layout items [Taiga #2980](https://tree.taiga.io/project/penpot/us/2980)
- Scale content proportionally affects strokes, shadows, blurs and corners [Taiga #1951](https://tree.taiga.io/project/penpot/us/1951)
- Use tabulators to navigate layers [Taiga #5010](https://tree.taiga.io/project/penpot/issue/5010)

### :bug: Bugs fixed

- Fix problem with rules position on changing pages [Taiga #4847](https://tree.taiga.io/project/penpot/issue/4847)
- Fix error streen when uploading wrong SVG [#2995](https://github.com/penpot/penpot/issues/2995)
- Fix selecting children from hidden parent layers [Taiga #4934](https://tree.taiga.io/project/penpot/issue/4934)
- Fix problem when undoing multiple selected colors [Taiga #4920](https://tree.taiga.io/project/penpot/issue/4920)
- Allow selection of empty board by partial rect [Taiga #4806](https://tree.taiga.io/project/penpot/issue/4806)
- Improve behavior for undo on text edition [Taiga #4693](https://tree.taiga.io/project/penpot/issue/4693)
- Improve deeps selection of nested arboards [Taiga #4913](https://tree.taiga.io/project/penpot/issue/4913)
- Fix problem on selection numeric inputs on Firefox [#2991](https://github.com/penpot/penpot/issues/2991)
- Changed the text dominant-baseline to use ideographic [Taiga #4791](https://tree.taiga.io/project/penpot/issue/4791)
- Viewer wrong translations [Github #3035](https://github.com/penpot/penpot/issues/3035)
- Fix problem with text editor in Safari
- Fix unlink library color when blur color picker input [#3026](https://github.com/penpot/penpot/issues/3026)
- Fix snap pixel when moving path points on high zoom [#2930](https://github.com/penpot/penpot/issues/2930)
- Fix shortcuts for zoom now take into account the mouse position [#2924](https://github.com/penpot/penpot/issues/2924)
- Fix close colorpicker on Firefox when mouse-up is outside the picker [#2911](https://github.com/penpot/penpot/issues/2911)
- Fix problems with touch devices and Wacom tablets [#2216](https://github.com/penpot/penpot/issues/2216)
- Fix problem with board titles misplaced [Taiga #4738](https://tree.taiga.io/project/penpot/issue/4738)
- Fix problem with alt getting stuck when alt+tab [Taiga #5013](https://tree.taiga.io/project/penpot/issue/5013)
- Fix problem with z positioning of elements [Taiga #5014](https://tree.taiga.io/project/penpot/issue/5014)
- Fix problem in Firefox with scroll jumping when changin pages [#3052](https://github.com/penpot/penpot/issues/3052)
- Fix nested frame interaction created flow in wrong frame [Taiga #5043](https://tree.taiga.io/project/penpot/issue/5043)
- Font-Kerning does not work on Artboard Export to PNG/JPG/PDF [#3029](https://github.com/penpot/penpot/issues/3029)
- Fix manipulate duplicated project (delete, duplicate, rename, pin/unpin...) [Taiga #5027](https://tree.taiga.io/project/penpot/issue/5027)
- Fix deleted files appear in search results [Taiga #5002](https://tree.taiga.io/project/penpot/issue/5002)
- Fix problem with selected colors and texts [Taiga #5051](https://tree.taiga.io/project/penpot/issue/5051)
- Fix problem when assigning color from palette or assets [Taiga #5050](https://tree.taiga.io/project/penpot/issue/5050)
- Fix shortcuts for alignment [Taiga #5030](https://tree.taiga.io/project/penpot/issue/5030)
- Fix path options not showing when editing rects or ellipses [Taiga #5053](https://tree.taiga.io/project/penpot/issue/5053)
- Fix tooltips for some alignment options are truncated on design tab [Taiga #5040](https://tree.taiga.io/project/penpot/issue/5040)
- Fix horizontal margins drag don't always start from place [Taiga #5020](https://tree.taiga.io/project/penpot/issue/5020)
- Fix multiplayer username sometimes is not displayed correctly [Taiga #4400](https://tree.taiga.io/project/penpot/issue/4400)
- Show warning when trying to invite a user that is already in members [Taiga #4147](https://tree.taiga.io/project/penpot/issue/4147)
- Fix problem with text out of borders when changing from auto-width to fixed [Taiga #4308](https://tree.taiga.io/project/penpot/issue/4308)
- Fix header not showing when exiting fullscreen mode in viewer [Taiga #4244](https://tree.taiga.io/project/penpot/issue/4244)
- Fix visual problem in select options [Taiga #5028](https://tree.taiga.io/project/penpot/issue/5028)
- Forbid empty names for assets [Taiga #5056](https://tree.taiga.io/project/penpot/issue/5056)
- Select children after ungroup action [Taiga #4917](https://tree.taiga.io/project/penpot/issue/4917)
- Fix problem with guides not showing when moving over nested frames [Taiga #4905](https://tree.taiga.io/project/penpot/issue/4905)
- Fix change email and password for users signed in via social login [Taiga #4273](https://tree.taiga.io/project/penpot/issue/4273)
- Fix drag and drop files from browser or file explorer under circumstances [Taiga #5054](https://tree.taiga.io/project/penpot/issue/5054)
- Fix problem when copy/pasting shapes [Taiga #4931](https://tree.taiga.io/project/penpot/issue/4931)
- Fix problem with color picker not able to change hue [Taiga #5065](https://tree.taiga.io/project/penpot/issue/5065)
- Fix problem with outer stroke in texts [Taiga #5078](https://tree.taiga.io/project/penpot/issue/5078)
- Fix problem with text carring over next line when changing to fixed [Taiga #5067](https://tree.taiga.io/project/penpot/issue/5067)
- Fix don't show invite user hero to users with editor role [Taiga #5086](https://tree.taiga.io/project/penpot/issue/5086)
- Fix enter emails on onboarding new user creating team [Taiga #5089](https://tree.taiga.io/project/penpot/issue/5089)
- Fix invalid files amount after moving on dashboard [Taiga #5080](https://tree.taiga.io/project/penpot/issue/5080)
- Fix dashboard left sidebar, the [x] overlaps the field [Taiga #5064](https://tree.taiga.io/project/penpot/issue/5064)
- Fix expanded typography on assets sidebar is moving [Taiga #5063](https://tree.taiga.io/project/penpot/issue/5063)
- Fix spelling mistake in confirmation after importing only 1 file [Taiga #5095](https://tree.taiga.io/project/penpot/issue/5095)
- Fix problem with selection colors and texts [Taiga #5079](https://tree.taiga.io/project/penpot/issue/5079)
- Remove "show in view mode" flag when moving frame to frame [Taiga #5091](https://tree.taiga.io/project/penpot/issue/5091)
- Fix problem creating files in project page [Taiga #5060](https://tree.taiga.io/project/penpot/issue/5060)
- Disable empty names on rename files [Taiga #5088](https://tree.taiga.io/project/penpot/issue/5088)
- Fix problem with SVG and flex layout [Taiga #](https://tree.taiga.io/project/penpot/issue/5099)
- Fix unpublish and delete shared library warning messages [Taiga #5090](https://tree.taiga.io/project/penpot/issue/5090)
- Fix last update project timer update after creating new file [Taiga #5096](https://tree.taiga.io/project/penpot/issue/5096)
- Fix dashboard scrolling using 'Page Up' and 'Page Down' [Taiga #5081](https://tree.taiga.io/project/penpot/issue/5081)
- Fix view mode header buttons overlapping in small resolutions [Taiga #5058](https://tree.taiga.io/project/penpot/issue/5058)
- Fix precision for wrap in flex [Taiga #5072](https://tree.taiga.io/project/penpot/issue/5072)
- Fix relative position overlay positioning [Taiga #5092](https://tree.taiga.io/project/penpot/issue/5092)
- Fix hide grid keyboard shortcut [Github #3071](https://github.com/penpot/penpot/pull/3071)
- Fix problem with opacity in imported SVG's [Taiga #4923](https://tree.taiga.io/project/penpot/issue/4923)

### :heart: Community contributions by (Thank you!)
- To @ondrejkonec: for contributing to the code with:
- Refactor CSS variables [Github #2948](https://github.com/penpot/penpot/pull/2948)

## 1.17.3

### :bug: Bugs fixed
- Fix copy and paste very nested inside itself [Taiga #4848](https://tree.taiga.io/project/penpot/issue/4848)
- Fix custom fonts not rendered correctly [Taiga #4874](https://tree.taiga.io/project/penpot/issue/4874)
- Fix problem with shadows and blur on multiple selection
- Fix problem with redo shortcut
- Fix Component texts not displayed in assets panel [Taiga #4907](https://tree.taiga.io/project/penpot/issue/4907)
- Fix search field has implemented shared styles for "close icon" and "search icon" [Taiga #4927](https://tree.taiga.io/project/penpot/issue/4927)
- Fix Handling correctly slashes "/" in emails [Taiga #4906](https://tree.taiga.io/project/penpot/issue/4906)
- Fix Change text color from selected colors [Taiga #4933](https://tree.taiga.io/project/penpot/issue/4933)

### :sparkles: Enhancements

- Adds environment variables for specifying the export and backend URI for the frontend docker image, thanks to @Supernova3339 for the initial PR and suggestion [Github #2984](https://github.com/penpot/penpot/issues/2984)

## 1.17.2

### :bug: Bugs fixed

- Fix invite members button text [Taiga #4794](https://tree.taiga.io/project/penpot/issue/4794)
- Fix problem with opacity in frames [Taiga #4795](https://tree.taiga.io/project/penpot/issue/4795)
- Fix correct behaviour for space-around and added space-evenly option
- Fix duplicate with alt and undo only undo one step [Taiga #4746](https://tree.taiga.io/project/penpot/issue/4746)
- Fix problem creating frames inside layout [Taiga #4844](https://tree.taiga.io/project/penpot/issue/4844)
- Fix paste board inside itself [Taiga #4775](https://tree.taiga.io/project/penpot/issue/4775)
- Fix middle button panning can drag guides [Taiga #4266](https://tree.taiga.io/project/penpot/issue/4266)

### :heart: Community contributions by (Thank you!)

- To @ondrejkonec: for some code contributions on this release.

## 1.17.1

### :bug: Bugs fixed
- Fix components groups items show the component name in list mode [Taiga #4770](https://tree.taiga.io/project/penpot/issue/4770)
- Fix typing CMD+Z on MacOS turns the cursor into a Zoom cursor [Taiga #4778](https://tree.taiga.io/project/penpot/issue/4778)
- Fix white space on small screens [Taiga #4774](https://tree.taiga.io/project/penpot/issue/4774)
- Fix button spacing on delete acount modal [Taiga #4762](https://tree.taiga.io/project/penpot/issue/4762)
- Fix invitations input on team management and onboarding modal [Taiga #4760](https://tree.taiga.io/project/penpot/issue/4760)
- Fix weird numeration creating new elements in dashboard [Taiga #4755](https://tree.taiga.io/project/penpot/issue/4755)
- Fix can move shape with lens zoom active [Taiga #4787](https://tree.taiga.io/project/penpot/issue/4787)
- Fix social links broken [Taiga #4759](https://tree.taiga.io/project/penpot/issue/4759)
- Fix tooltips on left toolbar [Taiga #4793](https://tree.taiga.io/project/penpot/issue/4793)

## 1.17.0

### :sparkles: New features

- Adds layout flex functionality for boards
- Better overlays interactions on boards inside boards [Taiga #4386](https://tree.taiga.io/project/penpot/us/4386)
- Show board miniature in manual overlay setting [Taiga #4475](https://tree.taiga.io/project/penpot/issue/4475)
- Handoff visual improvements [Taiga #3124](https://tree.taiga.io/project/penpot/us/3124)
- Dynamic alignment only in sight [Github 1971](https://github.com/penpot/penpot/issues/1971)
- Add some accessibility to shortcut panel [Taiga #4713](https://tree.taiga.io/project/penpot/issue/4713)
- Add shortcuts for text editing [Taiga #2052](https://tree.taiga.io/project/penpot/us/2052)
- Second level boards treated as groups in terms of selection [Taiga #4269](https://tree.taiga.io/project/penpot/us/4269)
- Performance improvements both for backend and frontend
- Accessibility improvements for login area [Taiga #4353](https://tree.taiga.io/project/penpot/us/4353)
- Outbound webhooks [Taiga #4577](https://tree.taiga.io/project/penpot/us/4577)
- Add copy invitation link to the invitation options [Taiga #4213](https://tree.taiga.io/project/penpot/us/4213)
- Dynamic alignment only in sight [Taiga #3537](https://tree.taiga.io/project/penpot/us/3537)
- Improve naming of layers [Taiga #4036](https://tree.taiga.io/project/penpot/us/4036)
- Add zoom lense [Taiga #4691](https://tree.taiga.io/project/penpot/us/4691)
- Detect potential problems with custom font vertical metrics [Taiga #4697](https://tree.taiga.io/project/penpot/us/4697)

### :bug: Bugs fixed

- Add title to color bullets [Taiga #4218](https://tree.taiga.io/project/penpot/task/4218)
- Fix color bullets in library color modal [Taiga #4186](https://tree.taiga.io/project/penpot/issue/4186)
- Fix shortcut texts alignment [Taiga #4275](https://tree.taiga.io/project/penpot/issue/4275)
- Fix some texts and a typo [Taiga #4215](https://tree.taiga.io/project/penpot/issue/4215)
- Fix twitter support account link [Taiga #4279](https://tree.taiga.io/project/penpot/issue/4279)
- Fix lang autodetect issue [Taiga #4277](https://tree.taiga.io/project/penpot/issue/4277)
- Fix adding an extra page on import [Taiga #4543](https://tree.taiga.io/project/penpot/task/4543)
- Fix unable to select text at assets inputs in firefox [Taiga #4572](https://tree.taiga.io/project/penpot/issue/4572)
- Fix component sync when converting to path [Taiga #3642](https://tree.taiga.io/project/penpot/issue/3642)
- Fix style for team invite in deutsch [Taiga #4614](https://tree.taiga.io/project/penpot/issue/4614)
- Fix problem with text edition in Safari [Taiga #4046](https://tree.taiga.io/project/penpot/issue/4046)
- Fix show outline with rounded corners on rects [Taiga #4053](https://tree.taiga.io/project/penpot/issue/4053)
- Fix wrong interaction between comments and panning modes [Taiga #4297](https://tree.taiga.io/project/penpot/issue/4297)
- Fix bad element positioning on interaction with fixed scroll [Github #2660](https://github.com/penpot/penpot/issues/2660)
- Fix display type of component library not persistent [Taiga #4512](https://tree.taiga.io/project/penpot/issue/4512)
- Fix problem when moving texts with keyboard [#2690](https://github.com/penpot/penpot/issues/2690)
- Fix problem when drawing boxes won't detect mouse-up [Taiga #4618](https://tree.taiga.io/project/penpot/issue/4618)
- Fix missing loading icon on shared libraries [Taiga #4148](https://tree.taiga.io/project/penpot/issue/4148)
- Fix selection stroke missing in properties of multiple texts [Taiga #4048](https://tree.taiga.io/project/penpot/issue/4048)
- Fix missing create component menu for frames [Github #2670](https://github.com/penpot/penpot/issues/2670)
- Fix "currentColor" is not converted when importing SVG [Github 2276](https://github.com/penpot/penpot/issues/2276)
- Fix incorrect color in properties of multiple bool shapes [Taiga #4355](https://tree.taiga.io/project/penpot/issue/4355)
- Fix pressing the enter key gives you an internal error [Github 2675](https://github.com/penpot/penpot/issues/2675) [Github 2577](https://github.com/penpot/penpot/issues/2577)
- Fix confirm group name with enter doesn't work in assets modal [Taiga #4506](https://tree.taiga.io/project/penpot/issue/4506)
- Fix group/ungroup shapes inside a component [Taiga #4052](https://tree.taiga.io/project/penpot/issue/4052)
- Fix wrong update of text in components [Taiga #4646](https://tree.taiga.io/project/penpot/issue/4646)
- Fix problem with SVG imports with style [#2605](https://github.com/penpot/penpot/issues/2605)
- Fix ghost shapes after sync groups in components [Taiga #4649](https://tree.taiga.io/project/penpot/issue/4649)
- Fix layer orders messed up on move, group, reparent and undo [Github #2672](https://github.com/penpot/penpot/issues/2672)
- Fix max height in library dialog [Github #2335](https://github.com/penpot/penpot/issues/2335)
- Fix undo ungroup (shift+g) scrambles positions [Taiga #4674](https://tree.taiga.io/project/penpot/issue/4674)
- Fix justified text is stretched [Github #2539](https://github.com/penpot/penpot/issues/2539)
- Fix mousewheel on viewer inspector [Taiga #4221](https://tree.taiga.io/project/penpot/issue/4221)
- Fix path edition activated on boards [Taiga #4105](https://tree.taiga.io/project/penpot/issue/4105)
- Fix hidden layers inside groups become visible after the group visibility is changed[Taiga #4710](https://tree.taiga.io/project/penpot/issue/4710)
- Fix format of HSLA color on viewer [Taiga #4393](https://tree.taiga.io/project/penpot/issue/4393)
- Fix some typos [Taiga #4724](https://tree.taiga.io/project/penpot/issue/4724)
- Fix ctrl+c for inspect code [Taiga #4739](https://tree.taiga.io/project/penpot/issue/4739)
- Fix text in custom font is not at the expected position at export [Taiga #4394](https://tree.taiga.io/project/penpot/issue/4394)
- Fix unneeded popup when updating local components [Taiga #4430](https://tree.taiga.io/project/penpot/issue/4430)
- Fix multiuser - "Shadow" element is not updating immediately [Taiga #4709](https://tree.taiga.io/project/penpot/issue/4709)
- Fix paths not flagged as modified when resized [Taiga #4742](https://tree.taiga.io/project/penpot/issue/4742)
- Fix resend invitation doesn't reset the expiration date [Taiga #4741](https://tree.taiga.io/project/penpot/issue/4741)
- Fix incorrect state after undo page creation [Taiga #4690](https://tree.taiga.io/project/penpot/issue/4690)
- Fix copy paste texts with typography assets linked [Taiga #4750](https://tree.taiga.io/project/penpot/issue/4750)

### :heart: Community contributions by (Thank you!)

- To @iprithvitharun: let's make UX Writing contributions in Open Source a trend!

## 1.16.2-beta

### :bug: Bugs fixed

- Fix strage cursor behaviour after clicking viewport with text pool [Github #2447](https://github.com/penpot/penpot/issues/2447)

## 1.16.1-beta

### :bug: Bugs fixed

- Fix unexpected exception related to default nudge value
- Fix firefox changing layer color type is not applied [Taiga #4292](https://tree.taiga.io/project/penpot/issue/4292)
- Fix justify alignes text left [Taiga #4322](https://tree.taiga.io/project/penpot/issue/4322)
- Fix text out of borders with "auto width" and center align [Taiga #4308](https://tree.taiga.io/project/penpot/issue/4308)
- Fix wrong validation text after interaction with 2 and more files [Taiga #4276](https://tree.taiga.io/project/penpot/issue/4276)
- Fix auto-width for texts can make text appear stretched [Github #2482](https://github.com/penpot/penpot/issues/2482)
- Fix boards name do not disappear in focus mode [#4272](https://tree.taiga.io/project/penpot/issue/4272)
- Fix wrong email in the info message at change email [Taiga #4274](https://tree.taiga.io/project/penpot/issue/4274)
- Fix transform to path RMB menu item is not relevant if shape is already path [Taiga #4302](https://tree.taiga.io/project/penpot/issue/4302)
- Fix join nodes icon is active when 2 already joined nodes are selected [Taiga #4370](https://tree.taiga.io/project/penpot/issue/4370)
- Fix path nodes panel. "To curve" and "To corner" icons are active if node is already curved/cornered [Taiga #4371](https://tree.taiga.io/project/penpot/issue/4371)
- Fix displaying comments settings are not applied via "Comments" menu drop-down on the top navbar on view mode [Taiga #4389](https://tree.taiga.io/project/penpot/issue/4389)
- Fix bad behaviour on hovering and click nested artboards [Taiga #4018](https://tree.taiga.io/project/penpot/issue/4018) and [Taiga #4269](https://tree.taiga.io/project/penpot/us/4269)
- Fix lang autodetect issue [Taiga #4277](https://tree.taiga.io/project/penpot/issue/4277)
- Fix colorpicker does not close upon switching to Dashboard [Taiga #4408](https://tree.taiga.io/project/penpot/issue/4408)
- Fix problem with auto-width/auto-height + lock-proportions

## 1.16.0-beta

### :boom: Breaking changes & Deprecations

- Removed the support for v2 internal file data blob format.  This
  version has never been documented nor set as default value so
  technically this is not a breaking change because we are removing
  a "private API".

### :sparkles: New features

- Improve interactions with nested boards [Taiga #4054](https://tree.taiga.io/project/penpot/us/4054)
- Add team hero in projects dashboard [Taiga #3863](https://tree.taiga.io/project/penpot/us/3863)
- Add zoom style to shared link [Taiga #3874](https://tree.taiga.io/project/penpot/us/3874)
- Add dashboard creation button as placeholder [Taiga #3861](https://tree.taiga.io/project/penpot/us/3861)
- Improve invitation flow on onboarding [Taiga #3241](https://tree.taiga.io/project/penpot/us/3241)
- Add new text to initial modals [Taiga #3458](https://tree.taiga.io/project/penpot/us/3458)
- Add new questions to onboarding [Taiga #3462](https://tree.taiga.io/project/penpot/us/3462)
- Add cosmetic changes in viewer mode [Taiga #3688](https://tree.taiga.io/project/penpot/us/3688)
- Outline highlights on layer hovering [Taiga #2645](https://tree.taiga.io/project/penpot/us/2645) by @andrewzhurov
- Add zoom to shape on double click up on its icon [Taiga #3929](https://tree.taiga.io/project/penpot/us/3929) by @andrewzhurov
- Add Libraries & Templates carousel [Taiga #3860](https://tree.taiga.io/project/penpot/us/3860)
- Ungroup frames [Taiga #4012](https://tree.taiga.io/project/penpot/us/4012)
- Newsletter Opt-in options for subscription categories [Taiga #3242](https://tree.taiga.io/project/penpot/us/3242)
- Print emails to console by default if smtp is disabled
- Add `email-verification` flag for enable/disable email verification
- Make graphics thumbnails load lazy [Taiga #4252](https://tree.taiga.io/project/penpot/issue/4252)

### :bug: Bugs fixed

- Fix unexpected removal of guides on copy&paste frames [Taiga #3887](https://tree.taiga.io/project/penpot/issue/3887) by @andrewzhurov
- Fix props preserving on copy&paste texts [Taiga #3629](https://tree.taiga.io/project/penpot/issue/3629) by @andrewzhurov
- Fix unexpected layers ungrouping on moving it [Taiga #3932](https://tree.taiga.io/project/penpot/issue/3932) by @andrewzhurov
- Fix artboards moving with comment tool selected [Taiga #3938](https://tree.taiga.io/project/penpot/issue/3938)
- Fix undo on delete page does not preserve its order [Taiga #3375](https://tree.taiga.io/project/penpot/issue/3375)
- Fix unexpected 404 on deleting library that is used by deleted files
- Fix inconsistent message on deleting library when a library is linked from deleted files
- Fix change multiple colors with SVG [Taiga #3889](https://tree.taiga.io/project/penpot/issue/3889)
- Fix ungroup does not work for typographies [Taiga #4195](https://tree.taiga.io/project/penpot/issue/4195)
- Fix inviting to non existing users can fail [Taiga #4108](https://tree.taiga.io/project/penpot/issue/4108)
- Fix components marked as touched when moved [Taiga #4061](https://tree.taiga.io/project/penpot/task/4061)
- Fix boards grouped shouldn't show the title [Taiga #4251](https://tree.taiga.io/project/penpot/issue/4251)
- Fix gradient handlers are under resize handlers[Taiga #4298](https://tree.taiga.io/project/penpot/issue/4298)
- Fix grid not syncing immediately in multiuser [Taiga #4339](https://tree.taiga.io/project/penpot/issue/4339)
- Fix custom font upload fails silently for unsupported formats [Taiga #4279](https://tree.taiga.io/project/penpot/issue/4280)

### :heart: Community contributions by (Thank you!)

- To @andrewzhurov for many code contributions on this release.
- UI improvements in Project section (by @Waishnav) [#2285](https://github.com/penpot/penpot/pull/2285)
- Fix fronted comments (by @lol768) [#2368](https://github.com/penpot/penpot/pull/2368)

## 1.15.5-beta

### :bug: Bugs fixed

- Fix artboard border radius [Taiga #4291](https://tree.taiga.io/project/penpot/issue/4291)
- Fix copied & pasted layer is not visible [Taiga #4283](https://tree.taiga.io/project/penpot/issue/4283)
- Fix notification to newsletter is shown in all cases [Taiga #4367](https://tree.taiga.io/project/penpot/issue/4367)
- Fix comments section is not scrolling by mouse wheel [Taiga #4305](https://tree.taiga.io/project/penpot/issue/4305)
- Fix justify alignes text left [Taiga #4322](https://tree.taiga.io/project/penpot/issue/4322)
- Fix text out of borders with "auto width" and center align [Taiga #4308](https://tree.taiga.io/project/penpot/issue/4308)

## 1.15.4-beta

### :bug: Bugs fixed

- Fix social buttons in register form [Taiga #4320](https://tree.taiga.io/project/penpot/issue/4320)
- Remove gitter information from feedback page [Taiga #4157](https://tree.taiga.io/project/penpot/issue/4157)
- Fix overlay remains open on frame change [Taiga #4066](https://tree.taiga.io/project/penpot/issue/4066)
- Fix toggle overlay position [Taiga #4091](https://tree.taiga.io/project/penpot/issue/4091)
- Fix overlay closed on clicked outside [Taiga #4027](https://tree.taiga.io/project/penpot/issue/4027)
- Fix animate multiple overlays [Taiga #3993](https://tree.taiga.io/project/penpot/issue/3993)
- Fix problem with snap to grids [#2221](https://github.com/penpot/penpot/issues/2221)
- Fix issue when scaling to value 0 [#2252](https://github.com/penpot/penpot/issues/2252)
- Fix problem when moving shapes inside nested frames [Taiga #4113](https://tree.taiga.io/project/penpot/issue/4113)
- Fix color type icon does not change [Taiga #4133](https://tree.taiga.io/project/penpot/issue/4133)
- Fix recent colors are not working [Taiga #4153](https://tree.taiga.io/project/penpot/issue/4153)
- Fix change opacity in colorpicker cause bugged color [Taiga #4154](https://tree.taiga.io/project/penpot/issue/4154)
- Fix gradient colors don't arrive in recent colors palette (https://tree.taiga.io/project/penpot/issue/4155)
- Fix selected colors allow gradients in shadows [Taiga #4156](https://tree.taiga.io/project/penpot/issue/4156)
- Fix import files with unexpected format or invalid content [Taiga #4136](https://tree.taiga.io/project/penpot/issue/4136)
- Fix wrong shortcut button tip of "Delete" function [Taiga #4162](https://tree.taiga.io/project/penpot/issue/4162)
- Fix error after user drags any layer in search functionality [Taiga #4161](https://tree.taiga.io/project/penpot/issue/4161)
- Fix font search works only with lowercase letters [Taiga #4140](https://tree.taiga.io/project/penpot/issue/4140)
- Fix Terms and Privacy links overlapping [Taiga #4137](https://tree.taiga.io/project/penpot/issue/4137)
- Fix Export bounding box mask [Taiga #950](https://tree.taiga.io/project/penpot/issue/950)
- Fix delete layers in bulk [Taiga #4160](https://tree.taiga.io/project/penpot/issue/4160)
- Fix Cannot take out an element from a group at layers panel by drag [Taiga #4209](https://tree.taiga.io/project/penpot/issue/4209)
- Fix Internal error when resending invitation email [Taiga #4212](https://tree.taiga.io/project/penpot/issue/4212)
- Fix PDF exportation order [Taiga #4216](https://tree.taiga.io/project/penpot/issue/4216)
- Fix some typos [Taiga #4215](https://tree.taiga.io/project/penpot/issue/4215)
- Fix "no boards" message in viewer [Taiga #4243](https://tree.taiga.io/project/penpot/issue/4243)
- Fix view mode login size [Taiga #4210](https://tree.taiga.io/project/penpot/issue/4210)

## 1.15.3-beta

### :bug: Bugs fixed

- Fix default value of grow type in texts [Taiga #4034](https://tree.taiga.io/project/penpot/issue/4034)
- Fix error when moving nested frames outside [Taiga #4017](https://tree.taiga.io/project/penpot/issue/4017)
- Fix problem when hovering over nested frames [Taiga #4018](https://tree.taiga.io/project/penpot/issue/4018)
- Fix problem editing rotated texts [Taiga #4026](https://tree.taiga.io/project/penpot/issue/4026)
- Fix problem with texts for non existing fonts [Taiga #4087](https://tree.taiga.io/project/penpot/issue/4087)
- Fix undo after moving layers will wrongly order the layers [Taiga #3344](https://tree.taiga.io/project/penpot/issue/3344)
- Fix grouping typographies by drag & drop does not work (again) [#2203](https://github.com/penpot/penpot/issues/2203)
- Fix when ungrouping, the items previously grouped should ALWAYS remain selected [Taiga #4064](https://tree.taiga.io/project/penpot/issue/4064)
- Change shortcut for "Clear undo" [#2219](https://github.com/penpot/penpot/issues/2219)


## 1.15.2-beta

### :bug: Bugs fixed

- Fix problem with multi-user text editing [Taiga #3446](https://tree.taiga.io/project/penpot/issue/3446)
- Fix path tools blocking elements underneath [#2050](https://github.com/penpot/penpot/issues/2050)
- Fix frame titles deforming when resize [#2207](https://github.com/penpot/penpot/issues/2207)
- Fix export simple line path [#3890](https://tree.taiga.io/project/penpot/issue/3890)
- Fix color-picker recent colors [Taiga #4013](https://tree.taiga.io/project/penpot/issue/4013)

## 1.15.1-beta

### :bug: Bugs fixed

- Fix shadows doesn't work on nested artboards [Taiga #3886](https://tree.taiga.io/project/penpot/issue/3886)
- Fix problems with double-click and selection [Taiga #4005](https://tree.taiga.io/project/penpot/issue/4005)
- Fix mismatch between editor and displayed text in workspace [Taiga #3975](https://tree.taiga.io/project/penpot/issue/3975)
- Fix validation error on text position [Taiga #4010](https://tree.taiga.io/project/penpot/issue/4010)
- Fix objects jitter while scrolling [Github #2167](https://github.com/penpot/penpot/issues/2167)
- Fix on color-picker, click+drag adds lots of recent colors [Taiga #4013](https://tree.taiga.io/project/penpot/issue/4013)
- Fix opening profile URL while signed out takes to "your account" section[Taiga #3976](https://tree.taiga.io/project/penpot/issue/3976)

## 1.15.0-beta

### :boom: Breaking changes & Deprecations

- The `PENPOT_LOGIN_WITH_LDAP` environment variable is finally removed (after
  many version with deprecation). It is replaced with the
  `enable-login-with-ldap` flag.
- The `PENPOT_LDAP_ATTRS_PHOTO` finally removed, it was unused for many
  versions.
- If you are using social login (google, github, gitlab or generic OIDC) you
  will need to ensure to add the following flags respectively to let them
  enabled: `enable-login-with-google`, `enable-login-with-github`,
  `enable-login-with-gitlab` and `enable-login-with-oidc`. If not, they will
  remain disabled after application start independently if you set the client-id
  and client-sectet options.
- The `PENPOT_REGISTRATION_ENABLED` is finally removed in favour of
  `<enable|disable>-registration` flag.
- The OIDC providers are now initialized synchronously, and if you are using the
  discovery mechanism of the generic OIDC integration, the start time of the
  application will depend on how fast the OIDC provider responds to the
  discovery http request.

### :sparkles: New features

- Add some cosmetic changes in viewer mode [Taiga #3688](https://tree.taiga.io/project/penpot/us/3688)
- Allow for nested and rotated boards inside other boards and groups [Taiga #2874](https://tree.taiga.io/project/penpot/us/2874?milestone=319982)
- View mode improvements to enable access and use in different conditions [Taiga #3023](https://tree.taiga.io/project/penpot/us/3023)
- Improved share link options. Now you can allow non-team members to comment and/or inspect [Taiga #3056] (https://tree.taiga.io/project/penpot/us/3056)
- Signin/Signup from shared link [Taiga #3472](https://tree.taiga.io/project/penpot/us/3472)
- Support for import/export binary format [Taiga #2991](https://tree.taiga.io/project/penpot/us/2991)
- Comments positioning [Taiga #2007](https://tree.taiga.io/project/penpot/us/2007)
- Select all inside a group select only the objects at this group level [Taiga #2382](https://tree.taiga.io/project/penpot/issue/2382)
- Make the media maximum upload size configurable

### :bug: Bugs fixed

- Fix viewer scroll problems [Taiga 3403](https://tree.taiga.io/project/penpot/issue/3403)
- Fix hide html options on handoff [Taiga 3533](https://tree.taiga.io/project/penpot/issue/3533)
- Fix share prototypes overlay and stroke [Taiga #3994](https://tree.taiga.io/project/penpot/issue/3994)
- Fix border radious on boolean operations [Taiga #3959](https://tree.taiga.io/project/penpot/issue/3959)
- Fix inconsistent representation of rectangles [Taiga #3977](https://tree.taiga.io/project/penpot/issue/3977)
- Fix recent fonts info [Taiga #3953](https://tree.taiga.io/project/penpot/issue/3953)
- Fix clipped elements affect boards and centering [Taiga #3666](https://tree.taiga.io/project/penpot/issue/3666)
- Fix intro action in multi input [Taiga #3541](https://tree.taiga.io/project/penpot/issue/3541)
- Fix team default image [Taiga #3919](https://tree.taiga.io/project/penpot/issue/3919)
- Fix problem with group coordinates [#2008](https://github.com/penpot/penpot/issues/2008)
- Fix problem with line-height and texts [Taiga #3578](https://tree.taiga.io/project/penpot/issue/3578)
- Fix moving frame-guides outside frames [Taiga #3839](https://tree.taiga.io/project/penpot/issue/3839)
- Fix problem with 180 degree rotations [#2082](https://github.com/penpot/penpot/issues/2082)
- Fix font rendering on grid thumbnails [Taiga #3473](https://tree.taiga.io/project/penpot/issue/3473)
- Fix Drag and drop font assets in groups [Taiga #3763](https://tree.taiga.io/project/penpot/issue/3763)
- Fix copy and paste layers order [Taiga #1617](https://tree.taiga.io/project/penpot/issue/1617)
- Fix unexpected removal of guides on copy&paste frames [Taiga #3887](https://tree.taiga.io/project/penpot/issue/3887) by @andrewzhurov
- Fix props preserving on copy&paste texts [Taiga #3629](https://tree.taiga.io/project/penpot/issue/3629) by @andrewzhurov
- Fix unexpected layers ungrouping on moving it [Taiga #3932](https://tree.taiga.io/project/penpot/issue/3932) by @andrewzhurov
- Fix unexpected exception and behavior on colorpicker with gradients [Taiga #3448](https://tree.taiga.io/project/penpot/issue/3448)
- Fix multiselection with shift not working inside a library group [Taiga #3532](https://tree.taiga.io/project/penpot/issue/3532)
- Fix drag and drop graphic assets in groups [Taiga #4002](https://tree.taiga.io/project/penpot/issue/4002)
- Fix bringing complete file data when launching the export dialog [Taiga #4006](https://tree.taiga.io/project/penpot/issue/4006)

### :arrow_up: Deps updates
### :heart: Community contributions by (Thank you!)

## 1.14.2-beta

### :bug: Bugs fixed

- Fix colors from unlinked libs in color selected widget [Taiga #3712](https://tree.taiga.io/project/penpot/issue/3712)
- Fix fill information not complete when paste plain text [Taiga #3680](https://tree.taiga.io/project/penpot/issue/3680)
- Fix problem when resizing groups [Taiga #3702](https://tree.taiga.io/project/penpot/issue/3702)
- Fix issues on typographies assets grouping [#2073](https://github.com/penpot/penpot/issues/2073)
- Fix text positioning inconsistencies between browsers

## 1.14.1-beta

### :bug: Bugs fixed

- Fix shortcut access in main menu [Taiga #3672](https://tree.taiga.io/project/penpot/issue/3672)
- Fix modify colors in a row in selected colors [Taiga #3653](https://tree.taiga.io/project/penpot/issue/3653)
- Fix crash when double click on viewer assets [Taiga #3625](https://tree.taiga.io/project/penpot/issue/3625)
- Fix right click on typographies assets [Taiga #3638](https://tree.taiga.io/project/penpot/issue/3638)

## 1.14.0-beta

### :sparkles: New features

- Added shortcut panel in workspace [Taiga #36](https://tree.taiga.io/project/penpot/us/36)
- Added selected colors widget in right sidebar [Taiga #2485](https://tree.taiga.io/project/penpot/us/2485)
- Added fixed elements when scrolling [Taiga #1533](https://tree.taiga.io/project/penpot/us/1533)
- Multiple team invitations on onboarding [Taiga #3084](https://tree.taiga.io/project/penpot/us/3084)
- Change text properties position at the sidebar [Taiga #3047](https://tree.taiga.io/project/penpot/us/3047)
- Group assets by drag and drop [Taiga #2831](https://tree.taiga.io/project/penpot/us/2831)
- Navigate to the original link after log in [Taiga #3624](https://tree.taiga.io/project/penpot/issue/3624)

### :bug: Bugs fixed

- Fix menu file not accessible in certain conditions [Taiga #3385](https://tree.taiga.io/project/penpot/issue/3385)
- Remove deprecated menu options [Taiga #3333](https://tree.taiga.io/project/penpot/issue/3333)
- Prototype connection should be under the rules [Taiga #3384](https://tree.taiga.io/project/penpot/issue/3384)
- Fix problem with empty text boxes events [Taiga #3627](https://tree.taiga.io/project/penpot/issue/3627)


## 1.13.5-beta

### :bug: Bugs fixed
- Fix orientation artboard preset not working with differently sized artboards [Taiga #3548](https://tree.taiga.io/project/penpot/issue/3548)
- Fix background on export arboards [Taiga #1991](https://tree.taiga.io/project/penpot/issue/1991)

## 1.13.4-beta

### :bug: Bugs fixed

- Fix undo when drawing curves [Taiga #3523](https://tree.taiga.io/project/penpot/issue/3523)
- Fix issue with text edition and certain fonts (WorkSans, Raleway, ...) and foreign objects [Taiga #3521](https://tree.taiga.io/project/penpot/issue/3521)
- Fix thumbnail generation when concurrent edition [Taiga #3522](https://tree.taiga.io/project/penpot/issue/3522)
- Fix environment import for exporter in Docker
- Fix auto scroll layers in Firefox [Taiga #3531](https://tree.taiga.io/project/penpot/issue/3531)
- Fix base background not visible for imported SVG

## 1.13.3-beta

### :bug: Bugs fixed

- Fix docker dependencies
- Sets invitations expirations to 7 days
- Add safety measure for text positions
- Fix old texts with opacity and no fill
- Remove default font on team change
- Fix github auth without name
- Fix problems with font loading in Firefox 95

## 1.13.2-beta

### :bug: Bugs fixed

- Improved performance when out of focus mode
- Improved performance for thumbnail generation
- Fix problem with out of sync thumbnails

## 1.13.1-beta

### :bug: Bugs fixed

- Fix problem with text positioning
- Fix issue with thumbnail generation before fonts loading
- Fix unable to hide artboards
- Fix problem with fonts cache causing hanging in certain pages

## 1.13.0-beta

### :boom: Breaking changes

- We've changed the behaviour of the border-radius so it works as CSS that [has some limits](https://www.w3.org/TR/css-backgrounds-3/#corner-overlap).
- Now exported text are SVG's native `text` tag instead of paths. This could break when opening the file depending on your engine. Some SVG's may require fonts to be installed at system level.

### :sparkles: New features

- Search and filter layers [Taiga #2564](https://tree.taiga.io/project/penpot/us/2564)
- Exporting big files flow [Taiga #2218](https://tree.taiga.io/project/penpot/us/2218)
- Multiexport from main menu [Taiga #520](https://tree.taiga.io/project/penpot/us/28541)
- Multiexport assets (aka bulk export) [Taiga #520](https://tree.taiga.io/project/penpot/us/520)
- Set the artboard layer fixed at the top side of the layers [Taiga #2636](https://tree.taiga.io/project/penpot/us/2636)
- Set an artboard as the file thumbnail [Taiga #1526](https://tree.taiga.io/project/penpot/us/1526)
- Social login redesign [Taiga #2974](https://tree.taiga.io/project/penpot/task/2974)
- Add border radius to artboards [Taiga #2056](https://tree.taiga.io/project/penpot/us/2056)
- Allow send multiple team invitations at once [Taiga #2798](https://tree.taiga.io/project/penpot/us/2798)
- Persist color palette and color picker across refresh [Taiga #1660](https://tree.taiga.io/project/penpot/issue/1660)
- Ability to add multiple strokes to a shape [Taiga #2778](https://tree.taiga.io/project/penpot/us/2778)
- Scroll to selected size in font size selector [Taiga #2825](https://tree.taiga.io/project/penpot/us/2825)
- Add new invitations section [Taiga #2797](https://tree.taiga.io/project/penpot/us/2797)
- Ability to add multiple fills to a shape [Taiga #1394](https://tree.taiga.io/project/penpot/us/1394)
- Team members redesign [Taiga #2283](https://tree.taiga.io/project/penpot/us/2283)
- New focus mode in workspace [Taiga #2748](https://tree.taiga.io/project/penpot/us/2748)
- Changed text shapes to be displayed as natives SVG text elements [Taiga #2759](https://tree.taiga.io/project/penpot/us/2759)
- Texts now can have strokes, multiple fills and can be used as masks
- Add the ability to specify the attribute for retrieve the email on OIDC integration [#1460](https://github.com/penpot/penpot/issues/1460)
- Allow registration with invitation token when registration is disabled
- Add the ability to disable standard, password login [Taiga #2999](https://tree.taiga.io/project/penpot/us/2999)
- Don't stop SVG import when an image cannot be imported [#1531](https://github.com/penpot/penpot/issues/1531)
- Show Penpot color in Safari tab bar [#1803](https://github.com/penpot/penpot/issues/1803)
- Added option to disable snap to pixel and improved behaviour for sub-pixel drawing [#2552](https://tree.taiga.io/project/penpot/us/2552)
- Delete guides while supr on hover [#2823](https://tree.taiga.io/project/penpot/us/2823)
- Opt-in subscription on on-premise instances [#2772](https://tree.taiga.io/project/penpot/us/2772)
- Optimizations in frame thumbnails [#3147](https://tree.taiga.io/project/penpot/us/3147)

### :bug: Bugs fixed

- Fix typo in viewer comment section [Taiga #3401](https://tree.taiga.io/project/penpot/issue/3401)
- Do not show team-up modal for users already on a team [Taiga #3311](https://tree.taiga.io/project/penpot/issue/3311)
- Constraints are not well assigned when default and multiselection [Taiga #3069](https://tree.taiga.io/project/penpot/issue/3069)
- Duplicate artboards create new flows if needed [Taiga #2221](https://tree.taiga.io/project/penpot/issue/2221)
- Round the size values on handoff to two decimals [Taiga #3227](https://tree.taiga.io/project/penpot/issue/3227)
- Fix paste shapes while editing text [Taiga #2396](https://tree.taiga.io/project/penpot/issue/2396)
- Round the size values on handoff to two decimals [Taiga #3227](https://tree.taiga.io/project/penpot/issue/3227)
- Fix blend modes ignored in component updates [Taiga #2626](https://tree.taiga.io/project/penpot/issue/2626)
- Fix internal error when hoverin over shape [Taiga #3237](https://tree.taiga.io/project/penpot/issue/3237)
- Fix mouse leave in handoff close overlay animation breaks [Taiga #3173](https://tree.taiga.io/project/penpot/issue/3173)
- Fix different behaviour during image drag [Taiga #2279](https://tree.taiga.io/project/penpot/issue/2279)
- Fix hidden file name on import [Taiga #3172](https://tree.taiga.io/project/penpot/issue/3172)
- Fix unnecessary scrollbars at the color list [Taiga #3211](https://tree.taiga.io/project/penpot/issue/3211)
- "Show in exports" is showing in multiselections [Taiga #3194](https://tree.taiga.io/project/penpot/issue/3194)
- Edit file name navigates to the file workspace [Taiga #3183](https://tree.taiga.io/project/penpot/issue/3183)
- Fix scroll into view behind fixed element [Taiga #3170](https://tree.taiga.io/project/penpot/issue/3170)
- Fix sidebar icon in viewer mode [Taiga #3184](https://tree.taiga.io/project/penpot/issue/3184)
- Fix send to back several shapes at a time [Taiga #3077](https://tree.taiga.io/project/penpot/issue/3077)
- Fix duplicate multi selected elements [Taiga #3155](https://tree.taiga.io/project/penpot/issue/3155)
- Fix add fills to artboard modify children [Taiga #3151](https://tree.taiga.io/project/penpot/issue/3151)
- Avoid numeric inputs to allow big numbers [Taiga #2858](https://tree.taiga.io/project/penpot/issue/2858)
- Fix component context menu size [Taiga #2480](https://tree.taiga.io/project/penpot/issue/2480)
- Add shadow to artboard make it lose the fill [Taiga #3139](https://tree.taiga.io/project/penpot/issue/3139)
- Avoid numeric inputs to change its value without focusing them [Taiga #3140](https://tree.taiga.io/project/penpot/issue/3140)
- Fix comments modal when changing pages [Taiga #2597](https://tree.taiga.io/project/penpot/issue/2508)
- Copy paste inside a text layer leaves pasted text transparent [Taiga #3096](https://tree.taiga.io/project/penpot/issue/3096)
- On dashboard enter on empty search refresh the page [Taiga #2597](https://tree.taiga.io/project/penpot/issue/2597)
- Pencil cursor changes when activated [Taiga #2276](https://tree.taiga.io/project/penpot/issue/2276)
- Fix icon placement in Mixed message [Taiga #3037](https://tree.taiga.io/project/penpot/issue/3037)
- Fix scroll in comment section [Taiga #3068](https://tree.taiga.io/project/penpot/issue/3068)
- Remove a decimal sets value to 0 [Taiga #3059](https://tree.taiga.io/project/penpot/issue/3054)
- Go to style library file to edit in a new tab [Taiga #2639](https://tree.taiga.io/project/penpot/issue/2639)
- Inner shadow with border not working properly [Taiga #2883](https://tree.taiga.io/project/penpot/issue/2883)
- Fix ellipsis in long page names [Taiga #2962](https://tree.taiga.io/project/penpot/issue/2962)
- Fix color palette animation [Taiga #2852](https://tree.taiga.io/project/penpot/issue/2852)
- Fix display code icon on preview hover [Taiga #2838](https://tree.taiga.io/project/penpot/us/2838)
- Fix crash on iOS when displaying viewer [#1522](https://github.com/penpot/penpot/issues/1522)
- Fix problem when importing a SVG with text [#1532](https://github.com/penpot/penpot/issues/1532)
- Fix problem when adding shadows to imported text [#Taiga 3057](https://tree.taiga.io/project/penpot/issue/3057)
- Fix problem when importing SVG's with uses with overriding properties [#Taiga 2884](https://tree.taiga.io/project/penpot/issue/2884)
- Fix inconsistency with radius in SVG an CSS [#1587](https://github.com/penpot/penpot/issues/1587)
- Fix clickable area in layers [#1680](https://github.com/penpot/penpot/issues/1680)
- Fix problems with trackpad zoom and scroll in MacOS [#1161](https://github.com/penpot/penpot/issues/1161)
- Fix problem with copy/paste in Safari [#1209](https://github.com/penpot/penpot/issues/1209)
- Fix paste ordering for frames not being respected [Taiga #3097](https://tree.taiga.io/project/penpot/issue/3097)
- Improved command support for MacOS [Taiga #2789](https://tree.taiga.io/project/penpot/issue/2789)
- Fix shift+2 shortcut in MacOS with non-english keyboards [Taiga #3038](https://tree.taiga.io/project/penpot/issue/3038)
- Some fixes to SVG imports [Taiga #3122](https://tree.taiga.io/project/penpot/issue/3122) [#1720](https://github.com/penpot/penpot/issues/1720) [Taiga #2884](https://tree.taiga.io/project/penpot/issue/2884)
- Fix drag guides to delete target area [#1679](https://github.com/penpot/penpot/issues/1679)
- Fix undo when rotating groups [Taiga #3136](https://tree.taiga.io/project/penpot/issue/3136)
- Fix component name in sidebar widget [Taiga #3144](https://tree.taiga.io/project/penpot/issue/3144)
- Fix resize rotated shape with top&down constraints [Taiga #3167](https://tree.taiga.io/project/penpot/issue/3167)
- Fix multi user not working [Taiga #3195](https://tree.taiga.io/project/penpot/issue/3195)
- Fix guides are not duplicated with the artboard [Taiga #3072](https://tree.taiga.io/project/penpot/issue/3072)
- Fix problem when changing group size with decimal values [Taiga #3203](https://tree.taiga.io/project/penpot/issue/3203)
- Fix error when drawing curves with only one point [Taiga #3282](https://tree.taiga.io/project/penpot/issue/3282)
- Fix issue with paste ordering sometimes not being respected [Taiga #3268](https://tree.taiga.io/project/penpot/issue/3268)
- Fix problem when export/importing guides attached to frame [#1838](https://github.com/penpot/penpot/issues/1838)
- Fix problem when resizing a group with texts with auto-width/height [#3171](https://tree.taiga.io/project/penpot/issue/3171)

### :arrow_up: Deps updates
### :heart: Community contributions by (Thank you!)

## 1.12.4-beta

### :bug: Bugs fixed

- Fix crash on iOS when displaying viewer [#1522](https://github.com/penpot/penpot/issues/1522)
- Fix problems with trackpad zoom and scroll in MacOS [#1161](https://github.com/penpot/penpot/issues/1161)
- Fix problem with copy/paste in Safari [#1209](https://github.com/penpot/penpot/issues/1209)
- Improved command support for MacOS [Taiga #2789](https://tree.taiga.io/project/penpot/issue/2789)
- Fix shift+2 shortcut in MacOS with non-english keyboards [Taiga #3038](https://tree.taiga.io/project/penpot/issue/3038)

## 1.12.3-beta

### :bug: Bugs fixed

- Fix issue with shift+select to deselect shapes [Taiga #3154](https://tree.taiga.io/project/penpot/issue/3154)
- Fix issue with drag-select shapes  [Taiga #3165](https://tree.taiga.io/project/penpot/issue/3165)
- Fix issue on password persistence after registration process on private instances

## 1.12.2-beta

### :bug: Bugs fixed

- Fix issue with guides over shape handlers [Taiga #3032](https://tree.taiga.io/project/penpot/issue/3032)
- Fix problem with shift+ctrl+click to select [#1671](https://github.com/penpot/penpot/issues/1671)
- Fix ellipsis in long page names [Taiga #2962](https://tree.taiga.io/project/penpot/issue/2962)

## 1.12.1-beta

### :bug: Bugs fixed

- Fix length of names in sidebar [Taiga #2962](https://tree.taiga.io/project/penpot/issue/2962)
- Fix issues on loki integration


## 1.12.0-beta

### :boom: Breaking changes

### :sparkles: New features

- Open feedback in a new window [Taiga #2901](https://tree.taiga.io/project/penpot/us/2901)
- Improve usage of file menu [Taiga #2853](https://tree.taiga.io/project/penpot/us/2853)
- Rotation to snap to 15º intervals with shift [Taiga #2437](https://tree.taiga.io/project/penpot/issue/2437)
- Support border radius and stroke properties for images [Taiga #497](https://tree.taiga.io/project/penpot/us/497)
- Disallow using same password as user email [Taiga #2454](https://tree.taiga.io/project/penpot/us/2454)
- Add configurable nudge amount [Taiga #910](https://tree.taiga.io/project/penpot/us/910)
- Add stroke properties for image shapes [Taiga #497](https://tree.taiga.io/project/penpot/us/497)
- On user settings, hide the theme selector as long as we only have one theme [Taiga #2610](https://tree.taiga.io/project/penpot/us/2610)
- Automatically open comments from dashboard notifications [Taiga #2605](https://tree.taiga.io/project/penpot/us/2605)
- Enhance the behaviour of the artboards list on view mode [Taiga #2634](https://tree.taiga.io/project/penpot/us/2634)
- Add recent used fonts in font selection widget [Taiga #1381](https://tree.taiga.io/project/penpot/us/1381)
- Allow to align items relative to groups [Taiga #2533](https://tree.taiga.io/project/penpot/us/2533)
- Scroll bars [Taiga #2550](https://tree.taiga.io/project/penpot/task/2550)
- Add select layer option to context menu [Taiga #2474](https://tree.taiga.io/project/penpot/us/2474)
- Guides [Taiga #290](https://tree.taiga.io/project/penpot/us/290)
- Improve file menu by adding semantically groups [Github #1203](https://github.com/penpot/penpot/issues/1203)
- Add update components in bulk option in context menu [Taiga #1975](https://tree.taiga.io/project/penpot/us/1975)
- Create first E2E tests [Taiga #2608](https://tree.taiga.io/project/penpot/task/2608), [Taiga #2608](https://tree.taiga.io/project/penpot/task/2608)
- Redesign of workspace toolbars [Taiga #2319](https://tree.taiga.io/project/penpot/us/2319)
- Graphic Tablet usability improvements [Taiga #1913](https://tree.taiga.io/project/penpot/us/1913)
- Improved mouse collision detection for groups and text shapes [Taiga #2452](https://tree.taiga.io/project/penpot/us/2452), [Taiga #2453](https://tree.taiga.io/project/penpot/us/2453)
- Add support for alternative S3 storage providers and all aws regions [#1267](https://github.com/penpot/penpot/issues/1267)

### :bug: Bugs fixed

- Fixed ungroup typography when editing it [Taiga #2391](https://tree.taiga.io/project/penpot/issue/2391)
- Fixed error when trying to post an empty comment [Taiga #2603](https://tree.taiga.io/project/penpot/issue/2603)
- Fixed missing translation strings [Taiga #2786](https://tree.taiga.io/project/penpot/issue/2786)
- Fixed color palette outside viewport [Taiga #2715](https://tree.taiga.io/project/penpot/issue/2715)
- Fixed missing translate string [Taiga #2780](https://tree.taiga.io/project/penpot/issue/2780)
- Fixed handoff shadow type text [Taiga #2717](https://tree.taiga.io/project/penpot/issue/2717)
- Fixed components get "dirty" marker when moved [Taiga #2764](https://tree.taiga.io/project/penpot/issue/2764)
- Fixed cannot align objects in a group that is not part of a frame [Taiga #2762](https://tree.taiga.io/project/penpot/issue/2762)
- Fix problem with double click on exit path editing [Taiga #2906](https://tree.taiga.io/project/penpot/issue/2906)
- Fixed alignment of layers with children [Taiga #2862](https://tree.taiga.io/project/penpot/issue/2862)

### :heart: Community contributions by (Thank you!)

- Cleanup unused static images (by @rhcarvalho) [#1561](https://github.com/penpot/penpot/pull/1561)
- Compress static images to save space (by @rhcarvalho) [#1562](https://github.com/penpot/penpot/pull/1562)

## 1.11.2-beta

### :bug: Bugs fixed

- Fix issue on handling empty content on boolean shapes
- Fix race condition issue on component renaming
- Handle EOF errors on writing streamed response
- Handle EOF errors on websocket send/ping methods
- Disable parallel upload of file media on import (causes too much
  contention on the rlimit subsistem that does not works as expected
  on high load).

### :sparkles: New features

- Add health check endpoint on API
- Increase default max connection pool size to 60
- Reduce resource usage of the error reporter.

## 1.11.1-beta

### :bug: Bugs fixed

- Fix issue related to default http host config value.
- Fix issue on rendering frames on firefox.

### :arrow_up: Deps updates

- Update nodejs version to 16.13.1 on docker images.

## 1.11.0-beta

### :sparkles: New features

- Add an option to hide artboards names on the viewport [Taiga #2034](https://tree.taiga.io/project/penpot/issue/2034)
- Limit pasted object position to container boundaries [Taiga #2449](https://tree.taiga.io/project/penpot/us/2449)
- Add new options for zoom widget in workspace and viewer mode [Taiga #896](https://tree.taiga.io/project/penpot/us/896)
- Allow decimals on stroke width and positions [Taiga #2035](https://tree.taiga.io/project/penpot/issue/2035)
- Ability to ignore background when exporting an artboard [Taiga #1395](https://tree.taiga.io/project/penpot/us/1395)
- Show color hex or name on hover [Taiga #2413](https://tree.taiga.io/project/penpot/us/2413)
- Add shortcut to create artboard from selected objects [Taiga #2412](https://tree.taiga.io/project/penpot/us/2412)
- Add shortcut for opacity [Taiga #2442](https://tree.taiga.io/project/penpot/us/2442)
- Setting fill automatically for new texts [Taiga #2441](https://tree.taiga.io/project/penpot/us/2441)
- Add shortcut to move action [Github #1213](https://github.com/penpot/penpot/issues/1213)
- Add alt as mod key to add stroke color from library menu [Taiga #2207](https://tree.taiga.io/project/penpot/us/2207)
- Add detach in bulk option to context menu [Taiga #2210](https://tree.taiga.io/project/penpot/us/2210)
- Add penpot look and feel to multiuser cursors [Taiga #1387](https://tree.taiga.io/project/penpot/us/1387)
- Add actions to go to main component context menu option [Taiga #2053](https://tree.taiga.io/project/penpot/us/2053)
- Add contrast between component select color and shape select color [Taiga #2121](https://tree.taiga.io/project/penpot/issue/2121)
- Add animations in interactions [Taiga #2244](https://tree.taiga.io/project/penpot/us/2244)
- Add performance improvements on .penpot file import process [Taiga #2497](https://tree.taiga.io/project/penpot/us/2497)
- On team settings set color of members count to black [Taiga #2607](https://tree.taiga.io/project/penpot/us/2607)

### :bug: Bugs fixed

- Fix remove gradient if any when applying color from library [Taiga #2299](https://tree.taiga.io/project/penpot/issue/2299)
- Fix Enter as key action to exit edit path [Taiga #2444](https://tree.taiga.io/project/penpot/issue/2444)
- Fix add fill color from palette to groups and components [Taiga #2313](https://tree.taiga.io/project/penpot/issue/2313)
- Fix default project name in all languages [Taiga #2280](https://tree.taiga.io/project/penpot/issue/2280)
- Fix line-height and letter-spacing inputs to allow negative values [Taiga #2381](https://tree.taiga.io/project/penpot/issue/2381)
- Fix typo in Handoff tooltip [Taiga #2428](https://tree.taiga.io/project/penpot/issue/2428)
- Fix crash when pressing Shift+1 on empty file [#1435](https://github.com/penpot/penpot/issues/1435)
- Fix masked group resize strange behavior [Taiga #2317](https://tree.taiga.io/project/penpot/issue/2317)
- Fix problems when exporting all artboards [Taiga #2234](https://tree.taiga.io/project/penpot/issue/2234)
- Fix problems with team management [#1353](https://github.com/penpot/penpot/issues/1353)
- Fix problem when importing in shared libraries [#1362](https://github.com/penpot/penpot/issues/1362)
- Fix problem with join nodes [#1422](https://github.com/penpot/penpot/issues/1422)
- After team onboarding importing a file will import into the team drafts [Taiga #2408](https://tree.taiga.io/project/penpot/issue/2408)
- Fix problem exporting shapes from handoff mode [Taiga #2386](https://tree.taiga.io/project/penpot/issue/2386)
- Fix lock/hide elements in context menu when multiples shapes selected [Taiga #2340](https://tree.taiga.io/project/penpot/issue/2340)
- Fix problem with booleans [Taiga #2356](https://tree.taiga.io/project/penpot/issue/2356)
- Fix line-height/letter-spacing inputs behaviour [Taiga #2331](https://tree.taiga.io/project/penpot/issue/2331)
- Fix dotted style in strokes [Taiga #2312](https://tree.taiga.io/project/penpot/issue/2312)
- Fix problem when resizing texts inside groups [Taiga #2310](https://tree.taiga.io/project/penpot/issue/2310)
- Fix problem with multiple exports [Taiga #2468](https://tree.taiga.io/project/penpot/issue/2468)
- Allow import to continue from recoverable failures [#1412](https://github.com/penpot/penpot/issues/1412)
- Improved behaviour on text options when not text is selected [Taiga #2390](https://tree.taiga.io/project/penpot/issue/2390)
- Fix decimal numbers in export viewbox [Taiga #2290](https://tree.taiga.io/project/penpot/issue/2290)
- Right click over artboard name to open its menu [Taiga #1679](https://tree.taiga.io/project/penpot/issue/1679)
- Make the default session cookue use SameSite=Lax instead of Strict (causes some issues in latest versions of Chrome)
- Fix "open in new tab" on dashboard [Taiga #2235](https://tree.taiga.io/project/penpot/issue/2355)
- Changing pages while comments activated will not close the panel [#1350](https://github.com/penpot/penpot/issues/1350)
- Fix navigate comments in right sidebar [Taiga #2163](https://tree.taiga.io/project/penpot/issue/2163)
- Fix keep name of component equal to the shape name [Taiga #2341](https://tree.taiga.io/project/penpot/issue/2341)
- Fix lossing changes when changing selection and an input was already changed [Taiga #2329](https://tree.taiga.io/project/penpot/issue/2329), [Taiga #2330](https://tree.taiga.io/project/penpot/issue/2330)
- Fix blur input field when click on viewport [Taiga #2164](https://tree.taiga.io/project/penpot/issue/2164)
- Fix default page id in workspace [Taiga #2205](https://tree.taiga.io/project/penpot/issue/2205)
- Fix problem when importing a file with grids [Taiga #2314](https://tree.taiga.io/project/penpot/issue/2314)
- Fix problem with imported svgs with filters [Taiga #2478](https://tree.taiga.io/project/penpot/issue/2478)
- Fix issues when updating selrect in paths [Taiga #2366](https://tree.taiga.io/project/penpot/issue/2366)
- Fix scroll jumps in handoff mode [Taiga #2383](https://tree.taiga.io/project/penpot/issue/2383)
- Fix handoff text with opacity [Taiga #2384](https://tree.taiga.io/project/penpot/issue/2384)
- Restored rules color [Taiga #2460](https://tree.taiga.io/project/penpot/issue/2460)
- Fix thumbnail not taking frame blending mode [Taiga #2301](https://tree.taiga.io/project/penpot/issue/2301)
- Fix import/export with SVG edge cases [Taiga #2389](https://tree.taiga.io/project/penpot/issue/2389)
- Avoid modifying component when moving into a group [Taiga #2534](https://tree.taiga.io/project/penpot/issue/2534)
- Show correctly group types label in handoff [Taiga #2482](https://tree.taiga.io/project/penpot/issue/2482)
- Display view mode buttons always centered in viewer [#Taiga 2466](https://tree.taiga.io/project/penpot/issue/2466)
- Fix default profile image generation issue [Taiga #2601](https://tree.taiga.io/project/penpot/issue/2601)
- Fix edit blur attributes for multiselection [Taiga #2625](https://tree.taiga.io/project/penpot/issue/2625)
- Fix auto hide header in viewer full screen [Taiga #2632](https://tree.taiga.io/project/penpot/issue/2632)
- Fix zoom in/out after fit or fill [Taiga #2630](https://tree.taiga.io/project/penpot/issue/2630)
- Normalize zoom levels in workspace and viewer [Taiga #2631](https://tree.taiga.io/project/penpot/issue/2631)
- Avoid empty names in projects, files and pages [Taiga #2594](https://tree.taiga.io/project/penpot/issue/2594)
- Fix "move to" menu when duplicated team or project names [Taiga #2655](https://tree.taiga.io/project/penpot/issue/2655)
- Fix ungroup a component leaves an asterisk in layers [Taiga #2694](https://tree.taiga.io/project/penpot/issue/2694)

### :arrow_up: Deps updates

- Update devenv docker image dependencies

### :heart: Community contributions by (Thank you!)

- Spelling fixes (by @jsoref) [#1340](https://github.com/penpot/penpot/pull/1340)
- Explain folders in components (by @candideu) [Penpot-docs #42](https://github.com/penpot/penpot-docs/pull/42)
- Readability improvements of user guide (by @PaulSchulz) [Penpot-docs #50](https://github.com/penpot/penpot-docs/pull/50)

## 1.10.4-beta

### :sparkles: Enhancements

- Allow parametrice file snapshoting interval

### :bug: Bugs fixed

- Fix issue on :mov-object change impl
- Minor fix on how file changes log is persisted
- Fix many issues on error reporting

## 1.10.3-beta

### :sparkles: Enhancements

- Make all logging asynchronous, this avoid some overhead on jetty threads at cost of logging latency.
- Increase default session time to 15 days.

### :bug: Bugs fixed

- Fix unexpected exception on saving pages with default grids [#2409](https://tree.taiga.io/project/penpot/issue/2409)
- Fix react warnings on setting size 1 on row and column grids.
- Fix minor issues on ZMQ logging listener (used in error reporting service)
- Remove "ALPHA" from the code.
- Fix value and nil handling on numeric-input component. This fixes many issues related to typography, components, etc. renaming.
- Fix NPE on email complains processing.
- Fix white page after leaving a team.
- Fix missing leave team button outside members page.

### :arrow_up: Deps updates

- Update log4j2 dependency.

## 1.10.2-beta

### :bug: Bugs fixed

- Fix corner case issues with media file uploads.
- Fix issue with default page grids validation.
- Fix issue related to some raceconditions on workspace navigation events.

### :arrow_up: Deps updates

- Update log4j2 dependency.

## 1.10.1-beta

### :bug: Bugs fixed

- Fix problems with team management [#1353](https://github.com/penpot/penpot/issues/1353)

## 1.10.0-beta

### :boom: Breaking changes

- The initial project / data mechanism (not documented) has been
  disabled. Is the mechanism used for creating initial project on user
  signup. With the new onboarding approach, this subsystem is no
  longer needed and is disabled.

### :sparkles: New features

- Allow ungroup groups in bulk [Taiga #2211](https://tree.taiga.io/project/penpot/us/2211)
- Enhance corner radius behavior [Taiga #2190](https://tree.taiga.io/project/penpot/issue/2190)
- Allow preserve scroll position in interactions [Taiga #2250](https://tree.taiga.io/project/penpot/us/2250)
- Add new onboarding modals.

### :bug: Bugs fixed

- Fix problem with exporting before the document is saved [Taiga #2189](https://tree.taiga.io/project/penpot/issue/2189)
- Fix undo stacking when changing color from color-picker [Taiga #2191](https://tree.taiga.io/project/penpot/issue/2191)
- Fix pages dropdown in viewer [Taiga #2087](https://tree.taiga.io/project/penpot/issue/2087)
- Fix problem when exporting texts with gradients or opacity [Taiga #2200](https://tree.taiga.io/project/penpot/issue/2200)
- Fix problem with view mode comments [Taiga #2226](https://tree.taiga.io/project/penpot/issue/2226)
- Disallow to create a component when already has one [Taiga #2237](https://tree.taiga.io/project/penpot/issue/2237)
- Add ellipsis in long labels for input fields [Taiga #2224](https://tree.taiga.io/project/penpot/issue/2224)
- Fix problem with text rendering on export [Taiga #2223](https://tree.taiga.io/project/penpot/issue/2223)
- Fix problem when flattening booleans losing styles [Taiga #2217](https://tree.taiga.io/project/penpot/issue/2217)
- Add shortcuts to boolean icons popups [Taiga #2220](https://tree.taiga.io/project/penpot/issue/2220)
- Fix a worker error when transforming a rectangle into path
- Fix max/min values for opacity fields [Taiga #2183](https://tree.taiga.io/project/penpot/issue/2183)
- Fix viewer comment position when zoom applied [Taiga #2240](https://tree.taiga.io/project/penpot/issue/2240)
- Remove change style on hover for options [Taiga #2172](https://tree.taiga.io/project/penpot/issue/2172)
- Fix problem in viewer with dropdowns when comments active [#1303](https://github.com/penpot/penpot/issues/1303)
- Add placeholder to create shareable link
- Fix project files count not refreshing correctly after import [Taiga #2216](https://tree.taiga.io/project/penpot/issue/2216)
- Remove button after import process finish [Taiga #2215](https://tree.taiga.io/project/penpot/issue/2215)
- Fix problem with styles in the viewer [Taiga #2467](https://tree.taiga.io/project/penpot/issue/2467)
- Fix default state in viewer [Taiga #2465](https://tree.taiga.io/project/penpot/issue/2465)
- Fix division by zero in bool operation [Taiga #2349](https://tree.taiga.io/project/penpot/issue/2349)

### :heart: Community contributions by (Thank you!)

- To the translation community for the hard work on making penpot
  available on so many languages.
- Guide to integrate with Azure Directory (by @skrzyneckik) [Penpot-docs #33](https://github.com/penpot/penpot-docs/pull/33)
- Improve libraries section readability (by @PaulSchulz) [Penpot-docs #39](https://github.com/penpot/penpot-docs/pull/39)

## 1.9.0-alpha

### :boom: Breaking changes

- Some stroke-caps can change behaviour.
- Text display bug fix could potentially make some texts jump a line.

### :sparkles: New features

- Add boolean shapes: intersections, unions, difference and exclusions[Taiga #748](https://tree.taiga.io/project/penpot/us/748)
- Add advanced prototyping [Taiga #244](https://tree.taiga.io/project/penpot/us/244)
- Add multiple flows [Taiga #2091](https://tree.taiga.io/project/penpot/us/2091)
- Change order of the teams menu so it's in the joined time order.

### :bug: Bugs fixed

- Enhance duplicating prototype connections behaviour [Taiga #2093](https://tree.taiga.io/project/penpot/us/2093)
- Ignore constraints in horizontal or vertical flip [Taiga #2038](https://tree.taiga.io/project/penpot/issue/2038)
- Fix color and typographies refs lost when duplicated file [Taiga #2165](https://tree.taiga.io/project/penpot/issue/2165)
- Fix problem with overflow dropdown on stroke-cap [#1216](https://github.com/penpot/penpot/issues/1216)
- Fix menu context for single element nested in components [#1186](https://github.com/penpot/penpot/issues/1186)
- Fix error screen when operations over comments fail [#1219](https://github.com/penpot/penpot/issues/1219)
- Fix undo problem when changing typography/color from library [#1230](https://github.com/penpot/penpot/issues/1230)
- Fix problem with text margin while rendering [#1231](https://github.com/penpot/penpot/issues/1231)
- Fix problem with masked texts on exporting [Taiga #2116](https://tree.taiga.io/project/penpot/issue/2116)
- Fix text editor enter behaviour with centered texts [Taiga #2126](https://tree.taiga.io/project/penpot/issue/2126)
- Fix residual stroke on imported svg [Taiga #2125](https://tree.taiga.io/project/penpot/issue/2125)
- Add links for terms of service and privacy policy in register checkbox [Taiga #2020](https://tree.taiga.io/project/penpot/issue/2020)
- Allow three character hex and web colors in color picker hex input [#1184](https://github.com/penpot/penpot/issues/1184)
- Allow lowercase search for fonts [#1180](https://github.com/penpot/penpot/issues/1180)
- Fix group renaming problem [Taiga #1969](https://tree.taiga.io/project/penpot/issue/1969)
- Fix export group with shadows on children [Taiga #2036](https://tree.taiga.io/project/penpot/issue/2036)
- Fix zoom context menu in viewer [Taiga #2041](https://tree.taiga.io/project/penpot/issue/2041)
- Fix stroke caps adjustments in relation with stroke size [Taiga #2123](https://tree.taiga.io/project/penpot/issue/2123)
- Fix problem duplicating paths [Taiga #2147](https://tree.taiga.io/project/penpot/issue/2147)
- Fix problem inheriting attributes from SVG root when importing [Taiga #2124](https://tree.taiga.io/project/penpot/issue/2124)
- Fix problem with lines and inside/outside stroke [Taiga #2146](https://tree.taiga.io/project/penpot/issue/2146)
- Add stroke width in selection calculation [Taiga #2146](https://tree.taiga.io/project/penpot/issue/2146)
- Fix shift+wheel to horizontal scrolling in MacOS [#1217](https://github.com/penpot/penpot/issues/1217)
- Fix path stroke is not working properly with high thickness [Taiga #2154](https://tree.taiga.io/project/penpot/issue/2154)
- Fix bug with transformation operations [Taiga #2155](https://tree.taiga.io/project/penpot/issue/2155)
- Fix bug in firefox when a text box is inside a mask [Taiga #2152](https://tree.taiga.io/project/penpot/issue/2152)
- Fix problem with stroke inside/outside [Taiga #2186](https://tree.taiga.io/project/penpot/issue/2186)
- Fix masks export area [Taiga #2189](https://tree.taiga.io/project/penpot/issue/2189)
- Fix paste in place in artboards [Taiga #2188](https://tree.taiga.io/project/penpot/issue/2188)
- Fix font size input stuck on selection change [Taiga #2184](https://tree.taiga.io/project/penpot/issue/2184)
- Fix stroke cut on shapes export [Taiga #2171](https://tree.taiga.io/project/penpot/issue/2171)
- Fix no color when boolean with an SVG [Taiga #2193](https://tree.taiga.io/project/penpot/issue/2193)
- Fix unlink color styles at strokes [Taiga #2206](https://tree.taiga.io/project/penpot/issue/2206)

### :arrow_up: Deps updates

### :heart: Community contributions by (Thank you!)

- To the translation community for the hard work on making penpot
  available on so many languages.

## 1.8.4-alpha

### :bug: Bugs fixed

- Fix problem importing components [Taiga #2151](https://tree.taiga.io/project/penpot/issue/2151)

## 1.8.3-alpha

### :sparkles: New features

- Adds progress report to importing process.

## 1.8.2-alpha

### :bug: Bugs fixed

- Fix problem with masking images in viewer [#1238](https://github.com/penpot/penpot/issues/1238)

## 1.8.1-alpha

### :bug: Bugs fixed

- Fix project renaming issue (and some other related to the same underlying bug)
- Fix internal exception on audit log persistence layer.
- Set proper environment variable on docker images for chrome executable.
- Fix internal metrics on websocket connections.

## 1.8.0-alpha

### :boom: Breaking changes

- This release includes a new approach for handling share links, and
  this feature is incompatible with the previous one. This means that
  all the public share links generated previously will stop working.

### :sparkles: New features

- Add tooltips to color picker tabs [Taiga #1814](https://tree.taiga.io/project/penpot/us/1814)
- Add styling to the end point of any open paths [Taiga #1107](https://tree.taiga.io/project/penpot/us/1107)
- Allow to zoom with ctrl + middle button [Taiga #1428](https://tree.taiga.io/project/penpot/us/1428)
- Auto placement of duplicated objects [Taiga #1386](https://tree.taiga.io/project/penpot/us/1386)
- Enable penpot SVG metadata only when exporting complete files [Taiga #1914](https://tree.taiga.io/project/penpot/us/1914?milestone=295883)
- Export to PDF all artboards of one page [Taiga #1895](https://tree.taiga.io/project/penpot/us/1895)
- Go to a undo step clicking on a history element of the list [Taiga #1374](https://tree.taiga.io/project/penpot/us/1374)
- Increment font size by 10 with shift+arrows [1047](https://github.com/penpot/penpot/issues/1047)
- New shortcut to detach components Ctrl+Shift+K [Taiga #1799](https://tree.taiga.io/project/penpot/us/1799)
- Set email inputs to type "email", to aid keyboard entry [Taiga #1921](https://tree.taiga.io/project/penpot/issue/1921)
- Use shift+move to move element orthogonally [#823](https://github.com/penpot/penpot/issues/823)
- Use space + mouse drag to pan, instead of only space [Taiga #1800](https://tree.taiga.io/project/penpot/us/1800)
- Allow navigate through pages on the viewer [Taiga #1550](https://tree.taiga.io/project/penpot/us/1550)
- Allow create share links with specific pages [Taiga #1844](https://tree.taiga.io/project/penpot/us/1844)

### :bug: Bugs fixed

- Prevent adding numeric suffix to layer names when not needed [Taiga #1929](https://tree.taiga.io/project/penpot/us/1929)
- Prevent deleting or moving the drafts project [Taiga #1935](https://tree.taiga.io/project/penpot/issue/1935)
- Fix problem with zoom and selection [Taiga #1919](https://tree.taiga.io/project/penpot/issue/1919)
- Fix problem with borders on shape export [#1092](https://github.com/penpot/penpot/issues/1092)
- Fix thumbnail cropping issue [Taiga #1964](https://tree.taiga.io/project/penpot/issue/1964)
- Fix repeated fetch on file selection [Taiga #1933](https://tree.taiga.io/project/penpot/issue/1933)
- Fix rename typography on text options [Taiga #1963](https://tree.taiga.io/project/penpot/issue/1963)
- Fix problems with order in groups [Taiga #1960](https://tree.taiga.io/project/penpot/issue/1960)
- Fix SVG components preview [#1134](https://github.com/penpot/penpot/issues/1134)
- Fix group renaming problem [Taiga #1969](https://tree.taiga.io/project/penpot/issue/1969)
- Fix problem with import broken images links [#1197](https://github.com/penpot/penpot/issues/1197)
- Fix problem while moving imported SVG's [#1199](https://github.com/penpot/penpot/issues/1199)

### :arrow_up: Deps updates

### :boom: Breaking changes

### :heart: Community contributions by (Thank you!)

- eduayme [#1129](https://github.com/penpot/penpot/pull/1129)

## 1.7.4-alpha

### :bug: Bugs fixed

- Fix demo user creation (self-hosted only)
- Add better ldap response validation and reporting (self-hosted only)

## 1.7.3-alpha

### :bug: Bugs fixed

- Fix font uploading issue on Windows.

## 1.7.2-alpha

### :sparkles: New features

- Add many improvements to text tool.

### :bug: Bugs fixed

- Add scroll bar to Teams menu [Taiga #1894](https://tree.taiga.io/project/penpot/issue/1894)
- Fix repeated names when duplicating artboards or groups [Taiga #1892](https://tree.taiga.io/project/penpot/issue/1892)
- Fix properly messages lifecycle on navigate.
- Fix handling repeated names on duplicate object trees.
- Fix group naming on group creation.
- Fix some issues in svg transformation.

### :arrow_up: Deps updates

- Update frontend build tooling.

### :heart: Community contributions by (Thank you!)

- soultipsy [#1100](https://github.com/penpot/penpot/pull/1100)

## 1.7.1-alpha

### :bug: Bugs fixed

- Fix issue related to the GC and images in path shapes.
- Fix issue on the shape order on some undo operations.
- Fix issue on undo page deletion.
- Fix some issues related to constraints.

## 1.7.0-alpha

### :sparkles: New features

- Allow nested asset groups [Taiga #1716](https://tree.taiga.io/project/penpot/us/1716)
- Allow to ungroup assets [Taiga #1719](https://tree.taiga.io/project/penpot/us/1719)
- Allow to rename assets groups [Taiga #1721](https://tree.taiga.io/project/penpot/us/1721)
- Component constraints (left, right, left and right, center, scale...) [Taiga #1125](https://tree.taiga.io/project/penpot/us/1125)
- Export elements to PDF [Taiga #519](https://tree.taiga.io/project/penpot/us/519)
- Memorize collapse state of assets in panel [Taiga #1718](https://tree.taiga.io/project/penpot/us/1718)
- Headers button sets and menus review [Taiga #1663](https://tree.taiga.io/project/penpot/us/1663)
- Preserve components if possible, when pasted into a different file [Taiga #1063](https://tree.taiga.io/project/penpot/issue/1063)
- Add the ability to offload file data to a cheaper storage when file becomes inactive.
- Import/Export Penpot files from dashboard.
- Double click won't make a shape a path until you change a node [Taiga #1796](https://tree.taiga.io/project/penpot/us/1796)
- Incremental area selection [#779](https://github.com/penpot/penpot/discussions/779)

### :bug: Bugs fixed

- Process numeric input changes only if the value actually changed.
- Remove unnecessary redirect from history when user goes to workspace from dashboard [Taiga #1820](https://tree.taiga.io/project/penpot/issue/1820)
- Detach shapes from deleted assets [Taiga #1850](https://tree.taiga.io/project/penpot/issue/1850)
- Fix tooltip position on view application [Taiga #1819](https://tree.taiga.io/project/penpot/issue/1819)
- Fix dashboard navigation on moving file to other team [Taiga #1817](https://tree.taiga.io/project/penpot/issue/1817)
- Fix workspace header presence styles and invalid link [Taiga #1813](https://tree.taiga.io/project/penpot/issue/1813)
- Fix color-input wrong behavior (on workspace page color) [Taiga #1795](https://tree.taiga.io/project/penpot/issue/1795)
- Fix file contextual menu in shared libraries at dashboard [Taiga #1865](https://tree.taiga.io/project/penpot/issue/1865)
- Fix problem with color picker and fonts [#1049](https://github.com/penpot/penpot/issues/1049)
- Fix negative values in blur [Taiga #1815](https://tree.taiga.io/project/penpot/issue/1815)
- Fix problem when editing color in group [Taiga #1816](https://tree.taiga.io/project/penpot/issue/1816)
- Fix resize/rotate with mouse buttons different than left [#1060](https://github.com/penpot/penpot/issues/1060)
- Fix header partially visible on fullscreen viewer mode [Taiga #1875](https://tree.taiga.io/project/penpot/issue/1875)
- Fix dynamic alignment enabled with hidden objects [#1063](https://github.com/penpot/penpot/issues/1063)

## 1.6.5-alpha

### :bug: Bugs fixed

- Fix problem with paths editing after flip [#1040](https://github.com/penpot/penpot/issues/1040)

## 1.6.4-alpha

### :sparkles: Minor improvements

- Decrease default bulk buffers on storage tasks.
- Reduce file_change preserve interval to 24h.

### :bug: Bugs fixed

- Don't allow rename drafts project.
- Fix custom font deletion task.
- Fix custom font rendering on exporting shapes.
- Fix font loading on viewer app.
- Fix problem when moving files with drag & drop.
- Fix unexpected exception on searching without term.
- Properly handle nil values on `update-shapes` function.
- Replace frame term usage by artboard on viewer app.

## 1.6.3-alpha

### :bug: Bugs fixed

- Fix problem with merge and join nodes [#990](https://github.com/penpot/penpot/issues/990)
- Fix problem with empty path editing.
- Fix problem with create component.
- Fix problem with move-objects.
- Fix problem with merge and join nodes.

## 1.6.2-alpha

### :bug: Bugs fixed

- Add better auth module logging.
- Add missing `email` scope to OIDC backend.
- Add missing cause prop on error logging.
- Fix empty font-family handling on custom fonts page.
- Fix incorrect unicode code points handling on draft-to-penpot conversion.
- Fix some problems with paths.
- Fix unexpected exception on duplicate project.
- Fix unexpected exception when user leaves typography name empty.
- Improve error report on uploading invalid image to library.
- Minor fix on previous commit.
- Minor improvements on svg uploading on libraries.

## 1.6.1-alpha

### :bug: Bugs fixed

- Add safety check on reg-objects change impl.
- Fix custom fonts embedding issue.
- Fix dashboard ordering issue.
- Fix problem when creating a component with empty data.
- Fix problem with moving shapes into frames.
- Fix problems with mov-objects.
- Fix unexpected exception related to rounding integers.
- Fix wrong type usage on libraries changes.
- Improve editor lifecycle management.
- Make the navigation async by default.

## 1.6.0-alpha

### :sparkles: New features

- Add improved workspace font selector [Taiga US #292](https://tree.taiga.io/project/penpot/us/292)
- Add option to interactively scale text [Taiga #1527](https://tree.taiga.io/project/penpot/us/1527)
- Add performance improvements on dashboard data loading.
- Add performance improvements to indexes handling on workspace.
- Add the ability to upload/use custom fonts (and automatically generate all needed webfonts) [Taiga US #292](https://tree.taiga.io/project/penpot/us/292)
- Transform shapes to path on double click
- Translate automatic names of new files and projects.
- Use shift instead of ctrl/cmd to keep aspect ratio [Taiga 1697](https://tree.taiga.io/project/penpot/issue/1697)
- New translations: Portuguese (Brazil) and Romanias.

### :bug: Bugs fixed

- Remove interactions when the destination artboard is deleted [Taiga #1656](https://tree.taiga.io/project/penpot/issue/1656)
- Fix problem with fonts that ends with numbers [#940](https://github.com/penpot/penpot/issues/940)
- Fix problem with imported SVG on editing paths [#971](https://github.com/penpot/penpot/issues/971)
- Fix problem with color picker positioning
- Fix order on color palette [#961](https://github.com/penpot/penpot/issues/961)
- Fix issue when group creation leaves an empty group [#1724](https://tree.taiga.io/project/penpot/issue/1724)
- Fix problem with :multiple for colors and typographies [#1668](https://tree.taiga.io/project/penpot/issue/1668)
- Fix problem with locked shapes when change parents [#974](https://github.com/penpot/penpot/issues/974)
- Fix problem with new nodes in paths [#978](https://github.com/penpot/penpot/issues/978)

### :arrow_up: Deps updates

- Update exporter dependencies (puppeteer), that fixes some unexpected exceptions.
- Update string manipulation library.

### :boom: Breaking changes

- The OIDC setting `PENPOT_OIDC_SCOPES` has changed the default semantics. Before this
  configuration added scopes to the default set. Now it replaces it, so use with care, because
  penpot requires at least `name` and `email` props found on the user info object.

### :heart: Community contributions by (Thank you!)

- Translations: Portuguese (Brazil) and Romanias.

## 1.5.4-alpha

### :bug: Bugs fixed

- Fix issues on group rendering.
- Fix problem with text editing auto-height [Taiga #1683](https://tree.taiga.io/project/penpot/issue/1683)

## 1.5.3-alpha

### :bug: Bugs fixed

- Fix problem undo/redo.

## 1.5.2-alpha

### :bug: Bugs fixed

- Fix problem with `close-path` command [#917](https://github.com/penpot/penpot/issues/917)
- Fix wrong query for obtain the profile default project-id
- Fix problems with empty paths and shortcuts [#923](https://github.com/penpot/penpot/issues/923)

## 1.5.1-alpha

### :bug: Bugs fixed

- Fix issue with bitmap image clipboard.
- Fix issue when removing all path points.
- Increase default team invitation token expiration to 48h.
- Fix wrong error message when an expired token is used.

## 1.5.0-alpha

### :sparkles: New features

- Add integration with gitpod.io (an online IDE) [#807](https://github.com/penpot/penpot/pull/807)
- Allow basic math operations in inputs [Taiga 1383](https://tree.taiga.io/project/penpot/us/1383)
- Autocomplete color names in hex inputs [Taiga 1596](https://tree.taiga.io/project/penpot/us/1596)
- Allow to group assets (components and graphics) [Taiga #1289](https://tree.taiga.io/project/penpot/us/1289)
- Change icon of pinned projects [Taiga 1298](https://tree.taiga.io/project/penpot/us/1298)
- Internal: refactor of http client, replace internal xhr usage with more modern Fetch API.
- New features for paths: snap points on edition, add/remove nodes, merge/join/split nodes. [Taiga #907](https://tree.taiga.io/project/penpot/us/907)
- Add OpenID-Connect support.
- Reimplement social auth providers on top of the generic openid impl.

### :bug: Bugs fixed

- Fix problem with pan and space [#811](https://github.com/penpot/penpot/issues/811)
- Fix issue when parsing exponential numbers in paths
- Remove legacy system user and team [#843](https://github.com/penpot/penpot/issues/843)
- Fix ordering of copy pasted objects [Taiga #1618](https://tree.taiga.io/project/penpot/issue/1617)
- Fix problems with blending modes [#837](https://github.com/penpot/penpot/issues/837)
- Fix problem with zoom an selection rect [#845](https://github.com/penpot/penpot/issues/845)
- Fix problem displaying team statistics [#859](https://github.com/penpot/penpot/issues/859)
- Fix problems with text editor selection [Taiga #1546](https://tree.taiga.io/project/penpot/issue/1546)
- Fix problem when opening the context menu in dashboard at the bottom [#856](https://github.com/penpot/penpot/issues/856)
- Fix problem when clicking an interactive group in view mode [#863](https://github.com/penpot/penpot/issues/863)
- Fix visibility of pages in sitemap when changing page [Taiga #1618](https://tree.taiga.io/project/penpot/issue/1618)
- Fix visual problem with group invite [Taiga #1290](https://tree.taiga.io/project/penpot/issue/1290)
- Fix issues with promote owner panel [Taiga #763](https://tree.taiga.io/project/penpot/issue/763)
- Allow use library colors when defining gradients [Taiga #1614](https://tree.taiga.io/project/penpot/issue/1614)
- Fix group selrect not updating after alignment [#895](https://github.com/penpot/penpot/issues/895)

### :arrow_up: Deps updates

### :boom: Breaking changes

- Translations refactor: now penpot uses gettext instead of a custom
  JSON, and each locale has its own separated file. All translations
  should be contributed via the weblate.org service.

### :heart: Community contributions by (Thank you!)

- madmath03 (by [Monogramm](https://github.com/Monogramm)) [#807](https://github.com/penpot/penpot/pull/807)
- zzkt [#814](https://github.com/penpot/penpot/pull/814)

## 1.4.1-alpha

### :bug: Bugs fixed

- Fix typography unlinking.
- Fix incorrect measures on shapes outside artboard.
- Fix issues on svg parsing related to numbers with exponents.
- Fix some race conditions on removing shape from workspace.
- Fix incorrect state management of user lang selection.
- Fix email validation usability issue on team invitation lightbox.

## 1.4.0-alpha

### :sparkles: New features

- Add blob-encoding v3 (uses ZSTD+transit) [#738](https://github.com/penpot/penpot/pull/738)
- Add http caching layer on top of Query RPC.
- Add layer opacity and blend mode to shapes [Taiga #937](https://tree.taiga.io/project/penpot/us/937)
- Add more chinese translations [#726](https://github.com/penpot/penpot/pull/726)
- Add native support for text-direction (RTL, LTR & auto)
- Add several enhancements in shape selection [Taiga #1195](https://tree.taiga.io/project/penpot/us/1195)
- Add thumbnail in memory caching mechanism.
- Add turkish translation strings [#759](https://github.com/penpot/penpot/pull/759), [#794](https://github.com/penpot/penpot/pull/794)
- Duplicate and move files and projects [Taiga #267](https://tree.taiga.io/project/penpot/us/267)
- Hide viewer navbar on fullscreen [Taiga 1375](https://tree.taiga.io/project/penpot/us/1375)
- Import SVG will create Penpot's shapes [Taiga #1006](https://tree.taiga.io/project/penpot/us/1066)
- Improve french translations [#731](https://github.com/penpot/penpot/pull/731)
- Reimplement workspace presence (remove database state)
- Remember last visited team when you re-enter the application [Taiga #1376](https://tree.taiga.io/project/penpot/us/1376)
- Rename artboard with double click on the title [Taiga #1392](https://tree.taiga.io/project/penpot/us/1392)
- Replace Slate-Editor with DraftJS [Taiga #1346](https://tree.taiga.io/project/penpot/us/1346)
- Set proper page title [Taiga #1377](https://tree.taiga.io/project/penpot/us/1377)

### :bug: Bugs fixed

- Disable buttons in view mode for users without permissions [Taiga #1328](https://tree.taiga.io/project/penpot/issue/1328)
- Fix broken profile and profile options form.
- Fix calculate size of some animated gifs [Taiga #1487](https://tree.taiga.io/project/penpot/issue/1487)
- Fix error with the "Navigate to" button on prototypes [Taiga #1268](https://tree.taiga.io/project/penpot/issue/1268)
- Fix issue when undo after changing the artboard of a shape [Taiga #1304](https://tree.taiga.io/project/penpot/issue/1304)
- Fix issue with Alt key in distance measurement [#672](https://github.com/penpot/penpot/issues/672)
- Fix issue with blending modes in masks [Taiga #1476](https://tree.taiga.io/project/penpot/issue/1476)
- Fix issue with blocked shapes [Taiga #1480](https://tree.taiga.io/project/penpot/issue/1480)
- Fix issue with comments styles on dashboard [Taiga #1405](https://tree.taiga.io/project/penpot/issue/1405)
- Fix issue with default square grid [Taiga #1344](https://tree.taiga.io/project/penpot/issue/1344)
- Fix issue with enter key shortcut [#775](https://github.com/penpot/penpot/issues/775)
- Fix issue with enter to edit paths [Taiga #1481](https://tree.taiga.io/project/penpot/issue/1481)
- Fix issue with mask and flip [#715](https://github.com/penpot/penpot/issues/715)
- Fix issue with masks interactions outside bounds [#718](https://github.com/penpot/penpot/issues/718)
- Fix issue with middle mouse button press moving the canvas when not moving mouse [#717](https://github.com/penpot/penpot/issues/717)
- Fix issue with resolved comments [Taiga #1406](https://tree.taiga.io/project/penpot/issue/1406)
- Fix issue with rotated blur [Taiga #1370](https://tree.taiga.io/project/penpot/issue/1370)
- Fix issue with rotation degree input [#741](https://github.com/penpot/penpot/issues/741)
- Fix issue with system shortcuts and application [#737](https://github.com/penpot/penpot/issues/737)
- Fix issue with team management in dashboard [Taiga #1475](https://tree.taiga.io/project/penpot/issue/1475)
- Fix issue with typographies panel cannot be collapsed [#707](https://github.com/penpot/penpot/issues/707)
- Fix text selection in comments [#745](https://github.com/penpot/penpot/issues/745)
- Update Work-Sans font [#744](https://github.com/penpot/penpot/issues/744)
- Fix issue with recent files not showing [Taiga #1493](https://tree.taiga.io/project/penpot/issue/1493)
- Fix issue when promoting to owner [Taiga #1494](https://tree.taiga.io/project/penpot/issue/1494)
- Fix cannot click on blocked elements in viewer [Taiga #1430](https://tree.taiga.io/project/penpot/issue/1430)
- Fix SVG not showing properties at code [Taiga #1437](https://tree.taiga.io/project/penpot/issue/1437)
- Fix shadows when exporting groups [Taiga #1495](https://tree.taiga.io/project/penpot/issue/1495)
- Fix drag-select when renaming layer text [Taiga #1307](https://tree.taiga.io/project/penpot/issue/1307)
- Fix layout problem for editable selects [Taiga #1488](https://tree.taiga.io/project/penpot/issue/1488)
- Fix artboard title wasn't move when resizing [Taiga #1479](https://tree.taiga.io/project/penpot/issue/1479)
- Fix titles in viewer thumbnails too long [Taiga #1474](https://tree.taiga.io/project/penpot/issue/1474)
- Fix when right click on a selected text shows artboard contextual menu [Taiga #1226](https://tree.taiga.io/project/penpot/issue/1226)

### :boom: Breaking changes

- The LDAP configuration variables interpolation starts using `:`
  (example `:username`) instead of `$`. The main reason is avoid
  unnecessary conflict with bash interpolation.

### :arrow_up: Deps updates

- Update backend to JDK16.
- Update exporter nodejs to v14.16.0

### :heart: Community contributions by (Thank you!)

- iblueer [#726](https://github.com/penpot/penpot/pull/726)
- gizembln [#759](https://github.com/penpot/penpot/pull/759)
- girafic [#748](https://github.com/penpot/penpot/pull/748)
- mbrksntrk [#794](https://github.com/penpot/penpot/pull/794)

## 1.3.0-alpha

### :sparkles: New features

- Add emailcatcher and ldap test containers to devenv. [#506](https://github.com/penpot/penpot/pull/506)
- Add major refactor of internal pubsub/redis code; improves scalability and performance [#640](https://github.com/penpot/penpot/pull/640)
- Add more chinese translations [#687](https://github.com/penpot/penpot/pull/687)
- Add more presets for artboard [#654](https://github.com/penpot/penpot/pull/654)
- Add optional loki integration [#645](https://github.com/penpot/penpot/pull/645)
- Add proper http session lifecycle handling.
- Allow to set border radius of each rect corner individually
- Bounce & Complaint handling [#635](https://github.com/penpot/penpot/pull/635)
- Disable groups interactions when holding "Ctrl" key (deep selection)
- New action in context menu to "edit" some shapes (bound to key "Enter")

### :bug: Bugs fixed

- Add more improvements to french translation strings [#591](https://github.com/penpot/penpot/pull/591)
- Add some missing database indexes (mainly improves performance on large databases on file-update rpc method, and some background tasks)
- Disables filters in masking elements (issue with Firefox rendering)
- Drawing tool will have priority over resize/rotate handlers [Taiga #1225](https://tree.taiga.io/project/penpot/issue/1225)
- Fix broken bounding box on editing paths [Taiga #1254](https://tree.taiga.io/project/penpot/issue/1254)
- Fix corner cases on invitation/signup flows.
- Fix errors on onboarding file [Taiga #1287](https://tree.taiga.io/project/penpot/issue/1287)
- Fix infinite recursion on logout.
- Fix issues with frame selection [Taiga #1300](https://tree.taiga.io/project/penpot/issue/1300), [Taiga #1255](https://tree.taiga.io/project/penpot/issue/1255)
- Fix local fonts error [#691](https://github.com/penpot/penpot/issues/691)
- Fix issue width handoff code generation [Taiga #1204](https://tree.taiga.io/project/penpot/issue/1204)
- Fix issue with indices refreshing on page changes [#646](https://github.com/penpot/penpot/issues/646)
- Have language change notification written in the new language [Taiga #1205](https://tree.taiga.io/project/penpot/issue/1205)
- Hide register screen when registration is disabled [#598](https://github.com/penpot/penpot/issues/598)
- Properly handle errors on github, gitlab and ldap auth backends.
- Properly mark profile auth backend (on first register/ auth with 3rd party auth provider)
- Refactor LDAP auth backend.

### :heart: Community contributions by (Thank you!)

- girafic [#538](https://github.com/penpot/penpot/pull/654)
- arkhi [#591](https://github.com/penpot/penpot/pull/591)

## 1.2.0-alpha

### :sparkles: New features

- Add horizontal/vertical flip
- Add images lock proportions by default [#541](https://github.com/penpot/penpot/discussions/541), [#609](https://github.com/penpot/penpot/issues/609)
- Add new blob storage format (Zstd+nippy)
- Add user feedback form
- Improve French translations
- Improve component testing
- Increase default deletion delay to 7 days
- Show a pixel grid when zoom greater than 800% [#519](https://github.com/penpot/penpot/discussions/519)
- Fix behavior of select all command when there are objects outside frames [Taiga #1209](https://tree.taiga.io/project/penpot/issue/1209)

### :bug: Bugs fixed

- Fix 404 when access shared link [#615](https://github.com/penpot/penpot/issues/615)
- Fix 500 when requestion password reset
- Fix issue when transforming path shapes [Taiga #1170](https://tree.taiga.io/project/penpot/issue/1170)
- Fix apply a color to a text selection from color palette was not working [Taiga #1189](https://tree.taiga.io/project/penpot/issue/1189)
- Fix issues when moving shapes outside groups [Taiga #1138](https://tree.taiga.io/project/penpot/issue/1138)
- Fix ldap function called on login click
- Fix logo icon in viewer should go to dashboard [Taiga #1149](https://tree.taiga.io/project/penpot/issue/1149)
- Fix ordering when restoring deleted shapes in sync [Taiga #1163](https://tree.taiga.io/project/penpot/issue/1163)
- Fix issue when editing text immediately after creating [Taiga #1207](https://tree.taiga.io/project/penpot/issue/1207)
- Fix issue when pasting URL's copied from the browser url bar [Taiga #1187](https://tree.taiga.io/project/penpot/issue/1187)
- Fix issue with multiple selection and groups [Taiga #1128](https://tree.taiga.io/project/penpot/issue/1128)
- Fix issue with red handler indicator on resize [Taiga #1188](https://tree.taiga.io/project/penpot/issue/1188)
- Fix show correct error when google auth is disabled [Taiga #1119](https://tree.taiga.io/project/penpot/issue/1119)
- Fix text alignment in preview [#594](https://github.com/penpot/penpot/issues/594)
- Fix unexpected exception when uploading image [Taiga #1120](https://tree.taiga.io/project/penpot/issue/1120)
- Fix updates on collaborative editing not updating selection rectangles [Taiga #1127](https://tree.taiga.io/project/penpot/issue/1127)
- Make the team deletion deferred (in the same way other objects)

### :heart: Community contributions by (Thank you!)

- abtinmo [#538](https://github.com/penpot/penpot/pull/538)
- kdrag0n [#585](https://github.com/penpot/penpot/pull/585)
- nisrulz [#586](https://github.com/penpot/penpot/pull/586)
- tomer [#575](https://github.com/penpot/penpot/pull/575)
- violoncelloCH [#554](https://github.com/penpot/penpot/pull/554)

## 1.1.0-alpha

- Bugfixing and stabilization post-launch
- Some changes to the register flow
- Improved MacOS shortcuts and helpers
- Small changes to shape creation

## 1.0.0-alpha

Initial release<|MERGE_RESOLUTION|>--- conflicted
+++ resolved
@@ -1,6 +1,5 @@
 # CHANGELOG
 
-<<<<<<< HEAD
 ## 2.7.0 (Unreleased)
 
 ### :rocket: Epics and highlights
@@ -23,7 +22,7 @@
 - Fix merge path nodes with only one node selected [Taiga #9626](https://tree.taiga.io/project/penpot/issue/9626)
 - Fix problem with import errors [Taiga #10040](https://tree.taiga.io/project/penpot/issue/10040)
 - Fix color gradient on texts [Taiga Issue #7488](https://tree.taiga.io/project/penpot/issue/7488)
-=======
+
 ## 2.6.2 (Unreleased)
 
 ### :bug: Bugs fixed
@@ -31,7 +30,6 @@
 - Increase the height of the right sidebar dropdowns [Taiga #10615](https://tree.taiga.io/project/penpot/issue/10615)
 - Fix scroll on token themes modal [Taiga #10745](https://tree.taiga.io/project/penpot/issue/10745)
 - Fix unexpected exception on path editor on merge segments when undo stack is empty
->>>>>>> a7c1f7ba
 
 ## 2.6.1
 
