--- conflicted
+++ resolved
@@ -1,7 +1,5 @@
 # CHANGELOG
 
-<<<<<<< HEAD
-=======
 ## 2.7.0 (Unreleased)
 
 ### :rocket: Epics and highlights
@@ -46,7 +44,6 @@
 - Fix cannot rename Design Token Sets when group of same name exists [Taiga Issue #10773](https://tree.taiga.io/project/penpot/issue/10773)
 - Fix problem when duplicating grid layout [Github #6391](https://github.com/penpot/penpot/issues/6391)
 
->>>>>>> e6b5618b
 ## 2.6.2
 
 ### :bug: Bugs fixed
