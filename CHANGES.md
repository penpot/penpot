--- conflicted
+++ resolved
@@ -1,6 +1,5 @@
 # CHANGELOG
 
-<<<<<<< HEAD
 ## 2.4.0
 
 ### :rocket: Epics and highlights
@@ -21,7 +20,8 @@
 - Rename selected layer via keyboard shortcut and context menu option [Taiga #8882](https://tree.taiga.io/project/penpot/us/8882)
 
 ### :bug: Bugs fixed
-=======
+
+
 ## 2.3.3
 
 ### :bug: Bugs fixed
@@ -38,7 +38,6 @@
 ### :books: Documentation
 
 - Add initial documentation for Kubernetes
->>>>>>> f1941681
 
 
 ## 2.3.1
