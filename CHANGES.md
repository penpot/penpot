# CHANGELOG

<<<<<<< HEAD
## 2.5.0

### :rocket: Epics and highlights

### :boom: Breaking changes & Deprecations

### :heart: Community contributions (Thank you!)

### :sparkles: New features

- New gradients UI with multi-stop support.
- Shareable link pointing to an specific board.

### :bug: Bugs fixed

=======
## 2.4.1

### :bug: Bugs fixed

- Fix error when importing files with touched components [Taiga #9625](https://tree.taiga.io/project/penpot/issue/9625)
>>>>>>> 33f853ff

## 2.4.0

### :rocket: Epics and highlights

### :boom: Breaking changes & Deprecations

- Use [nginx-unprivileged](https://hub.docker.com/r/nginxinc/nginx-unprivileged) as base image for
  Penpot's frontend docker image. Now all the docker images runs with the same unprivileged user
  (penpot). Because of that, the default NGINX listen port is now 8080 instead of 80, so
  you will have to modify your infrastructure to apply this change.

- Redis 7.2 is explicitly pinned in our example docker-compose.yml file. This is done because, 
  starting with the next versions, Redis is no longer distributed under an open-source license. 
  On-premise users are obviously free to upgrade to the version they are using or a more modern one. 
  Keep in mind that if you were using a version other than 7.2, you may have to recreate the volume 
  associated with the Redis container because the 7.2 storage format may not be compatible with what 
  you already have stored on the volume, and Redis may not start. In the near future, we will evaluate 
  whether to move to an open-source version of Redis (such as https://valkey.io/).

### :heart: Community contributions (Thank you!)

### :sparkles: New features

- Viewer role for team members [Taiga #1056](https://tree.taiga.io/project/penpot/us/1056) & [Taiga #6590](https://tree.taiga.io/project/penpot/us/6590)
- File history versions management [Taiga #187](https://tree.taiga.io/project/penpot/us/187?milestone=411120)
- Rename selected layer via keyboard shortcut and context menu option [Taiga #8882](https://tree.taiga.io/project/penpot/us/8882)
- New .penpot file format [Taiga #8657](https://tree.taiga.io/project/penpot/us/8657)

### :bug: Bugs fixed

- Fix problem with some texts desynchronization [Taiga #9379](https://tree.taiga.io/project/penpot/issue/9379)
- Fix problem with reoder grid layers [#5446](https://github.com/penpot/penpot/issues/5446)
- Fix problem with swap component style [#9542](https://tree.taiga.io/project/penpot/issue/9542)

## 2.3.3

### :bug: Bugs fixed

- Fix problem creating manual overlay interactions [Taiga #9146](https://tree.taiga.io/project/penpot/issue/9146)
- Fix plugins list default URL
- Activate plugins feature by default

## 2.3.2

### :bug: Bugs fixed

- Fix null pointer exception on number checking functions
- Fix problem with grid layout ordering after moving [Taiga #9179](https://tree.taiga.io/project/penpot/issue/9179)

### :books: Documentation

- Add initial documentation for Kubernetes


## 2.3.1

### :bug: Bugs fixed

- Fix unexpected issue on interaction between plugins sandbox and
  internal impl of promise


## 2.3.0

### :rocket: Epics and highlights

- **New plugin system.**

  Penpot now supports custom plugins. Read everything about developing your plugins [HERE](https://help.penpot.app/plugins/)

### :boom: Breaking changes & Deprecations

### :heart: Community contributions (Thank you!)

- All our plugins beta testers :heart:.
- Fix problem when translating multiple path points by @eeropic [#4459](https://github.com/penpot/penpot/issues/4459)

### :sparkles: New features

- **Replace Draft.js completely with a custom editor** [Taiga #7706](https://tree.taiga.io/project/penpot/us/7706)

  This refactor adds better IME support, more performant text editing
  experience and a better clipboard support while keeping full
  retrocompatibility with previous editor.

  You can enable it with the `enable-feature-text-editor-v2` configuration flag.


### :bug: Bugs fixed

- Fix problem with constraints buttons [Taiga #8465](https://tree.taiga.io/project/penpot/issue/8465)
- Fix problem with go back button on error page [Taiga #8887](https://tree.taiga.io/project/penpot/issue/8887)
- Fix problem with shadows in text for Safari [Taiga #8770](https://tree.taiga.io/project/penpot/issue/8770)
- Fix a regression with feedback form subject and content limits [Taiga #8908](https://tree.taiga.io/project/penpot/issue/8908)
- Fix problem with stroke and filter ordering in frames [Github #5058](https://github.com/penpot/penpot/issues/5058)
- Fix problem with hover layers when hidden/blocked [Github #5074](https://github.com/penpot/penpot/issues/5074)
- Fix problem with precision on boolean calculation [Taiga #8482](https://tree.taiga.io/project/penpot/issue/8482)
- Fix problem when translating multiple path points [Github #4459](https://github.com/penpot/penpot/issues/4459)
- Fix problem on importing (and exporting) files with flows [Taiga #8914](https://tree.taiga.io/project/penpot/issue/8914)
- Fix Internal Error page: "go to your penpot" wrong design [Taiga #8922](https://tree.taiga.io/project/penpot/issue/8922)
- Fix problem updating layout when toggle visibility in component copy [Github #5143](https://github.com/penpot/penpot/issues/5143)
- Fix "Done" button on toolbar on inspect mode should go to design mode [Taiga #8933](https://tree.taiga.io/project/penpot/issue/8933)
- Fix problem with shortcuts in text editor [Github #5078](https://github.com/penpot/penpot/issues/5078)
- Fix problems with show in viewer and interactions [Github #4868](https://github.com/penpot/penpot/issues/4868)
- Add visual feedback when moving an element into a board [Github #3210](https://github.com/penpot/penpot/issues/3210)
- Fix percent calculation on grid layout tracks [Github #4688](https://github.com/penpot/penpot/issues/4688)
- Fix problem with caps and inner shadows [Github #4517](https://github.com/penpot/penpot/issues/4517)
- Fix problem with horizontal/vertical lines and shadows [Github #4516](https://github.com/penpot/penpot/issues/4516)
- Fix problem with layers overflowing panel [Taiga #9021](https://tree.taiga.io/project/penpot/issue/9021)
- Fix in workspace you can manage rulers on view mode [Taiga #8966](https://tree.taiga.io/project/penpot/issue/8966)
- Fix problem with swap components in grid layout [Taiga #9066](https://tree.taiga.io/project/penpot/issue/9066)

## 2.2.1

### :bug: Bugs fixed

- Fix problem with Ctrl+F shortcut on the dashboard [Taiga #8876](https://tree.taiga.io/project/penpot/issue/8876)
- Fix visual problem with the font-size dropdown in assets [Taiga #8872](https://tree.taiga.io/project/penpot/issue/8872)
- Add limits for invitation RPC methods (hard limit 25 emails per request)

## 2.2.0

### :rocket: Epics and highlights

### :boom: Breaking changes & Deprecations

- Removed "merge assets" option when exporting ".svg + .json" files. After the components changes the option wasn't
working properly and we're planning to change the format soon. We think it's better to deprecate the option for the
time being.

### :heart: Community contributions (Thank you!)

- Set proper default tenant on exporter (by @june128) [#4946](https://github.com/penpot/penpot/pull/4946)
- Correct a spelling in onboarding.edn (by @n-stha) [#4936](https://github.com/penpot/penpot/pull/4936)

### :sparkles: New features

- **Tiered File Data Storage** [Taiga #8376](https://tree.taiga.io/project/penpot/us/8376)

  This feature allows offloading file data that is not actively used
  from the database to object storage (e.g., filesystem, S3), thereby
  freeing up space in the database. It can be enabled with the
  `enable-enable-tiered-file-data-storage` flag.

  *(On-Premise feature, EXPERIMENTAL).*

- **JSON Interoperability for HTTP API** [Taiga #8372](https://tree.taiga.io/project/penpot/us/8372)

  Enables full JSON interoperability for our HTTP API. Previously,
  JSON was only barely supported for output when the
  `application/json` media type was specified in the `Accept` header,
  or when `_fmt=json` was passed as a query parameter. With this
  update, we now offer proper bi-directional support for using our API
  with plain JSON, instead of Transit.

- **Automatic File Snapshotting**

  Adds the ability to automatically take and maintain a limited set of
  snapshots of active files without explicit user intervention. This
  feature allows on-premise administrators to recover the state of a
  file from a past point in time in a limited manner.

  It can be enabled with the `enable-auto-file-snapshot` flag and
  configured with the following settings:

  ```bash
  # Take snapshots every 10 update operations
  PENPOT_AUTO_FILE_SNAPSHOT_EVERY=10

  # Take a snapshot if it has been more than 3 hours since the file was last modified
  PENPOT_AUTO_FILE_SNAPSHOT_TIMEOUT=3h

  # The total number of snapshots to keep
  PENPOT_AUTO_FILE_SNAPSHOT_TOTAL=10
  ```

  Snapshots are only taken during update operations; there is NO
  active background process for this.

- Add separated flag `enable-oidc-registration` for enable the
  registration only for OIDC authentication backend [Github
  #4882](https://github.com/penpot/penpot/issues/4882)

- Update templates in libraries & templates in dashboard modal [Taiga #8145](https://tree.taiga.io/project/penpot/us/8145)

- **Design System**

  We implemented and subbed in new components from our Design System: `loader*` ([Taiga #8355](https://tree.taiga.io/project/penpot/task/8355))  and `tab-switcher*` ([Taiga #8518](https://tree.taiga.io/project/penpot/task/8518)).

- **Storybook** [Taiga #6329](https://tree.taiga.io/project/penpot/us/6329)

  The Design System components are now published in a Storybook, available at `/storybook`.

### :bug: Bugs fixed

- Fix webhook checkbox position [Taiga #8634](https://tree.taiga.io/project/penpot/issue/8634)
- Fix wrong props on padding input [Taiga #8254](https://tree.taiga.io/project/penpot/issue/8254)
- Fix fill collapsed options [Taiga #8351](https://tree.taiga.io/project/penpot/issue/8351)
- Fix scroll on color picker modal [Taiga #8353](https://tree.taiga.io/project/penpot/issue/8353)
- Fix components are not dragged from the group to the assets tab [Taiga #8273](https://tree.taiga.io/project/penpot/issue/8273)
- Fix problem with SVG import [Github #4888](https://github.com/penpot/penpot/issues/4888)
- Fix problem with overlay positions in viewer [Taiga #8464](https://tree.taiga.io/project/penpot/issue/8464)
- Fix layer panel overflowing [Taiga #8665](https://tree.taiga.io/project/penpot/issue/8665)
- Fix problem when creating a component instance from grid layout [Github #4881](https://github.com/penpot/penpot/issues/4881)
- Fix problem when dismissing shared library update [Taiga #8669](https://tree.taiga.io/project/penpot/issue/8669)
- Fix visual problem with stroke cap menu [Taiga #8730](https://tree.taiga.io/project/penpot/issue/8730)
- Fix issue when exporting libraries when merging libraries [Taiga #8758](https://tree.taiga.io/project/penpot/issue/8758)
- Fix problem with comments max length [Taiga #8778](https://tree.taiga.io/project/penpot/issue/8778)
- Fix copy/paste images in Safari [Taiga #8771](https://tree.taiga.io/project/penpot/issue/8771)
- Fix swap when the copy is the only child of a group [#5075](https://github.com/penpot/penpot/issues/5075)
- Fix file builder hangs when exporting [#5099](https://github.com/penpot/penpot/issues/5099)

## 2.1.5

### :bug: Bugs fixed

- Fix broken webhooks [Taiga #8370](https://tree.taiga.io/project/penpot/issue/8370)

## 2.1.4

### :bug: Bugs fixed

- Fix json encoding on zip encoding decoding.
- Add schema validation for color changes.
- Fix render of some texts without position data.

## 2.1.3

- Don't allow registration when registration is disabled and invitation token is used [Github #4975](https://github.com/penpot/penpot/issues/4975)

## 2.1.2

### :bug: Bugs fixed

- User switch language to "zh_hant" will get 400 [Github #4884](https://github.com/penpot/penpot/issues/4884)
- Smtp config ignoring port if ssl is set [Github #4872](https://github.com/penpot/penpot/issues/4872)
- Ability to let users to authenticate with a private oidc provider only [Github #4963](https://github.com/penpot/penpot/issues/4963)

## 2.1.1

### :sparkles: New features

- Consolidate templates new order and naming  [Taiga #8392](https://tree.taiga.io/project/penpot/task/8392)

### :bug: Bugs fixed

- Fix the “search” label in translations [Taiga #8402](https://tree.taiga.io/project/penpot/issue/8402)
- Fix pencil loader [Taiga #8348](https://tree.taiga.io/project/penpot/issue/8348)
- Fix several issues on the OIDC.
- Fix regression on the `email-verification` flag [Taiga #8398](https://tree.taiga.io/project/penpot/issue/8398)

## 2.1.0 - Things can only get better!

### :rocket: Epics and highlights

### :boom: Breaking changes & Deprecations

### :heart: Communityq contributions (Thank you!)

### :sparkles: New features

- Improve auth process [Taiga #7094](https://tree.taiga.io/project/penpot/us/7094)
- Add locking degrees increment (hold shift) on path edition [Taiga #7761](https://tree.taiga.io/project/penpot/issue/7761)
- Persistence & Concurrent Edition Enhancements [Taiga #5657](https://tree.taiga.io/project/penpot/us/5657)
- Allow library colors as recent colors [Taiga #7640](https://tree.taiga.io/project/penpot/issue/7640)
- Missing scroll in viewmode comments [Taiga #7427](https://tree.taiga.io/project/penpot/issue/7427)
- Comments in View mode should mimic the positioning behavior of the Workspace [Taiga #7346](https://tree.taiga.io/project/penpot/issue/7346)
- Misaligned input on comments [Taiga #7461](https://tree.taiga.io/project/penpot/issue/7461)

### :bug: Bugs fixed

- Fix selection rectangle appears on scroll [Taiga #7525](https://tree.taiga.io/project/penpot/issue/7525)
- Fix layer tree not expanding to the bottom edge [Taiga #7466](https://tree.taiga.io/project/penpot/issue/7466)
- Fix guides move when board is moved by inputs [Taiga #8010](https://tree.taiga.io/project/penpot/issue/8010)
- Fix clickable area of Penptot logo in the viewer [Taiga #7988](https://tree.taiga.io/project/penpot/issue/7988)
- Fix constraints dropdown when selecting multiple shapes [Taiga #7686](https://tree.taiga.io/project/penpot/issue/7686)
- Layout and scrollign fixes for the bottom palette [Taiga #7559](https://tree.taiga.io/project/penpot/issue/7559)
- Fix expand libraries when search results are present [Taiga #7876](https://tree.taiga.io/project/penpot/issue/7876)
- Fix color palette default library [Taiga #8029](https://tree.taiga.io/project/penpot/issue/8029)
- Component Library is lost after exporting/importing in .zip format [Github #4672](https://github.com/penpot/penpot/issues/4672)
- Fix problem with moving+selection not working properly [Taiga #7943](https://tree.taiga.io/project/penpot/issue/7943)
- Fix problem with flex layout fit to content not positioning correctly children [Taiga #7537](https://tree.taiga.io/project/penpot/issue/7537)
- Fix black line is displaying after show main [Taiga #7653](https://tree.taiga.io/project/penpot/issue/7653)
- Fix "Share prototypes" modal remains open [Taiga #7442](https://tree.taiga.io/project/penpot/issue/7442)
- Fix "Components visibility and opacity" [#4694](https://github.com/penpot/penpot/issues/4694)
- Fix "Attribute overrides in copies are not exported in zip file" [Taiga #8072](https://tree.taiga.io/project/penpot/issue/8072)
- Fix group not automatically selected in the Layers panel after creation [Taiga #8078](https://tree.taiga.io/project/penpot/issue/8078)
- Fix export boards loses opacity [Taiga #7592](https://tree.taiga.io/project/penpot/issue/7592)
- Fix change color on imported svg also changes the stroke alignment[Taiga #7673](https://github.com/penpot/penpot/pull/7673)
- Fix show in view mode and interactions workflow [Taiga #4711](https://github.com/penpot/penpot/pull/4711)
- Fix internal error when I set up a stroke for some objects without and with stroke [Taiga #7558](https://tree.taiga.io/project/penpot/issue/7558)
- Toolbar keeps toggling on and off on spacebar press [Taiga #7654](https://github.com/penpot/penpot/pull/7654)
- Fix toolbar keeps hiding when click outside workspace [Taiga #7776](https://tree.taiga.io/project/penpot/issue/7776)
- Fix open overlay relative to a frame [Taiga #7563](https://tree.taiga.io/project/penpot/issue/7563)
- Workspace-palette items stay hidden when opening with keyboard-shortcut [Taiga #7489](https://tree.taiga.io/project/penpot/issue/7489)
- Fix SVG attrs are not handled correctly when exporting/importing in .zip [Taiga #7920](https://tree.taiga.io/project/penpot/issue/7920)
- Fix validation error when detaching with two nested copies and a swap [Taiga #8095](https://tree.taiga.io/project/penpot/issue/8095)
- Export shapes that are rotated act a bit strange when reimported [Taiga #7585](https://tree.taiga.io/project/penpot/issue/7585)
- Penpot crashes when a new colorpicker is created while uploading an image to another instance [Taiga #8119](https://tree.taiga.io/project/penpot/issue/8119)
- Removing Underline and Strikethrough Affects the Previous Text Object [Taiga #8103](https://tree.taiga.io/project/penpot/issue/8103)
- Color library loses association with shapes when exporting/importing the document [Taiga #8132](https://tree.taiga.io/project/penpot/issue/8132)
- Fix can't collapse groups when searching in the assets tab [Taiga #8125](https://tree.taiga.io/project/penpot/issue/8125)
- Fix 'Detach instance' shortcut is not working [Taiga #8102](https://tree.taiga.io/project/penpot/issue/8102)
- Fix import file message does not detect 0 as error [Taiga #6824](https://tree.taiga.io/project/penpot/issue/6824)
- Image Color Library is not persisted when exporting/importing in .zip [Taiga #8131](https://tree.taiga.io/project/penpot/issue/8131)
- Fix export files including libraries [Taiga #8266](https://tree.taiga.io/project/penpot/issue/8266)

## 2.0.3

### :bug: Bugs fixed

- Fix chrome scrollbar styling [Taiga #7852](https://tree.taiga.io/project/penpot/issue/7852)
- Fix incorrect password encoding on create-profile manage scritp [Github #3651](https://github.com/penpot/penpot/issues/3651)

## 2.0.2

### :sparkles: Enhancements

- Fix locking contention on cron subsystem (causes backend start blocking)
- Fix locking contention on file object thumbails backend RPC calls

### :bug: Bugs fixed

- Fix color palette sorting [Taiga #7458](https://tree.taiga.io/project/penpot/issue/7458)
- Fix style scoping problem with imported SVG [Taiga #7671](https://tree.taiga.io/project/penpot/issue/7671)


## 2.0.1

### :bug: Bugs fixed

- Fix different issues related to components v2 migrations including [Github #4443](https://github.com/penpot/penpot/issues/4443)


## 2.0.0 - I Just Can't Get Enough

### :rocket: Epics and highlights
- Grid CSS layout [Taiga #4915](https://tree.taiga.io/project/penpot/epic/4915)
- UI redesign [Taiga #4958](https://tree.taiga.io/project/penpot/epic/4958)
- New components System [Taiga #2662](https://tree.taiga.io/project/penpot/epic/2662)
- Swap components [Taiga #1331](https://tree.taiga.io/project/penpot/us/1331)
- Images as fill  [Taiga #2983](https://tree.taiga.io/project/penpot/us/2983)
- HTML code generation [Taiga #5277](https://tree.taiga.io/project/penpot/us/5277)
- Light and dark themes [Taiga #2287](https://tree.taiga.io/project/penpot/us/2287)

### :boom: Breaking changes & Deprecations

- New strokes default to inside border [Taiga #6847](https://tree.taiga.io/project/penpot/issue/6847)
- Change default z ordering on layers in flex layout. The previous behavior was inconsistent with how HTML works and we changed it to be more consistent. Previous layers that overlapped could be hidden, the fastest way to fix this is changing the z-index property but a better way is to change the order of your layers.


### :heart: Community contributions (Thank you!)
- New Hausa, Yoruba and Igbo translations and  update translation files (by All For Tech Empowerment Foundation) [Taiga #6950](https://tree.taiga.io/project/penpot/us/6950), [Taiga #6534](https://tree.taiga.io/project/penpot/us/6534)
- Hide bounding-box when editing shape (by @VasilevsVV) [#3930](https://github.com/penpot/penpot/pull/3930)
- CTRL + "+" to zoom into canvas instead of browser (by @audriu) [#3848](https://github.com/penpot/penpot/pull/3848)
- Add dev deps.edn in the project root (by @PEZ) [#3794](https://github.com/penpot/penpot/pull/3794)
- Allow passing overrides to frontend nginx config (by @m90) [#3602](https://github.com/penpot/penpot/pull/3602)
- Update index.njk to remove typo (by @fdvmoreira) [#155](https://github.com/penpot/penpot-docs/pull/155)
- Typo (by StephanEggermont) [#157](https://github.com/penpot/penpot-docs/pull/157)

### :sparkles: New features
- Send comments with Ctrl+Enter / Cmd + Enter [Taiga #6085](https://tree.taiga.io/project/penpot/issue/6085)
- Select through stroke only rectangle [Taiga #5484](https://tree.taiga.io/project/penpot/issue/5484)
- Stroke default position [Taiga #6847](https://tree.taiga.io/project/penpot/issue/6847)
- Override browser Ctrl+ and Ctrl- zoom with Penpot Zoom [Taiga #3200](https://tree.taiga.io/project/penpot/us/3200)
- Improve the way handlers work on flex layouts [Taiga #6598](https://tree.taiga.io/project/penpot/us/6598)
- Add menu entry for toggle between light/dark theme [Taiga #6829](https://tree.taiga.io/project/penpot/issue/6829)
- Switch themes shortcut [Taiga #6644](https://tree.taiga.io/project/penpot/us/6644)
- Constraints section at design tab new position [Taiga #6830](https://tree.taiga.io/project/penpot/issue/6830)
- [PICKER] File library colors order [Taiga #5399](https://tree.taiga.io/project/penpot/us/5399)
- Onboarding invitations improvements [Taiga #5974](https://tree.taiga.io/project/penpot/us/5974)
- [PERFORMANCE] Workspace thumbnails refactor [Taiga #5828](https://tree.taiga.io/project/penpot/us/5828)
- [PERFORMANCE] Add performance optimizations to shape rendering [Taiga #5835](https://tree.taiga.io/project/penpot/us/5835)
- [PERFORMANCE] Optimize SVG output [Taiga #4134](https://tree.taiga.io/project/penpot/us/4134)
- [PERFORMANCE] Optimize svg on importation [Taiga #5879](https://tree.taiga.io/project/penpot/us/5879)
- [PERFORMANCE] Optimization tasks related to design tab file [Taiga #5760](https://tree.taiga.io/project/penpot/us/5760)
- [INSTALL] Ability to setup features by team [Taiga #6108](https://tree.taiga.io/project/penpot/us/6108)
- [IMAGES] Keep aspect ratio option [Taiga #6933](https://tree.taiga.io/project/penpot/us/6933)
- [INSPECT] UI review [Taiga #5687](https://tree.taiga.io/project/penpot/us/5687)
- [GRID LAYOUT] Phase 1 [Taiga #4303](https://tree.taiga.io/project/penpot/us/4303)
- [GRID LAYOUT] Inspect code for Grid [Taiga #5277](https://tree.taiga.io/project/penpot/us/5277)
- [GRID LAYOUT] Phase 1 polishing [Taiga #5612](https://tree.taiga.io/project/penpot/us/5612)
- [GRID LAYOUT] Improvements & Feedback [Taiga #6047](https://tree.taiga.io/project/penpot/us/6047)
- [COMPONENTS] Naming of the main component [Taiga #5291](https://tree.taiga.io/project/penpot/us/5291)
- [COMPONENTS] Rework inside of components - Library page [Taiga #2918](https://tree.taiga.io/project/penpot/us/2918)
- [COMPONENTS] Update component when updating main instance [Taiga #3794](https://tree.taiga.io/project/penpot/us/3794)
- [COMPONENTS] Main component new behavior [Taiga #3796](https://tree.taiga.io/project/penpot/us/3796)
- [COMPONENTS] Main component look & feel [Taiga #5290](https://tree.taiga.io/project/penpot/us/5290)
- [COMPONENTS] Library view [Taiga #2880](https://tree.taiga.io/project/penpot/us/2880)
- [COMPONENTS] Positioning inside a component should relative, as in boards [Taiga #2826](https://tree.taiga.io/project/penpot/us/2826)
- [COMPONENTS] Update message should show only if affecting at components that are being used at a file [Taiga #1397](https://tree.taiga.io/project/penpot/us/1397)
- [COMPONENTS] Annotations [Taiga #4957](https://tree.taiga.io/project/penpot/us/4957)
- [COMPONENTS] Synchronization order for nested components [Taiga #5439](https://tree.taiga.io/project/penpot/us/5439)
- [COMPONENTS] Libraries modal zero case [Taiga #5294](https://tree.taiga.io/project/penpot/us/5294)
- [COMPONENTS] Contextual menu casuistics [Taiga #5292](https://tree.taiga.io/project/penpot/us/5292)
- [COMPONENTS] Libraries publishing flow review [Taiga #5293](https://tree.taiga.io/project/penpot/us/5293)
- [COMPONENTS] Add loading text to Libraries modal [Taiga #6702](https://tree.taiga.io/project/penpot/us/6702)
- [COMPONENTS] Components rename and organization in bulk [Taiga #2877](https://tree.taiga.io/project/penpot/us/2877)
- [COMPONENTS] Info overlay about components V2 [Taiga #6276](https://tree.taiga.io/project/penpot/us/6276)
- [REDESIGN] New styles basics [Taiga #4967](https://tree.taiga.io/project/penpot/us/4967)
- [REDESIGN] Layers tab redesign [Taiga #4966](https://tree.taiga.io/project/penpot/us/4966)
- [REDESIGN] Design tab phase 1 [Taiga #4982](https://tree.taiga.io/project/penpot/us/4966)
- [REDESIGN] Assets tab redesign [Taiga #4984](https://tree.taiga.io/project/penpot/us/4984)
- [REDESIGN] Palette panels (colors, typographies...) [Taiga #4983](https://tree.taiga.io/project/penpot/us/4983)
- [REDESIGN] Workspace structure [Taiga #4988](https://tree.taiga.io/project/penpot/us/4988)
- [REDESIGN] Shortcut tab [Taiga #4989](https://tree.taiga.io/project/penpot/us/4989)
- [REDESIGN] Toolbar [Taiga #5500](https://tree.taiga.io/project/penpot/us/5500)
- [REDESIGN] History tab [Taiga #5481](https://tree.taiga.io/project/penpot/us/5481)
- [REDESIGN] Path options/toolbar [Taiga #5815](https://tree.taiga.io/project/penpot/us/5815)
- [REDESIGN] Design tab phase 2 [Taiga #5814](https://tree.taiga.io/project/penpot/us/5814)
- [REDESIGN] Design tab phase 3 and dashboard details [Taiga #5920](https://tree.taiga.io/project/penpot/us/5920)
- [REDESIGN] Dashboard [Taiga #5164](https://tree.taiga.io/project/penpot/us/5164)
- [REDESIGN] New Dashboard UI [Taiga #5869](https://tree.taiga.io/project/penpot/us/5869)
- [REDESIGN] Prototype tab [Taiga #4985](https://tree.taiga.io/project/penpot/us/4985)
- [REDESIGN] Code tab [Taiga #4986](https://tree.taiga.io/project/penpot/us/4986)
- [REDESIGN] Modals and alert messages [Taiga #5915](https://tree.taiga.io/project/penpot/us/5915)
- [REDESIGN] Comments page [Taiga #5917](https://tree.taiga.io/project/penpot/us/5917)
- [REDESIGN] View Mode [Taiga #5163](https://tree.taiga.io/project/penpot/us/5163)
- [REDESIGN] Miscellaneous tasks [Taiga #6050](https://tree.taiga.io/project/penpot/us/6050)
- [REDESIGN] Swap components [Taiga #6739](https://tree.taiga.io/project/penpot/us/6739)
- [REDESIGN] Font selector [Taiga #6677](https://tree.taiga.io/project/penpot/us/6677)
- [REDESIGN] Colour system of alerts and notifications [Taiga #6746](https://tree.taiga.io/project/penpot/us/6746)
- [REDESIGN] Review text in paragraphs for accessibility [Taiga #6703](https://tree.taiga.io/project/penpot/us/6703)
- [REDESIGN] Interaction icons [Taiga #6880](https://tree.taiga.io/project/penpot/us/6880)
- [REDESIGN] Panels visual separations [Taiga #6692](https://tree.taiga.io/project/penpot/us/6692)
- [REDESIGN] Onboarding slides [Taiga #6678](https://tree.taiga.io/project/penpot/us/6678)

### :bug: Bugs fixed
- Fix pixelated thumbnails [Github #3681](https://github.com/penpot/penpot/issues/3681), [Github #3661](https://github.com/penpot/penpot/issues/3661)
- Fix problem with not applying colors to boards [Github #3941](https://github.com/penpot/penpot/issues/3941)
- Fix problem with path editor undoing changes [Github #3998](https://github.com/penpot/penpot/issues/3998)
- [View mode] Open overlay places frame in the wrong position when paired with a fixed element [Taiga #6385](https://tree.taiga.io/project/penpot/issue/6385)
- Flex Layout: Fit-content not recalculated after deleting an element [Taiga #5968](https://tree.taiga.io/project/penpot/issue/5968)
- Selecting from Color Palette does not work for board when there is no existing fill [Taiga #6464](https://tree.taiga.io/project/penpot/issue/6464)
- Color thumbnails are consistently rounded in the inspect code mode [Taiga #5886](https://tree.taiga.io/project/penpot/issue/5886)
- Adding vector path points before first point of existing open path not working [Taiga #6593](https://tree.taiga.io/project/penpot/issue/6593)
- Some image formats include the extension when importing  [Taiga #5485](https://tree.taiga.io/project/penpot/issue/5485)
- Gradient color tool doesn't work properly with flipped items [Taiga #6485](https://tree.taiga.io/project/penpot/issue/6485)
- [TEXT] Align options are not shown when several text are selected [Taiga #5948](https://tree.taiga.io/project/penpot/issue/5948)
- [VIEW MODE] Comments not working properly on multiple pages [Taiga #6281](https://tree.taiga.io/project/penpot/issue/6281)
- [PERFORMANCE] Alignments are slow [Taiga #5865](https://tree.taiga.io/project/penpot/issue/5865)
- [EXPORT] Exporting an element with a non-visible drop shadow displays the shadow either way [Taiga #6768](https://tree.taiga.io/project/penpot/issue/6768)
- [SAFARI] Color picker cursor is not pointing correctly [Taiga #6733](https://tree.taiga.io/project/penpot/issue/6733)
- [Import Files] When user has imported .penpot file with new file name of previously downloaded library file the default library file name is set for it [Taiga #5596](https://tree.taiga.io/project/penpot/issue/5596)
- Issue when resizing a duotone FA icon [Taiga #5935](https://tree.taiga.io/project/penpot/issue/5935)
- "Hide grid" keyboard shortcut broken [Taiga #5102](https://tree.taiga.io/project/penpot/issue/5102)
- Picking a gradient color in recent colors for a new color in the assets tab crashes Penpot [Taiga #5601](https://tree.taiga.io/project/penpot/issue/5601)
- Thumbnails not loading [Taiga #6012](https://tree.taiga.io/project/penpot/issue/6012)
- Don't show signup link/form when registration is disabled. [Taiga #1196](https://tree.taiga.io/project/penpot/issue/1196)
- Registration Page UI UX issue with small resolutions [Taiga #1693](https://tree.taiga.io/project/penpot/issue/1693)
- [LOGIN] "E-Mail-Adress" input field is set to type 'text' instead of 'eMail [Taiga #1921](https://tree.taiga.io/project/penpot/issue/1921)
- Handling correctly slashes "/" in emails [Taiga #4906](https://tree.taiga.io/project/penpot/issue/4906)
- Tab character in texts crashes the app [Taiga #4418](https://tree.taiga.io/project/penpot/issue/4418)
- Text does not match export [Taiga #4129](https://tree.taiga.io/project/penpot/issue/4129)
- Scrollbars cover the layers carets [Taiga #4431](https://tree.taiga.io/project/penpot/issue/4431)
- Horizontal ruler disappear when overlapping a board [Taiga #4138](https://tree.taiga.io/project/penpot/issue/4138)
- Resize shape + Alt key is not working [Taiga #3447](https://tree.taiga.io/project/penpot/issue/3447)
- Libraries images broken on premise [Taiga #4573](https://tree.taiga.io/project/penpot/issue/4573)
- [VIEWER] Cannot scroll down in code </> mode [Taiga #4655](https://tree.taiga.io/project/penpot/issue/4655)
- Strange cursor behavior after clicking viewport with text tool [Taiga #4363](https://tree.taiga.io/project/penpot/issue/4363)
- Selected color affects all of them [Taiga #5285](https://tree.taiga.io/project/penpot/issue/5285)
- Fix problem with shadow negative spread [Github #3421](https://github.com/penpot/penpot/issues/3421)
- Fix problem with linked colors to strokes [Github #3522](https://github.com/penpot/penpot/issues/3522)
- Fix problem with hand tool stuck [Github #3318](https://github.com/penpot/penpot/issues/3318)
- Fix problem with fix scrolling on nested elements [Github #3508](https://github.com/penpot/penpot/issues/3508)
- Fix problem when changing typography assets [Github #3683](https://github.com/penpot/penpot/issues/3683)
- Internal error when you copy and paste some main components between files [Taiga #7397](https://tree.taiga.io/project/penpot/issue/7397)
- Fix toolbar disappearing [Taiga #7411](https://tree.taiga.io/project/penpot/issue/7411)
- Fix long text on tab breaks UI [Taiga #7421](https://tree.taiga.io/project/penpot/issue/7421)

## 1.19.5

### :bug: New features

- Fix problem with alignment performance

## 1.19.4

### :sparkles: New features

- Improve selected colors [Taiga #5805]( https://tree.taiga.io/project/penpot/us/5805)

### :bug: Bugs fixed

- Fix problem with z-index field in non-absolute items

## 1.19.3

### :sparkles: New features

- Remember last color mode in colorpicker [Taiga #5508](https://tree.taiga.io/project/penpot/issue/5508)
- Improve layers multiselection behaviour [Github #5741](https://github.com/penpot/penpot/issues/5741)
- Remember last active team across logouts / sessions [Github #3325](https://github.com/penpot/penpot/issues/3325)

### :bug: Bugs fixed

- List view is discarded on tab change on Workspace Assets Sidebar tab [Github #3547](https://github.com/penpot/penpot/issues/3547)
- Fix message popup remains open when exiting workspace with browser back button [Taiga #5747](https://tree.taiga.io/project/penpot/issue/5747)
- When editing text if font is changed, the proportions of the rendered shape are wrong [Taiga #5786](https://tree.taiga.io/project/penpot/issue/5786)

## 1.19.2

### :sparkles: New features

- Navigate up in layer hierarchy with Shift+Enter shortcut [Taiga #5734](https://tree.taiga.io/project/penpot/us/5734)
- Click on the flow tags open viewer with the selected frame [Taiga #5044](https://tree.taiga.io/project/penpot/us/5044)
- Add Dutch language & update translation files with weblate

### :bug: Bugs fixed

- Fix unexpected output on get-page rpc method when invalid object-id is provided [Github #3546](https://github.com/penpot/penpot/issues/3546)
- Fix Invalid files amount after moving file from Project to Drafts [Taiga #5638](https://tree.taiga.io/project/penpot/us/5638)
- Fix deleted pages comments shown in right sidebar [Taiga #5648](https://tree.taiga.io/project/penpot/us/5648)
- Fix tooltip on toggle visibility and toggle lock buttons [Taiga #5141](https://tree.taiga.io/project/penpot/issue/5141)


## 1.19.1

### :bug: Bugs fixed

- Fix components not registered as updated [Taiga #5725](https://tree.taiga.io/project/penpot/issue/5725)

## 1.19.0

### :boom: Breaking changes & Deprecations

### :sparkles: New features

- Default naming of text layers [Taiga #2836](https://tree.taiga.io/project/penpot/us/2836)
- Create typography style from a selected text layer [Taiga #3041](https://tree.taiga.io/project/penpot/us/3041)
- Board as ruler origin [Taiga #4833](https://tree.taiga.io/project/penpot/us/4833)
- Access tokens support [Taiga #4460](https://tree.taiga.io/project/penpot/us/4460)
- Show interactions setting at the view mode [Taiga #1330](https://tree.taiga.io/project/penpot/issue/1330)
- Improve dashboard performance related to thumbnails; now the thumbnails are
  rendered as bitmap images.
- Add the ability to disable google fonts provider with the `disable-google-fonts-provider` flag
- Add the ability to disable dashboard templates section with the `disable-dashboard-templates-section` flag
- Add the ability to use the registration whitelist with OICD [Github #3348](https://github.com/penpot/penpot/issues/3348)
- Add support for local caching of google fonts (this avoids exposing the final user IP to
  goolge and reduces the amount of request sent to google)
- Set smooth/instant autoscroll depending on distance [GitHub #3377](https://github.com/penpot/penpot/issues/3377)
- New component icon [Taiga #5290](https://tree.taiga.io/project/penpot/us/5290)
- Show a confirmation dialog when an user tries to publish an empty library [Taiga #5294](https://tree.taiga.io/project/penpot/us/5294)

### :bug: Bugs fixed

- Fix files can be opened from multiple urls [Taiga #5310](https://tree.taiga.io/project/penpot/issue/5310)
- Fix asset color item was created from the selected layer [Taiga #5180](https://tree.taiga.io/project/penpot/issue/5180)
- Fix unpublish more than one library at the same time [Taiga #5532](https://tree.taiga.io/project/penpot/issue/5532)
- Fix drag projects on dahsboard [Taiga #5531](https://tree.taiga.io/project/penpot/issue/5531)
- Fix allow team name to be all blank [Taiga #5527](https://tree.taiga.io/project/penpot/issue/5527)
- Fix search font visualitation [Taiga #5523](https://tree.taiga.io/project/penpot/issue/5523)
- Fix create and account only with spaces [Taiga #5518](https://tree.taiga.io/project/penpot/issue/5518)
- Fix context menu outside screen [Taiga #5524](https://tree.taiga.io/project/penpot/issue/5524)
- Fix graphic item rename on assets pannel [Taiga #5556](https://tree.taiga.io/project/penpot/issue/5556)
- Fix component and media name validation on assets panel [Taiga #5555](https://tree.taiga.io/project/penpot/issue/5555)
- Fix problem with selection shortcuts [Taiga #5492](https://tree.taiga.io/project/penpot/issue/5492)
- Fix issue with paths line to curve and concurrent editing [Taiga #5191](https://tree.taiga.io/project/penpot/issue/5191)
- Fix problems with locked layers [Taiga #5139](https://tree.taiga.io/project/penpot/issue/5139)
- Fix export from shared prototype [Taiga #5565](https://tree.taiga.io/project/penpot/issue/5565)
- Fix email change: validation error displaying even after both fields are identical [Taiga #5514](https://tree.taiga.io/project/penpot/issue/5514)
- Fix scroll on viewer comment list [Taiga #5563](https://tree.taiga.io/project/penpot/issue/5563)
- Fix context menu z-index [Taiga #5561](https://tree.taiga.io/project/penpot/issue/5561)
- Fix select all checkbox on shared link config [Taiga #5566](https://tree.taiga.io/project/penpot/issue/5566)
- Fix validation on full name input on account creation [Taiga #5516](https://tree.taiga.io/project/penpot/issue/5516)
- Fix validation on team name input [Taiga #5510](https://tree.taiga.io/project/penpot/issue/5510)
- Fix incorrect uri generation issues on share-link modal [Taiga #5564](https://tree.taiga.io/project/penpot/issue/5564)
- Fix cache issues with share-links [Taiga #5559](https://tree.taiga.io/project/penpot/issue/5559)
- Makes height priority for the rows/columns grids [#2774](https://github.com/penpot/penpot/issues/2774)
- Fix problem with comments mode not staying [#3363](https://github.com/penpot/penpot/issues/3363)
- Fix problem with comments when user left the team [Taiga #5562](https://tree.taiga.io/project/penpot/issue/5562)
- Fix problem with images patterns repeating [#3372](https://github.com/penpot/penpot/issues/3372)
- Fix grid not being clipped in frames [#3365](https://github.com/penpot/penpot/issues/3365)
- Fix cut/delete text layer when while creating text [Taiga #5602](https://tree.taiga.io/project/penpot/issue/5602)
- Fix picking a gradient color in recent colors for a new color in the assets tab [Taiga #5601](https://tree.taiga.io/project/penpot/issue/5601)
- Fix problem with importation process [Taiga #5597](https://tree.taiga.io/project/penpot/issue/5597)
- Fix problem with HSV color picker [#3317](https://github.com/penpot/penpot/issues/3317)
- Fix problem with slashes in layers names for exporter [#3276](https://github.com/penpot/penpot/issues/3276)
- Fix incorrect modified data on moving files on dashboard [Taiga #5530](https://tree.taiga.io/project/penpot/issue/5530)
- Fix focus handling on comments edition [Taiga #5560](https://tree.taiga.io/project/penpot/issue/5560)
- Fix incorrect fullname use on registring user after OIDC authentication [Taiga #5517](https://tree.taiga.io/project/penpot/issue/5517)
- Fix incorrect modified-at on project after import file [Taiga #5268](https://tree.taiga.io/project/penpot/issue/5268)
- Fix incorrect message after sending invitation to already member [Taiga 5599](https://tree.taiga.io/project/penpot/issue/5599)
- Fix text decoration on button [Taiga #5301](https://tree.taiga.io/project/penpot/issue/5301)
- Fix menu order on design tab [Taiga #5195](https://tree.taiga.io/project/penpot/issue/5195)
- Fix search bar width on layer tab [Taiga #5445](https://tree.taiga.io/project/penpot/issue/5445)
- Fix border radius values with decimals [Taiga #5283](https://tree.taiga.io/project/penpot/issue/5283)
- Fix shortcuts translations not homogenized [Taiga #5141](https://tree.taiga.io/project/penpot/issue/5141)
- Fix overlay manual position in nested boards [Taiga #5135](https://tree.taiga.io/project/penpot/issue/5135)
- Fix close overlay from a nested board [Taiga #5587](https://tree.taiga.io/project/penpot/issue/5587)
- Fix overlay position when it has shadow or blur [Taiga #4752](https://tree.taiga.io/project/penpot/issue/4752)
- Fix overlay position when there are elements fixed when scrolling [Taiga #4383](https://tree.taiga.io/project/penpot/issue/4383)
- Fix problem when sliding color picker in selected-colors [#3150](https://github.com/penpot/penpot/issues/3150)
- Fix error screen on upload image error [Taiga #5608](https://tree.taiga.io/project/penpot/issue/5608)
- Fix bad frame-id for certain componentes [#3205](https://github.com/penpot/penpot/issues/3205)
- Fix paste elements at bottom of frame [Taig #5253](https://tree.taiga.io/project/penpot/issue/5253)
- Fix new-file button on project not redirecting to the new file [Taiga #5610](https://tree.taiga.io/project/penpot/issue/5610)
- Fix retrieve user comments in dashboard [Taiga #5607](https://tree.taiga.io/project/penpot/issue/5607)
- Locks shapes when moved inside a locked parent [Taiga #5252](https://tree.taiga.io/project/penpot/issue/5252)
- Fix rotate several elements in bulk [Taiga #5165](https://tree.taiga.io/project/penpot/issue/5165)
- Fix onboarding slides height [Taiga #5373](https://tree.taiga.io/project/penpot/issue/5373)
- Fix create typography with section closed [Taiga #5574](https://tree.taiga.io/project/penpot/issue/5574)
- Fix exports menu on viewer mode [Taiga #5568](https://tree.taiga.io/project/penpot/issue/5568)
- Fix create empty comments [Taiga #5536](https://tree.taiga.io/project/penpot/issue/5536)
- Fix text changes not propagated to copy [Taiga #5364](https://tree.taiga.io/project/penpot/issue/5364)
- Fix position of text cursor is a bit too high in Invitations section [Taiga #5511](https://tree.taiga.io/project/penpot/issue/5511)
- Fix undo when updating several texts [Taiga #5197](https://tree.taiga.io/project/penpot/issue/5197)
- Fix assets right click button for multiple selection [Taiga #5545](https://tree.taiga.io/project/penpot/issue/5545)
- Fix problem with precision in resizes [Taiga #5623](https://tree.taiga.io/project/penpot/issue/5623)
- Fix absolute positioned layouts not showing flex properties [Taiga #5630](https://tree.taiga.io/project/penpot/issue/5630)
- Fix text gradient handlers [Taiga #4047](https://tree.taiga.io/project/penpot/issue/4047)
- Fix when user deletes one file during import it is impossible to finish importing of second file [Taiga #5656](https://tree.taiga.io/project/penpot/issue/5656)
- Fix export multiple images when only one of them has export settings [Taiga #5649](https://tree.taiga.io/project/penpot/issue/5649)
- Fix error when a user different than the thread creator edits a comment [Taiga #5647](https://tree.taiga.io/project/penpot/issue/5647)
- Fix unnecessary button [Taiga #3312](https://tree.taiga.io/project/penpot/issue/3312)
- Fix copy color information in several formats [Taiga #4723](https://tree.taiga.io/project/penpot/issue/4723)
- Fix dropdown width [Taiga #5541](https://tree.taiga.io/project/penpot/issue/5541)
- Fix enable comment mode and insert image keeps on comment mode [Taiga #5678](https://tree.taiga.io/project/penpot/issue/5678)
- Fix enable undo just after using pencil [Taiga #5674](https://tree.taiga.io/project/penpot/issue/5674)
- Fix 400 error when user changes password [Taiga #5643](https://tree.taiga.io/project/penpot/issue/5643)
- Fix cannot undo layer styles [Taiga #5676](https://tree.taiga.io/project/penpot/issue/5676)
- Fix unexpected exception on boolean shapes [Taiga #5685](https://tree.taiga.io/project/penpot/issue/5685)
- Fix ctrl+z on select not working [Taiga #5677](https://tree.taiga.io/project/penpot/issue/5677)
- Fix thubmnail rendering flashing [Taiga #5675](https://tree.taiga.io/project/penpot/issue/5675)

### :arrow_up: Deps updates

- Update google fonts catalog (at 2023/07/06) [Taiga #5592](https://tree.taiga.io/project/penpot/issue/5592)


### :heart: Community contributions by (Thank you!)

- Update Typography palette order (by @akshay-gupta7) [Github #3156](https://github.com/penpot/penpot/pull/3156)
- Palettes (color, typographies) empty state (by @akshay-gupta7) [Github #3160](https://github.com/penpot/penpot/pull/3160)
- Duplicate objects via drag + alt (by @akshay-gupta7) [Github #3147](https://github.com/penpot/penpot/pull/3147)
- Set line-height to auto as 1.2 (by @akshay-gupta7) [Github #3185](https://github.com/penpot/penpot/pull/3185)
- Click to select full values at the design sidebar (by @akshay-gupta7) [Github #3179](https://github.com/penpot/penpot/pull/3179)
- Fix rect filter bounds math (by @ryanbreen) [Github #3180](https://github.com/penpot/penpot/pull/3180)
- Removed sizing variables from radius (by @ondrejkonec) [Github #3184](https://github.com/penpot/penpot/pull/3184)
- Dashboard search, set focus after shortcut (by @akshay-gupta7) [Github #3196](https://github.com/penpot/penpot/pull/3196)
- Library name dropdown arrow is overlapped by library name (by @ondrejkonec) [Taiga #5200](https://tree.taiga.io/project/penpot/issue/5200)
- Reorder shadows (by @akshay-gupta7) [Github #3236](https://github.com/penpot/penpot/pull/3236)
- Open project in new tab from workspace (by @akshay-gupta7) [Github #3246](https://github.com/penpot/penpot/pull/3246)
- Distribute fix enabled when two elements were selected (by @dfelinto) [Github #3266](https://github.com/penpot/penpot/pull/3266)
- Distribute vertical spacing failing for overlapped text (by @dfelinto) [Github #3267](https://github.com/penpot/penpot/pull/3267)
- bug Change independent corner radius input tooltips #3332 (by @astudentinearth) [Github #3332](https://github.com/penpot/penpot/pull/3332)

## 1.18.6

### :bug: Bugs fixed

- Fix comments navigation from workspace [Taiga #5504](https://tree.taiga.io/project/penpot/issue/5504)

### :sparkles: Enhancements

- Add the ability to overwrite internal resolver with `PENPOT_INTERNAL_RESOLVER` environment
  variable [GH #3310](https://github.com/penpot/penpot/issues/3310)

## 1.18.5

### :bug: Bugs fixed

- Fix add flow option in contextual menu for frames
- Fix issues related with invitations
- Fix problem with undefined gaps
- Add deleted fonts auto match mechanism

## 1.18.4

### :bug: Bugs fixed

- Fix zooming while color picker breaks UI [GH #3214](https://github.com/penpot/penpot/issues/3214)
- Fix problem with layout not reflowing on shape deletion [Taiga #5289](https://tree.taiga.io/project/penpot/issue/5289)
- Fix extra long typography names on assets and palette [Taiga #5199](https://tree.taiga.io/project/penpot/issue/5199)
- Fix background-color property on inspect code [Taiga #5300](https://tree.taiga.io/project/penpot/issue/5300)
- Preview layer blend modes (by @akshay-gupta7) [Github #3235](https://github.com/penpot/penpot/pull/3235)

## 1.18.3

### :bug: Bugs fixed

- Fix problem with rulers not placing correctly [Taiga #5093](https://tree.taiga.io/project/penpot/issue/5093)
- Fix page context menu [Taiga #5145](https://tree.taiga.io/project/penpot/issue/5145)
- Fix project file count [Taiga #5148](https://tree.taiga.io/project/penpot/issue/5148)
- Fix OIDC roles checking mechanism [GH #3152](https://github.com/penpot/penpot/issues/3152)
- Import updated translation strings from weblate

### :arrow_up: Deps updates

## 1.18.2

### :bug: Bugs fixed

- Fix problem with frame title rotation
- Fix first level board "Show in view mode" is automatically unchecked [Taiga #5136](https://tree.taiga.io/project/penpot/issue/5136)

## 1.18.1

### :bug: Bugs fixed

- Fix problems with imported SVG shadows [Taiga #4922](https://tree.taiga.io/project/penpot/issue/4922)
- Fix problems with imported SVG embedded images and transforms [Taiga #4639](https://tree.taiga.io/project/penpot/issue/4639)

## 1.18.0

### :sparkles: New features

- Adds more accessibility improvements in dashboard [Taiga #4577](https://tree.taiga.io/project/penpot/us/4577)
- Adds paddings and gaps prediction on layout creation [Taiga #4838](https://tree.taiga.io/project/penpot/task/4838)
- Add visual feedback when proportionally scaling text elements with **K** [Taiga #3415](https://tree.taiga.io/project/penpot/us/3415)
- Add visualization and mouse control to paddings, margins and gaps in frames with layout [Taiga #4839](https://tree.taiga.io/project/penpot/task/4839)
- Allow for absolute positioned elements inside layout [Taiga #4834](https://tree.taiga.io/project/penpot/us/4834)
- Add z-index option for flex layout items [Taiga #2980](https://tree.taiga.io/project/penpot/us/2980)
- Scale content proportionally affects strokes, shadows, blurs and corners [Taiga #1951](https://tree.taiga.io/project/penpot/us/1951)
- Use tabulators to navigate layers [Taiga #5010](https://tree.taiga.io/project/penpot/issue/5010)

### :bug: Bugs fixed

- Fix problem with rules position on changing pages [Taiga #4847](https://tree.taiga.io/project/penpot/issue/4847)
- Fix error streen when uploading wrong SVG [#2995](https://github.com/penpot/penpot/issues/2995)
- Fix selecting children from hidden parent layers [Taiga #4934](https://tree.taiga.io/project/penpot/issue/4934)
- Fix problem when undoing multiple selected colors [Taiga #4920](https://tree.taiga.io/project/penpot/issue/4920)
- Allow selection of empty board by partial rect [Taiga #4806](https://tree.taiga.io/project/penpot/issue/4806)
- Improve behavior for undo on text edition [Taiga #4693](https://tree.taiga.io/project/penpot/issue/4693)
- Improve deeps selection of nested arboards [Taiga #4913](https://tree.taiga.io/project/penpot/issue/4913)
- Fix problem on selection numeric inputs on Firefox [#2991](https://github.com/penpot/penpot/issues/2991)
- Changed the text dominant-baseline to use ideographic [Taiga #4791](https://tree.taiga.io/project/penpot/issue/4791)
- Viewer wrong translations [Github #3035](https://github.com/penpot/penpot/issues/3035)
- Fix problem with text editor in Safari
- Fix unlink library color when blur color picker input [#3026](https://github.com/penpot/penpot/issues/3026)
- Fix snap pixel when moving path points on high zoom [#2930](https://github.com/penpot/penpot/issues/2930)
- Fix shortcuts for zoom now take into account the mouse position [#2924](https://github.com/penpot/penpot/issues/2924)
- Fix close colorpicker on Firefox when mouse-up is outside the picker [#2911](https://github.com/penpot/penpot/issues/2911)
- Fix problems with touch devices and Wacom tablets [#2216](https://github.com/penpot/penpot/issues/2216)
- Fix problem with board titles misplaced [Taiga #4738](https://tree.taiga.io/project/penpot/issue/4738)
- Fix problem with alt getting stuck when alt+tab [Taiga #5013](https://tree.taiga.io/project/penpot/issue/5013)
- Fix problem with z positioning of elements [Taiga #5014](https://tree.taiga.io/project/penpot/issue/5014)
- Fix problem in Firefox with scroll jumping when changin pages [#3052](https://github.com/penpot/penpot/issues/3052)
- Fix nested frame interaction created flow in wrong frame [Taiga #5043](https://tree.taiga.io/project/penpot/issue/5043)
- Font-Kerning does not work on Artboard Export to PNG/JPG/PDF [#3029](https://github.com/penpot/penpot/issues/3029)
- Fix manipulate duplicated project (delete, duplicate, rename, pin/unpin...) [Taiga #5027](https://tree.taiga.io/project/penpot/issue/5027)
- Fix deleted files appear in search results [Taiga #5002](https://tree.taiga.io/project/penpot/issue/5002)
- Fix problem with selected colors and texts [Taiga #5051](https://tree.taiga.io/project/penpot/issue/5051)
- Fix problem when assigning color from palette or assets [Taiga #5050](https://tree.taiga.io/project/penpot/issue/5050)
- Fix shortcuts for alignment [Taiga #5030](https://tree.taiga.io/project/penpot/issue/5030)
- Fix path options not showing when editing rects or ellipses [Taiga #5053](https://tree.taiga.io/project/penpot/issue/5053)
- Fix tooltips for some alignment options are truncated on design tab [Taiga #5040](https://tree.taiga.io/project/penpot/issue/5040)
- Fix horizontal margins drag don't always start from place [Taiga #5020](https://tree.taiga.io/project/penpot/issue/5020)
- Fix multiplayer username sometimes is not displayed correctly [Taiga #4400](https://tree.taiga.io/project/penpot/issue/4400)
- Show warning when trying to invite a user that is already in members [Taiga #4147](https://tree.taiga.io/project/penpot/issue/4147)
- Fix problem with text out of borders when changing from auto-width to fixed [Taiga #4308](https://tree.taiga.io/project/penpot/issue/4308)
- Fix header not showing when exiting fullscreen mode in viewer [Taiga #4244](https://tree.taiga.io/project/penpot/issue/4244)
- Fix visual problem in select options [Taiga #5028](https://tree.taiga.io/project/penpot/issue/5028)
- Forbid empty names for assets [Taiga #5056](https://tree.taiga.io/project/penpot/issue/5056)
- Select children after ungroup action [Taiga #4917](https://tree.taiga.io/project/penpot/issue/4917)
- Fix problem with guides not showing when moving over nested frames [Taiga #4905](https://tree.taiga.io/project/penpot/issue/4905)
- Fix change email and password for users signed in via social login [Taiga #4273](https://tree.taiga.io/project/penpot/issue/4273)
- Fix drag and drop files from browser or file explorer under circumstances [Taiga #5054](https://tree.taiga.io/project/penpot/issue/5054)
- Fix problem when copy/pasting shapes [Taiga #4931](https://tree.taiga.io/project/penpot/issue/4931)
- Fix problem with color picker not able to change hue [Taiga #5065](https://tree.taiga.io/project/penpot/issue/5065)
- Fix problem with outer stroke in texts [Taiga #5078](https://tree.taiga.io/project/penpot/issue/5078)
- Fix problem with text carring over next line when changing to fixed [Taiga #5067](https://tree.taiga.io/project/penpot/issue/5067)
- Fix don't show invite user hero to users with editor role [Taiga #5086](https://tree.taiga.io/project/penpot/issue/5086)
- Fix enter emails on onboarding new user creating team [Taiga #5089](https://tree.taiga.io/project/penpot/issue/5089)
- Fix invalid files amount after moving on dashboard [Taiga #5080](https://tree.taiga.io/project/penpot/issue/5080)
- Fix dashboard left sidebar, the [x] overlaps the field [Taiga #5064](https://tree.taiga.io/project/penpot/issue/5064)
- Fix expanded typography on assets sidebar is moving [Taiga #5063](https://tree.taiga.io/project/penpot/issue/5063)
- Fix spelling mistake in confirmation after importing only 1 file [Taiga #5095](https://tree.taiga.io/project/penpot/issue/5095)
- Fix problem with selection colors and texts [Taiga #5079](https://tree.taiga.io/project/penpot/issue/5079)
- Remove "show in view mode" flag when moving frame to frame [Taiga #5091](https://tree.taiga.io/project/penpot/issue/5091)
- Fix problem creating files in project page [Taiga #5060](https://tree.taiga.io/project/penpot/issue/5060)
- Disable empty names on rename files [Taiga #5088](https://tree.taiga.io/project/penpot/issue/5088)
- Fix problem with SVG and flex layout [Taiga #](https://tree.taiga.io/project/penpot/issue/5099)
- Fix unpublish and delete shared library warning messages [Taiga #5090](https://tree.taiga.io/project/penpot/issue/5090)
- Fix last update project timer update after creating new file [Taiga #5096](https://tree.taiga.io/project/penpot/issue/5096)
- Fix dashboard scrolling using 'Page Up' and 'Page Down' [Taiga #5081](https://tree.taiga.io/project/penpot/issue/5081)
- Fix view mode header buttons overlapping in small resolutions [Taiga #5058](https://tree.taiga.io/project/penpot/issue/5058)
- Fix precision for wrap in flex [Taiga #5072](https://tree.taiga.io/project/penpot/issue/5072)
- Fix relative position overlay positioning [Taiga #5092](https://tree.taiga.io/project/penpot/issue/5092)
- Fix hide grid keyboard shortcut [Github #3071](https://github.com/penpot/penpot/pull/3071)
- Fix problem with opacity in imported SVG's [Taiga #4923](https://tree.taiga.io/project/penpot/issue/4923)

### :heart: Community contributions by (Thank you!)
- To @ondrejkonec: for contributing to the code with:
- Refactor CSS variables [Github #2948](https://github.com/penpot/penpot/pull/2948)

## 1.17.3

### :bug: Bugs fixed
- Fix copy and paste very nested inside itself [Taiga #4848](https://tree.taiga.io/project/penpot/issue/4848)
- Fix custom fonts not rendered correctly [Taiga #4874](https://tree.taiga.io/project/penpot/issue/4874)
- Fix problem with shadows and blur on multiple selection
- Fix problem with redo shortcut
- Fix Component texts not displayed in assets panel [Taiga #4907](https://tree.taiga.io/project/penpot/issue/4907)
- Fix search field has implemented shared styles for "close icon" and "search icon" [Taiga #4927](https://tree.taiga.io/project/penpot/issue/4927)
- Fix Handling correctly slashes "/" in emails [Taiga #4906](https://tree.taiga.io/project/penpot/issue/4906)
- Fix Change text color from selected colors [Taiga #4933](https://tree.taiga.io/project/penpot/issue/4933)

### :sparkles: Enhancements

- Adds environment variables for specifying the export and backend URI for the frontend docker image, thanks to @Supernova3339 for the initial PR and suggestion [Github #2984](https://github.com/penpot/penpot/issues/2984)

## 1.17.2

### :bug: Bugs fixed

- Fix invite members button text [Taiga #4794](https://tree.taiga.io/project/penpot/issue/4794)
- Fix problem with opacity in frames [Taiga #4795](https://tree.taiga.io/project/penpot/issue/4795)
- Fix correct behaviour for space-around and added space-evenly option
- Fix duplicate with alt and undo only undo one step [Taiga #4746](https://tree.taiga.io/project/penpot/issue/4746)
- Fix problem creating frames inside layout [Taiga #4844](https://tree.taiga.io/project/penpot/issue/4844)
- Fix paste board inside itself [Taiga #4775](https://tree.taiga.io/project/penpot/issue/4775)
- Fix middle button panning can drag guides [Taiga #4266](https://tree.taiga.io/project/penpot/issue/4266)

### :heart: Community contributions by (Thank you!)

- To @ondrejkonec: for some code contributions on this release.

## 1.17.1

### :bug: Bugs fixed
- Fix components groups items show the component name in list mode [Taiga #4770](https://tree.taiga.io/project/penpot/issue/4770)
- Fix typing CMD+Z on MacOS turns the cursor into a Zoom cursor [Taiga #4778](https://tree.taiga.io/project/penpot/issue/4778)
- Fix white space on small screens [Taiga #4774](https://tree.taiga.io/project/penpot/issue/4774)
- Fix button spacing on delete acount modal [Taiga #4762](https://tree.taiga.io/project/penpot/issue/4762)
- Fix invitations input on team management and onboarding modal [Taiga #4760](https://tree.taiga.io/project/penpot/issue/4760)
- Fix weird numeration creating new elements in dashboard [Taiga #4755](https://tree.taiga.io/project/penpot/issue/4755)
- Fix can move shape with lens zoom active [Taiga #4787](https://tree.taiga.io/project/penpot/issue/4787)
- Fix social links broken [Taiga #4759](https://tree.taiga.io/project/penpot/issue/4759)
- Fix tooltips on left toolbar [Taiga #4793](https://tree.taiga.io/project/penpot/issue/4793)

## 1.17.0

### :sparkles: New features

- Adds layout flex functionality for boards
- Better overlays interactions on boards inside boards [Taiga #4386](https://tree.taiga.io/project/penpot/us/4386)
- Show board miniature in manual overlay setting [Taiga #4475](https://tree.taiga.io/project/penpot/issue/4475)
- Handoff visual improvements [Taiga #3124](https://tree.taiga.io/project/penpot/us/3124)
- Dynamic alignment only in sight [Github 1971](https://github.com/penpot/penpot/issues/1971)
- Add some accessibility to shortcut panel [Taiga #4713](https://tree.taiga.io/project/penpot/issue/4713)
- Add shortcuts for text editing [Taiga #2052](https://tree.taiga.io/project/penpot/us/2052)
- Second level boards treated as groups in terms of selection [Taiga #4269](https://tree.taiga.io/project/penpot/us/4269)
- Performance improvements both for backend and frontend
- Accessibility improvements for login area [Taiga #4353](https://tree.taiga.io/project/penpot/us/4353)
- Outbound webhooks [Taiga #4577](https://tree.taiga.io/project/penpot/us/4577)
- Add copy invitation link to the invitation options [Taiga #4213](https://tree.taiga.io/project/penpot/us/4213)
- Dynamic alignment only in sight [Taiga #3537](https://tree.taiga.io/project/penpot/us/3537)
- Improve naming of layers [Taiga #4036](https://tree.taiga.io/project/penpot/us/4036)
- Add zoom lense [Taiga #4691](https://tree.taiga.io/project/penpot/us/4691)
- Detect potential problems with custom font vertical metrics [Taiga #4697](https://tree.taiga.io/project/penpot/us/4697)

### :bug: Bugs fixed

- Add title to color bullets [Taiga #4218](https://tree.taiga.io/project/penpot/task/4218)
- Fix color bullets in library color modal [Taiga #4186](https://tree.taiga.io/project/penpot/issue/4186)
- Fix shortcut texts alignment [Taiga #4275](https://tree.taiga.io/project/penpot/issue/4275)
- Fix some texts and a typo [Taiga #4215](https://tree.taiga.io/project/penpot/issue/4215)
- Fix twitter support account link [Taiga #4279](https://tree.taiga.io/project/penpot/issue/4279)
- Fix lang autodetect issue [Taiga #4277](https://tree.taiga.io/project/penpot/issue/4277)
- Fix adding an extra page on import [Taiga #4543](https://tree.taiga.io/project/penpot/task/4543)
- Fix unable to select text at assets inputs in firefox [Taiga #4572](https://tree.taiga.io/project/penpot/issue/4572)
- Fix component sync when converting to path [Taiga #3642](https://tree.taiga.io/project/penpot/issue/3642)
- Fix style for team invite in deutsch [Taiga #4614](https://tree.taiga.io/project/penpot/issue/4614)
- Fix problem with text edition in Safari [Taiga #4046](https://tree.taiga.io/project/penpot/issue/4046)
- Fix show outline with rounded corners on rects [Taiga #4053](https://tree.taiga.io/project/penpot/issue/4053)
- Fix wrong interaction between comments and panning modes [Taiga #4297](https://tree.taiga.io/project/penpot/issue/4297)
- Fix bad element positioning on interaction with fixed scroll [Github #2660](https://github.com/penpot/penpot/issues/2660)
- Fix display type of component library not persistent [Taiga #4512](https://tree.taiga.io/project/penpot/issue/4512)
- Fix problem when moving texts with keyboard [#2690](https://github.com/penpot/penpot/issues/2690)
- Fix problem when drawing boxes won't detect mouse-up [Taiga #4618](https://tree.taiga.io/project/penpot/issue/4618)
- Fix missing loading icon on shared libraries [Taiga #4148](https://tree.taiga.io/project/penpot/issue/4148)
- Fix selection stroke missing in properties of multiple texts [Taiga #4048](https://tree.taiga.io/project/penpot/issue/4048)
- Fix missing create component menu for frames [Github #2670](https://github.com/penpot/penpot/issues/2670)
- Fix "currentColor" is not converted when importing SVG [Github 2276](https://github.com/penpot/penpot/issues/2276)
- Fix incorrect color in properties of multiple bool shapes [Taiga #4355](https://tree.taiga.io/project/penpot/issue/4355)
- Fix pressing the enter key gives you an internal error [Github 2675](https://github.com/penpot/penpot/issues/2675) [Github 2577](https://github.com/penpot/penpot/issues/2577)
- Fix confirm group name with enter doesn't work in assets modal [Taiga #4506](https://tree.taiga.io/project/penpot/issue/4506)
- Fix group/ungroup shapes inside a component [Taiga #4052](https://tree.taiga.io/project/penpot/issue/4052)
- Fix wrong update of text in components [Taiga #4646](https://tree.taiga.io/project/penpot/issue/4646)
- Fix problem with SVG imports with style [#2605](https://github.com/penpot/penpot/issues/2605)
- Fix ghost shapes after sync groups in components [Taiga #4649](https://tree.taiga.io/project/penpot/issue/4649)
- Fix layer orders messed up on move, group, reparent and undo [Github #2672](https://github.com/penpot/penpot/issues/2672)
- Fix max height in library dialog [Github #2335](https://github.com/penpot/penpot/issues/2335)
- Fix undo ungroup (shift+g) scrambles positions [Taiga #4674](https://tree.taiga.io/project/penpot/issue/4674)
- Fix justified text is stretched [Github #2539](https://github.com/penpot/penpot/issues/2539)
- Fix mousewheel on viewer inspector [Taiga #4221](https://tree.taiga.io/project/penpot/issue/4221)
- Fix path edition activated on boards [Taiga #4105](https://tree.taiga.io/project/penpot/issue/4105)
- Fix hidden layers inside groups become visible after the group visibility is changed[Taiga #4710](https://tree.taiga.io/project/penpot/issue/4710)
- Fix format of HSLA color on viewer [Taiga #4393](https://tree.taiga.io/project/penpot/issue/4393)
- Fix some typos [Taiga #4724](https://tree.taiga.io/project/penpot/issue/4724)
- Fix ctrl+c for inspect code [Taiga #4739](https://tree.taiga.io/project/penpot/issue/4739)
- Fix text in custom font is not at the expected position at export [Taiga #4394](https://tree.taiga.io/project/penpot/issue/4394)
- Fix unneeded popup when updating local components [Taiga #4430](https://tree.taiga.io/project/penpot/issue/4430)
- Fix multiuser - "Shadow" element is not updating immediately [Taiga #4709](https://tree.taiga.io/project/penpot/issue/4709)
- Fix paths not flagged as modified when resized [Taiga #4742](https://tree.taiga.io/project/penpot/issue/4742)
- Fix resend invitation doesn't reset the expiration date [Taiga #4741](https://tree.taiga.io/project/penpot/issue/4741)
- Fix incorrect state after undo page creation [Taiga #4690](https://tree.taiga.io/project/penpot/issue/4690)
- Fix copy paste texts with typography assets linked [Taiga #4750](https://tree.taiga.io/project/penpot/issue/4750)

### :heart: Community contributions by (Thank you!)

- To @iprithvitharun: let's make UX Writing contributions in Open Source a trend!

## 1.16.2-beta

### :bug: Bugs fixed

- Fix strage cursor behaviour after clicking viewport with text pool [Github #2447](https://github.com/penpot/penpot/issues/2447)

## 1.16.1-beta

### :bug: Bugs fixed

- Fix unexpected exception related to default nudge value
- Fix firefox changing layer color type is not applied [Taiga #4292](https://tree.taiga.io/project/penpot/issue/4292)
- Fix justify alignes text left [Taiga #4322](https://tree.taiga.io/project/penpot/issue/4322)
- Fix text out of borders with "auto width" and center align [Taiga #4308](https://tree.taiga.io/project/penpot/issue/4308)
- Fix wrong validation text after interaction with 2 and more files [Taiga #4276](https://tree.taiga.io/project/penpot/issue/4276)
- Fix auto-width for texts can make text appear stretched [Github #2482](https://github.com/penpot/penpot/issues/2482)
- Fix boards name do not disappear in focus mode [#4272](https://tree.taiga.io/project/penpot/issue/4272)
- Fix wrong email in the info message at change email [Taiga #4274](https://tree.taiga.io/project/penpot/issue/4274)
- Fix transform to path RMB menu item is not relevant if shape is already path [Taiga #4302](https://tree.taiga.io/project/penpot/issue/4302)
- Fix join nodes icon is active when 2 already joined nodes are selected [Taiga #4370](https://tree.taiga.io/project/penpot/issue/4370)
- Fix path nodes panel. "To curve" and "To corner" icons are active if node is already curved/cornered [Taiga #4371](https://tree.taiga.io/project/penpot/issue/4371)
- Fix displaying comments settings are not applied via "Comments" menu drop-down on the top navbar on view mode [Taiga #4389](https://tree.taiga.io/project/penpot/issue/4389)
- Fix bad behaviour on hovering and click nested artboards [Taiga #4018](https://tree.taiga.io/project/penpot/issue/4018) and [Taiga #4269](https://tree.taiga.io/project/penpot/us/4269)
- Fix lang autodetect issue [Taiga #4277](https://tree.taiga.io/project/penpot/issue/4277)
- Fix colorpicker does not close upon switching to Dashboard [Taiga #4408](https://tree.taiga.io/project/penpot/issue/4408)
- Fix problem with auto-width/auto-height + lock-proportions

## 1.16.0-beta

### :boom: Breaking changes & Deprecations

- Removed the support for v2 internal file data blob format.  This
  version has never been documented nor set as default value so
  technically this is not a breaking change because we are removing
  a "private API".

### :sparkles: New features

- Improve interactions with nested boards [Taiga #4054](https://tree.taiga.io/project/penpot/us/4054)
- Add team hero in projects dashboard [Taiga #3863](https://tree.taiga.io/project/penpot/us/3863)
- Add zoom style to shared link [Taiga #3874](https://tree.taiga.io/project/penpot/us/3874)
- Add dashboard creation button as placeholder [Taiga #3861](https://tree.taiga.io/project/penpot/us/3861)
- Improve invitation flow on onboarding [Taiga #3241](https://tree.taiga.io/project/penpot/us/3241)
- Add new text to initial modals [Taiga #3458](https://tree.taiga.io/project/penpot/us/3458)
- Add new questions to onboarding [Taiga #3462](https://tree.taiga.io/project/penpot/us/3462)
- Add cosmetic changes in viewer mode [Taiga #3688](https://tree.taiga.io/project/penpot/us/3688)
- Outline highlights on layer hovering [Taiga #2645](https://tree.taiga.io/project/penpot/us/2645) by @andrewzhurov
- Add zoom to shape on double click up on its icon [Taiga #3929](https://tree.taiga.io/project/penpot/us/3929) by @andrewzhurov
- Add Libraries & Templates carousel [Taiga #3860](https://tree.taiga.io/project/penpot/us/3860)
- Ungroup frames [Taiga #4012](https://tree.taiga.io/project/penpot/us/4012)
- Newsletter Opt-in options for subscription categories [Taiga #3242](https://tree.taiga.io/project/penpot/us/3242)
- Print emails to console by default if smtp is disabled
- Add `email-verification` flag for enable/disable email verification
- Make graphics thumbnails load lazy [Taiga #4252](https://tree.taiga.io/project/penpot/issue/4252)

### :bug: Bugs fixed

- Fix unexpected removal of guides on copy&paste frames [Taiga #3887](https://tree.taiga.io/project/penpot/issue/3887) by @andrewzhurov
- Fix props preserving on copy&paste texts [Taiga #3629](https://tree.taiga.io/project/penpot/issue/3629) by @andrewzhurov
- Fix unexpected layers ungrouping on moving it [Taiga #3932](https://tree.taiga.io/project/penpot/issue/3932) by @andrewzhurov
- Fix artboards moving with comment tool selected [Taiga #3938](https://tree.taiga.io/project/penpot/issue/3938)
- Fix undo on delete page does not preserve its order [Taiga #3375](https://tree.taiga.io/project/penpot/issue/3375)
- Fix unexpected 404 on deleting library that is used by deleted files
- Fix inconsistent message on deleting library when a library is linked from deleted files
- Fix change multiple colors with SVG [Taiga #3889](https://tree.taiga.io/project/penpot/issue/3889)
- Fix ungroup does not work for typographies [Taiga #4195](https://tree.taiga.io/project/penpot/issue/4195)
- Fix inviting to non existing users can fail [Taiga #4108](https://tree.taiga.io/project/penpot/issue/4108)
- Fix components marked as touched when moved [Taiga #4061](https://tree.taiga.io/project/penpot/task/4061)
- Fix boards grouped shouldn't show the title [Taiga #4251](https://tree.taiga.io/project/penpot/issue/4251)
- Fix gradient handlers are under resize handlers[Taiga #4298](https://tree.taiga.io/project/penpot/issue/4298)
- Fix grid not syncing immediately in multiuser [Taiga #4339](https://tree.taiga.io/project/penpot/issue/4339)
- Fix custom font upload fails silently for unsupported formats [Taiga #4279](https://tree.taiga.io/project/penpot/issue/4280)

### :heart: Community contributions by (Thank you!)

- To @andrewzhurov for many code contributions on this release.
- UI improvements in Project section (by @Waishnav) [#2285](https://github.com/penpot/penpot/pull/2285)
- Fix fronted comments (by @lol768) [#2368](https://github.com/penpot/penpot/pull/2368)

## 1.15.5-beta

### :bug: Bugs fixed

- Fix artboard border radius [Taiga #4291](https://tree.taiga.io/project/penpot/issue/4291)
- Fix copied & pasted layer is not visible [Taiga #4283](https://tree.taiga.io/project/penpot/issue/4283)
- Fix notification to newsletter is shown in all cases [Taiga #4367](https://tree.taiga.io/project/penpot/issue/4367)
- Fix comments section is not scrolling by mouse wheel [Taiga #4305](https://tree.taiga.io/project/penpot/issue/4305)
- Fix justify alignes text left [Taiga #4322](https://tree.taiga.io/project/penpot/issue/4322)
- Fix text out of borders with "auto width" and center align [Taiga #4308](https://tree.taiga.io/project/penpot/issue/4308)

## 1.15.4-beta

### :bug: Bugs fixed

- Fix social buttons in register form [Taiga #4320](https://tree.taiga.io/project/penpot/issue/4320)
- Remove gitter information from feedback page [Taiga #4157](https://tree.taiga.io/project/penpot/issue/4157)
- Fix overlay remains open on frame change [Taiga #4066](https://tree.taiga.io/project/penpot/issue/4066)
- Fix toggle overlay position [Taiga #4091](https://tree.taiga.io/project/penpot/issue/4091)
- Fix overlay closed on clicked outside [Taiga #4027](https://tree.taiga.io/project/penpot/issue/4027)
- Fix animate multiple overlays [Taiga #3993](https://tree.taiga.io/project/penpot/issue/3993)
- Fix problem with snap to grids [#2221](https://github.com/penpot/penpot/issues/2221)
- Fix issue when scaling to value 0 [#2252](https://github.com/penpot/penpot/issues/2252)
- Fix problem when moving shapes inside nested frames [Taiga #4113](https://tree.taiga.io/project/penpot/issue/4113)
- Fix color type icon does not change [Taiga #4133](https://tree.taiga.io/project/penpot/issue/4133)
- Fix recent colors are not working [Taiga #4153](https://tree.taiga.io/project/penpot/issue/4153)
- Fix change opacity in colorpicker cause bugged color [Taiga #4154](https://tree.taiga.io/project/penpot/issue/4154)
- Fix gradient colors don't arrive in recent colors palette (https://tree.taiga.io/project/penpot/issue/4155)
- Fix selected colors allow gradients in shadows [Taiga #4156](https://tree.taiga.io/project/penpot/issue/4156)
- Fix import files with unexpected format or invalid content [Taiga #4136](https://tree.taiga.io/project/penpot/issue/4136)
- Fix wrong shortcut button tip of "Delete" function [Taiga #4162](https://tree.taiga.io/project/penpot/issue/4162)
- Fix error after user drags any layer in search functionality [Taiga #4161](https://tree.taiga.io/project/penpot/issue/4161)
- Fix font search works only with lowercase letters [Taiga #4140](https://tree.taiga.io/project/penpot/issue/4140)
- Fix Terms and Privacy links overlapping [Taiga #4137](https://tree.taiga.io/project/penpot/issue/4137)
- Fix Export bounding box mask [Taiga #950](https://tree.taiga.io/project/penpot/issue/950)
- Fix delete layers in bulk [Taiga #4160](https://tree.taiga.io/project/penpot/issue/4160)
- Fix Cannot take out an element from a group at layers panel by drag [Taiga #4209](https://tree.taiga.io/project/penpot/issue/4209)
- Fix Internal error when resending invitation email [Taiga #4212](https://tree.taiga.io/project/penpot/issue/4212)
- Fix PDF exportation order [Taiga #4216](https://tree.taiga.io/project/penpot/issue/4216)
- Fix some typos [Taiga #4215](https://tree.taiga.io/project/penpot/issue/4215)
- Fix "no boards" message in viewer [Taiga #4243](https://tree.taiga.io/project/penpot/issue/4243)
- Fix view mode login size [Taiga #4210](https://tree.taiga.io/project/penpot/issue/4210)

## 1.15.3-beta

### :bug: Bugs fixed

- Fix default value of grow type in texts [Taiga #4034](https://tree.taiga.io/project/penpot/issue/4034)
- Fix error when moving nested frames outside [Taiga #4017](https://tree.taiga.io/project/penpot/issue/4017)
- Fix problem when hovering over nested frames [Taiga #4018](https://tree.taiga.io/project/penpot/issue/4018)
- Fix problem editing rotated texts [Taiga #4026](https://tree.taiga.io/project/penpot/issue/4026)
- Fix problem with texts for non existing fonts [Taiga #4087](https://tree.taiga.io/project/penpot/issue/4087)
- Fix undo after moving layers will wrongly order the layers [Taiga #3344](https://tree.taiga.io/project/penpot/issue/3344)
- Fix grouping typographies by drag & drop does not work (again) [#2203](https://github.com/penpot/penpot/issues/2203)
- Fix when ungrouping, the items previously grouped should ALWAYS remain selected [Taiga #4064](https://tree.taiga.io/project/penpot/issue/4064)
- Change shortcut for "Clear undo" [#2219](https://github.com/penpot/penpot/issues/2219)


## 1.15.2-beta

### :bug: Bugs fixed

- Fix problem with multi-user text editing [Taiga #3446](https://tree.taiga.io/project/penpot/issue/3446)
- Fix path tools blocking elements underneath [#2050](https://github.com/penpot/penpot/issues/2050)
- Fix frame titles deforming when resize [#2207](https://github.com/penpot/penpot/issues/2207)
- Fix export simple line path [#3890](https://tree.taiga.io/project/penpot/issue/3890)
- Fix color-picker recent colors [Taiga #4013](https://tree.taiga.io/project/penpot/issue/4013)

## 1.15.1-beta

### :bug: Bugs fixed

- Fix shadows doesn't work on nested artboards [Taiga #3886](https://tree.taiga.io/project/penpot/issue/3886)
- Fix problems with double-click and selection [Taiga #4005](https://tree.taiga.io/project/penpot/issue/4005)
- Fix mismatch between editor and displayed text in workspace [Taiga #3975](https://tree.taiga.io/project/penpot/issue/3975)
- Fix validation error on text position [Taiga #4010](https://tree.taiga.io/project/penpot/issue/4010)
- Fix objects jitter while scrolling [Github #2167](https://github.com/penpot/penpot/issues/2167)
- Fix on color-picker, click+drag adds lots of recent colors [Taiga #4013](https://tree.taiga.io/project/penpot/issue/4013)
- Fix opening profile URL while signed out takes to "your account" section[Taiga #3976](https://tree.taiga.io/project/penpot/issue/3976)

## 1.15.0-beta

### :boom: Breaking changes & Deprecations

- The `PENPOT_LOGIN_WITH_LDAP` environment variable is finally removed (after
  many version with deprecation). It is replaced with the
  `enable-login-with-ldap` flag.
- The `PENPOT_LDAP_ATTRS_PHOTO` finally removed, it was unused for many
  versions.
- If you are using social login (google, github, gitlab or generic OIDC) you
  will need to ensure to add the following flags respectively to let them
  enabled: `enable-login-with-google`, `enable-login-with-github`,
  `enable-login-with-gitlab` and `enable-login-with-oidc`. If not, they will
  remain disabled after application start independently if you set the client-id
  and client-sectet options.
- The `PENPOT_REGISTRATION_ENABLED` is finally removed in favour of
  `<enable|disable>-registration` flag.
- The OIDC providers are now initialized synchronously, and if you are using the
  discovery mechanism of the generic OIDC integration, the start time of the
  application will depend on how fast the OIDC provider responds to the
  discovery http request.

### :sparkles: New features

- Add some cosmetic changes in viewer mode [Taiga #3688](https://tree.taiga.io/project/penpot/us/3688)
- Allow for nested and rotated boards inside other boards and groups [Taiga #2874](https://tree.taiga.io/project/penpot/us/2874?milestone=319982)
- View mode improvements to enable access and use in different conditions [Taiga #3023](https://tree.taiga.io/project/penpot/us/3023)
- Improved share link options. Now you can allow non-team members to comment and/or inspect [Taiga #3056] (https://tree.taiga.io/project/penpot/us/3056)
- Signin/Signup from shared link [Taiga #3472](https://tree.taiga.io/project/penpot/us/3472)
- Support for import/export binary format [Taiga #2991](https://tree.taiga.io/project/penpot/us/2991)
- Comments positioning [Taiga #2007](https://tree.taiga.io/project/penpot/us/2007)
- Select all inside a group select only the objects at this group level [Taiga #2382](https://tree.taiga.io/project/penpot/issue/2382)
- Make the media maximum upload size configurable

### :bug: Bugs fixed

- Fix viewer scroll problems [Taiga 3403](https://tree.taiga.io/project/penpot/issue/3403)
- Fix hide html options on handoff [Taiga 3533](https://tree.taiga.io/project/penpot/issue/3533)
- Fix share prototypes overlay and stroke [Taiga #3994](https://tree.taiga.io/project/penpot/issue/3994)
- Fix border radious on boolean operations [Taiga #3959](https://tree.taiga.io/project/penpot/issue/3959)
- Fix inconsistent representation of rectangles [Taiga #3977](https://tree.taiga.io/project/penpot/issue/3977)
- Fix recent fonts info [Taiga #3953](https://tree.taiga.io/project/penpot/issue/3953)
- Fix clipped elements affect boards and centering [Taiga #3666](https://tree.taiga.io/project/penpot/issue/3666)
- Fix intro action in multi input [Taiga #3541](https://tree.taiga.io/project/penpot/issue/3541)
- Fix team default image [Taiga #3919](https://tree.taiga.io/project/penpot/issue/3919)
- Fix problem with group coordinates [#2008](https://github.com/penpot/penpot/issues/2008)
- Fix problem with line-height and texts [Taiga #3578](https://tree.taiga.io/project/penpot/issue/3578)
- Fix moving frame-guides outside frames [Taiga #3839](https://tree.taiga.io/project/penpot/issue/3839)
- Fix problem with 180 degree rotations [#2082](https://github.com/penpot/penpot/issues/2082)
- Fix font rendering on grid thumbnails [Taiga #3473](https://tree.taiga.io/project/penpot/issue/3473)
- Fix Drag and drop font assets in groups [Taiga #3763](https://tree.taiga.io/project/penpot/issue/3763)
- Fix copy and paste layers order [Taiga #1617](https://tree.taiga.io/project/penpot/issue/1617)
- Fix unexpected removal of guides on copy&paste frames [Taiga #3887](https://tree.taiga.io/project/penpot/issue/3887) by @andrewzhurov
- Fix props preserving on copy&paste texts [Taiga #3629](https://tree.taiga.io/project/penpot/issue/3629) by @andrewzhurov
- Fix unexpected layers ungrouping on moving it [Taiga #3932](https://tree.taiga.io/project/penpot/issue/3932) by @andrewzhurov
- Fix unexpected exception and behavior on colorpicker with gradients [Taiga #3448](https://tree.taiga.io/project/penpot/issue/3448)
- Fix multiselection with shift not working inside a library group [Taiga #3532](https://tree.taiga.io/project/penpot/issue/3532)
- Fix drag and drop graphic assets in groups [Taiga #4002](https://tree.taiga.io/project/penpot/issue/4002)
- Fix bringing complete file data when launching the export dialog [Taiga #4006](https://tree.taiga.io/project/penpot/issue/4006)

### :arrow_up: Deps updates
### :heart: Community contributions by (Thank you!)

## 1.14.2-beta

### :bug: Bugs fixed

- Fix colors from unlinked libs in color selected widget [Taiga #3712](https://tree.taiga.io/project/penpot/issue/3712)
- Fix fill information not complete when paste plain text [Taiga #3680](https://tree.taiga.io/project/penpot/issue/3680)
- Fix problem when resizing groups [Taiga #3702](https://tree.taiga.io/project/penpot/issue/3702)
- Fix issues on typographies assets grouping [#2073](https://github.com/penpot/penpot/issues/2073)
- Fix text positioning inconsistencies between browsers

## 1.14.1-beta

### :bug: Bugs fixed

- Fix shortcut access in main menu [Taiga #3672](https://tree.taiga.io/project/penpot/issue/3672)
- Fix modify colors in a row in selected colors [Taiga #3653](https://tree.taiga.io/project/penpot/issue/3653)
- Fix crash when double click on viewer assets [Taiga #3625](https://tree.taiga.io/project/penpot/issue/3625)
- Fix right click on typographies assets [Taiga #3638](https://tree.taiga.io/project/penpot/issue/3638)

## 1.14.0-beta

### :sparkles: New features

- Added shortcut panel in workspace [Taiga #36](https://tree.taiga.io/project/penpot/us/36)
- Added selected colors widget in right sidebar [Taiga #2485](https://tree.taiga.io/project/penpot/us/2485)
- Added fixed elements when scrolling [Taiga #1533](https://tree.taiga.io/project/penpot/us/1533)
- Multiple team invitations on onboarding [Taiga #3084](https://tree.taiga.io/project/penpot/us/3084)
- Change text properties position at the sidebar [Taiga #3047](https://tree.taiga.io/project/penpot/us/3047)
- Group assets by drag and drop [Taiga #2831](https://tree.taiga.io/project/penpot/us/2831)
- Navigate to the original link after log in [Taiga #3624](https://tree.taiga.io/project/penpot/issue/3624)

### :bug: Bugs fixed

- Fix menu file not accessible in certain conditions [Taiga #3385](https://tree.taiga.io/project/penpot/issue/3385)
- Remove deprecated menu options [Taiga #3333](https://tree.taiga.io/project/penpot/issue/3333)
- Prototype connection should be under the rules [Taiga #3384](https://tree.taiga.io/project/penpot/issue/3384)
- Fix problem with empty text boxes events [Taiga #3627](https://tree.taiga.io/project/penpot/issue/3627)


## 1.13.5-beta

### :bug: Bugs fixed
- Fix orientation artboard preset not working with differently sized artboards [Taiga #3548](https://tree.taiga.io/project/penpot/issue/3548)
- Fix background on export arboards [Taiga #1991](https://tree.taiga.io/project/penpot/issue/1991)

## 1.13.4-beta

### :bug: Bugs fixed

- Fix undo when drawing curves [Taiga #3523](https://tree.taiga.io/project/penpot/issue/3523)
- Fix issue with text edition and certain fonts (WorkSans, Raleway, ...) and foreign objects [Taiga #3521](https://tree.taiga.io/project/penpot/issue/3521)
- Fix thumbnail generation when concurrent edition [Taiga #3522](https://tree.taiga.io/project/penpot/issue/3522)
- Fix environment import for exporter in Docker
- Fix auto scroll layers in Firefox [Taiga #3531](https://tree.taiga.io/project/penpot/issue/3531)
- Fix base background not visible for imported SVG

## 1.13.3-beta

### :bug: Bugs fixed

- Fix docker dependencies
- Sets invitations expirations to 7 days
- Add safety measure for text positions
- Fix old texts with opacity and no fill
- Remove default font on team change
- Fix github auth without name
- Fix problems with font loading in Firefox 95

## 1.13.2-beta

### :bug: Bugs fixed

- Improved performance when out of focus mode
- Improved performance for thumbnail generation
- Fix problem with out of sync thumbnails

## 1.13.1-beta

### :bug: Bugs fixed

- Fix problem with text positioning
- Fix issue with thumbnail generation before fonts loading
- Fix unable to hide artboards
- Fix problem with fonts cache causing hanging in certain pages

## 1.13.0-beta

### :boom: Breaking changes

- We've changed the behaviour of the border-radius so it works as CSS that [has some limits](https://www.w3.org/TR/css-backgrounds-3/#corner-overlap).
- Now exported text are SVG's native `text` tag instead of paths. This could break when opening the file depending on your engine. Some SVG's may require fonts to be installed at system level.

### :sparkles: New features

- Search and filter layers [Taiga #2564](https://tree.taiga.io/project/penpot/us/2564)
- Exporting big files flow [Taiga #2218](https://tree.taiga.io/project/penpot/us/2218)
- Multiexport from main menu [Taiga #520](https://tree.taiga.io/project/penpot/us/28541)
- Multiexport assets (aka bulk export) [Taiga #520](https://tree.taiga.io/project/penpot/us/520)
- Set the artboard layer fixed at the top side of the layers [Taiga #2636](https://tree.taiga.io/project/penpot/us/2636)
- Set an artboard as the file thumbnail [Taiga #1526](https://tree.taiga.io/project/penpot/us/1526)
- Social login redesign [Taiga #2974](https://tree.taiga.io/project/penpot/task/2974)
- Add border radius to artboards [Taiga #2056](https://tree.taiga.io/project/penpot/us/2056)
- Allow send multiple team invitations at once [Taiga #2798](https://tree.taiga.io/project/penpot/us/2798)
- Persist color palette and color picker across refresh [Taiga #1660](https://tree.taiga.io/project/penpot/issue/1660)
- Ability to add multiple strokes to a shape [Taiga #2778](https://tree.taiga.io/project/penpot/us/2778)
- Scroll to selected size in font size selector [Taiga #2825](https://tree.taiga.io/project/penpot/us/2825)
- Add new invitations section [Taiga #2797](https://tree.taiga.io/project/penpot/us/2797)
- Ability to add multiple fills to a shape [Taiga #1394](https://tree.taiga.io/project/penpot/us/1394)
- Team members redesign [Taiga #2283](https://tree.taiga.io/project/penpot/us/2283)
- New focus mode in workspace [Taiga #2748](https://tree.taiga.io/project/penpot/us/2748)
- Changed text shapes to be displayed as natives SVG text elements [Taiga #2759](https://tree.taiga.io/project/penpot/us/2759)
- Texts now can have strokes, multiple fills and can be used as masks
- Add the ability to specify the attribute for retrieve the email on OIDC integration [#1460](https://github.com/penpot/penpot/issues/1460)
- Allow registration with invitation token when registration is disabled
- Add the ability to disable standard, password login [Taiga #2999](https://tree.taiga.io/project/penpot/us/2999)
- Don't stop SVG import when an image cannot be imported [#1531](https://github.com/penpot/penpot/issues/1531)
- Show Penpot color in Safari tab bar [#1803](https://github.com/penpot/penpot/issues/1803)
- Added option to disable snap to pixel and improved behaviour for sub-pixel drawing [#2552](https://tree.taiga.io/project/penpot/us/2552)
- Delete guides while supr on hover [#2823](https://tree.taiga.io/project/penpot/us/2823)
- Opt-in subscription on on-premise instances [#2772](https://tree.taiga.io/project/penpot/us/2772)
- Optimizations in frame thumbnails [#3147](https://tree.taiga.io/project/penpot/us/3147)

### :bug: Bugs fixed

- Fix typo in viewer comment section [Taiga #3401](https://tree.taiga.io/project/penpot/issue/3401)
- Do not show team-up modal for users already on a team [Taiga #3311](https://tree.taiga.io/project/penpot/issue/3311)
- Constraints are not well assigned when default and multiselection [Taiga #3069](https://tree.taiga.io/project/penpot/issue/3069)
- Duplicate artboards create new flows if needed [Taiga #2221](https://tree.taiga.io/project/penpot/issue/2221)
- Round the size values on handoff to two decimals [Taiga #3227](https://tree.taiga.io/project/penpot/issue/3227)
- Fix paste shapes while editing text [Taiga #2396](https://tree.taiga.io/project/penpot/issue/2396)
- Round the size values on handoff to two decimals [Taiga #3227](https://tree.taiga.io/project/penpot/issue/3227)
- Fix blend modes ignored in component updates [Taiga #2626](https://tree.taiga.io/project/penpot/issue/2626)
- Fix internal error when hoverin over shape [Taiga #3237](https://tree.taiga.io/project/penpot/issue/3237)
- Fix mouse leave in handoff close overlay animation breaks [Taiga #3173](https://tree.taiga.io/project/penpot/issue/3173)
- Fix different behaviour during image drag [Taiga #2279](https://tree.taiga.io/project/penpot/issue/2279)
- Fix hidden file name on import [Taiga #3172](https://tree.taiga.io/project/penpot/issue/3172)
- Fix unnecessary scrollbars at the color list [Taiga #3211](https://tree.taiga.io/project/penpot/issue/3211)
- "Show in exports" is showing in multiselections [Taiga #3194](https://tree.taiga.io/project/penpot/issue/3194)
- Edit file name navigates to the file workspace [Taiga #3183](https://tree.taiga.io/project/penpot/issue/3183)
- Fix scroll into view behind fixed element [Taiga #3170](https://tree.taiga.io/project/penpot/issue/3170)
- Fix sidebar icon in viewer mode [Taiga #3184](https://tree.taiga.io/project/penpot/issue/3184)
- Fix send to back several shapes at a time [Taiga #3077](https://tree.taiga.io/project/penpot/issue/3077)
- Fix duplicate multi selected elements [Taiga #3155](https://tree.taiga.io/project/penpot/issue/3155)
- Fix add fills to artboard modify children [Taiga #3151](https://tree.taiga.io/project/penpot/issue/3151)
- Avoid numeric inputs to allow big numbers [Taiga #2858](https://tree.taiga.io/project/penpot/issue/2858)
- Fix component context menu size [Taiga #2480](https://tree.taiga.io/project/penpot/issue/2480)
- Add shadow to artboard make it lose the fill [Taiga #3139](https://tree.taiga.io/project/penpot/issue/3139)
- Avoid numeric inputs to change its value without focusing them [Taiga #3140](https://tree.taiga.io/project/penpot/issue/3140)
- Fix comments modal when changing pages [Taiga #2597](https://tree.taiga.io/project/penpot/issue/2508)
- Copy paste inside a text layer leaves pasted text transparent [Taiga #3096](https://tree.taiga.io/project/penpot/issue/3096)
- On dashboard enter on empty search refresh the page [Taiga #2597](https://tree.taiga.io/project/penpot/issue/2597)
- Pencil cursor changes when activated [Taiga #2276](https://tree.taiga.io/project/penpot/issue/2276)
- Fix icon placement in Mixed message [Taiga #3037](https://tree.taiga.io/project/penpot/issue/3037)
- Fix scroll in comment section [Taiga #3068](https://tree.taiga.io/project/penpot/issue/3068)
- Remove a decimal sets value to 0 [Taiga #3059](https://tree.taiga.io/project/penpot/issue/3054)
- Go to style library file to edit in a new tab [Taiga #2639](https://tree.taiga.io/project/penpot/issue/2639)
- Inner shadow with border not working properly [Taiga #2883](https://tree.taiga.io/project/penpot/issue/2883)
- Fix ellipsis in long page names [Taiga #2962](https://tree.taiga.io/project/penpot/issue/2962)
- Fix color palette animation [Taiga #2852](https://tree.taiga.io/project/penpot/issue/2852)
- Fix display code icon on preview hover [Taiga #2838](https://tree.taiga.io/project/penpot/us/2838)
- Fix crash on iOS when displaying viewer [#1522](https://github.com/penpot/penpot/issues/1522)
- Fix problem when importing a SVG with text [#1532](https://github.com/penpot/penpot/issues/1532)
- Fix problem when adding shadows to imported text [#Taiga 3057](https://tree.taiga.io/project/penpot/issue/3057)
- Fix problem when importing SVG's with uses with overriding properties [#Taiga 2884](https://tree.taiga.io/project/penpot/issue/2884)
- Fix inconsistency with radius in SVG an CSS [#1587](https://github.com/penpot/penpot/issues/1587)
- Fix clickable area in layers [#1680](https://github.com/penpot/penpot/issues/1680)
- Fix problems with trackpad zoom and scroll in MacOS [#1161](https://github.com/penpot/penpot/issues/1161)
- Fix problem with copy/paste in Safari [#1209](https://github.com/penpot/penpot/issues/1209)
- Fix paste ordering for frames not being respected [Taiga #3097](https://tree.taiga.io/project/penpot/issue/3097)
- Improved command support for MacOS [Taiga #2789](https://tree.taiga.io/project/penpot/issue/2789)
- Fix shift+2 shortcut in MacOS with non-english keyboards [Taiga #3038](https://tree.taiga.io/project/penpot/issue/3038)
- Some fixes to SVG imports [Taiga #3122](https://tree.taiga.io/project/penpot/issue/3122) [#1720](https://github.com/penpot/penpot/issues/1720) [Taiga #2884](https://tree.taiga.io/project/penpot/issue/2884)
- Fix drag guides to delete target area [#1679](https://github.com/penpot/penpot/issues/1679)
- Fix undo when rotating groups [Taiga #3136](https://tree.taiga.io/project/penpot/issue/3136)
- Fix component name in sidebar widget [Taiga #3144](https://tree.taiga.io/project/penpot/issue/3144)
- Fix resize rotated shape with top&down constraints [Taiga #3167](https://tree.taiga.io/project/penpot/issue/3167)
- Fix multi user not working [Taiga #3195](https://tree.taiga.io/project/penpot/issue/3195)
- Fix guides are not duplicated with the artboard [Taiga #3072](https://tree.taiga.io/project/penpot/issue/3072)
- Fix problem when changing group size with decimal values [Taiga #3203](https://tree.taiga.io/project/penpot/issue/3203)
- Fix error when drawing curves with only one point [Taiga #3282](https://tree.taiga.io/project/penpot/issue/3282)
- Fix issue with paste ordering sometimes not being respected [Taiga #3268](https://tree.taiga.io/project/penpot/issue/3268)
- Fix problem when export/importing guides attached to frame [#1838](https://github.com/penpot/penpot/issues/1838)
- Fix problem when resizing a group with texts with auto-width/height [#3171](https://tree.taiga.io/project/penpot/issue/3171)

### :arrow_up: Deps updates
### :heart: Community contributions by (Thank you!)

## 1.12.4-beta

### :bug: Bugs fixed

- Fix crash on iOS when displaying viewer [#1522](https://github.com/penpot/penpot/issues/1522)
- Fix problems with trackpad zoom and scroll in MacOS [#1161](https://github.com/penpot/penpot/issues/1161)
- Fix problem with copy/paste in Safari [#1209](https://github.com/penpot/penpot/issues/1209)
- Improved command support for MacOS [Taiga #2789](https://tree.taiga.io/project/penpot/issue/2789)
- Fix shift+2 shortcut in MacOS with non-english keyboards [Taiga #3038](https://tree.taiga.io/project/penpot/issue/3038)

## 1.12.3-beta

### :bug: Bugs fixed

- Fix issue with shift+select to deselect shapes [Taiga #3154](https://tree.taiga.io/project/penpot/issue/3154)
- Fix issue with drag-select shapes  [Taiga #3165](https://tree.taiga.io/project/penpot/issue/3165)
- Fix issue on password persistence after registration process on private instances

## 1.12.2-beta

### :bug: Bugs fixed

- Fix issue with guides over shape handlers [Taiga #3032](https://tree.taiga.io/project/penpot/issue/3032)
- Fix problem with shift+ctrl+click to select [#1671](https://github.com/penpot/penpot/issues/1671)
- Fix ellipsis in long page names [Taiga #2962](https://tree.taiga.io/project/penpot/issue/2962)

## 1.12.1-beta

### :bug: Bugs fixed

- Fix length of names in sidebar [Taiga #2962](https://tree.taiga.io/project/penpot/issue/2962)
- Fix issues on loki integration


## 1.12.0-beta

### :boom: Breaking changes

### :sparkles: New features

- Open feedback in a new window [Taiga #2901](https://tree.taiga.io/project/penpot/us/2901)
- Improve usage of file menu [Taiga #2853](https://tree.taiga.io/project/penpot/us/2853)
- Rotation to snap to 15º intervals with shift [Taiga #2437](https://tree.taiga.io/project/penpot/issue/2437)
- Support border radius and stroke properties for images [Taiga #497](https://tree.taiga.io/project/penpot/us/497)
- Disallow using same password as user email [Taiga #2454](https://tree.taiga.io/project/penpot/us/2454)
- Add configurable nudge amount [Taiga #910](https://tree.taiga.io/project/penpot/us/910)
- Add stroke properties for image shapes [Taiga #497](https://tree.taiga.io/project/penpot/us/497)
- On user settings, hide the theme selector as long as we only have one theme [Taiga #2610](https://tree.taiga.io/project/penpot/us/2610)
- Automatically open comments from dashboard notifications [Taiga #2605](https://tree.taiga.io/project/penpot/us/2605)
- Enhance the behaviour of the artboards list on view mode [Taiga #2634](https://tree.taiga.io/project/penpot/us/2634)
- Add recent used fonts in font selection widget [Taiga #1381](https://tree.taiga.io/project/penpot/us/1381)
- Allow to align items relative to groups [Taiga #2533](https://tree.taiga.io/project/penpot/us/2533)
- Scroll bars [Taiga #2550](https://tree.taiga.io/project/penpot/task/2550)
- Add select layer option to context menu [Taiga #2474](https://tree.taiga.io/project/penpot/us/2474)
- Guides [Taiga #290](https://tree.taiga.io/project/penpot/us/290)
- Improve file menu by adding semantically groups [Github #1203](https://github.com/penpot/penpot/issues/1203)
- Add update components in bulk option in context menu [Taiga #1975](https://tree.taiga.io/project/penpot/us/1975)
- Create first E2E tests [Taiga #2608](https://tree.taiga.io/project/penpot/task/2608), [Taiga #2608](https://tree.taiga.io/project/penpot/task/2608)
- Redesign of workspace toolbars [Taiga #2319](https://tree.taiga.io/project/penpot/us/2319)
- Graphic Tablet usability improvements [Taiga #1913](https://tree.taiga.io/project/penpot/us/1913)
- Improved mouse collision detection for groups and text shapes [Taiga #2452](https://tree.taiga.io/project/penpot/us/2452), [Taiga #2453](https://tree.taiga.io/project/penpot/us/2453)
- Add support for alternative S3 storage providers and all aws regions [#1267](https://github.com/penpot/penpot/issues/1267)

### :bug: Bugs fixed

- Fixed ungroup typography when editing it [Taiga #2391](https://tree.taiga.io/project/penpot/issue/2391)
- Fixed error when trying to post an empty comment [Taiga #2603](https://tree.taiga.io/project/penpot/issue/2603)
- Fixed missing translation strings [Taiga #2786](https://tree.taiga.io/project/penpot/issue/2786)
- Fixed color palette outside viewport [Taiga #2715](https://tree.taiga.io/project/penpot/issue/2715)
- Fixed missing translate string [Taiga #2780](https://tree.taiga.io/project/penpot/issue/2780)
- Fixed handoff shadow type text [Taiga #2717](https://tree.taiga.io/project/penpot/issue/2717)
- Fixed components get "dirty" marker when moved [Taiga #2764](https://tree.taiga.io/project/penpot/issue/2764)
- Fixed cannot align objects in a group that is not part of a frame [Taiga #2762](https://tree.taiga.io/project/penpot/issue/2762)
- Fix problem with double click on exit path editing [Taiga #2906](https://tree.taiga.io/project/penpot/issue/2906)
- Fixed alignment of layers with children [Taiga #2862](https://tree.taiga.io/project/penpot/issue/2862)

### :heart: Community contributions by (Thank you!)

- Cleanup unused static images (by @rhcarvalho) [#1561](https://github.com/penpot/penpot/pull/1561)
- Compress static images to save space (by @rhcarvalho) [#1562](https://github.com/penpot/penpot/pull/1562)

## 1.11.2-beta

### :bug: Bugs fixed

- Fix issue on handling empty content on boolean shapes
- Fix race condition issue on component renaming
- Handle EOF errors on writing streamed response
- Handle EOF errors on websocket send/ping methods
- Disable parallel upload of file media on import (causes too much
  contention on the rlimit subsistem that does not works as expected
  on high load).

### :sparkles: New features

- Add health check endpoint on API
- Increase default max connection pool size to 60
- Reduce resource usage of the error reporter.

## 1.11.1-beta

### :bug: Bugs fixed

- Fix issue related to default http host config value.
- Fix issue on rendering frames on firefox.

### :arrow_up: Deps updates

- Update nodejs version to 16.13.1 on docker images.

## 1.11.0-beta

### :sparkles: New features

- Add an option to hide artboards names on the viewport [Taiga #2034](https://tree.taiga.io/project/penpot/issue/2034)
- Limit pasted object position to container boundaries [Taiga #2449](https://tree.taiga.io/project/penpot/us/2449)
- Add new options for zoom widget in workspace and viewer mode [Taiga #896](https://tree.taiga.io/project/penpot/us/896)
- Allow decimals on stroke width and positions [Taiga #2035](https://tree.taiga.io/project/penpot/issue/2035)
- Ability to ignore background when exporting an artboard [Taiga #1395](https://tree.taiga.io/project/penpot/us/1395)
- Show color hex or name on hover [Taiga #2413](https://tree.taiga.io/project/penpot/us/2413)
- Add shortcut to create artboard from selected objects [Taiga #2412](https://tree.taiga.io/project/penpot/us/2412)
- Add shortcut for opacity [Taiga #2442](https://tree.taiga.io/project/penpot/us/2442)
- Setting fill automatically for new texts [Taiga #2441](https://tree.taiga.io/project/penpot/us/2441)
- Add shortcut to move action [Github #1213](https://github.com/penpot/penpot/issues/1213)
- Add alt as mod key to add stroke color from library menu [Taiga #2207](https://tree.taiga.io/project/penpot/us/2207)
- Add detach in bulk option to context menu [Taiga #2210](https://tree.taiga.io/project/penpot/us/2210)
- Add penpot look and feel to multiuser cursors [Taiga #1387](https://tree.taiga.io/project/penpot/us/1387)
- Add actions to go to main component context menu option [Taiga #2053](https://tree.taiga.io/project/penpot/us/2053)
- Add contrast between component select color and shape select color [Taiga #2121](https://tree.taiga.io/project/penpot/issue/2121)
- Add animations in interactions [Taiga #2244](https://tree.taiga.io/project/penpot/us/2244)
- Add performance improvements on .penpot file import process [Taiga #2497](https://tree.taiga.io/project/penpot/us/2497)
- On team settings set color of members count to black [Taiga #2607](https://tree.taiga.io/project/penpot/us/2607)

### :bug: Bugs fixed

- Fix remove gradient if any when applying color from library [Taiga #2299](https://tree.taiga.io/project/penpot/issue/2299)
- Fix Enter as key action to exit edit path [Taiga #2444](https://tree.taiga.io/project/penpot/issue/2444)
- Fix add fill color from palette to groups and components [Taiga #2313](https://tree.taiga.io/project/penpot/issue/2313)
- Fix default project name in all languages [Taiga #2280](https://tree.taiga.io/project/penpot/issue/2280)
- Fix line-height and letter-spacing inputs to allow negative values [Taiga #2381](https://tree.taiga.io/project/penpot/issue/2381)
- Fix typo in Handoff tooltip [Taiga #2428](https://tree.taiga.io/project/penpot/issue/2428)
- Fix crash when pressing Shift+1 on empty file [#1435](https://github.com/penpot/penpot/issues/1435)
- Fix masked group resize strange behavior [Taiga #2317](https://tree.taiga.io/project/penpot/issue/2317)
- Fix problems when exporting all artboards [Taiga #2234](https://tree.taiga.io/project/penpot/issue/2234)
- Fix problems with team management [#1353](https://github.com/penpot/penpot/issues/1353)
- Fix problem when importing in shared libraries [#1362](https://github.com/penpot/penpot/issues/1362)
- Fix problem with join nodes [#1422](https://github.com/penpot/penpot/issues/1422)
- After team onboarding importing a file will import into the team drafts [Taiga #2408](https://tree.taiga.io/project/penpot/issue/2408)
- Fix problem exporting shapes from handoff mode [Taiga #2386](https://tree.taiga.io/project/penpot/issue/2386)
- Fix lock/hide elements in context menu when multiples shapes selected [Taiga #2340](https://tree.taiga.io/project/penpot/issue/2340)
- Fix problem with booleans [Taiga #2356](https://tree.taiga.io/project/penpot/issue/2356)
- Fix line-height/letter-spacing inputs behaviour [Taiga #2331](https://tree.taiga.io/project/penpot/issue/2331)
- Fix dotted style in strokes [Taiga #2312](https://tree.taiga.io/project/penpot/issue/2312)
- Fix problem when resizing texts inside groups [Taiga #2310](https://tree.taiga.io/project/penpot/issue/2310)
- Fix problem with multiple exports [Taiga #2468](https://tree.taiga.io/project/penpot/issue/2468)
- Allow import to continue from recoverable failures [#1412](https://github.com/penpot/penpot/issues/1412)
- Improved behaviour on text options when not text is selected [Taiga #2390](https://tree.taiga.io/project/penpot/issue/2390)
- Fix decimal numbers in export viewbox [Taiga #2290](https://tree.taiga.io/project/penpot/issue/2290)
- Right click over artboard name to open its menu [Taiga #1679](https://tree.taiga.io/project/penpot/issue/1679)
- Make the default session cookue use SameSite=Lax instead of Strict (causes some issues in latest versions of Chrome)
- Fix "open in new tab" on dashboard [Taiga #2235](https://tree.taiga.io/project/penpot/issue/2355)
- Changing pages while comments activated will not close the panel [#1350](https://github.com/penpot/penpot/issues/1350)
- Fix navigate comments in right sidebar [Taiga #2163](https://tree.taiga.io/project/penpot/issue/2163)
- Fix keep name of component equal to the shape name [Taiga #2341](https://tree.taiga.io/project/penpot/issue/2341)
- Fix lossing changes when changing selection and an input was already changed [Taiga #2329](https://tree.taiga.io/project/penpot/issue/2329), [Taiga #2330](https://tree.taiga.io/project/penpot/issue/2330)
- Fix blur input field when click on viewport [Taiga #2164](https://tree.taiga.io/project/penpot/issue/2164)
- Fix default page id in workspace [Taiga #2205](https://tree.taiga.io/project/penpot/issue/2205)
- Fix problem when importing a file with grids [Taiga #2314](https://tree.taiga.io/project/penpot/issue/2314)
- Fix problem with imported svgs with filters [Taiga #2478](https://tree.taiga.io/project/penpot/issue/2478)
- Fix issues when updating selrect in paths [Taiga #2366](https://tree.taiga.io/project/penpot/issue/2366)
- Fix scroll jumps in handoff mode [Taiga #2383](https://tree.taiga.io/project/penpot/issue/2383)
- Fix handoff text with opacity [Taiga #2384](https://tree.taiga.io/project/penpot/issue/2384)
- Restored rules color [Taiga #2460](https://tree.taiga.io/project/penpot/issue/2460)
- Fix thumbnail not taking frame blending mode [Taiga #2301](https://tree.taiga.io/project/penpot/issue/2301)
- Fix import/export with SVG edge cases [Taiga #2389](https://tree.taiga.io/project/penpot/issue/2389)
- Avoid modifying component when moving into a group [Taiga #2534](https://tree.taiga.io/project/penpot/issue/2534)
- Show correctly group types label in handoff [Taiga #2482](https://tree.taiga.io/project/penpot/issue/2482)
- Display view mode buttons always centered in viewer [#Taiga 2466](https://tree.taiga.io/project/penpot/issue/2466)
- Fix default profile image generation issue [Taiga #2601](https://tree.taiga.io/project/penpot/issue/2601)
- Fix edit blur attributes for multiselection [Taiga #2625](https://tree.taiga.io/project/penpot/issue/2625)
- Fix auto hide header in viewer full screen [Taiga #2632](https://tree.taiga.io/project/penpot/issue/2632)
- Fix zoom in/out after fit or fill [Taiga #2630](https://tree.taiga.io/project/penpot/issue/2630)
- Normalize zoom levels in workspace and viewer [Taiga #2631](https://tree.taiga.io/project/penpot/issue/2631)
- Avoid empty names in projects, files and pages [Taiga #2594](https://tree.taiga.io/project/penpot/issue/2594)
- Fix "move to" menu when duplicated team or project names [Taiga #2655](https://tree.taiga.io/project/penpot/issue/2655)
- Fix ungroup a component leaves an asterisk in layers [Taiga #2694](https://tree.taiga.io/project/penpot/issue/2694)

### :arrow_up: Deps updates

- Update devenv docker image dependencies

### :heart: Community contributions by (Thank you!)

- Spelling fixes (by @jsoref) [#1340](https://github.com/penpot/penpot/pull/1340)
- Explain folders in components (by @candideu) [Penpot-docs #42](https://github.com/penpot/penpot-docs/pull/42)
- Readability improvements of user guide (by @PaulSchulz) [Penpot-docs #50](https://github.com/penpot/penpot-docs/pull/50)

## 1.10.4-beta

### :sparkles: Enhancements

- Allow parametrice file snapshoting interval

### :bug: Bugs fixed

- Fix issue on :mov-object change impl
- Minor fix on how file changes log is persisted
- Fix many issues on error reporting

## 1.10.3-beta

### :sparkles: Enhancements

- Make all logging asynchronous, this avoid some overhead on jetty threads at cost of logging latency.
- Increase default session time to 15 days.

### :bug: Bugs fixed

- Fix unexpected exception on saving pages with default grids [#2409](https://tree.taiga.io/project/penpot/issue/2409)
- Fix react warnings on setting size 1 on row and column grids.
- Fix minor issues on ZMQ logging listener (used in error reporting service)
- Remove "ALPHA" from the code.
- Fix value and nil handling on numeric-input component. This fixes many issues related to typography, components, etc. renaming.
- Fix NPE on email complains processing.
- Fix white page after leaving a team.
- Fix missing leave team button outside members page.

### :arrow_up: Deps updates

- Update log4j2 dependency.

## 1.10.2-beta

### :bug: Bugs fixed

- Fix corner case issues with media file uploads.
- Fix issue with default page grids validation.
- Fix issue related to some raceconditions on workspace navigation events.

### :arrow_up: Deps updates

- Update log4j2 dependency.

## 1.10.1-beta

### :bug: Bugs fixed

- Fix problems with team management [#1353](https://github.com/penpot/penpot/issues/1353)

## 1.10.0-beta

### :boom: Breaking changes

- The initial project / data mechanism (not documented) has been
  disabled. Is the mechanism used for creating initial project on user
  signup. With the new onboarding approach, this subsystem is no
  longer needed and is disabled.

### :sparkles: New features

- Allow ungroup groups in bulk [Taiga #2211](https://tree.taiga.io/project/penpot/us/2211)
- Enhance corner radius behavior [Taiga #2190](https://tree.taiga.io/project/penpot/issue/2190)
- Allow preserve scroll position in interactions [Taiga #2250](https://tree.taiga.io/project/penpot/us/2250)
- Add new onboarding modals.

### :bug: Bugs fixed

- Fix problem with exporting before the document is saved [Taiga #2189](https://tree.taiga.io/project/penpot/issue/2189)
- Fix undo stacking when changing color from color-picker [Taiga #2191](https://tree.taiga.io/project/penpot/issue/2191)
- Fix pages dropdown in viewer [Taiga #2087](https://tree.taiga.io/project/penpot/issue/2087)
- Fix problem when exporting texts with gradients or opacity [Taiga #2200](https://tree.taiga.io/project/penpot/issue/2200)
- Fix problem with view mode comments [Taiga #2226](https://tree.taiga.io/project/penpot/issue/2226)
- Disallow to create a component when already has one [Taiga #2237](https://tree.taiga.io/project/penpot/issue/2237)
- Add ellipsis in long labels for input fields [Taiga #2224](https://tree.taiga.io/project/penpot/issue/2224)
- Fix problem with text rendering on export [Taiga #2223](https://tree.taiga.io/project/penpot/issue/2223)
- Fix problem when flattening booleans losing styles [Taiga #2217](https://tree.taiga.io/project/penpot/issue/2217)
- Add shortcuts to boolean icons popups [Taiga #2220](https://tree.taiga.io/project/penpot/issue/2220)
- Fix a worker error when transforming a rectangle into path
- Fix max/min values for opacity fields [Taiga #2183](https://tree.taiga.io/project/penpot/issue/2183)
- Fix viewer comment position when zoom applied [Taiga #2240](https://tree.taiga.io/project/penpot/issue/2240)
- Remove change style on hover for options [Taiga #2172](https://tree.taiga.io/project/penpot/issue/2172)
- Fix problem in viewer with dropdowns when comments active [#1303](https://github.com/penpot/penpot/issues/1303)
- Add placeholder to create shareable link
- Fix project files count not refreshing correctly after import [Taiga #2216](https://tree.taiga.io/project/penpot/issue/2216)
- Remove button after import process finish [Taiga #2215](https://tree.taiga.io/project/penpot/issue/2215)
- Fix problem with styles in the viewer [Taiga #2467](https://tree.taiga.io/project/penpot/issue/2467)
- Fix default state in viewer [Taiga #2465](https://tree.taiga.io/project/penpot/issue/2465)
- Fix division by zero in bool operation [Taiga #2349](https://tree.taiga.io/project/penpot/issue/2349)

### :heart: Community contributions by (Thank you!)

- To the translation community for the hard work on making penpot
  available on so many languages.
- Guide to integrate with Azure Directory (by @skrzyneckik) [Penpot-docs #33](https://github.com/penpot/penpot-docs/pull/33)
- Improve libraries section readability (by @PaulSchulz) [Penpot-docs #39](https://github.com/penpot/penpot-docs/pull/39)

## 1.9.0-alpha

### :boom: Breaking changes

- Some stroke-caps can change behaviour.
- Text display bug fix could potentially make some texts jump a line.

### :sparkles: New features

- Add boolean shapes: intersections, unions, difference and exclusions[Taiga #748](https://tree.taiga.io/project/penpot/us/748)
- Add advanced prototyping [Taiga #244](https://tree.taiga.io/project/penpot/us/244)
- Add multiple flows [Taiga #2091](https://tree.taiga.io/project/penpot/us/2091)
- Change order of the teams menu so it's in the joined time order.

### :bug: Bugs fixed

- Enhance duplicating prototype connections behaviour [Taiga #2093](https://tree.taiga.io/project/penpot/us/2093)
- Ignore constraints in horizontal or vertical flip [Taiga #2038](https://tree.taiga.io/project/penpot/issue/2038)
- Fix color and typographies refs lost when duplicated file [Taiga #2165](https://tree.taiga.io/project/penpot/issue/2165)
- Fix problem with overflow dropdown on stroke-cap [#1216](https://github.com/penpot/penpot/issues/1216)
- Fix menu context for single element nested in components [#1186](https://github.com/penpot/penpot/issues/1186)
- Fix error screen when operations over comments fail [#1219](https://github.com/penpot/penpot/issues/1219)
- Fix undo problem when changing typography/color from library [#1230](https://github.com/penpot/penpot/issues/1230)
- Fix problem with text margin while rendering [#1231](https://github.com/penpot/penpot/issues/1231)
- Fix problem with masked texts on exporting [Taiga #2116](https://tree.taiga.io/project/penpot/issue/2116)
- Fix text editor enter behaviour with centered texts [Taiga #2126](https://tree.taiga.io/project/penpot/issue/2126)
- Fix residual stroke on imported svg [Taiga #2125](https://tree.taiga.io/project/penpot/issue/2125)
- Add links for terms of service and privacy policy in register checkbox [Taiga #2020](https://tree.taiga.io/project/penpot/issue/2020)
- Allow three character hex and web colors in color picker hex input [#1184](https://github.com/penpot/penpot/issues/1184)
- Allow lowercase search for fonts [#1180](https://github.com/penpot/penpot/issues/1180)
- Fix group renaming problem [Taiga #1969](https://tree.taiga.io/project/penpot/issue/1969)
- Fix export group with shadows on children [Taiga #2036](https://tree.taiga.io/project/penpot/issue/2036)
- Fix zoom context menu in viewer [Taiga #2041](https://tree.taiga.io/project/penpot/issue/2041)
- Fix stroke caps adjustments in relation with stroke size [Taiga #2123](https://tree.taiga.io/project/penpot/issue/2123)
- Fix problem duplicating paths [Taiga #2147](https://tree.taiga.io/project/penpot/issue/2147)
- Fix problem inheriting attributes from SVG root when importing [Taiga #2124](https://tree.taiga.io/project/penpot/issue/2124)
- Fix problem with lines and inside/outside stroke [Taiga #2146](https://tree.taiga.io/project/penpot/issue/2146)
- Add stroke width in selection calculation [Taiga #2146](https://tree.taiga.io/project/penpot/issue/2146)
- Fix shift+wheel to horizontal scrolling in MacOS [#1217](https://github.com/penpot/penpot/issues/1217)
- Fix path stroke is not working properly with high thickness [Taiga #2154](https://tree.taiga.io/project/penpot/issue/2154)
- Fix bug with transformation operations [Taiga #2155](https://tree.taiga.io/project/penpot/issue/2155)
- Fix bug in firefox when a text box is inside a mask [Taiga #2152](https://tree.taiga.io/project/penpot/issue/2152)
- Fix problem with stroke inside/outside [Taiga #2186](https://tree.taiga.io/project/penpot/issue/2186)
- Fix masks export area [Taiga #2189](https://tree.taiga.io/project/penpot/issue/2189)
- Fix paste in place in artboards [Taiga #2188](https://tree.taiga.io/project/penpot/issue/2188)
- Fix font size input stuck on selection change [Taiga #2184](https://tree.taiga.io/project/penpot/issue/2184)
- Fix stroke cut on shapes export [Taiga #2171](https://tree.taiga.io/project/penpot/issue/2171)
- Fix no color when boolean with an SVG [Taiga #2193](https://tree.taiga.io/project/penpot/issue/2193)
- Fix unlink color styles at strokes [Taiga #2206](https://tree.taiga.io/project/penpot/issue/2206)

### :arrow_up: Deps updates

### :heart: Community contributions by (Thank you!)

- To the translation community for the hard work on making penpot
  available on so many languages.

## 1.8.4-alpha

### :bug: Bugs fixed

- Fix problem importing components [Taiga #2151](https://tree.taiga.io/project/penpot/issue/2151)

## 1.8.3-alpha

### :sparkles: New features

- Adds progress report to importing process.

## 1.8.2-alpha

### :bug: Bugs fixed

- Fix problem with masking images in viewer [#1238](https://github.com/penpot/penpot/issues/1238)

## 1.8.1-alpha

### :bug: Bugs fixed

- Fix project renaming issue (and some other related to the same underlying bug)
- Fix internal exception on audit log persistence layer.
- Set proper environment variable on docker images for chrome executable.
- Fix internal metrics on websocket connections.

## 1.8.0-alpha

### :boom: Breaking changes

- This release includes a new approach for handling share links, and
  this feature is incompatible with the previous one. This means that
  all the public share links generated previously will stop working.

### :sparkles: New features

- Add tooltips to color picker tabs [Taiga #1814](https://tree.taiga.io/project/penpot/us/1814)
- Add styling to the end point of any open paths [Taiga #1107](https://tree.taiga.io/project/penpot/us/1107)
- Allow to zoom with ctrl + middle button [Taiga #1428](https://tree.taiga.io/project/penpot/us/1428)
- Auto placement of duplicated objects [Taiga #1386](https://tree.taiga.io/project/penpot/us/1386)
- Enable penpot SVG metadata only when exporting complete files [Taiga #1914](https://tree.taiga.io/project/penpot/us/1914?milestone=295883)
- Export to PDF all artboards of one page [Taiga #1895](https://tree.taiga.io/project/penpot/us/1895)
- Go to a undo step clicking on a history element of the list [Taiga #1374](https://tree.taiga.io/project/penpot/us/1374)
- Increment font size by 10 with shift+arrows [1047](https://github.com/penpot/penpot/issues/1047)
- New shortcut to detach components Ctrl+Shift+K [Taiga #1799](https://tree.taiga.io/project/penpot/us/1799)
- Set email inputs to type "email", to aid keyboard entry [Taiga #1921](https://tree.taiga.io/project/penpot/issue/1921)
- Use shift+move to move element orthogonally [#823](https://github.com/penpot/penpot/issues/823)
- Use space + mouse drag to pan, instead of only space [Taiga #1800](https://tree.taiga.io/project/penpot/us/1800)
- Allow navigate through pages on the viewer [Taiga #1550](https://tree.taiga.io/project/penpot/us/1550)
- Allow create share links with specific pages [Taiga #1844](https://tree.taiga.io/project/penpot/us/1844)

### :bug: Bugs fixed

- Prevent adding numeric suffix to layer names when not needed [Taiga #1929](https://tree.taiga.io/project/penpot/us/1929)
- Prevent deleting or moving the drafts project [Taiga #1935](https://tree.taiga.io/project/penpot/issue/1935)
- Fix problem with zoom and selection [Taiga #1919](https://tree.taiga.io/project/penpot/issue/1919)
- Fix problem with borders on shape export [#1092](https://github.com/penpot/penpot/issues/1092)
- Fix thumbnail cropping issue [Taiga #1964](https://tree.taiga.io/project/penpot/issue/1964)
- Fix repeated fetch on file selection [Taiga #1933](https://tree.taiga.io/project/penpot/issue/1933)
- Fix rename typography on text options [Taiga #1963](https://tree.taiga.io/project/penpot/issue/1963)
- Fix problems with order in groups [Taiga #1960](https://tree.taiga.io/project/penpot/issue/1960)
- Fix SVG components preview [#1134](https://github.com/penpot/penpot/issues/1134)
- Fix group renaming problem [Taiga #1969](https://tree.taiga.io/project/penpot/issue/1969)
- Fix problem with import broken images links [#1197](https://github.com/penpot/penpot/issues/1197)
- Fix problem while moving imported SVG's [#1199](https://github.com/penpot/penpot/issues/1199)

### :arrow_up: Deps updates

### :boom: Breaking changes

### :heart: Community contributions by (Thank you!)

- eduayme [#1129](https://github.com/penpot/penpot/pull/1129)

## 1.7.4-alpha

### :bug: Bugs fixed

- Fix demo user creation (self-hosted only)
- Add better ldap response validation and reporting (self-hosted only)

## 1.7.3-alpha

### :bug: Bugs fixed

- Fix font uploading issue on Windows.

## 1.7.2-alpha

### :sparkles: New features

- Add many improvements to text tool.

### :bug: Bugs fixed

- Add scroll bar to Teams menu [Taiga #1894](https://tree.taiga.io/project/penpot/issue/1894)
- Fix repeated names when duplicating artboards or groups [Taiga #1892](https://tree.taiga.io/project/penpot/issue/1892)
- Fix properly messages lifecycle on navigate.
- Fix handling repeated names on duplicate object trees.
- Fix group naming on group creation.
- Fix some issues in svg transformation.

### :arrow_up: Deps updates

- Update frontend build tooling.

### :heart: Community contributions by (Thank you!)

- soultipsy [#1100](https://github.com/penpot/penpot/pull/1100)

## 1.7.1-alpha

### :bug: Bugs fixed

- Fix issue related to the GC and images in path shapes.
- Fix issue on the shape order on some undo operations.
- Fix issue on undo page deletion.
- Fix some issues related to constraints.

## 1.7.0-alpha

### :sparkles: New features

- Allow nested asset groups [Taiga #1716](https://tree.taiga.io/project/penpot/us/1716)
- Allow to ungroup assets [Taiga #1719](https://tree.taiga.io/project/penpot/us/1719)
- Allow to rename assets groups [Taiga #1721](https://tree.taiga.io/project/penpot/us/1721)
- Component constraints (left, right, left and right, center, scale...) [Taiga #1125](https://tree.taiga.io/project/penpot/us/1125)
- Export elements to PDF [Taiga #519](https://tree.taiga.io/project/penpot/us/519)
- Memorize collapse state of assets in panel [Taiga #1718](https://tree.taiga.io/project/penpot/us/1718)
- Headers button sets and menus review [Taiga #1663](https://tree.taiga.io/project/penpot/us/1663)
- Preserve components if possible, when pasted into a different file [Taiga #1063](https://tree.taiga.io/project/penpot/issue/1063)
- Add the ability to offload file data to a cheaper storage when file becomes inactive.
- Import/Export Penpot files from dashboard.
- Double click won't make a shape a path until you change a node [Taiga #1796](https://tree.taiga.io/project/penpot/us/1796)
- Incremental area selection [#779](https://github.com/penpot/penpot/discussions/779)

### :bug: Bugs fixed

- Process numeric input changes only if the value actually changed.
- Remove unnecessary redirect from history when user goes to workspace from dashboard [Taiga #1820](https://tree.taiga.io/project/penpot/issue/1820)
- Detach shapes from deleted assets [Taiga #1850](https://tree.taiga.io/project/penpot/issue/1850)
- Fix tooltip position on view application [Taiga #1819](https://tree.taiga.io/project/penpot/issue/1819)
- Fix dashboard navigation on moving file to other team [Taiga #1817](https://tree.taiga.io/project/penpot/issue/1817)
- Fix workspace header presence styles and invalid link [Taiga #1813](https://tree.taiga.io/project/penpot/issue/1813)
- Fix color-input wrong behavior (on workspace page color) [Taiga #1795](https://tree.taiga.io/project/penpot/issue/1795)
- Fix file contextual menu in shared libraries at dashboard [Taiga #1865](https://tree.taiga.io/project/penpot/issue/1865)
- Fix problem with color picker and fonts [#1049](https://github.com/penpot/penpot/issues/1049)
- Fix negative values in blur [Taiga #1815](https://tree.taiga.io/project/penpot/issue/1815)
- Fix problem when editing color in group [Taiga #1816](https://tree.taiga.io/project/penpot/issue/1816)
- Fix resize/rotate with mouse buttons different than left [#1060](https://github.com/penpot/penpot/issues/1060)
- Fix header partially visible on fullscreen viewer mode [Taiga #1875](https://tree.taiga.io/project/penpot/issue/1875)
- Fix dynamic alignment enabled with hidden objects [#1063](https://github.com/penpot/penpot/issues/1063)

## 1.6.5-alpha

### :bug: Bugs fixed

- Fix problem with paths editing after flip [#1040](https://github.com/penpot/penpot/issues/1040)

## 1.6.4-alpha

### :sparkles: Minor improvements

- Decrease default bulk buffers on storage tasks.
- Reduce file_change preserve interval to 24h.

### :bug: Bugs fixed

- Don't allow rename drafts project.
- Fix custom font deletion task.
- Fix custom font rendering on exporting shapes.
- Fix font loading on viewer app.
- Fix problem when moving files with drag & drop.
- Fix unexpected exception on searching without term.
- Properly handle nil values on `update-shapes` function.
- Replace frame term usage by artboard on viewer app.

## 1.6.3-alpha

### :bug: Bugs fixed

- Fix problem with merge and join nodes [#990](https://github.com/penpot/penpot/issues/990)
- Fix problem with empty path editing.
- Fix problem with create component.
- Fix problem with move-objects.
- Fix problem with merge and join nodes.

## 1.6.2-alpha

### :bug: Bugs fixed

- Add better auth module logging.
- Add missing `email` scope to OIDC backend.
- Add missing cause prop on error logging.
- Fix empty font-family handling on custom fonts page.
- Fix incorrect unicode code points handling on draft-to-penpot conversion.
- Fix some problems with paths.
- Fix unexpected exception on duplicate project.
- Fix unexpected exception when user leaves typography name empty.
- Improve error report on uploading invalid image to library.
- Minor fix on previous commit.
- Minor improvements on svg uploading on libraries.

## 1.6.1-alpha

### :bug: Bugs fixed

- Add safety check on reg-objects change impl.
- Fix custom fonts embedding issue.
- Fix dashboard ordering issue.
- Fix problem when creating a component with empty data.
- Fix problem with moving shapes into frames.
- Fix problems with mov-objects.
- Fix unexpected exception related to rounding integers.
- Fix wrong type usage on libraries changes.
- Improve editor lifecycle management.
- Make the navigation async by default.

## 1.6.0-alpha

### :sparkles: New features

- Add improved workspace font selector [Taiga US #292](https://tree.taiga.io/project/penpot/us/292)
- Add option to interactively scale text [Taiga #1527](https://tree.taiga.io/project/penpot/us/1527)
- Add performance improvements on dashboard data loading.
- Add performance improvements to indexes handling on workspace.
- Add the ability to upload/use custom fonts (and automatically generate all needed webfonts) [Taiga US #292](https://tree.taiga.io/project/penpot/us/292)
- Transform shapes to path on double click
- Translate automatic names of new files and projects.
- Use shift instead of ctrl/cmd to keep aspect ratio [Taiga 1697](https://tree.taiga.io/project/penpot/issue/1697)
- New translations: Portuguese (Brazil) and Romanias.

### :bug: Bugs fixed

- Remove interactions when the destination artboard is deleted [Taiga #1656](https://tree.taiga.io/project/penpot/issue/1656)
- Fix problem with fonts that ends with numbers [#940](https://github.com/penpot/penpot/issues/940)
- Fix problem with imported SVG on editing paths [#971](https://github.com/penpot/penpot/issues/971)
- Fix problem with color picker positioning
- Fix order on color palette [#961](https://github.com/penpot/penpot/issues/961)
- Fix issue when group creation leaves an empty group [#1724](https://tree.taiga.io/project/penpot/issue/1724)
- Fix problem with :multiple for colors and typographies [#1668](https://tree.taiga.io/project/penpot/issue/1668)
- Fix problem with locked shapes when change parents [#974](https://github.com/penpot/penpot/issues/974)
- Fix problem with new nodes in paths [#978](https://github.com/penpot/penpot/issues/978)

### :arrow_up: Deps updates

- Update exporter dependencies (puppeteer), that fixes some unexpected exceptions.
- Update string manipulation library.

### :boom: Breaking changes

- The OIDC setting `PENPOT_OIDC_SCOPES` has changed the default semantics. Before this
  configuration added scopes to the default set. Now it replaces it, so use with care, because
  penpot requires at least `name` and `email` props found on the user info object.

### :heart: Community contributions by (Thank you!)

- Translations: Portuguese (Brazil) and Romanias.

## 1.5.4-alpha

### :bug: Bugs fixed

- Fix issues on group rendering.
- Fix problem with text editing auto-height [Taiga #1683](https://tree.taiga.io/project/penpot/issue/1683)

## 1.5.3-alpha

### :bug: Bugs fixed

- Fix problem undo/redo.

## 1.5.2-alpha

### :bug: Bugs fixed

- Fix problem with `close-path` command [#917](https://github.com/penpot/penpot/issues/917)
- Fix wrong query for obtain the profile default project-id
- Fix problems with empty paths and shortcuts [#923](https://github.com/penpot/penpot/issues/923)

## 1.5.1-alpha

### :bug: Bugs fixed

- Fix issue with bitmap image clipboard.
- Fix issue when removing all path points.
- Increase default team invitation token expiration to 48h.
- Fix wrong error message when an expired token is used.

## 1.5.0-alpha

### :sparkles: New features

- Add integration with gitpod.io (an online IDE) [#807](https://github.com/penpot/penpot/pull/807)
- Allow basic math operations in inputs [Taiga 1383](https://tree.taiga.io/project/penpot/us/1383)
- Autocomplete color names in hex inputs [Taiga 1596](https://tree.taiga.io/project/penpot/us/1596)
- Allow to group assets (components and graphics) [Taiga #1289](https://tree.taiga.io/project/penpot/us/1289)
- Change icon of pinned projects [Taiga 1298](https://tree.taiga.io/project/penpot/us/1298)
- Internal: refactor of http client, replace internal xhr usage with more modern Fetch API.
- New features for paths: snap points on edition, add/remove nodes, merge/join/split nodes. [Taiga #907](https://tree.taiga.io/project/penpot/us/907)
- Add OpenID-Connect support.
- Reimplement social auth providers on top of the generic openid impl.

### :bug: Bugs fixed

- Fix problem with pan and space [#811](https://github.com/penpot/penpot/issues/811)
- Fix issue when parsing exponential numbers in paths
- Remove legacy system user and team [#843](https://github.com/penpot/penpot/issues/843)
- Fix ordering of copy pasted objects [Taiga #1618](https://tree.taiga.io/project/penpot/issue/1617)
- Fix problems with blending modes [#837](https://github.com/penpot/penpot/issues/837)
- Fix problem with zoom an selection rect [#845](https://github.com/penpot/penpot/issues/845)
- Fix problem displaying team statistics [#859](https://github.com/penpot/penpot/issues/859)
- Fix problems with text editor selection [Taiga #1546](https://tree.taiga.io/project/penpot/issue/1546)
- Fix problem when opening the context menu in dashboard at the bottom [#856](https://github.com/penpot/penpot/issues/856)
- Fix problem when clicking an interactive group in view mode [#863](https://github.com/penpot/penpot/issues/863)
- Fix visibility of pages in sitemap when changing page [Taiga #1618](https://tree.taiga.io/project/penpot/issue/1618)
- Fix visual problem with group invite [Taiga #1290](https://tree.taiga.io/project/penpot/issue/1290)
- Fix issues with promote owner panel [Taiga #763](https://tree.taiga.io/project/penpot/issue/763)
- Allow use library colors when defining gradients [Taiga #1614](https://tree.taiga.io/project/penpot/issue/1614)
- Fix group selrect not updating after alignment [#895](https://github.com/penpot/penpot/issues/895)

### :arrow_up: Deps updates

### :boom: Breaking changes

- Translations refactor: now penpot uses gettext instead of a custom
  JSON, and each locale has its own separated file. All translations
  should be contributed via the weblate.org service.

### :heart: Community contributions by (Thank you!)

- madmath03 (by [Monogramm](https://github.com/Monogramm)) [#807](https://github.com/penpot/penpot/pull/807)
- zzkt [#814](https://github.com/penpot/penpot/pull/814)

## 1.4.1-alpha

### :bug: Bugs fixed

- Fix typography unlinking.
- Fix incorrect measures on shapes outside artboard.
- Fix issues on svg parsing related to numbers with exponents.
- Fix some race conditions on removing shape from workspace.
- Fix incorrect state management of user lang selection.
- Fix email validation usability issue on team invitation lightbox.

## 1.4.0-alpha

### :sparkles: New features

- Add blob-encoding v3 (uses ZSTD+transit) [#738](https://github.com/penpot/penpot/pull/738)
- Add http caching layer on top of Query RPC.
- Add layer opacity and blend mode to shapes [Taiga #937](https://tree.taiga.io/project/penpot/us/937)
- Add more chinese translations [#726](https://github.com/penpot/penpot/pull/726)
- Add native support for text-direction (RTL, LTR & auto)
- Add several enhancements in shape selection [Taiga #1195](https://tree.taiga.io/project/penpot/us/1195)
- Add thumbnail in memory caching mechanism.
- Add turkish translation strings [#759](https://github.com/penpot/penpot/pull/759), [#794](https://github.com/penpot/penpot/pull/794)
- Duplicate and move files and projects [Taiga #267](https://tree.taiga.io/project/penpot/us/267)
- Hide viewer navbar on fullscreen [Taiga 1375](https://tree.taiga.io/project/penpot/us/1375)
- Import SVG will create Penpot's shapes [Taiga #1006](https://tree.taiga.io/project/penpot/us/1066)
- Improve french translations [#731](https://github.com/penpot/penpot/pull/731)
- Reimplement workspace presence (remove database state)
- Remember last visited team when you re-enter the application [Taiga #1376](https://tree.taiga.io/project/penpot/us/1376)
- Rename artboard with double click on the title [Taiga #1392](https://tree.taiga.io/project/penpot/us/1392)
- Replace Slate-Editor with DraftJS [Taiga #1346](https://tree.taiga.io/project/penpot/us/1346)
- Set proper page title [Taiga #1377](https://tree.taiga.io/project/penpot/us/1377)

### :bug: Bugs fixed

- Disable buttons in view mode for users without permissions [Taiga #1328](https://tree.taiga.io/project/penpot/issue/1328)
- Fix broken profile and profile options form.
- Fix calculate size of some animated gifs [Taiga #1487](https://tree.taiga.io/project/penpot/issue/1487)
- Fix error with the "Navigate to" button on prototypes [Taiga #1268](https://tree.taiga.io/project/penpot/issue/1268)
- Fix issue when undo after changing the artboard of a shape [Taiga #1304](https://tree.taiga.io/project/penpot/issue/1304)
- Fix issue with Alt key in distance measurement [#672](https://github.com/penpot/penpot/issues/672)
- Fix issue with blending modes in masks [Taiga #1476](https://tree.taiga.io/project/penpot/issue/1476)
- Fix issue with blocked shapes [Taiga #1480](https://tree.taiga.io/project/penpot/issue/1480)
- Fix issue with comments styles on dashboard [Taiga #1405](https://tree.taiga.io/project/penpot/issue/1405)
- Fix issue with default square grid [Taiga #1344](https://tree.taiga.io/project/penpot/issue/1344)
- Fix issue with enter key shortcut [#775](https://github.com/penpot/penpot/issues/775)
- Fix issue with enter to edit paths [Taiga #1481](https://tree.taiga.io/project/penpot/issue/1481)
- Fix issue with mask and flip [#715](https://github.com/penpot/penpot/issues/715)
- Fix issue with masks interactions outside bounds [#718](https://github.com/penpot/penpot/issues/718)
- Fix issue with middle mouse button press moving the canvas when not moving mouse [#717](https://github.com/penpot/penpot/issues/717)
- Fix issue with resolved comments [Taiga #1406](https://tree.taiga.io/project/penpot/issue/1406)
- Fix issue with rotated blur [Taiga #1370](https://tree.taiga.io/project/penpot/issue/1370)
- Fix issue with rotation degree input [#741](https://github.com/penpot/penpot/issues/741)
- Fix issue with system shortcuts and application [#737](https://github.com/penpot/penpot/issues/737)
- Fix issue with team management in dashboard [Taiga #1475](https://tree.taiga.io/project/penpot/issue/1475)
- Fix issue with typographies panel cannot be collapsed [#707](https://github.com/penpot/penpot/issues/707)
- Fix text selection in comments [#745](https://github.com/penpot/penpot/issues/745)
- Update Work-Sans font [#744](https://github.com/penpot/penpot/issues/744)
- Fix issue with recent files not showing [Taiga #1493](https://tree.taiga.io/project/penpot/issue/1493)
- Fix issue when promoting to owner [Taiga #1494](https://tree.taiga.io/project/penpot/issue/1494)
- Fix cannot click on blocked elements in viewer [Taiga #1430](https://tree.taiga.io/project/penpot/issue/1430)
- Fix SVG not showing properties at code [Taiga #1437](https://tree.taiga.io/project/penpot/issue/1437)
- Fix shadows when exporting groups [Taiga #1495](https://tree.taiga.io/project/penpot/issue/1495)
- Fix drag-select when renaming layer text [Taiga #1307](https://tree.taiga.io/project/penpot/issue/1307)
- Fix layout problem for editable selects [Taiga #1488](https://tree.taiga.io/project/penpot/issue/1488)
- Fix artboard title wasn't move when resizing [Taiga #1479](https://tree.taiga.io/project/penpot/issue/1479)
- Fix titles in viewer thumbnails too long [Taiga #1474](https://tree.taiga.io/project/penpot/issue/1474)
- Fix when right click on a selected text shows artboard contextual menu [Taiga #1226](https://tree.taiga.io/project/penpot/issue/1226)

### :boom: Breaking changes

- The LDAP configuration variables interpolation starts using `:`
  (example `:username`) instead of `$`. The main reason is avoid
  unnecessary conflict with bash interpolation.

### :arrow_up: Deps updates

- Update backend to JDK16.
- Update exporter nodejs to v14.16.0

### :heart: Community contributions by (Thank you!)

- iblueer [#726](https://github.com/penpot/penpot/pull/726)
- gizembln [#759](https://github.com/penpot/penpot/pull/759)
- girafic [#748](https://github.com/penpot/penpot/pull/748)
- mbrksntrk [#794](https://github.com/penpot/penpot/pull/794)

## 1.3.0-alpha

### :sparkles: New features

- Add emailcatcher and ldap test containers to devenv. [#506](https://github.com/penpot/penpot/pull/506)
- Add major refactor of internal pubsub/redis code; improves scalability and performance [#640](https://github.com/penpot/penpot/pull/640)
- Add more chinese translations [#687](https://github.com/penpot/penpot/pull/687)
- Add more presets for artboard [#654](https://github.com/penpot/penpot/pull/654)
- Add optional loki integration [#645](https://github.com/penpot/penpot/pull/645)
- Add proper http session lifecycle handling.
- Allow to set border radius of each rect corner individually
- Bounce & Complaint handling [#635](https://github.com/penpot/penpot/pull/635)
- Disable groups interactions when holding "Ctrl" key (deep selection)
- New action in context menu to "edit" some shapes (bound to key "Enter")

### :bug: Bugs fixed

- Add more improvements to french translation strings [#591](https://github.com/penpot/penpot/pull/591)
- Add some missing database indexes (mainly improves performance on large databases on file-update rpc method, and some background tasks)
- Disables filters in masking elements (issue with Firefox rendering)
- Drawing tool will have priority over resize/rotate handlers [Taiga #1225](https://tree.taiga.io/project/penpot/issue/1225)
- Fix broken bounding box on editing paths [Taiga #1254](https://tree.taiga.io/project/penpot/issue/1254)
- Fix corner cases on invitation/signup flows.
- Fix errors on onboarding file [Taiga #1287](https://tree.taiga.io/project/penpot/issue/1287)
- Fix infinite recursion on logout.
- Fix issues with frame selection [Taiga #1300](https://tree.taiga.io/project/penpot/issue/1300), [Taiga #1255](https://tree.taiga.io/project/penpot/issue/1255)
- Fix local fonts error [#691](https://github.com/penpot/penpot/issues/691)
- Fix issue width handoff code generation [Taiga #1204](https://tree.taiga.io/project/penpot/issue/1204)
- Fix issue with indices refreshing on page changes [#646](https://github.com/penpot/penpot/issues/646)
- Have language change notification written in the new language [Taiga #1205](https://tree.taiga.io/project/penpot/issue/1205)
- Hide register screen when registration is disabled [#598](https://github.com/penpot/penpot/issues/598)
- Properly handle errors on github, gitlab and ldap auth backends.
- Properly mark profile auth backend (on first register/ auth with 3rd party auth provider)
- Refactor LDAP auth backend.

### :heart: Community contributions by (Thank you!)

- girafic [#538](https://github.com/penpot/penpot/pull/654)
- arkhi [#591](https://github.com/penpot/penpot/pull/591)

## 1.2.0-alpha

### :sparkles: New features

- Add horizontal/vertical flip
- Add images lock proportions by default [#541](https://github.com/penpot/penpot/discussions/541), [#609](https://github.com/penpot/penpot/issues/609)
- Add new blob storage format (Zstd+nippy)
- Add user feedback form
- Improve French translations
- Improve component testing
- Increase default deletion delay to 7 days
- Show a pixel grid when zoom greater than 800% [#519](https://github.com/penpot/penpot/discussions/519)
- Fix behavior of select all command when there are objects outside frames [Taiga #1209](https://tree.taiga.io/project/penpot/issue/1209)

### :bug: Bugs fixed

- Fix 404 when access shared link [#615](https://github.com/penpot/penpot/issues/615)
- Fix 500 when requestion password reset
- Fix issue when transforming path shapes [Taiga #1170](https://tree.taiga.io/project/penpot/issue/1170)
- Fix apply a color to a text selection from color palette was not working [Taiga #1189](https://tree.taiga.io/project/penpot/issue/1189)
- Fix issues when moving shapes outside groups [Taiga #1138](https://tree.taiga.io/project/penpot/issue/1138)
- Fix ldap function called on login click
- Fix logo icon in viewer should go to dashboard [Taiga #1149](https://tree.taiga.io/project/penpot/issue/1149)
- Fix ordering when restoring deleted shapes in sync [Taiga #1163](https://tree.taiga.io/project/penpot/issue/1163)
- Fix issue when editing text immediately after creating [Taiga #1207](https://tree.taiga.io/project/penpot/issue/1207)
- Fix issue when pasting URL's copied from the browser url bar [Taiga #1187](https://tree.taiga.io/project/penpot/issue/1187)
- Fix issue with multiple selection and groups [Taiga #1128](https://tree.taiga.io/project/penpot/issue/1128)
- Fix issue with red handler indicator on resize [Taiga #1188](https://tree.taiga.io/project/penpot/issue/1188)
- Fix show correct error when google auth is disabled [Taiga #1119](https://tree.taiga.io/project/penpot/issue/1119)
- Fix text alignment in preview [#594](https://github.com/penpot/penpot/issues/594)
- Fix unexpected exception when uploading image [Taiga #1120](https://tree.taiga.io/project/penpot/issue/1120)
- Fix updates on collaborative editing not updating selection rectangles [Taiga #1127](https://tree.taiga.io/project/penpot/issue/1127)
- Make the team deletion deferred (in the same way other objects)

### :heart: Community contributions by (Thank you!)

- abtinmo [#538](https://github.com/penpot/penpot/pull/538)
- kdrag0n [#585](https://github.com/penpot/penpot/pull/585)
- nisrulz [#586](https://github.com/penpot/penpot/pull/586)
- tomer [#575](https://github.com/penpot/penpot/pull/575)
- violoncelloCH [#554](https://github.com/penpot/penpot/pull/554)

## 1.1.0-alpha

- Bugfixing and stabilization post-launch
- Some changes to the register flow
- Improved MacOS shortcuts and helpers
- Small changes to shape creation

## 1.0.0-alpha

Initial release<|MERGE_RESOLUTION|>--- conflicted
+++ resolved
@@ -1,6 +1,5 @@
 # CHANGELOG
 
-<<<<<<< HEAD
 ## 2.5.0
 
 ### :rocket: Epics and highlights
@@ -16,13 +15,11 @@
 
 ### :bug: Bugs fixed
 
-=======
 ## 2.4.1
 
 ### :bug: Bugs fixed
 
 - Fix error when importing files with touched components [Taiga #9625](https://tree.taiga.io/project/penpot/issue/9625)
->>>>>>> 33f853ff
 
 ## 2.4.0
 
