--- conflicted
+++ resolved
@@ -37,39 +37,32 @@
 root.
 
 ### :heart: Community contributions (Thank you!)
+
+### :sparkles: New features
+
+- Optimize profile setup flow for better user experience [Taiga #10028](https://tree.taiga.io/project/penpot/us/10028)
+
+### :bug: Bugs fixed
+
+
+## 2.7.0 (Unreleased)
+
+### :rocket: Epics and highlights
+
+### :boom: Breaking changes & Deprecations
+
+### :heart: Community contributions (Thank you!)
 - Design improvements to the Invitations page with an empty state [GitHub #2608](https://github.com/penpot/penpot/issues/2608) by [@iprithvitharun](https://github.com/iprithvitharun)
 
 ### :sparkles: New features
-<<<<<<< HEAD
-
-- Optimize profile setup flow for better user experience [Taiga #10028](https://tree.taiga.io/project/penpot/us/10028)
-
-### :bug: Bugs fixed
-
-
-## 2.7.0 (Unreleased)
-
-### :rocket: Epics and highlights
-
-### :boom: Breaking changes & Deprecations
-
-### :heart: Community contributions (Thank you!)
-
-### :sparkles: New features
-
-=======
->>>>>>> 70b1989f
+
 - Update board presets with a newer devices [Taiga #10610](https://tree.taiga.io/project/penpot/us/10610)
 - Propagate "sharing a prototype" to editors and viewers [Taiga #8853](https://tree.taiga.io/project/penpot/us/8853)
 - Design improvements to the Invitations page with an empty state [Taiga #4554](https://tree.taiga.io/project/penpot/us/4554)
 - Duplicate token sets [Taiga #10694](https://tree.taiga.io/project/penpot/issue/10694)
 - Add set selection in create Token themes flow [Taiga #10746](https://tree.taiga.io/project/penpot/issue/10746)
 - Display indicator on not active sets [Taiga #10668](https://tree.taiga.io/project/penpot/issue/10668)
-<<<<<<< HEAD
 - Create `input*` wrapper component, and `label*`, `input-field*` and `hint-message*` components [Taiga #10713](https://tree.taiga.io/project/penpot/us/10713)
-- Fix problem in viewer with the back button [Taiga #10907](https://tree.taiga.io/project/penpot/issue/10907)
-=======
->>>>>>> 70b1989f
 
 ### :bug: Bugs fixed
 - Fix problem in viewer with the back button [Taiga #10907](https://tree.taiga.io/project/penpot/issue/10907)
