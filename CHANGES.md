--- conflicted
+++ resolved
@@ -18,11 +18,11 @@
 ### :arrow_up: Deps updates
 ### :heart: Community contributions by (Thank you!)
 
-<<<<<<< HEAD
 - Spelling fixes (by @jsoref) [#1340](https://github.com/penpot/penpot/pull/1340).
 - Explain folders in components (by @candideu) [Penpot-docs #42](https://github.com/penpot/penpot-docs/pull/42).
 - Readability improvements of user guide (by @PaulSchulz) [Penpot-docs #50](https://github.com/penpot/penpot-docs/pull/50).
-=======
+
+
 # 1.10.2-beta
 
 ### :bug: Bugs fixed
@@ -34,7 +34,6 @@
 ### :arrow_up: Deps updates
 
 - Update log4j2 dependency.
->>>>>>> d06cfed5
 
 
 # 1.10.1-beta
