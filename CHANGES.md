--- conflicted
+++ resolved
@@ -1,6 +1,5 @@
 # CHANGELOG
 
-<<<<<<< HEAD
 ## :rocket: Next
 
 ### :boom: Breaking changes
@@ -93,7 +92,7 @@
 
 ### :arrow_up: Deps updates
 ### :heart: Community contributions by (Thank you!)
-=======
+
 ## 1.12.4-beta
 
 ### :bug: Bugs fixed
@@ -103,7 +102,6 @@
 - Fix problem with copy/paste in Safari [#1209](https://github.com/penpot/penpot/issues/1209)
 - Improved command support for MacOS [Taiga #2789](https://tree.taiga.io/project/penpot/issue/2789)
 - Fix shift+2 shortcut in MacOS with non-english keyboards [Taiga #3038](https://tree.taiga.io/project/penpot/issue/3038)
->>>>>>> e0aeb3b5
 
 ## 1.12.3-beta
 
