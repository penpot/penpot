--- conflicted
+++ resolved
@@ -1,6 +1,5 @@
 # CHANGELOG
 
-<<<<<<< HEAD
 ## 2.3.0
 
 ### :rocket: Epics and highlights
@@ -21,7 +20,6 @@
 
 ### :bug: Bugs fixed
 
-=======
 ## 2.2.1
 
 ### :bug: Bugs fixed
@@ -30,7 +28,6 @@
 - Fix visual problem with the font-size dropdown in assets [Taiga #8872](https://tree.taiga.io/project/penpot/issue/8872)
 - Add limits for invitation RPC methods (hard limit 25 emails per request)
 
->>>>>>> ae7e28b7
 ## 2.2.0
 
 ### :rocket: Epics and highlights
