# CHANGELOG

## :rocket: Next

### :sparkles: New features

- Allow for nested and rotated boards inside other boards and groups [Taiga #2874](https://tree.taiga.io/project/penpot/us/2874?milestone=319982)

### :bug: Bugs fixed
### :arrow_up: Deps updates
### :heart: Community contributions by (Thank you!)

## 1.14.0-beta

### :sparkles: New features

- Added shortcut panel in workspace [Taiga #36](https://tree.taiga.io/project/penpot/us/36)
- Added selected colors widget in right sidebar [Taiga #2485](https://tree.taiga.io/project/penpot/us/2485)
- Added fixed elements when scrolling [Taiga #1533](https://tree.taiga.io/project/penpot/us/1533)
- Multiple team invitations on onboarding [Taiga #3084](https://tree.taiga.io/project/penpot/us/3084)
- Change text properties position at the sidebar [Taiga #3047](https://tree.taiga.io/project/penpot/us/3047)
- Group assets by drag and drop [Taiga #2831](https://tree.taiga.io/project/penpot/us/2831)
<<<<<<< HEAD
- View mode improvements to enable access and use in different conditions [Taiga #3023](https://tree.taiga.io/project/penpot/us/3023)
=======
- Navigate to the original link after log in [Taiga #3624](https://tree.taiga.io/project/penpot/issue/3624)
>>>>>>> 2bed06de

### :bug: Bugs fixed
- Fix menu file not accessible in certain conditions [Taiga #3385](https://tree.taiga.io/project/penpot/issue/3385)
- Remove deprecated menu options [Taiga #3333](https://tree.taiga.io/project/penpot/issue/3333)
- Prototype connection should be under the rules [Taiga #3384](https://tree.taiga.io/project/penpot/issue/3384)
- Fix problem with empty text boxes events [Taiga #3627](https://tree.taiga.io/project/penpot/issue/3627)


## 1.13.5-beta

### :bug: Bugs fixed
- Fix orientation artboard preset not working with differently sized artboards [Taiga #3548](https://tree.taiga.io/project/penpot/issue/3548)
- Fix background on export arboards [Taiga #1991](https://tree.taiga.io/project/penpot/issue/1991)

## 1.13.4-beta

### :bug: Bugs fixed

- Fix undo when drawing curves [Taiga #3523](https://tree.taiga.io/project/penpot/issue/3523)
- Fix issue with text edition and certain fonts (WorkSans, Raleway, ...) and foreign objects [Taiga #3521](https://tree.taiga.io/project/penpot/issue/3521)
- Fix thumbnail generation when concurrent edition [Taiga #3522](https://tree.taiga.io/project/penpot/issue/3522)
- Fix environment imporot for exporter in Docker
- Fix auto scroll layers in Firefox [Taiga #3531](https://tree.taiga.io/project/penpot/issue/3531)
- Fix base background not visible for imported SVG

## 1.13.3-beta

### :bug: Bugs fixed

- Fix docker dependencies
- Sets invitations expirations to 7 days
- Add safety measure for text positions
- Fix old texts with opacity and no fill
- Remove default font on team change
- Fix github auth without name
- Fix problems with font loading in Firefox 95

## 1.13.2-beta

### :bug: Bugs fixed

- Improved performance when out of focus mode
- Improved performance for thumbnail generation
- Fix problem with out of sync thumbnails

## 1.13.1-beta

### :bug: Bugs fixed

- Fix problem with text positioning
- Fix issue with thumbnail generation before fonts loading
- Fix unable to hide artboards
- Fix problem with fonts cache causing hanging in certain pages

## 1.13.0-beta

### :boom: Breaking changes

- We've changed the behaviour of the border-radius so it works as CSS that [has some limits](https://www.w3.org/TR/css-backgrounds-3/#corner-overlap).
- Now exported text are SVG's native `text` tag instead of paths. This could break when opening the file depending on your engine. Some SVG's may require fonts to be installed at system level.

### :sparkles: New features

- Search and filter layers [Taiga #2564](https://tree.taiga.io/project/penpot/us/2564)
- Exporting big files flow [Taiga #2218](https://tree.taiga.io/project/penpot/us/2218)
- Multiexport from main menu [Taiga #520](https://tree.taiga.io/project/penpot/us/28541)
- Multiexport assets (aka bulk export) [Taiga #520](https://tree.taiga.io/project/penpot/us/520)
- Set the artboard layer fixed at the top side of the layers [Taiga #2636](https://tree.taiga.io/project/penpot/us/2636)
- Set an artboard as the file thumbnail [Taiga #1526](https://tree.taiga.io/project/penpot/us/1526)
- Social login redesign [Taiga #2974](https://tree.taiga.io/project/penpot/task/2974)
- Add border radius to artboards [Taiga #2056](https://tree.taiga.io/project/penpot/us/2056)
- Allow send multiple team invitations at once [Taiga #2798](https://tree.taiga.io/project/penpot/us/2798)
- Persist color palette and color picker across refresh [Taiga #1660](https://tree.taiga.io/project/penpot/issue/1660)
- Ability to add multiple strokes to a shape [Taiga #2778](https://tree.taiga.io/project/penpot/us/2778)
- Scroll to selected size in font size selector [Taiga #2825](https://tree.taiga.io/project/penpot/us/2825)
- Add new invitations section [Taiga #2797](https://tree.taiga.io/project/penpot/us/2797)
- Ability to add multiple fills to a shape [Taiga #1394](https://tree.taiga.io/project/penpot/us/1394)
- Team members redesign [Taiga #2283](https://tree.taiga.io/project/penpot/us/2283)
- New focus mode in workspace [Taiga #2748](https://tree.taiga.io/project/penpot/us/2748)
- Changed text shapes to be displayed as natives SVG text elements [Taiga #2759](https://tree.taiga.io/project/penpot/us/2759)
- Texts now can have strokes, multiple fills and can be used as masks
- Add the ability to specify the attribute for retrieve the email on OIDC integration [#1460](https://github.com/penpot/penpot/issues/1460)
- Allow registration with invitation token when registration is disabled
- Add the ability to disable standard, password login [Taiga #2999](https://tree.taiga.io/project/penpot/us/2999)
- Don't stop SVG import when an image cannot be imported [#1531](https://github.com/penpot/penpot/issues/1531)
- Show Penpot color in Safari tab bar [#1803](https://github.com/penpot/penpot/issues/1803)
- Added option to disable snap to pixel and improved behaviour for sub-pixel drawing [#2552](https://tree.taiga.io/project/penpot/us/2552)
- Delete guides while supr on hover [#2823](https://tree.taiga.io/project/penpot/us/2823)
- Opt-in subscription on on-premise instances [#2772](https://tree.taiga.io/project/penpot/us/2772)
- Optimizations in frame thumbnails [#3147](https://tree.taiga.io/project/penpot/us/3147)

### :bug: Bugs fixed

- Fix typo in viewer comment section [Taiga #3401](https://tree.taiga.io/project/penpot/issue/3401)
- Do not show team-up modal for users already on a team [Taiga #3311](https://tree.taiga.io/project/penpot/issue/3311)
- Constraints are not well assigned when default and multiselection [Taiga #3069](https://tree.taiga.io/project/penpot/issue/3069)
- Duplicate artboards create new flows if needed [Taiga #2221](https://tree.taiga.io/project/penpot/issue/2221)
- Round the size values on handoff to two decimals [Taiga #3227](https://tree.taiga.io/project/penpot/issue/3227)
- Fix paste shapes while editing text [Taiga #2396](https://tree.taiga.io/project/penpot/issue/2396)
- Round the size values on handoff to two decimals [Taiga #3227](https://tree.taiga.io/project/penpot/issue/3227)
- Fix blend modes ignored in component updates [Taiga #2626](https://tree.taiga.io/project/penpot/issue/2626)
- Fix internal error when hoverin over shape [Taiga #3237](https://tree.taiga.io/project/penpot/issue/3237)
- Fix mouse leave in handoff close overlay animation breaks [Taiga #3173](https://tree.taiga.io/project/penpot/issue/3173)
- Fix different behaviour during image drag [Taiga #2279](https://tree.taiga.io/project/penpot/issue/2279)
- Fix hidden file name on import [Taiga #3172](https://tree.taiga.io/project/penpot/issue/3172)
- Fix unneccessary scrollbars at the color list [Taiga #3211](https://tree.taiga.io/project/penpot/issue/3211)
- "Show in exports" is showing in multiselections [Taiga #3194](https://tree.taiga.io/project/penpot/issue/3194)
- Edit file name navigates to the file workspace [Taiga #3183](https://tree.taiga.io/project/penpot/issue/3183)
- Fix scroll into view behind fixed element [Taiga #3170](https://tree.taiga.io/project/penpot/issue/3170)
- Fix sidebar icon in viewer mode [Taiga #3184](https://tree.taiga.io/project/penpot/issue/3184)
- Fix send to back several shapes at a time [Taiga #3077](https://tree.taiga.io/project/penpot/issue/3077)
- Fix duplicate multi selected elements [Taiga #3155](https://tree.taiga.io/project/penpot/issue/3155)
- Fix add fills to artboard modify children [Taiga #3151](https://tree.taiga.io/project/penpot/issue/3151)
- Avoid numeric inputs to allow big numbers [Taiga #2858](https://tree.taiga.io/project/penpot/issue/2858)
- Fix component contex menu size [Taiga #2480](https://tree.taiga.io/project/penpot/issue/2480)
- Add shadow to artboard make it lose the fill [Taiga #3139](https://tree.taiga.io/project/penpot/issue/3139)
- Avoid numeric inputs to change its value without focusing them [Taiga #3140](https://tree.taiga.io/project/penpot/issue/3140)
- Fix comments modal when changing pages [Taiga #2597](https://tree.taiga.io/project/penpot/issue/2508)
- Copy paste inside a text layer leaves pasted text transparent [Taiga #3096](https://tree.taiga.io/project/penpot/issue/3096)
- On dashboard enter on empty search refresh the page [Taiga #2597](https://tree.taiga.io/project/penpot/issue/2597)
- Pencil cursor changes when activated [Taiga #2276](https://tree.taiga.io/project/penpot/issue/2276)
- Fix icon placement in Mixed message [Taiga #3037](https://tree.taiga.io/project/penpot/issue/3037)
- Fix scroll in comment section [Taiga #3068](https://tree.taiga.io/project/penpot/issue/3068)
- Remove a decimal sets value to 0 [Taiga #3059](https://tree.taiga.io/project/penpot/issue/3054)
- Go to style library file to edit in a new tab [Taiga #2639](https://tree.taiga.io/project/penpot/issue/2639)
- Inner shadow with border not working properly [Taiga #2883](https://tree.taiga.io/project/penpot/issue/2883)
- Fix ellipsis in long page names [Taiga #2962](https://tree.taiga.io/project/penpot/issue/2962)
- Fix color palette animation [Taiga #2852](https://tree.taiga.io/project/penpot/issue/2852)
- Fix display code icon on preview hover [Taiga #2838](https://tree.taiga.io/project/penpot/us/2838)
- Fix crash on iOS when displaying viewer [#1522](https://github.com/penpot/penpot/issues/1522)
- Fix problem when importing a SVG with text [#1532](https://github.com/penpot/penpot/issues/1532)
- Fix problem when adding shadows to imported text [#Taiga 3057](https://tree.taiga.io/project/penpot/issue/3057)
- Fix problem when importing SVG's with uses with overriding properties [#Taiga 2884](https://tree.taiga.io/project/penpot/issue/2884)
- Fix inconsistency with radius in SVG an CSS [#1587](https://github.com/penpot/penpot/issues/1587)
- Fix clickable area in layers [#1680](https://github.com/penpot/penpot/issues/1680)
- Fix problems with trackpad zoom and scroll in MacOS [#1161](https://github.com/penpot/penpot/issues/1161)
- Fix problem with copy/paste in Safari [#1209](https://github.com/penpot/penpot/issues/1209)
- Fix paste ordering for frames not being respected [Taiga #3097](https://tree.taiga.io/project/penpot/issue/3097)
- Improved command support for MacOS [Taiga #2789](https://tree.taiga.io/project/penpot/issue/2789)
- Fix shift+2 shortcut in MacOS with non-english keyboards [Taiga #3038](https://tree.taiga.io/project/penpot/issue/3038)
- Some fixes to SVG imports [Taiga #3122](https://tree.taiga.io/project/penpot/issue/3122) [#1720](https://github.com/penpot/penpot/issues/1720) [Taiga #2884](https://tree.taiga.io/project/penpot/issue/2884)
- Fix drag guides to delete target area [#1679](https://github.com/penpot/penpot/issues/1679)
- Fix undo when rotating groups [Taiga #3136](https://tree.taiga.io/project/penpot/issue/3136)
- Fix component name in sidebar widget [Taiga #3144](https://tree.taiga.io/project/penpot/issue/3144)
- Fix resize rotated shape with top&down constraints [Taiga #3167](https://tree.taiga.io/project/penpot/issue/3167)
- Fix multi user not working [Taiga #3195](https://tree.taiga.io/project/penpot/issue/3195)
- Fix guides are not duplicated with the artboard [Taiga #3072](https://tree.taiga.io/project/penpot/issue/3072)
- Fix problem when changing group size with decimal values [Taiga #3203](https://tree.taiga.io/project/penpot/issue/3203)
- Fix error when drawing curves with only one point [Taiga #3282](https://tree.taiga.io/project/penpot/issue/3282)
- Fix issue with paste ordering sometimes not being respected [Taiga #3268](https://tree.taiga.io/project/penpot/issue/3268)
- Fix problem when export/importing guides attached to frame [#1838](https://github.com/penpot/penpot/issues/1838)
- Fix problem when resizing a group with texts with auto-width/height [#3171](https://tree.taiga.io/project/penpot/issue/3171)

### :arrow_up: Deps updates
### :heart: Community contributions by (Thank you!)

## 1.12.4-beta

### :bug: Bugs fixed

- Fix crash on iOS when displaying viewer [#1522](https://github.com/penpot/penpot/issues/1522)
- Fix problems with trackpad zoom and scroll in MacOS [#1161](https://github.com/penpot/penpot/issues/1161)
- Fix problem with copy/paste in Safari [#1209](https://github.com/penpot/penpot/issues/1209)
- Improved command support for MacOS [Taiga #2789](https://tree.taiga.io/project/penpot/issue/2789)
- Fix shift+2 shortcut in MacOS with non-english keyboards [Taiga #3038](https://tree.taiga.io/project/penpot/issue/3038)

## 1.12.3-beta

### :bug: Bugs fixed

- Fix issue with shift+select to deselect shapes [Taiga #3154](https://tree.taiga.io/project/penpot/issue/3154)
- Fix issue with drag-select shapes  [Taiga #3165](https://tree.taiga.io/project/penpot/issue/3165)
- Fix issue on password persistence after registration process on private instances

## 1.12.2-beta

### :bug: Bugs fixed

- Fix issue with guides over shape handlers [Taiga #3032](https://tree.taiga.io/project/penpot/issue/3032)
- Fix problem with shift+ctrl+click to select [#1671](https://github.com/penpot/penpot/issues/1671)
- Fix ellipsis in long page names [Taiga #2962](https://tree.taiga.io/project/penpot/issue/2962)

## 1.12.1-beta

### :bug: Bugs fixed

- Fix length of names in sidebar [Taiga #2962](https://tree.taiga.io/project/penpot/issue/2962)
- Fix issues on loki integration


## 1.12.0-beta

### :boom: Breaking changes

### :sparkles: New features

- Open feedback in a new window [Taiga #2901](https://tree.taiga.io/project/penpot/us/2901)
- Improve usage of file menu [Taiga #2853](https://tree.taiga.io/project/penpot/us/2853)
- Rotation to snap to 15º intervals with shift [Taiga #2437](https://tree.taiga.io/project/penpot/issue/2437)
- Support border radius and stroke properties for images [Taiga #497](https://tree.taiga.io/project/penpot/us/497)
- Disallow using same password as user email [Taiga #2454](https://tree.taiga.io/project/penpot/us/2454)
- Add configurable nudge amount [Taiga #910](https://tree.taiga.io/project/penpot/us/910)
- Add stroke properties for image shapes [Taiga #497](https://tree.taiga.io/project/penpot/us/497)
- On user settings, hide the theme selector as long as we only have one theme [Taiga #2610](https://tree.taiga.io/project/penpot/us/2610)
- Automatically open comments from dashboard notifications [Taiga #2605](https://tree.taiga.io/project/penpot/us/2605)
- Enhance the behaviour of the artboards list on view mode [Taiga #2634](https://tree.taiga.io/project/penpot/us/2634)
- Add recent used fonts in font selection widget [Taiga #1381](https://tree.taiga.io/project/penpot/us/1381)
- Allow to align items relative to groups [Taiga #2533](https://tree.taiga.io/project/penpot/us/2533)
- Scroll bars [Taiga #2550](https://tree.taiga.io/project/penpot/task/2550)
- Add select layer option to context menu [Taiga #2474](https://tree.taiga.io/project/penpot/us/2474)
- Guides [Taiga #290](https://tree.taiga.io/project/penpot/us/290)
- Improve file menu by adding semantically groups [Github #1203](https://github.com/penpot/penpot/issues/1203)
- Add update components in bulk option in context menu [Taiga #1975](https://tree.taiga.io/project/penpot/us/1975)
- Create first E2E tests [Taiga #2608](https://tree.taiga.io/project/penpot/task/2608), [Taiga #2608](https://tree.taiga.io/project/penpot/task/2608)
- Redesign of workspace toolbars [Taiga #2319](https://tree.taiga.io/project/penpot/us/2319)
- Graphic Tablet usability improvements [Taiga #1913](https://tree.taiga.io/project/penpot/us/1913)
- Improved mouse collision detection for groups and text shapes [Taiga #2452](https://tree.taiga.io/project/penpot/us/2452), [Taiga #2453](https://tree.taiga.io/project/penpot/us/2453)
- Add support for alternative S3 storage providers and all aws regions [#1267](https://github.com/penpot/penpot/issues/1267)

### :bug: Bugs fixed

- Fixed ungroup typography when editing it [Taiga #2391](https://tree.taiga.io/project/penpot/issue/2391)
- Fixed error when trying to post an empty comment [Taiga #2603](https://tree.taiga.io/project/penpot/issue/2603)
- Fixed missing translation strings [Taiga #2786](https://tree.taiga.io/project/penpot/issue/2786)
- Fixed color palette outside viewport [Taiga #2715](https://tree.taiga.io/project/penpot/issue/2715)
- Fixed missing translate string [Taiga #2780](https://tree.taiga.io/project/penpot/issue/2780)
- Fixed handoff shadow type text [Taiga #2717](https://tree.taiga.io/project/penpot/issue/2717)
- Fixed components get "dirty" marker when moved [Taiga #2764](https://tree.taiga.io/project/penpot/issue/2764)
- Fixed cannot align objects in a group that is not part of a frame [Taiga #2762](https://tree.taiga.io/project/penpot/issue/2762)
- Fix problem with double click on exit path editing [Taiga #2906](https://tree.taiga.io/project/penpot/issue/2906)
- Fixed alignment of layers with children [Taiga #2862](https://tree.taiga.io/project/penpot/issue/2862)

### :heart: Community contributions by (Thank you!)

- Cleanup unused static images (by @rhcarvalho) [#1561](https://github.com/penpot/penpot/pull/1561)
- Compress static images to save space (by @rhcarvalho) [#1562](https://github.com/penpot/penpot/pull/1562)

## 1.11.2-beta

### :bug: Bugs fixed

- Fix issue on handling empty content on boolean shapes
- Fix race condition issue on component renaming
- Handle EOF errors on writting streamed response
- Handle EOF errors on websocket send/ping methods
- Disable parallel upload of file media on import (causes too much
  contention on the rlimit subsistem that does not works as expected
  on high load).

### :sparkles: New features

- Add health check endpoint on API
- Increase default max connection pool size to 60
- Reduce resource usage of the error reporter.

## 1.11.1-beta

### :bug: Bugs fixed

- Fix issue related to default http host config value.
- Fix issue on rendering frames on firefox.

### :arrow_up: Deps updates

- Update nodejs version to 16.13.1 on docker images.

## 1.11.0-beta

### :sparkles: New features

- Add an option to hide artboards names on the viewport [Taiga #2034](https://tree.taiga.io/project/penpot/issue/2034)
- Limit pasted object position to container boundaries [Taiga #2449](https://tree.taiga.io/project/penpot/us/2449)
- Add new options for zoom widget in workspace and viewer mode [Taiga #896](https://tree.taiga.io/project/penpot/us/896)
- Allow decimals on stroke width and positions [Taiga #2035](https://tree.taiga.io/project/penpot/issue/2035)
- Ability to ignore background when exporting an artboard [Taiga #1395](https://tree.taiga.io/project/penpot/us/1395)
- Show color hex or name on hover [Taiga #2413](https://tree.taiga.io/project/penpot/us/2413)
- Add shortcut to create artboard from selected objects [Taiga #2412](https://tree.taiga.io/project/penpot/us/2412)
- Add shortcut for opacity [Taiga #2442](https://tree.taiga.io/project/penpot/us/2442)
- Setting fill automatically for new texts [Taiga #2441](https://tree.taiga.io/project/penpot/us/2441)
- Add shortcut to move action [Github #1213](https://github.com/penpot/penpot/issues/1213)
- Add alt as mod key to add stroke color from library menu [Taiga #2207](https://tree.taiga.io/project/penpot/us/2207)
- Add detach in bulk option to context menu [Taiga #2210](https://tree.taiga.io/project/penpot/us/2210)
- Add penpot look and feel to multiuser cursors [Taiga #1387](https://tree.taiga.io/project/penpot/us/1387)
- Add actions to go to main component context menu option [Taiga #2053](https://tree.taiga.io/project/penpot/us/2053)
- Add contrast between component select color and shape select color [Taiga #2121](https://tree.taiga.io/project/penpot/issue/2121)
- Add animations in interactions [Taiga #2244](https://tree.taiga.io/project/penpot/us/2244)
- Add performance improvements on .penpot file import process [Taiga #2497](https://tree.taiga.io/project/penpot/us/2497)
- On team settings set color of members count to black [Taiga #2607](https://tree.taiga.io/project/penpot/us/2607)

### :bug: Bugs fixed

- Fix remove gradient if any when applying color from library [Taiga #2299](https://tree.taiga.io/project/penpot/issue/2299)
- Fix Enter as key action to exit edit path [Taiga #2444](https://tree.taiga.io/project/penpot/issue/2444)
- Fix add fill color from palette to groups and components [Taiga #2313](https://tree.taiga.io/project/penpot/issue/2313)
- Fix default project name in all languages [Taiga #2280](https://tree.taiga.io/project/penpot/issue/2280)
- Fix line-height and letter-spacing inputs to allow negative values [Taiga #2381](https://tree.taiga.io/project/penpot/issue/2381)
- Fix typo in Handoff tooltip [Taiga #2428](https://tree.taiga.io/project/penpot/issue/2428)
- Fix crash when pressing Shift+1 on empty file [#1435](https://github.com/penpot/penpot/issues/1435)
- Fix masked group resize strange behavior [Taiga #2317](https://tree.taiga.io/project/penpot/issue/2317)
- Fix problems when exporting all artboards [Taiga #2234](https://tree.taiga.io/project/penpot/issue/2234)
- Fix problems with team management [#1353](https://github.com/penpot/penpot/issues/1353)
- Fix problem when importing in shared libraries [#1362](https://github.com/penpot/penpot/issues/1362)
- Fix problem with join nodes [#1422](https://github.com/penpot/penpot/issues/1422)
- After team onboarding importing a file will import into the team drafts [Taiga #2408](https://tree.taiga.io/project/penpot/issue/2408)
- Fix problem exporting shapes from handoff mode [Taiga #2386](https://tree.taiga.io/project/penpot/issue/2386)
- Fix lock/hide elements in context menu when multiples shapes selected [Taiga #2340](https://tree.taiga.io/project/penpot/issue/2340)
- Fix problem with booleans [Taiga #2356](https://tree.taiga.io/project/penpot/issue/2356)
- Fix line-height/letter-spacing inputs behaviour [Taiga #2331](https://tree.taiga.io/project/penpot/issue/2331)
- Fix dotted style in strokes [Taiga #2312](https://tree.taiga.io/project/penpot/issue/2312)
- Fix problem when resizing texts inside groups [Taiga #2310](https://tree.taiga.io/project/penpot/issue/2310)
- Fix problem with multiple exports [Taiga #2468](https://tree.taiga.io/project/penpot/issue/2468)
- Allow import to continue from recoverable failures [#1412](https://github.com/penpot/penpot/issues/1412)
- Improved behaviour on text options when not text is selected [Taiga #2390](https://tree.taiga.io/project/penpot/issue/2390)
- Fix decimal numbers in export viewbox [Taiga #2290](https://tree.taiga.io/project/penpot/issue/2290)
- Right click over artboard name to open its menu [Taiga #1679](https://tree.taiga.io/project/penpot/issue/1679)
- Make the default session cookue use SameSite=Lax instead of Strict (causes some issues in latest versions of Chrome)
- Fix "open in new tab" on dashboard [Taiga #2235](https://tree.taiga.io/project/penpot/issue/2355)
- Changing pages while comments activated will not close the panel [#1350](https://github.com/penpot/penpot/issues/1350)
- Fix navigate comments in right sidebar [Taiga #2163](https://tree.taiga.io/project/penpot/issue/2163)
- Fix keep name of component equal to the shape name [Taiga #2341](https://tree.taiga.io/project/penpot/issue/2341)
- Fix lossing changes when changing selection and an input was already changed [Taiga #2329](https://tree.taiga.io/project/penpot/issue/2329), [Taiga #2330](https://tree.taiga.io/project/penpot/issue/2330)
- Fix blur input field when click on viewport [Taiga #2164](https://tree.taiga.io/project/penpot/issue/2164)
- Fix default page id in workspace [Taiga #2205](https://tree.taiga.io/project/penpot/issue/2205)
- Fix problem when importing a file with grids [Taiga #2314](https://tree.taiga.io/project/penpot/issue/2314)
- Fix problem with imported svgs with filters [Taiga #2478](https://tree.taiga.io/project/penpot/issue/2478)
- Fix issues when updating selrect in paths [Taiga #2366](https://tree.taiga.io/project/penpot/issue/2366)
- Fix scroll jumps in handoff mode [Taiga #2383](https://tree.taiga.io/project/penpot/issue/2383)
- Fix handoff text with opacity [Taiga #2384](https://tree.taiga.io/project/penpot/issue/2384)
- Restored rules color [Taiga #2460](https://tree.taiga.io/project/penpot/issue/2460)
- Fix thumbnail not taking frame blending mode [Taiga #2301](https://tree.taiga.io/project/penpot/issue/2301)
- Fix import/export with SVG edge cases [Taiga #2389](https://tree.taiga.io/project/penpot/issue/2389)
- Avoid modifying component when moving into a group [Taiga #2534](https://tree.taiga.io/project/penpot/issue/2534)
- Show correctly group types label in handoff [Taiga #2482](https://tree.taiga.io/project/penpot/issue/2482)
- Display view mode buttons always centered in viewer [#Taiga 2466](https://tree.taiga.io/project/penpot/issue/2466)
- Fix default profile image generation issue [Taiga #2601](https://tree.taiga.io/project/penpot/issue/2601)
- Fix edit blur attributes for multiselection [Taiga #2625](https://tree.taiga.io/project/penpot/issue/2625)
- Fix auto hide header in viewer full screen [Taiga #2632](https://tree.taiga.io/project/penpot/issue/2632)
- Fix zoom in/out after fit or fill [Taiga #2630](https://tree.taiga.io/project/penpot/issue/2630)
- Normalize zoom levels in workspace and viewer [Taiga #2631](https://tree.taiga.io/project/penpot/issue/2631)
- Avoid empty names in projects, files and pages [Taiga #2594](https://tree.taiga.io/project/penpot/issue/2594)
- Fix "move to" menu when duplicated team or project names [Taiga #2655](https://tree.taiga.io/project/penpot/issue/2655)
- Fix ungroup a component leaves an asterisk in layers [Taiga #2694](https://tree.taiga.io/project/penpot/issue/2694)

### :arrow_up: Deps updates

- Update devenv docker image dependencies

### :heart: Community contributions by (Thank you!)

- Spelling fixes (by @jsoref) [#1340](https://github.com/penpot/penpot/pull/1340)
- Explain folders in components (by @candideu) [Penpot-docs #42](https://github.com/penpot/penpot-docs/pull/42)
- Readability improvements of user guide (by @PaulSchulz) [Penpot-docs #50](https://github.com/penpot/penpot-docs/pull/50)

## 1.10.4-beta

### :sparkles: Enhacements

- Allow parametrice file snapshoting interval

### :bug: Bugs fixed

- Fix issue on :mov-object change impl
- Minor fix on how file changes log is persisted
- Fix many issues on error reporting

## 1.10.3-beta

### :sparkles: Enhacements

- Make all logging asynchronous, this avoid some overhead on jetty threads at cost of logging latency.
- Increase default session time to 15 days.

### :bug: Bugs fixed

- Fix unexpected exception on saving pages with default grids [#2409](https://tree.taiga.io/project/penpot/issue/2409)
- Fix react warnings on setting size 1 on row and column grids.
- Fix minor issues on ZMQ logging listener (used in error reporting service)
- Remove "ALPHA" from the code.
- Fix value and nil handling on numeric-input component. This fixes many issues related to typography, components, etc. renaming.
- Fix NPE on email complains processing.
- Fix white page after leaving a team.
- Fix missing leave team button outside members page.

### :arrow_up: Deps updates

- Update log4j2 dependency.

## 1.10.2-beta

### :bug: Bugs fixed

- Fix corner case issues with media file uploads.
- Fix issue with default page grids validation.
- Fix issue related to some raceconditions on workspace navigation events.

### :arrow_up: Deps updates

- Update log4j2 dependency.

## 1.10.1-beta

### :bug: Bugs fixed

- Fix problems with team management [#1353](https://github.com/penpot/penpot/issues/1353)

## 1.10.0-beta

### :boom: Breaking changes

- The initial project / data mechanism (not documented) has been
  disabled. Is the mechanism used for creating initial project on user
  signup. With the new onboarding approach, this subsystem is no
  longer needed and is disabled.

### :sparkles: New features

- Allow ungroup groups in bulk [Taiga #2211](https://tree.taiga.io/project/penpot/us/2211)
- Enhance corner radius behavior [Taiga #2190](https://tree.taiga.io/project/penpot/issue/2190)
- Allow preserve scroll position in interactions [Taiga #2250](https://tree.taiga.io/project/penpot/us/2250)
- Add new onboarding modals.

### :bug: Bugs fixed

- Fix problem with exporting before the document is saved [Taiga #2189](https://tree.taiga.io/project/penpot/issue/2189)
- Fix undo stacking when changing color from color-picker [Taiga #2191](https://tree.taiga.io/project/penpot/issue/2191)
- Fix pages dropdown in viewer [Taiga #2087](https://tree.taiga.io/project/penpot/issue/2087)
- Fix problem when exporting texts with gradients or opacity [Taiga #2200](https://tree.taiga.io/project/penpot/issue/2200)
- Fix problem with view mode comments [Taiga #2226](https://tree.taiga.io/project/penpot/issue/2226)
- Disallow to create a component when already has one [Taiga #2237](https://tree.taiga.io/project/penpot/issue/2237)
- Add ellipsis in long labels for input fields [Taiga #2224](https://tree.taiga.io/project/penpot/issue/2224)
- Fix problem with text rendering on export [Taiga #2223](https://tree.taiga.io/project/penpot/issue/2223)
- Fix problem when flattening booleans losing styles [Taiga #2217](https://tree.taiga.io/project/penpot/issue/2217)
- Add shortcuts to boolean icons popups [Taiga #2220](https://tree.taiga.io/project/penpot/issue/2220)
- Fix a worker error when transforming a rectangle into path
- Fix max/min values for opacity fields [Taiga #2183](https://tree.taiga.io/project/penpot/issue/2183)
- Fix viewer comment position when zoom applied [Taiga #2240](https://tree.taiga.io/project/penpot/issue/2240)
- Remove change style on hover for options [Taiga #2172](https://tree.taiga.io/project/penpot/issue/2172)
- Fix problem in viewer with dropdowns when comments active [#1303](https://github.com/penpot/penpot/issues/1303)
- Add placeholder to create shareable link
- Fix project files count not refreshing correctly after import [Taiga #2216](https://tree.taiga.io/project/penpot/issue/2216)
- Remove button after import process finish [Taiga #2215](https://tree.taiga.io/project/penpot/issue/2215)
- Fix problem with styles in the viewer [Taiga #2467](https://tree.taiga.io/project/penpot/issue/2467)
- Fix default state in viewer [Taiga #2465](https://tree.taiga.io/project/penpot/issue/2465)
- Fix division by zero in bool operation [Taiga #2349](https://tree.taiga.io/project/penpot/issue/2349)

### :heart: Community contributions by (Thank you!)

- To the translation community for the hard work on making penpot
  available on so many languages.
- Guide to integrate with Azure Directory (by @skrzyneckik) [Penpot-docs #33](https://github.com/penpot/penpot-docs/pull/33)
- Improve libraries section readability (by @PaulSchulz) [Penpot-docs #39](https://github.com/penpot/penpot-docs/pull/39)

## 1.9.0-alpha

### :boom: Breaking changes

- Some stroke-caps can change behaviour.
- Text display bug fix could potentially make some texts jump a line.

### :sparkles: New features

- Add boolean shapes: intersections, unions, difference and exclusions[Taiga #748](https://tree.taiga.io/project/penpot/us/748)
- Add advanced prototyping [Taiga #244](https://tree.taiga.io/project/penpot/us/244)
- Add multiple flows [Taiga #2091](https://tree.taiga.io/project/penpot/us/2091)
- Change order of the teams menu so it's in the joined time order.

### :bug: Bugs fixed

- Enhance duplicating prototype connections behaviour [Taiga #2093](https://tree.taiga.io/project/penpot/us/2093)
- Ignore constraints in horizontal or vertical flip [Taiga #2038](https://tree.taiga.io/project/penpot/issue/2038)
- Fix color and typographies refs lost when duplicated file [Taiga #2165](https://tree.taiga.io/project/penpot/issue/2165)
- Fix problem with overflow dropdown on stroke-cap [#1216](https://github.com/penpot/penpot/issues/1216)
- Fix menu context for single element nested in components [#1186](https://github.com/penpot/penpot/issues/1186)
- Fix error screen when operations over comments fail [#1219](https://github.com/penpot/penpot/issues/1219)
- Fix undo problem when changing typography/color from library [#1230](https://github.com/penpot/penpot/issues/1230)
- Fix problem with text margin while rendering [#1231](https://github.com/penpot/penpot/issues/1231)
- Fix problem with masked texts on exporting [Taiga #2116](https://tree.taiga.io/project/penpot/issue/2116)
- Fix text editor enter behaviour with centered texts [Taiga #2126](https://tree.taiga.io/project/penpot/issue/2126)
- Fix residual stroke on imported svg [Taiga #2125](https://tree.taiga.io/project/penpot/issue/2125)
- Add links for terms of service and privacy policy in register checkbox [Taiga #2020](https://tree.taiga.io/project/penpot/issue/2020)
- Allow three character hex and web colors in color picker hex input [#1184](https://github.com/penpot/penpot/issues/1184)
- Allow lowercase search for fonts [#1180](https://github.com/penpot/penpot/issues/1180)
- Fix group renaming problem [Taiga #1969](https://tree.taiga.io/project/penpot/issue/1969)
- Fix export group with shadows on children [Taiga #2036](https://tree.taiga.io/project/penpot/issue/2036)
- Fix zoom context menu in viewer [Taiga #2041](https://tree.taiga.io/project/penpot/issue/2041)
- Fix stroke caps adjustments in relation with stroke size [Taiga #2123](https://tree.taiga.io/project/penpot/issue/2123)
- Fix problem duplicating paths [Taiga #2147](https://tree.taiga.io/project/penpot/issue/2147)
- Fix problem inheriting attributes from SVG root when importing [Taiga #2124](https://tree.taiga.io/project/penpot/issue/2124)
- Fix problem with lines and inside/outside stroke [Taiga #2146](https://tree.taiga.io/project/penpot/issue/2146)
- Add stroke width in selection calculation [Taiga #2146](https://tree.taiga.io/project/penpot/issue/2146)
- Fix shift+wheel to horizontal scrolling in MacOS [#1217](https://github.com/penpot/penpot/issues/1217)
- Fix path stroke is not working properly with high thickness [Taiga #2154](https://tree.taiga.io/project/penpot/issue/2154)
- Fix bug with transformation operations [Taiga #2155](https://tree.taiga.io/project/penpot/issue/2155)
- Fix bug in firefox when a text box is inside a mask [Taiga #2152](https://tree.taiga.io/project/penpot/issue/2152)
- Fix problem with stroke inside/outside [Taiga #2186](https://tree.taiga.io/project/penpot/issue/2186)
- Fix masks export area [Taiga #2189](https://tree.taiga.io/project/penpot/issue/2189)
- Fix paste in place in artboards [Taiga #2188](https://tree.taiga.io/project/penpot/issue/2188)
- Fix font size input stuck on selection change [Taiga #2184](https://tree.taiga.io/project/penpot/issue/2184)
- Fix stroke cut on shapes export [Taiga #2171](https://tree.taiga.io/project/penpot/issue/2171)
- Fix no color when boolean with an SVG [Taiga #2193](https://tree.taiga.io/project/penpot/issue/2193)
- Fix unlink color styles at strokes [Taiga #2206](https://tree.taiga.io/project/penpot/issue/2206)

### :arrow_up: Deps updates

### :heart: Community contributions by (Thank you!)

- To the translation community for the hard work on making penpot
  available on so many languages.

## 1.8.4-alpha

### :bug: Bugs fixed

- Fix problem importing components [Taiga #2151](https://tree.taiga.io/project/penpot/issue/2151)

## 1.8.3-alpha

### :sparkles: New features

- Adds progress report to importing process.

## 1.8.2-alpha

### :bug: Bugs fixed

- Fix problem with masking images in viewer [#1238](https://github.com/penpot/penpot/issues/1238)

## 1.8.1-alpha

### :bug: Bugs fixed

- Fix project renaming issue (and some other related to the same underlying bug)
- Fix internal exception on audit log persistence layer.
- Set proper environment variable on docker images for chrome executable.
- Fix internal metrics on websocket connections.

## 1.8.0-alpha

### :boom: Breaking changes

- This release includes a new approach for handling share links, and
  this feature is incompatible with the previous one. This means that
  all the public share links generated previously will stop working.

### :sparkles: New features

- Add tooltips to color picker tabs [Taiga #1814](https://tree.taiga.io/project/penpot/us/1814)
- Add styling to the end point of any open paths [Taiga #1107](https://tree.taiga.io/project/penpot/us/1107)
- Allow to zoom with ctrl + middle button [Taiga #1428](https://tree.taiga.io/project/penpot/us/1428)
- Auto placement of duplicated objects [Taiga #1386](https://tree.taiga.io/project/penpot/us/1386)
- Enable penpot SVG metadata only when exporting complete files [Taiga #1914](https://tree.taiga.io/project/penpot/us/1914?milestone=295883)
- Export to PDF all artboards of one page [Taiga #1895](https://tree.taiga.io/project/penpot/us/1895)
- Go to a undo step clicking on a history element of the list [Taiga #1374](https://tree.taiga.io/project/penpot/us/1374)
- Increment font size by 10 with shift+arrows [1047](https://github.com/penpot/penpot/issues/1047)
- New shortcut to detach components Ctrl+Shift+K [Taiga #1799](https://tree.taiga.io/project/penpot/us/1799)
- Set email inputs to type "email", to aid keyboard entry [Taiga #1921](https://tree.taiga.io/project/penpot/issue/1921)
- Use shift+move to move element orthogonally [#823](https://github.com/penpot/penpot/issues/823)
- Use space + mouse drag to pan, instead of only space [Taiga #1800](https://tree.taiga.io/project/penpot/us/1800)
- Allow navigate through pages on the viewer [Taiga #1550](https://tree.taiga.io/project/penpot/us/1550)
- Allow create share links with specific pages [Taiga #1844](https://tree.taiga.io/project/penpot/us/1844)

### :bug: Bugs fixed

- Prevent adding numeric suffix to layer names when not needed [Taiga #1929](https://tree.taiga.io/project/penpot/us/1929)
- Prevent deleting or moving the drafts project [Taiga #1935](https://tree.taiga.io/project/penpot/issue/1935)
- Fix problem with zoom and selection [Taiga #1919](https://tree.taiga.io/project/penpot/issue/1919)
- Fix problem with borders on shape export [#1092](https://github.com/penpot/penpot/issues/1092)
- Fix thumbnail cropping issue [Taiga #1964](https://tree.taiga.io/project/penpot/issue/1964)
- Fix repeated fetch on file selection [Taiga #1933](https://tree.taiga.io/project/penpot/issue/1933)
- Fix rename typography on text options [Taiga #1963](https://tree.taiga.io/project/penpot/issue/1963)
- Fix problems with order in groups [Taiga #1960](https://tree.taiga.io/project/penpot/issue/1960)
- Fix SVG components preview [#1134](https://github.com/penpot/penpot/issues/1134)
- Fix group renaming problem [Taiga #1969](https://tree.taiga.io/project/penpot/issue/1969)
- Fix problem with import broken images links [#1197](https://github.com/penpot/penpot/issues/1197)
- Fix problem while moving imported SVG's [#1199](https://github.com/penpot/penpot/issues/1199)

### :arrow_up: Deps updates

### :boom: Breaking changes

### :heart: Community contributions by (Thank you!)

- eduayme [#1129](https://github.com/penpot/penpot/pull/1129)

## 1.7.4-alpha

### :bug: Bugs fixed

- Fix demo user creation (self-hosted only)
- Add better ldap response validation and reporting (self-hosted only)

## 1.7.3-alpha

### :bug: Bugs fixed

- Fix font uploading issue on Windows.

## 1.7.2-alpha

### :sparkles: New features

- Add many improvements to text tool.

### :bug: Bugs fixed

- Add scroll bar to Teams menu [Taiga #1894](https://tree.taiga.io/project/penpot/issue/1894)
- Fix repeated names when duplicating artboards or groups [Taiga #1892](https://tree.taiga.io/project/penpot/issue/1892)
- Fix properly messages lifecycle on navigate.
- Fix handling repeated names on duplicate object trees.
- Fix group naming on group creation.
- Fix some issues in svg transformation.

### :arrow_up: Deps updates

- Update frontend build tooling.

### :heart: Community contributions by (Thank you!)

- soultipsy [#1100](https://github.com/penpot/penpot/pull/1100)

## 1.7.1-alpha

### :bug: Bugs fixed

- Fix issue related to the GC and images in path shapes.
- Fix issue on the shape order on some undo operations.
- Fix issue on undo page deletion.
- Fix some issues related to constraints.

## 1.7.0-alpha

### :sparkles: New features

- Allow nested asset groups [Taiga #1716](https://tree.taiga.io/project/penpot/us/1716)
- Allow to ungroup assets [Taiga #1719](https://tree.taiga.io/project/penpot/us/1719)
- Allow to rename assets groups [Taiga #1721](https://tree.taiga.io/project/penpot/us/1721)
- Component constraints (left, right, left and right, center, scale...) [Taiga #1125](https://tree.taiga.io/project/penpot/us/1125)
- Export elements to PDF [Taiga #519](https://tree.taiga.io/project/penpot/us/519)
- Memorize collapse state of assets in panel [Taiga #1718](https://tree.taiga.io/project/penpot/us/1718)
- Headers button sets and menus review [Taiga #1663](https://tree.taiga.io/project/penpot/us/1663)
- Preserve components if possible, when pasted into a different file [Taiga #1063](https://tree.taiga.io/project/penpot/issue/1063)
- Add the ability to offload file data to a cheaper storage when file becomes inactive.
- Import/Export Penpot files from dashboard.
- Double click won't make a shape a path until you change a node [Taiga #1796](https://tree.taiga.io/project/penpot/us/1796)
- Incremental area selection [#779](https://github.com/penpot/penpot/discussions/779)

### :bug: Bugs fixed

- Process numeric input changes only if the value actually changed.
- Remove unnecessary redirect from history when user goes to workspace from dashboard [Taiga #1820](https://tree.taiga.io/project/penpot/issue/1820)
- Detach shapes from deleted assets [Taiga #1850](https://tree.taiga.io/project/penpot/issue/1850)
- Fix tooltip position on view application [Taiga #1819](https://tree.taiga.io/project/penpot/issue/1819)
- Fix dashboard navigation on moving file to other team [Taiga #1817](https://tree.taiga.io/project/penpot/issue/1817)
- Fix workspace header presence styles and invalid link [Taiga #1813](https://tree.taiga.io/project/penpot/issue/1813)
- Fix color-input wrong behavior (on workspace page color) [Taiga #1795](https://tree.taiga.io/project/penpot/issue/1795)
- Fix file contextual menu in shared libraries at dashboard [Taiga #1865](https://tree.taiga.io/project/penpot/issue/1865)
- Fix problem with color picker and fonts [#1049](https://github.com/penpot/penpot/issues/1049)
- Fix negative values in blur [Taiga #1815](https://tree.taiga.io/project/penpot/issue/1815)
- Fix problem when editing color in group [Taiga #1816](https://tree.taiga.io/project/penpot/issue/1816)
- Fix resize/rotate with mouse buttons different than left [#1060](https://github.com/penpot/penpot/issues/1060)
- Fix header partially visible on fullscreen viewer mode [Taiga #1875](https://tree.taiga.io/project/penpot/issue/1875)
- Fix dynamic alignment enabled with hidden objects [#1063](https://github.com/penpot/penpot/issues/1063)

## 1.6.5-alpha

### :bug: Bugs fixed

- Fix problem with paths editing after flip [#1040](https://github.com/penpot/penpot/issues/1040)

## 1.6.4-alpha

### :sparkles: Minor improvements

- Decrease default bulk buffers on storage tasks.
- Reduce file_change preserve interval to 24h.

### :bug: Bugs fixed

- Don't allow rename drafts project.
- Fix custom font deletion task.
- Fix custom font rendering on exporting shapes.
- Fix font loading on viewer app.
- Fix problem when moving files with drag & drop.
- Fix unexpected exception on searching without term.
- Properly handle nil values on `update-shapes` function.
- Replace frame term usage by artboard on viewer app.

## 1.6.3-alpha

### :bug: Bugs fixed

- Fix problem with merge and join nodes [#990](https://github.com/penpot/penpot/issues/990)
- Fix problem with empty path editing.
- Fix problem with create component.
- Fix problem with move-objects.
- Fix problem with merge and join nodes.

## 1.6.2-alpha

### :bug: Bugs fixed

- Add better auth module logging.
- Add missing `email` scope to OIDC backend.
- Add missing cause prop on error loging.
- Fix empty font-family handling on custom fonts page.
- Fix incorrect unicode code points handling on draft-to-penpot conversion.
- Fix some problems with paths.
- Fix unexpected exception on duplicate project.
- Fix unexpected exception when user leaves typography name empty.
- Improve error report on uploading invalid image to library.
- Minor fix on previous commit.
- Minor improvements on svg uploading on libraries.

## 1.6.1-alpha

### :bug: Bugs fixed

- Add safety check on reg-objects change impl.
- Fix custom fonts embedding issue.
- Fix dashboard ordering issue.
- Fix problem when creating a component with empty data.
- Fix problem with moving shapes into frames.
- Fix problems with mov-objects.
- Fix unexpected exception related to rounding integers.
- Fix wrong type usage on libraries changes.
- Improve editor lifecycle management.
- Make the navigation async by default.

## 1.6.0-alpha

### :sparkles: New features

- Add improved workspace font selector [Taiga US #292](https://tree.taiga.io/project/penpot/us/292)
- Add option to interactively scale text [Taiga #1527](https://tree.taiga.io/project/penpot/us/1527)
- Add performance improvements on dashboard data loading.
- Add performance improvements to indexes handling on workspace.
- Add the ability to upload/use custom fonts (and automatically generate all needed webfonts) [Taiga US #292](https://tree.taiga.io/project/penpot/us/292)
- Transform shapes to path on double click
- Translate automatic names of new files and projects.
- Use shift instead of ctrl/cmd to keep aspect ratio [Taiga 1697](https://tree.taiga.io/project/penpot/issue/1697)
- New translations: Portuguese (Brazil) and Romanias.

### :bug: Bugs fixed

- Remove interactions when the destination artboard is deleted [Taiga #1656](https://tree.taiga.io/project/penpot/issue/1656)
- Fix problem with fonts that ends with numbers [#940](https://github.com/penpot/penpot/issues/940)
- Fix problem with imported SVG on editing paths [#971](https://github.com/penpot/penpot/issues/971)
- Fix problem with color picker positioning
- Fix order on color palette [#961](https://github.com/penpot/penpot/issues/961)
- Fix issue when group creation leaves an empty group [#1724](https://tree.taiga.io/project/penpot/issue/1724)
- Fix problem with :multiple for colors and typographies [#1668](https://tree.taiga.io/project/penpot/issue/1668)
- Fix problem with locked shapes when change parents [#974](https://github.com/penpot/penpot/issues/974)
- Fix problem with new nodes in paths [#978](https://github.com/penpot/penpot/issues/978)

### :arrow_up: Deps updates

- Update exporter dependencies (puppeteer), that fixes some unexpected exceptions.
- Update string manipulation library.

### :boom: Breaking changes

- The OIDC setting `PENPOT_OIDC_SCOPES` has changed the default semantics. Before this
  configuration added scopes to the default set. Now it replaces it, so use with care, because
  penpot requires at least `name` and `email` props found on the user info object.

### :heart: Community contributions by (Thank you!)

- Translations: Portuguese (Brazil) and Romanias.

## 1.5.4-alpha

### :bug: Bugs fixed

- Fix issues on group rendering.
- Fix problem with text editing auto-height [Taiga #1683](https://tree.taiga.io/project/penpot/issue/1683)

## 1.5.3-alpha

### :bug: Bugs fixed

- Fix problem undo/redo.

## 1.5.2-alpha

### :bug: Bugs fixed

- Fix problem with `close-path` command [#917](https://github.com/penpot/penpot/issues/917)
- Fix wrong query for obtain the profile default project-id
- Fix problems with empty paths and shortcuts [#923](https://github.com/penpot/penpot/issues/923)

## 1.5.1-alpha

### :bug: Bugs fixed

- Fix issue with bitmap image clipboard.
- Fix issue when removing all path points.
- Increase default team invitation token expiration to 48h.
- Fix wrong error message when an expired token is used.

## 1.5.0-alpha

### :sparkles: New features

- Add integration with gitpod.io (an online IDE) [#807](https://github.com/penpot/penpot/pull/807)
- Allow basic math operations in inputs [Taiga 1383](https://tree.taiga.io/project/penpot/us/1383)
- Autocomplete color names in hex inputs [Taiga 1596](https://tree.taiga.io/project/penpot/us/1596)
- Allow to group assets (components and graphics) [Taiga #1289](https://tree.taiga.io/project/penpot/us/1289)
- Change icon of pinned projects [Taiga 1298](https://tree.taiga.io/project/penpot/us/1298)
- Internal: refactor of http client, replace internal xhr usage with more modern Fetch API.
- New features for paths: snap points on edition, add/remove nodes, merge/join/split nodes. [Taiga #907](https://tree.taiga.io/project/penpot/us/907)
- Add OpenID-Connect support.
- Reimplement social auth providers on top of the generic openid impl.

### :bug: Bugs fixed

- Fix problem with pan and space [#811](https://github.com/penpot/penpot/issues/811)
- Fix issue when parsing exponential numbers in paths
- Remove legacy system user and team [#843](https://github.com/penpot/penpot/issues/843)
- Fix ordering of copy pasted objects [Taiga #1618](https://tree.taiga.io/project/penpot/issue/1617)
- Fix problems with blending modes [#837](https://github.com/penpot/penpot/issues/837)
- Fix problem with zoom an selection rect [#845](https://github.com/penpot/penpot/issues/845)
- Fix problem displaying team statistics [#859](https://github.com/penpot/penpot/issues/859)
- Fix problems with text editor selection [Taiga #1546](https://tree.taiga.io/project/penpot/issue/1546)
- Fix problem when opening the context menu in dashboard at the bottom [#856](https://github.com/penpot/penpot/issues/856)
- Fix problem when clicking an interactive group in view mode [#863](https://github.com/penpot/penpot/issues/863)
- Fix visibility of pages in sitemap when changing page [Taiga #1618](https://tree.taiga.io/project/penpot/issue/1618)
- Fix visual problem with group invite [Taiga #1290](https://tree.taiga.io/project/penpot/issue/1290)
- Fix issues with promote owner panel [Taiga #763](https://tree.taiga.io/project/penpot/issue/763)
- Allow use library colors when defining gradients [Taiga #1614](https://tree.taiga.io/project/penpot/issue/1614)
- Fix group selrect not updating after alignment [#895](https://github.com/penpot/penpot/issues/895)

### :arrow_up: Deps updates

### :boom: Breaking changes

- Translations refactor: now penpot uses gettext instead of a custom
  JSON, and each locale has its own separated file. All translations
  should be contributed via the weblate.org service.

### :heart: Community contributions by (Thank you!)

- madmath03 (by [Monogramm](https://github.com/Monogramm)) [#807](https://github.com/penpot/penpot/pull/807)
- zzkt [#814](https://github.com/penpot/penpot/pull/814)

## 1.4.1-alpha

### :bug: Bugs fixed

- Fix typography unlinking.
- Fix incorrect measures on shapes outside artboard.
- Fix issues on svg parsing related to numbers with exponents.
- Fix some race conditions on removing shape from workspace.
- Fix incorrect state management of user lang selection.
- Fix email validation usability issue on team invitation lightbox.

## 1.4.0-alpha

### :sparkles: New features

- Add blob-encoding v3 (uses ZSTD+transit) [#738](https://github.com/penpot/penpot/pull/738)
- Add http caching layer on top of Query RPC.
- Add layer opacity and blend mode to shapes [Taiga #937](https://tree.taiga.io/project/penpot/us/937)
- Add more chinese translations [#726](https://github.com/penpot/penpot/pull/726)
- Add native support for text-direction (RTL, LTR & auto)
- Add several enhancements in shape selection [Taiga #1195](https://tree.taiga.io/project/penpot/us/1195)
- Add thumbnail in memory caching mechanism.
- Add turkish translation strings [#759](https://github.com/penpot/penpot/pull/759), [#794](https://github.com/penpot/penpot/pull/794)
- Duplicate and move files and projects [Taiga #267](https://tree.taiga.io/project/penpot/us/267)
- Hide viewer navbar on fullscreen [Taiga 1375](https://tree.taiga.io/project/penpot/us/1375)
- Import SVG will create Penpot's shapes [Taiga #1006](https://tree.taiga.io/project/penpot/us/1066)
- Improve french translations [#731](https://github.com/penpot/penpot/pull/731)
- Reimplement workspace presence (remove database state)
- Remember last visited team when you re-enter the application [Taiga #1376](https://tree.taiga.io/project/penpot/us/1376)
- Rename artboard with double click on the title [Taiga #1392](https://tree.taiga.io/project/penpot/us/1392)
- Replace Slate-Editor with DraftJS [Taiga #1346](https://tree.taiga.io/project/penpot/us/1346)
- Set proper page title [Taiga #1377](https://tree.taiga.io/project/penpot/us/1377)

### :bug: Bugs fixed

- Disable buttons in view mode for users without permissions [Taiga #1328](https://tree.taiga.io/project/penpot/issue/1328)
- Fix broken profile and profile options form.
- Fix calculate size of some animated gifs [Taiga #1487](https://tree.taiga.io/project/penpot/issue/1487)
- Fix error with the "Navigate to" button on prototypes [Taiga #1268](https://tree.taiga.io/project/penpot/issue/1268)
- Fix issue when undo after changing the artboard of a shape [Taiga #1304](https://tree.taiga.io/project/penpot/issue/1304)
- Fix issue with Alt key in distance measurement [#672](https://github.com/penpot/penpot/issues/672)
- Fix issue with blending modes in masks [Taiga #1476](https://tree.taiga.io/project/penpot/issue/1476)
- Fix issue with blocked shapes [Taiga #1480](https://tree.taiga.io/project/penpot/issue/1480)
- Fix issue with comments styles on dashboard [Taiga #1405](https://tree.taiga.io/project/penpot/issue/1405)
- Fix issue with default square grid [Taiga #1344](https://tree.taiga.io/project/penpot/issue/1344)
- Fix issue with enter key shortcut [#775](https://github.com/penpot/penpot/issues/775)
- Fix issue with enter to edit paths [Taiga #1481](https://tree.taiga.io/project/penpot/issue/1481)
- Fix issue with mask and flip [#715](https://github.com/penpot/penpot/issues/715)
- Fix issue with masks interactions outside bounds [#718](https://github.com/penpot/penpot/issues/718)
- Fix issue with middle mouse button press moving the canvas when not moving mouse [#717](https://github.com/penpot/penpot/issues/717)
- Fix issue with resolved comments [Taiga #1406](https://tree.taiga.io/project/penpot/issue/1406)
- Fix issue with rotated blur [Taiga #1370](https://tree.taiga.io/project/penpot/issue/1370)
- Fix issue with rotation degree input [#741](https://github.com/penpot/penpot/issues/741)
- Fix issue with system shortcuts and application [#737](https://github.com/penpot/penpot/issues/737)
- Fix issue with team management in dashboard [Taiga #1475](https://tree.taiga.io/project/penpot/issue/1475)
- Fix issue with typographies panel cannot be collapsed [#707](https://github.com/penpot/penpot/issues/707)
- Fix text selection in comments [#745](https://github.com/penpot/penpot/issues/745)
- Update Work-Sans font [#744](https://github.com/penpot/penpot/issues/744)
- Fix issue with recent files not showing [Taiga #1493](https://tree.taiga.io/project/penpot/issue/1493)
- Fix issue when promoting to owner [Taiga #1494](https://tree.taiga.io/project/penpot/issue/1494)
- Fix cannot click on blocked elements in viewer [Taiga #1430](https://tree.taiga.io/project/penpot/issue/1430)
- Fix SVG not showing properties at code [Taiga #1437](https://tree.taiga.io/project/penpot/issue/1437)
- Fix shadows when exporting groups [Taiga #1495](https://tree.taiga.io/project/penpot/issue/1495)
- Fix drag-select when renaming layer text [Taiga #1307](https://tree.taiga.io/project/penpot/issue/1307)
- Fix layout problem for editable selects [Taiga #1488](https://tree.taiga.io/project/penpot/issue/1488)
- Fix artboard title wasn't move when resizing [Taiga #1479](https://tree.taiga.io/project/penpot/issue/1479)
- Fix titles in viewer thumbnails too long [Taiga #1474](https://tree.taiga.io/project/penpot/issue/1474)
- Fix when right click on a selected text shows artboard contextual menu [Taiga #1226](https://tree.taiga.io/project/penpot/issue/1226)

### :boom: Breaking changes

- The LDAP configuration variables interpolation starts using `:`
  (example `:username`) instead of `$`. The main reason is avoid
  unnecessary conflict with bash interpolation.

### :arrow_up: Deps updates

- Update backend to JDK16.
- Update exporter nodejs to v14.16.0

### :heart: Community contributions by (Thank you!)

- iblueer [#726](https://github.com/penpot/penpot/pull/726)
- gizembln [#759](https://github.com/penpot/penpot/pull/759)
- girafic [#748](https://github.com/penpot/penpot/pull/748)
- mbrksntrk [#794](https://github.com/penpot/penpot/pull/794)

## 1.3.0-alpha

### :sparkles: New features

- Add emailcatcher and ldap test containers to devenv. [#506](https://github.com/penpot/penpot/pull/506)
- Add major refactor of internal pubsub/redis code; improves scalability and performance [#640](https://github.com/penpot/penpot/pull/640)
- Add more chinese translations [#687](https://github.com/penpot/penpot/pull/687)
- Add more presets for artboard [#654](https://github.com/penpot/penpot/pull/654)
- Add optional loki integration [#645](https://github.com/penpot/penpot/pull/645)
- Add proper http session lifecycle handling.
- Allow to set border radius of each rect corner individually
- Bounce & Complaint handling [#635](https://github.com/penpot/penpot/pull/635)
- Disable groups interactions when holding "Ctrl" key (deep selection)
- New action in context menu to "edit" some shapes (bound to key "Enter")

### :bug: Bugs fixed

- Add more improvements to french translation strings [#591](https://github.com/penpot/penpot/pull/591)
- Add some missing database indexes (mainly improves performance on large databases on file-update rpc method, and some background tasks)
- Disables filters in masking elements (issue with Firefox rendering)
- Drawing tool will have priority over resize/rotate handlers [Taiga #1225](https://tree.taiga.io/project/penpot/issue/1225)
- Fix broken bounding box on editing paths [Taiga #1254](https://tree.taiga.io/project/penpot/issue/1254)
- Fix corner cases on invitation/signup flows.
- Fix errors on onboarding file [Taiga #1287](https://tree.taiga.io/project/penpot/issue/1287)
- Fix infinite recursion on logout.
- Fix issues with frame selection [Taiga #1300](https://tree.taiga.io/project/penpot/issue/1300), [Taiga #1255](https://tree.taiga.io/project/penpot/issue/1255)
- Fix local fonts error [#691](https://github.com/penpot/penpot/issues/691)
- Fix issue width handoff code generation [Taiga #1204](https://tree.taiga.io/project/penpot/issue/1204)
- Fix issue with indices refreshing on page changes [#646](https://github.com/penpot/penpot/issues/646)
- Have language change notification written in the new language [Taiga #1205](https://tree.taiga.io/project/penpot/issue/1205)
- Hide register screen when registration is disabled [#598](https://github.com/penpot/penpot/issues/598)
- Properly handle errors on github, gitlab and ldap auth backends.
- Properly mark profile auth backend (on first register/ auth with 3rd party auth provider)
- Refactor LDAP auth backend.

### :heart: Community contributions by (Thank you!)

- girafic [#538](https://github.com/penpot/penpot/pull/654)
- arkhi [#591](https://github.com/penpot/penpot/pull/591)

## 1.2.0-alpha

### :sparkles: New features

- Add horizontal/vertical flip
- Add images lock proportions by default [#541](https://github.com/penpot/penpot/discussions/541), [#609](https://github.com/penpot/penpot/issues/609)
- Add new blob storage format (Zstd+nippy)
- Add user feedback form
- Improve French translations
- Improve component testing
- Increase default deletion delay to 7 days
- Show a pixel grid when zoom greater than 800% [#519](https://github.com/penpot/penpot/discussions/519)
- Fix behavior of select all command when there are objects outside frames [Taiga #1209](https://tree.taiga.io/project/penpot/issue/1209)

### :bug: Bugs fixed

- Fix 404 when access shared link [#615](https://github.com/penpot/penpot/issues/615)
- Fix 500 when requestion password reset
- Fix issue when transforming path shapes [Taiga #1170](https://tree.taiga.io/project/penpot/issue/1170)
- Fix apply a color to a text selection from color palette was not working [Taiga #1189](https://tree.taiga.io/project/penpot/issue/1189)
- Fix issues when moving shapes outside groups [Taiga #1138](https://tree.taiga.io/project/penpot/issue/1138)
- Fix ldap function called on login click
- Fix logo icon in viewer should go to dashboard [Taiga #1149](https://tree.taiga.io/project/penpot/issue/1149)
- Fix ordering when restoring deleted shapes in sync [Taiga #1163](https://tree.taiga.io/project/penpot/issue/1163)
- Fix issue when editing text immediately after creating [Taiga #1207](https://tree.taiga.io/project/penpot/issue/1207)
- Fix issue when pasting URL's copied from the browser url bar [Taiga #1187](https://tree.taiga.io/project/penpot/issue/1187)
- Fix issue with multiple selection and groups [Taiga #1128](https://tree.taiga.io/project/penpot/issue/1128)
- Fix issue with red handler indicator on resize [Taiga #1188](https://tree.taiga.io/project/penpot/issue/1188)
- Fix show correct error when google auth is disabled [Taiga #1119](https://tree.taiga.io/project/penpot/issue/1119)
- Fix text alignment in preview [#594](https://github.com/penpot/penpot/issues/594)
- Fix unexpected exception when uploading image [Taiga #1120](https://tree.taiga.io/project/penpot/issue/1120)
- Fix updates on collaborative editing not updating selection rectangles [Taiga #1127](https://tree.taiga.io/project/penpot/issue/1127)
- Make the team deletion deferred (in the same way other objects)

### :heart: Community contributions by (Thank you!)

- abtinmo [#538](https://github.com/penpot/penpot/pull/538)
- kdrag0n [#585](https://github.com/penpot/penpot/pull/585)
- nisrulz [#586](https://github.com/penpot/penpot/pull/586)
- tomer [#575](https://github.com/penpot/penpot/pull/575)
- violoncelloCH [#554](https://github.com/penpot/penpot/pull/554)

## 1.1.0-alpha

- Bugfixing and stabilization post-launch
- Some changes to the register flow
- Improved MacOS shortcuts and helpers
- Small changes to shape creation

## 1.0.0-alpha

Initial release<|MERGE_RESOLUTION|>--- conflicted
+++ resolved
@@ -5,6 +5,7 @@
 ### :sparkles: New features
 
 - Allow for nested and rotated boards inside other boards and groups [Taiga #2874](https://tree.taiga.io/project/penpot/us/2874?milestone=319982)
+- View mode improvements to enable access and use in different conditions [Taiga #3023](https://tree.taiga.io/project/penpot/us/3023)
 
 ### :bug: Bugs fixed
 ### :arrow_up: Deps updates
@@ -20,11 +21,7 @@
 - Multiple team invitations on onboarding [Taiga #3084](https://tree.taiga.io/project/penpot/us/3084)
 - Change text properties position at the sidebar [Taiga #3047](https://tree.taiga.io/project/penpot/us/3047)
 - Group assets by drag and drop [Taiga #2831](https://tree.taiga.io/project/penpot/us/2831)
-<<<<<<< HEAD
-- View mode improvements to enable access and use in different conditions [Taiga #3023](https://tree.taiga.io/project/penpot/us/3023)
-=======
 - Navigate to the original link after log in [Taiga #3624](https://tree.taiga.io/project/penpot/issue/3624)
->>>>>>> 2bed06de
 
 ### :bug: Bugs fixed
 - Fix menu file not accessible in certain conditions [Taiga #3385](https://tree.taiga.io/project/penpot/issue/3385)
