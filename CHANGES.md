# CHANGELOG

<<<<<<< HEAD
## 2.4.0

### :rocket: Epics and highlights

### :boom: Breaking changes & Deprecations

- Use [nginx-unprivileged](https://hub.docker.com/r/nginxinc/nginx-unprivileged) as base image for Penpot's frontend docker image. Now all the docker images runs with the same unprivileged user (penpot). Because of that, the default NGINX listen port now is 8080, instead of 80, so you will have to modify your infrastructure to apply this change.

### :heart: Community contributions (Thank you!)

### :sparkles: New features

- Viewer role for team members  [Taiga #1056 & #6590](https://tree.taiga.io/project/penpot/us/1056 & https://tree.taiga.io/project/penpot/us/6590)
- File history versions management [Taiga](https://tree.taiga.io/project/penpot/us/187?milestone=411120)

### :bug: Bugs fixed
=======
## 2.3.1

### :bug: Bugs fixed

- Fix unexpected issue on interaction between plugins sandbox and
  internal impl of promise

>>>>>>> 33d51a51

## 2.3.0

### :rocket: Epics and highlights

- **New plugin system.**

  Penpot now supports custom plugins. Read everything about developing your plugins [HERE](https://help.penpot.app/plugins/)

### :boom: Breaking changes & Deprecations

### :heart: Community contributions (Thank you!)

- All our plugins beta testers :heart:.
- Fix problem when translating multiple path points by @eeropic [#4459](https://github.com/penpot/penpot/issues/4459)

### :sparkles: New features

- **Replace Draft.js completely with a custom editor** [Taiga #7706](https://tree.taiga.io/project/penpot/us/7706)

  This refactor adds better IME support, more performant text editing
  experience and a better clipboard support while keeping full
  retrocompatibility with previous editor.

  You can enable it with the `enable-feature-text-editor-v2` configuration flag.


### :bug: Bugs fixed

- Fix problem with constraints buttons [Taiga #8465](https://tree.taiga.io/project/penpot/issue/8465)
- Fix problem with go back button on error page [Taiga #8887](https://tree.taiga.io/project/penpot/issue/8887)
- Fix problem with shadows in text for Safari [Taiga #8770](https://tree.taiga.io/project/penpot/issue/8770)
- Fix a regression with feedback form subject and content limits [Taiga #8908](https://tree.taiga.io/project/penpot/issue/8908)
- Fix problem with stroke and filter ordering in frames [Github #5058](https://github.com/penpot/penpot/issues/5058)
- Fix problem with hover layers when hidden/blocked [Github #5074](https://github.com/penpot/penpot/issues/5074)
- Fix problem with precision on boolean calculation [Taiga #8482](https://tree.taiga.io/project/penpot/issue/8482)
- Fix problem when translating multiple path points [Github #4459](https://github.com/penpot/penpot/issues/4459)
- Fix problem on importing (and exporting) files with flows [Taiga #8914](https://tree.taiga.io/project/penpot/issue/8914)
- Fix Internal Error page: "go to your penpot" wrong design [Taiga #8922](https://tree.taiga.io/project/penpot/issue/8922)
- Fix problem updating layout when toggle visibility in component copy [Github #5143](https://github.com/penpot/penpot/issues/5143)
- Fix "Done" button on toolbar on inspect mode should go to design mode [Taiga #8933](https://tree.taiga.io/project/penpot/issue/8933)
- Fix problem with shortcuts in text editor [Github #5078](https://github.com/penpot/penpot/issues/5078)
- Fix problems with show in viewer and interactions [Github #4868](https://github.com/penpot/penpot/issues/4868)
- Add visual feedback when moving an element into a board [Github #3210](https://github.com/penpot/penpot/issues/3210)
- Fix percent calculation on grid layout tracks [Github #4688](https://github.com/penpot/penpot/issues/4688)
- Fix problem with caps and inner shadows [Github #4517](https://github.com/penpot/penpot/issues/4517)
- Fix problem with horizontal/vertical lines and shadows [Github #4516](https://github.com/penpot/penpot/issues/4516)
- Fix problem with layers overflowing panel [Taiga #9021](https://tree.taiga.io/project/penpot/issue/9021)
- Fix in workspace you can manage rulers on view mode [Taiga #8966](https://tree.taiga.io/project/penpot/issue/8966)
- Fix problem with swap components in grid layout [Taiga #9066](https://tree.taiga.io/project/penpot/issue/9066)

## 2.2.1

### :bug: Bugs fixed

- Fix problem with Ctrl+F shortcut on the dashboard [Taiga #8876](https://tree.taiga.io/project/penpot/issue/8876)
- Fix visual problem with the font-size dropdown in assets [Taiga #8872](https://tree.taiga.io/project/penpot/issue/8872)
- Add limits for invitation RPC methods (hard limit 25 emails per request)

## 2.2.0

### :rocket: Epics and highlights

### :boom: Breaking changes & Deprecations

- Removed "merge assets" option when exporting ".svg + .json" files. After the components changes the option wasn't
working properly and we're planning to change the format soon. We think it's better to deprecate the option for the
time being.

### :heart: Community contributions (Thank you!)

- Set proper default tenant on exporter (by @june128) [#4946](https://github.com/penpot/penpot/pull/4946)
- Correct a spelling in onboarding.edn (by @n-stha) [#4936](https://github.com/penpot/penpot/pull/4936)

### :sparkles: New features

- **Tiered File Data Storage** [Taiga #8376](https://tree.taiga.io/project/penpot/us/8376)

  This feature allows offloading file data that is not actively used
  from the database to object storage (e.g., filesystem, S3), thereby
  freeing up space in the database. It can be enabled with the
  `enable-enable-tiered-file-data-storage` flag.

  *(On-Premise feature, EXPERIMENTAL).*

- **JSON Interoperability for HTTP API** [Taiga #8372](https://tree.taiga.io/project/penpot/us/8372)

  Enables full JSON interoperability for our HTTP API. Previously,
  JSON was only barely supported for output when the
  `application/json` media type was specified in the `Accept` header,
  or when `_fmt=json` was passed as a query parameter. With this
  update, we now offer proper bi-directional support for using our API
  with plain JSON, instead of Transit.

- **Automatic File Snapshotting**

  Adds the ability to automatically take and maintain a limited set of
  snapshots of active files without explicit user intervention. This
  feature allows on-premise administrators to recover the state of a
  file from a past point in time in a limited manner.

  It can be enabled with the `enable-auto-file-snapshot` flag and
  configured with the following settings:

  ```bash
  # Take snapshots every 10 update operations
  PENPOT_AUTO_FILE_SNAPSHOT_EVERY=10

  # Take a snapshot if it has been more than 3 hours since the file was last modified
  PENPOT_AUTO_FILE_SNAPSHOT_TIMEOUT=3h

  # The total number of snapshots to keep
  PENPOT_AUTO_FILE_SNAPSHOT_TOTAL=10
  ```

  Snapshots are only taken during update operations; there is NO
  active background process for this.

- Add separated flag `enable-oidc-registration` for enable the
  registration only for OIDC authentication backend [Github
  #4882](https://github.com/penpot/penpot/issues/4882)

- Update templates in libraries & templates in dashboard modal [Taiga #8145](https://tree.taiga.io/project/penpot/us/8145)

- **Design System**

  We implemented and subbed in new components from our Design System: `loader*` ([Taiga #8355](https://tree.taiga.io/project/penpot/task/8355))  and `tab-switcher*` ([Taiga #8518](https://tree.taiga.io/project/penpot/task/8518)).

- **Storybook** [Taiga #6329](https://tree.taiga.io/project/penpot/us/6329)

  The Design System components are now published in a Storybook, available at `/storybook`.

### :bug: Bugs fixed

- Fix webhook checkbox position [Taiga #8634](https://tree.taiga.io/project/penpot/issue/8634)
- Fix wrong props on padding input [Taiga #8254](https://tree.taiga.io/project/penpot/issue/8254)
- Fix fill collapsed options [Taiga #8351](https://tree.taiga.io/project/penpot/issue/8351)
- Fix scroll on color picker modal [Taiga #8353](https://tree.taiga.io/project/penpot/issue/8353)
- Fix components are not dragged from the group to the assets tab [Taiga #8273](https://tree.taiga.io/project/penpot/issue/8273)
- Fix problem with SVG import [Github #4888](https://github.com/penpot/penpot/issues/4888)
- Fix problem with overlay positions in viewer [Taiga #8464](https://tree.taiga.io/project/penpot/issue/8464)
- Fix layer panel overflowing [Taiga #8665](https://tree.taiga.io/project/penpot/issue/8665)
- Fix problem when creating a component instance from grid layout [Github #4881](https://github.com/penpot/penpot/issues/4881)
- Fix problem when dismissing shared library update [Taiga #8669](https://tree.taiga.io/project/penpot/issue/8669)
- Fix visual problem with stroke cap menu [Taiga #8730](https://tree.taiga.io/project/penpot/issue/8730)
- Fix issue when exporting libraries when merging libraries [Taiga #8758](https://tree.taiga.io/project/penpot/issue/8758)
- Fix problem with comments max length [Taiga #8778](https://tree.taiga.io/project/penpot/issue/8778)
- Fix copy/paste images in Safari [Taiga #8771](https://tree.taiga.io/project/penpot/issue/8771)
- Fix swap when the copy is the only child of a group [#5075](https://github.com/penpot/penpot/issues/5075)
- Fix file builder hangs when exporting [#5099](https://github.com/penpot/penpot/issues/5099)

## 2.1.5

### :bug: Bugs fixed

- Fix broken webhooks [Taiga #8370](https://tree.taiga.io/project/penpot/issue/8370)

## 2.1.4

### :bug: Bugs fixed

- Fix json encoding on zip encoding decoding.
- Add schema validation for color changes.
- Fix render of some texts without position data.

## 2.1.3

- Don't allow registration when registration is disabled and invitation token is used [Github #4975](https://github.com/penpot/penpot/issues/4975)

## 2.1.2

### :bug: Bugs fixed

- User switch language to "zh_hant" will get 400 [Github #4884](https://github.com/penpot/penpot/issues/4884)
- Smtp config ignoring port if ssl is set [Github #4872](https://github.com/penpot/penpot/issues/4872)
- Ability to let users to authenticate with a private oidc provider only [Github #4963](https://github.com/penpot/penpot/issues/4963)

## 2.1.1

### :sparkles: New features

- Consolidate templates new order and naming  [Taiga #8392](https://tree.taiga.io/project/penpot/task/8392)

### :bug: Bugs fixed

- Fix the “search” label in translations [Taiga #8402](https://tree.taiga.io/project/penpot/issue/8402)
- Fix pencil loader [Taiga #8348](https://tree.taiga.io/project/penpot/issue/8348)
- Fix several issues on the OIDC.
- Fix regression on the `email-verification` flag [Taiga #8398](https://tree.taiga.io/project/penpot/issue/8398)

## 2.1.0 - Things can only get better!

### :rocket: Epics and highlights

### :boom: Breaking changes & Deprecations

### :heart: Communityq contributions (Thank you!)

### :sparkles: New features

- Improve auth process [Taiga #7094](https://tree.taiga.io/project/penpot/us/7094)
- Add locking degrees increment (hold shift) on path edition [Taiga #7761](https://tree.taiga.io/project/penpot/issue/7761)
- Persistence & Concurrent Edition Enhancements [Taiga #5657](https://tree.taiga.io/project/penpot/us/5657)
- Allow library colors as recent colors [Taiga #7640](https://tree.taiga.io/project/penpot/issue/7640)
- Missing scroll in viewmode comments [Taiga #7427](https://tree.taiga.io/project/penpot/issue/7427)
- Comments in View mode should mimic the positioning behavior of the Workspace [Taiga #7346](https://tree.taiga.io/project/penpot/issue/7346)
- Misaligned input on comments [Taiga #7461](https://tree.taiga.io/project/penpot/issue/7461)

### :bug: Bugs fixed

- Fix selection rectangle appears on scroll [Taiga #7525](https://tree.taiga.io/project/penpot/issue/7525)
- Fix layer tree not expanding to the bottom edge [Taiga #7466](https://tree.taiga.io/project/penpot/issue/7466)
- Fix guides move when board is moved by inputs [Taiga #8010](https://tree.taiga.io/project/penpot/issue/8010)
- Fix clickable area of Penptot logo in the viewer [Taiga #7988](https://tree.taiga.io/project/penpot/issue/7988)
- Fix constraints dropdown when selecting multiple shapes [Taiga #7686](https://tree.taiga.io/project/penpot/issue/7686)
- Layout and scrollign fixes for the bottom palette [Taiga #7559](https://tree.taiga.io/project/penpot/issue/7559)
- Fix expand libraries when search results are present [Taiga #7876](https://tree.taiga.io/project/penpot/issue/7876)
- Fix color palette default library [Taiga #8029](https://tree.taiga.io/project/penpot/issue/8029)
- Component Library is lost after exporting/importing in .zip format [Github #4672](https://github.com/penpot/penpot/issues/4672)
- Fix problem with moving+selection not working properly [Taiga #7943](https://tree.taiga.io/project/penpot/issue/7943)
- Fix problem with flex layout fit to content not positioning correctly children [Taiga #7537](https://tree.taiga.io/project/penpot/issue/7537)
- Fix black line is displaying after show main [Taiga #7653](https://tree.taiga.io/project/penpot/issue/7653)
- Fix "Share prototypes" modal remains open [Taiga #7442](https://tree.taiga.io/project/penpot/issue/7442)
- Fix "Components visibility and opacity" [#4694](https://github.com/penpot/penpot/issues/4694)
- Fix "Attribute overrides in copies are not exported in zip file" [Taiga #8072](https://tree.taiga.io/project/penpot/issue/8072)
- Fix group not automatically selected in the Layers panel after creation [Taiga #8078](https://tree.taiga.io/project/penpot/issue/8078)
- Fix export boards loses opacity [Taiga #7592](https://tree.taiga.io/project/penpot/issue/7592)
- Fix change color on imported svg also changes the stroke alignment[Taiga #7673](https://github.com/penpot/penpot/pull/7673)
- Fix show in view mode and interactions workflow [Taiga #4711](https://github.com/penpot/penpot/pull/4711)
- Fix internal error when I set up a stroke for some objects without and with stroke [Taiga #7558](https://tree.taiga.io/project/penpot/issue/7558)
- Toolbar keeps toggling on and off on spacebar press [Taiga #7654](https://github.com/penpot/penpot/pull/7654)
- Fix toolbar keeps hiding when click outside workspace [Taiga #7776](https://tree.taiga.io/project/penpot/issue/7776)
- Fix open overlay relative to a frame [Taiga #7563](https://tree.taiga.io/project/penpot/issue/7563)
- Workspace-palette items stay hidden when opening with keyboard-shortcut [Taiga #7489](https://tree.taiga.io/project/penpot/issue/7489)
- Fix SVG attrs are not handled correctly when exporting/importing in .zip [Taiga #7920](https://tree.taiga.io/project/penpot/issue/7920)
- Fix validation error when detaching with two nested copies and a swap [Taiga #8095](https://tree.taiga.io/project/penpot/issue/8095)
- Export shapes that are rotated act a bit strange when reimported [Taiga #7585](https://tree.taiga.io/project/penpot/issue/7585)
- Penpot crashes when a new colorpicker is created while uploading an image to another instance [Taiga #8119](https://tree.taiga.io/project/penpot/issue/8119)
- Removing Underline and Strikethrough Affects the Previous Text Object [Taiga #8103](https://tree.taiga.io/project/penpot/issue/8103)
- Color library loses association with shapes when exporting/importing the document [Taiga #8132](https://tree.taiga.io/project/penpot/issue/8132)
- Fix can't collapse groups when searching in the assets tab [Taiga #8125](https://tree.taiga.io/project/penpot/issue/8125)
- Fix 'Detach instance' shortcut is not working [Taiga #8102](https://tree.taiga.io/project/penpot/issue/8102)
- Fix import file message does not detect 0 as error [Taiga #6824](https://tree.taiga.io/project/penpot/issue/6824)
- Image Color Library is not persisted when exporting/importing in .zip [Taiga #8131](https://tree.taiga.io/project/penpot/issue/8131)
- Fix export files including libraries [Taiga #8266](https://tree.taiga.io/project/penpot/issue/8266)

## 2.0.3

### :bug: Bugs fixed

- Fix chrome scrollbar styling [Taiga #7852](https://tree.taiga.io/project/penpot/issue/7852)
- Fix incorrect password encoding on create-profile manage scritp [Github #3651](https://github.com/penpot/penpot/issues/3651)

## 2.0.2

### :sparkles: Enhancements

- Fix locking contention on cron subsystem (causes backend start blocking)
- Fix locking contention on file object thumbails backend RPC calls

### :bug: Bugs fixed

- Fix color palette sorting [Taiga #7458](https://tree.taiga.io/project/penpot/issue/7458)
- Fix style scoping problem with imported SVG [Taiga #7671](https://tree.taiga.io/project/penpot/issue/7671)


## 2.0.1

### :bug: Bugs fixed

- Fix different issues related to components v2 migrations including [Github #4443](https://github.com/penpot/penpot/issues/4443)


## 2.0.0 - I Just Can't Get Enough

### :rocket: Epics and highlights
- Grid CSS layout [Taiga #4915](https://tree.taiga.io/project/penpot/epic/4915)
- UI redesign [Taiga #4958](https://tree.taiga.io/project/penpot/epic/4958)
- New components System [Taiga #2662](https://tree.taiga.io/project/penpot/epic/2662)
- Swap components [Taiga #1331](https://tree.taiga.io/project/penpot/us/1331)
- Images as fill  [Taiga #2983](https://tree.taiga.io/project/penpot/us/2983)
- HTML code generation [Taiga #5277](https://tree.taiga.io/project/penpot/us/5277)
- Light and dark themes [Taiga #2287](https://tree.taiga.io/project/penpot/us/2287)

### :boom: Breaking changes & Deprecations

- New strokes default to inside border [Taiga #6847](https://tree.taiga.io/project/penpot/issue/6847)
- Change default z ordering on layers in flex layout. The previous behavior was inconsistent with how HTML works and we changed it to be more consistent. Previous layers that overlapped could be hidden, the fastest way to fix this is changing the z-index property but a better way is to change the order of your layers.


### :heart: Community contributions (Thank you!)
- New Hausa, Yoruba and Igbo translations and  update translation files (by All For Tech Empowerment Foundation) [Taiga #6950](https://tree.taiga.io/project/penpot/us/6950), [Taiga #6534](https://tree.taiga.io/project/penpot/us/6534)
- Hide bounding-box when editing shape (by @VasilevsVV) [#3930](https://github.com/penpot/penpot/pull/3930)
- CTRL + "+" to zoom into canvas instead of browser (by @audriu) [#3848](https://github.com/penpot/penpot/pull/3848)
- Add dev deps.edn in the project root (by @PEZ) [#3794](https://github.com/penpot/penpot/pull/3794)
- Allow passing overrides to frontend nginx config (by @m90) [#3602](https://github.com/penpot/penpot/pull/3602)
- Update index.njk to remove typo (by @fdvmoreira) [#155](https://github.com/penpot/penpot-docs/pull/155)
- Typo (by StephanEggermont) [#157](https://github.com/penpot/penpot-docs/pull/157)

### :sparkles: New features
- Send comments with Ctrl+Enter / Cmd + Enter [Taiga #6085](https://tree.taiga.io/project/penpot/issue/6085)
- Select through stroke only rectangle [Taiga #5484](https://tree.taiga.io/project/penpot/issue/5484)
- Stroke default position [Taiga #6847](https://tree.taiga.io/project/penpot/issue/6847)
- Override browser Ctrl+ and Ctrl- zoom with Penpot Zoom [Taiga #3200](https://tree.taiga.io/project/penpot/us/3200)
- Improve the way handlers work on flex layouts [Taiga #6598](https://tree.taiga.io/project/penpot/us/6598)
- Add menu entry for toggle between light/dark theme [Taiga #6829](https://tree.taiga.io/project/penpot/issue/6829)
- Switch themes shortcut [Taiga #6644](https://tree.taiga.io/project/penpot/us/6644)
- Constraints section at design tab new position [Taiga #6830](https://tree.taiga.io/project/penpot/issue/6830)
- [PICKER] File library colors order [Taiga #5399](https://tree.taiga.io/project/penpot/us/5399)
- Onboarding invitations improvements [Taiga #5974](https://tree.taiga.io/project/penpot/us/5974)
- [PERFORMANCE] Workspace thumbnails refactor [Taiga #5828](https://tree.taiga.io/project/penpot/us/5828)
- [PERFORMANCE] Add performance optimizations to shape rendering [Taiga #5835](https://tree.taiga.io/project/penpot/us/5835)
- [PERFORMANCE] Optimize SVG output [Taiga #4134](https://tree.taiga.io/project/penpot/us/4134)
- [PERFORMANCE] Optimize svg on importation [Taiga #5879](https://tree.taiga.io/project/penpot/us/5879)
- [PERFORMANCE] Optimization tasks related to design tab file [Taiga #5760](https://tree.taiga.io/project/penpot/us/5760)
- [INSTALL] Ability to setup features by team [Taiga #6108](https://tree.taiga.io/project/penpot/us/6108)
- [IMAGES] Keep aspect ratio option [Taiga #6933](https://tree.taiga.io/project/penpot/us/6933)
- [INSPECT] UI review [Taiga #5687](https://tree.taiga.io/project/penpot/us/5687)
- [GRID LAYOUT] Phase 1 [Taiga #4303](https://tree.taiga.io/project/penpot/us/4303)
- [GRID LAYOUT] Inspect code for Grid [Taiga #5277](https://tree.taiga.io/project/penpot/us/5277)
- [GRID LAYOUT] Phase 1 polishing [Taiga #5612](https://tree.taiga.io/project/penpot/us/5612)
- [GRID LAYOUT] Improvements & Feedback [Taiga #6047](https://tree.taiga.io/project/penpot/us/6047)
- [COMPONENTS] Naming of the main component [Taiga #5291](https://tree.taiga.io/project/penpot/us/5291)
- [COMPONENTS] Rework inside of components - Library page [Taiga #2918](https://tree.taiga.io/project/penpot/us/2918)
- [COMPONENTS] Update component when updating main instance [Taiga #3794](https://tree.taiga.io/project/penpot/us/3794)
- [COMPONENTS] Main component new behavior [Taiga #3796](https://tree.taiga.io/project/penpot/us/3796)
- [COMPONENTS] Main component look & feel [Taiga #5290](https://tree.taiga.io/project/penpot/us/5290)
- [COMPONENTS] Library view [Taiga #2880](https://tree.taiga.io/project/penpot/us/2880)
- [COMPONENTS] Positioning inside a component should relative, as in boards [Taiga #2826](https://tree.taiga.io/project/penpot/us/2826)
- [COMPONENTS] Update message should show only if affecting at components that are being used at a file [Taiga #1397](https://tree.taiga.io/project/penpot/us/1397)
- [COMPONENTS] Annotations [Taiga #4957](https://tree.taiga.io/project/penpot/us/4957)
- [COMPONENTS] Synchronization order for nested components [Taiga #5439](https://tree.taiga.io/project/penpot/us/5439)
- [COMPONENTS] Libraries modal zero case [Taiga #5294](https://tree.taiga.io/project/penpot/us/5294)
- [COMPONENTS] Contextual menu casuistics [Taiga #5292](https://tree.taiga.io/project/penpot/us/5292)
- [COMPONENTS] Libraries publishing flow review [Taiga #5293](https://tree.taiga.io/project/penpot/us/5293)
- [COMPONENTS] Add loading text to Libraries modal [Taiga #6702](https://tree.taiga.io/project/penpot/us/6702)
- [COMPONENTS] Components rename and organization in bulk [Taiga #2877](https://tree.taiga.io/project/penpot/us/2877)
- [COMPONENTS] Info overlay about components V2 [Taiga #6276](https://tree.taiga.io/project/penpot/us/6276)
- [REDESIGN] New styles basics [Taiga #4967](https://tree.taiga.io/project/penpot/us/4967)
- [REDESIGN] Layers tab redesign [Taiga #4966](https://tree.taiga.io/project/penpot/us/4966)
- [REDESIGN] Design tab phase 1 [Taiga #4982](https://tree.taiga.io/project/penpot/us/4966)
- [REDESIGN] Assets tab redesign [Taiga #4984](https://tree.taiga.io/project/penpot/us/4984)
- [REDESIGN] Palette panels (colors, typographies...) [Taiga #4983](https://tree.taiga.io/project/penpot/us/4983)
- [REDESIGN] Workspace structure [Taiga #4988](https://tree.taiga.io/project/penpot/us/4988)
- [REDESIGN] Shortcut tab [Taiga #4989](https://tree.taiga.io/project/penpot/us/4989)
- [REDESIGN] Toolbar [Taiga #5500](https://tree.taiga.io/project/penpot/us/5500)
- [REDESIGN] History tab [Taiga #5481](https://tree.taiga.io/project/penpot/us/5481)
- [REDESIGN] Path options/toolbar [Taiga #5815](https://tree.taiga.io/project/penpot/us/5815)
- [REDESIGN] Design tab phase 2 [Taiga #5814](https://tree.taiga.io/project/penpot/us/5814)
- [REDESIGN] Design tab phase 3 and dashboard details [Taiga #5920](https://tree.taiga.io/project/penpot/us/5920)
- [REDESIGN] Dashboard [Taiga #5164](https://tree.taiga.io/project/penpot/us/5164)
- [REDESIGN] New Dashboard UI [Taiga #5869](https://tree.taiga.io/project/penpot/us/5869)
- [REDESIGN] Prototype tab [Taiga #4985](https://tree.taiga.io/project/penpot/us/4985)
- [REDESIGN] Code tab [Taiga #4986](https://tree.taiga.io/project/penpot/us/4986)
- [REDESIGN] Modals and alert messages [Taiga #5915](https://tree.taiga.io/project/penpot/us/5915)
- [REDESIGN] Comments page [Taiga #5917](https://tree.taiga.io/project/penpot/us/5917)
- [REDESIGN] View Mode [Taiga #5163](https://tree.taiga.io/project/penpot/us/5163)
- [REDESIGN] Miscellaneous tasks [Taiga #6050](https://tree.taiga.io/project/penpot/us/6050)
- [REDESIGN] Swap components [Taiga #6739](https://tree.taiga.io/project/penpot/us/6739)
- [REDESIGN] Font selector [Taiga #6677](https://tree.taiga.io/project/penpot/us/6677)
- [REDESIGN] Colour system of alerts and notifications [Taiga #6746](https://tree.taiga.io/project/penpot/us/6746)
- [REDESIGN] Review text in paragraphs for accessibility [Taiga #6703](https://tree.taiga.io/project/penpot/us/6703)
- [REDESIGN] Interaction icons [Taiga #6880](https://tree.taiga.io/project/penpot/us/6880)
- [REDESIGN] Panels visual separations [Taiga #6692](https://tree.taiga.io/project/penpot/us/6692)
- [REDESIGN] Onboarding slides [Taiga #6678](https://tree.taiga.io/project/penpot/us/6678)

### :bug: Bugs fixed
- Fix pixelated thumbnails [Github #3681](https://github.com/penpot/penpot/issues/3681), [Github #3661](https://github.com/penpot/penpot/issues/3661)
- Fix problem with not applying colors to boards [Github #3941](https://github.com/penpot/penpot/issues/3941)
- Fix problem with path editor undoing changes [Github #3998](https://github.com/penpot/penpot/issues/3998)
- [View mode] Open overlay places frame in the wrong position when paired with a fixed element [Taiga #6385](https://tree.taiga.io/project/penpot/issue/6385)
- Flex Layout: Fit-content not recalculated after deleting an element [Taiga #5968](https://tree.taiga.io/project/penpot/issue/5968)
- Selecting from Color Palette does not work for board when there is no existing fill [Taiga #6464](https://tree.taiga.io/project/penpot/issue/6464)
- Color thumbnails are consistently rounded in the inspect code mode [Taiga #5886](https://tree.taiga.io/project/penpot/issue/5886)
- Adding vector path points before first point of existing open path not working [Taiga #6593](https://tree.taiga.io/project/penpot/issue/6593)
- Some image formats include the extension when importing  [Taiga #5485](https://tree.taiga.io/project/penpot/issue/5485)
- Gradient color tool doesn't work properly with flipped items [Taiga #6485](https://tree.taiga.io/project/penpot/issue/6485)
- [TEXT] Align options are not shown when several text are selected [Taiga #5948](https://tree.taiga.io/project/penpot/issue/5948)
- [VIEW MODE] Comments not working properly on multiple pages [Taiga #6281](https://tree.taiga.io/project/penpot/issue/6281)
- [PERFORMANCE] Alignments are slow [Taiga #5865](https://tree.taiga.io/project/penpot/issue/5865)
- [EXPORT] Exporting an element with a non-visible drop shadow displays the shadow either way [Taiga #6768](https://tree.taiga.io/project/penpot/issue/6768)
- [SAFARI] Color picker cursor is not pointing correctly [Taiga #6733](https://tree.taiga.io/project/penpot/issue/6733)
- [Import Files] When user has imported .penpot file with new file name of previously downloaded library file the default library file name is set for it [Taiga #5596](https://tree.taiga.io/project/penpot/issue/5596)
- Issue when resizing a duotone FA icon [Taiga #5935](https://tree.taiga.io/project/penpot/issue/5935)
- "Hide grid" keyboard shortcut broken [Taiga #5102](https://tree.taiga.io/project/penpot/issue/5102)
- Picking a gradient color in recent colors for a new color in the assets tab crashes Penpot [Taiga #5601](https://tree.taiga.io/project/penpot/issue/5601)
- Thumbnails not loading [Taiga #6012](https://tree.taiga.io/project/penpot/issue/6012)
- Don't show signup link/form when registration is disabled. [Taiga #1196](https://tree.taiga.io/project/penpot/issue/1196)
- Registration Page UI UX issue with small resolutions [Taiga #1693](https://tree.taiga.io/project/penpot/issue/1693)
- [LOGIN] "E-Mail-Adress" input field is set to type 'text' instead of 'eMail [Taiga #1921](https://tree.taiga.io/project/penpot/issue/1921)
- Handling correctly slashes "/" in emails [Taiga #4906](https://tree.taiga.io/project/penpot/issue/4906)
- Tab character in texts crashes the app [Taiga #4418](https://tree.taiga.io/project/penpot/issue/4418)
- Text does not match export [Taiga #4129](https://tree.taiga.io/project/penpot/issue/4129)
- Scrollbars cover the layers carets [Taiga #4431](https://tree.taiga.io/project/penpot/issue/4431)
- Horizontal ruler disappear when overlapping a board [Taiga #4138](https://tree.taiga.io/project/penpot/issue/4138)
- Resize shape + Alt key is not working [Taiga #3447](https://tree.taiga.io/project/penpot/issue/3447)
- Libraries images broken on premise [Taiga #4573](https://tree.taiga.io/project/penpot/issue/4573)
- [VIEWER] Cannot scroll down in code </> mode [Taiga #4655](https://tree.taiga.io/project/penpot/issue/4655)
- Strange cursor behavior after clicking viewport with text tool [Taiga #4363](https://tree.taiga.io/project/penpot/issue/4363)
- Selected color affects all of them [Taiga #5285](https://tree.taiga.io/project/penpot/issue/5285)
- Fix problem with shadow negative spread [Github #3421](https://github.com/penpot/penpot/issues/3421)
- Fix problem with linked colors to strokes [Github #3522](https://github.com/penpot/penpot/issues/3522)
- Fix problem with hand tool stuck [Github #3318](https://github.com/penpot/penpot/issues/3318)
- Fix problem with fix scrolling on nested elements [Github #3508](https://github.com/penpot/penpot/issues/3508)
- Fix problem when changing typography assets [Github #3683](https://github.com/penpot/penpot/issues/3683)
- Internal error when you copy and paste some main components between files [Taiga #7397](https://tree.taiga.io/project/penpot/issue/7397)
- Fix toolbar disappearing [Taiga #7411](https://tree.taiga.io/project/penpot/issue/7411)
- Fix long text on tab breaks UI [Taiga #7421](https://tree.taiga.io/project/penpot/issue/7421)

## 1.19.5

### :bug: New features

- Fix problem with alignment performance

## 1.19.4

### :sparkles: New features

- Improve selected colors [Taiga #5805]( https://tree.taiga.io/project/penpot/us/5805)

### :bug: Bugs fixed

- Fix problem with z-index field in non-absolute items

## 1.19.3

### :sparkles: New features

- Remember last color mode in colorpicker [Taiga #5508](https://tree.taiga.io/project/penpot/issue/5508)
- Improve layers multiselection behaviour [Github #5741](https://github.com/penpot/penpot/issues/5741)
- Remember last active team across logouts / sessions [Github #3325](https://github.com/penpot/penpot/issues/3325)

### :bug: Bugs fixed

- List view is discarded on tab change on Workspace Assets Sidebar tab [Github #3547](https://github.com/penpot/penpot/issues/3547)
- Fix message popup remains open when exiting workspace with browser back button [Taiga #5747](https://tree.taiga.io/project/penpot/issue/5747)
- When editing text if font is changed, the proportions of the rendered shape are wrong [Taiga #5786](https://tree.taiga.io/project/penpot/issue/5786)

## 1.19.2

### :sparkles: New features

- Navigate up in layer hierarchy with Shift+Enter shortcut [Taiga #5734](https://tree.taiga.io/project/penpot/us/5734)
- Click on the flow tags open viewer with the selected frame [Taiga #5044](https://tree.taiga.io/project/penpot/us/5044)
- Add Dutch language & update translation files with weblate

### :bug: Bugs fixed

- Fix unexpected output on get-page rpc method when invalid object-id is provided [Github #3546](https://github.com/penpot/penpot/issues/3546)
- Fix Invalid files amount after moving file from Project to Drafts [Taiga #5638](https://tree.taiga.io/project/penpot/us/5638)
- Fix deleted pages comments shown in right sidebar [Taiga #5648](https://tree.taiga.io/project/penpot/us/5648)
- Fix tooltip on toggle visibility and toggle lock buttons [Taiga #5141](https://tree.taiga.io/project/penpot/issue/5141)


## 1.19.1

### :bug: Bugs fixed

- Fix components not registered as updated [Taiga #5725](https://tree.taiga.io/project/penpot/issue/5725)

## 1.19.0

### :boom: Breaking changes & Deprecations

### :sparkles: New features

- Default naming of text layers [Taiga #2836](https://tree.taiga.io/project/penpot/us/2836)
- Create typography style from a selected text layer [Taiga #3041](https://tree.taiga.io/project/penpot/us/3041)
- Board as ruler origin [Taiga #4833](https://tree.taiga.io/project/penpot/us/4833)
- Access tokens support [Taiga #4460](https://tree.taiga.io/project/penpot/us/4460)
- Show interactions setting at the view mode [Taiga #1330](https://tree.taiga.io/project/penpot/issue/1330)
- Improve dashboard performance related to thumbnails; now the thumbnails are
  rendered as bitmap images.
- Add the ability to disable google fonts provider with the `disable-google-fonts-provider` flag
- Add the ability to disable dashboard templates section with the `disable-dashboard-templates-section` flag
- Add the ability to use the registration whitelist with OICD [Github #3348](https://github.com/penpot/penpot/issues/3348)
- Add support for local caching of google fonts (this avoids exposing the final user IP to
  goolge and reduces the amount of request sent to google)
- Set smooth/instant autoscroll depending on distance [GitHub #3377](https://github.com/penpot/penpot/issues/3377)
- New component icon [Taiga #5290](https://tree.taiga.io/project/penpot/us/5290)
- Show a confirmation dialog when an user tries to publish an empty library [Taiga #5294](https://tree.taiga.io/project/penpot/us/5294)

### :bug: Bugs fixed

- Fix files can be opened from multiple urls [Taiga #5310](https://tree.taiga.io/project/penpot/issue/5310)
- Fix asset color item was created from the selected layer [Taiga #5180](https://tree.taiga.io/project/penpot/issue/5180)
- Fix unpublish more than one library at the same time [Taiga #5532](https://tree.taiga.io/project/penpot/issue/5532)
- Fix drag projects on dahsboard [Taiga #5531](https://tree.taiga.io/project/penpot/issue/5531)
- Fix allow team name to be all blank [Taiga #5527](https://tree.taiga.io/project/penpot/issue/5527)
- Fix search font visualitation [Taiga #5523](https://tree.taiga.io/project/penpot/issue/5523)
- Fix create and account only with spaces [Taiga #5518](https://tree.taiga.io/project/penpot/issue/5518)
- Fix context menu outside screen [Taiga #5524](https://tree.taiga.io/project/penpot/issue/5524)
- Fix graphic item rename on assets pannel [Taiga #5556](https://tree.taiga.io/project/penpot/issue/5556)
- Fix component and media name validation on assets panel [Taiga #5555](https://tree.taiga.io/project/penpot/issue/5555)
- Fix problem with selection shortcuts [Taiga #5492](https://tree.taiga.io/project/penpot/issue/5492)
- Fix issue with paths line to curve and concurrent editing [Taiga #5191](https://tree.taiga.io/project/penpot/issue/5191)
- Fix problems with locked layers [Taiga #5139](https://tree.taiga.io/project/penpot/issue/5139)
- Fix export from shared prototype [Taiga #5565](https://tree.taiga.io/project/penpot/issue/5565)
- Fix email change: validation error displaying even after both fields are identical [Taiga #5514](https://tree.taiga.io/project/penpot/issue/5514)
- Fix scroll on viewer comment list [Taiga #5563](https://tree.taiga.io/project/penpot/issue/5563)
- Fix context menu z-index [Taiga #5561](https://tree.taiga.io/project/penpot/issue/5561)
- Fix select all checkbox on shared link config [Taiga #5566](https://tree.taiga.io/project/penpot/issue/5566)
- Fix validation on full name input on account creation [Taiga #5516](https://tree.taiga.io/project/penpot/issue/5516)
- Fix validation on team name input [Taiga #5510](https://tree.taiga.io/project/penpot/issue/5510)
- Fix incorrect uri generation issues on share-link modal [Taiga #5564](https://tree.taiga.io/project/penpot/issue/5564)
- Fix cache issues with share-links [Taiga #5559](https://tree.taiga.io/project/penpot/issue/5559)
- Makes height priority for the rows/columns grids [#2774](https://github.com/penpot/penpot/issues/2774)
- Fix problem with comments mode not staying [#3363](https://github.com/penpot/penpot/issues/3363)
- Fix problem with comments when user left the team [Taiga #5562](https://tree.taiga.io/project/penpot/issue/5562)
- Fix problem with images patterns repeating [#3372](https://github.com/penpot/penpot/issues/3372)
- Fix grid not being clipped in frames [#3365](https://github.com/penpot/penpot/issues/3365)
- Fix cut/delete text layer when while creating text [Taiga #5602](https://tree.taiga.io/project/penpot/issue/5602)
- Fix picking a gradient color in recent colors for a new color in the assets tab [Taiga #5601](https://tree.taiga.io/project/penpot/issue/5601)
- Fix problem with importation process [Taiga #5597](https://tree.taiga.io/project/penpot/issue/5597)
- Fix problem with HSV color picker [#3317](https://github.com/penpot/penpot/issues/3317)
- Fix problem with slashes in layers names for exporter [#3276](https://github.com/penpot/penpot/issues/3276)
- Fix incorrect modified data on moving files on dashboard [Taiga #5530](https://tree.taiga.io/project/penpot/issue/5530)
- Fix focus handling on comments edition [Taiga #5560](https://tree.taiga.io/project/penpot/issue/5560)
- Fix incorrect fullname use on registring user after OIDC authentication [Taiga #5517](https://tree.taiga.io/project/penpot/issue/5517)
- Fix incorrect modified-at on project after import file [Taiga #5268](https://tree.taiga.io/project/penpot/issue/5268)
- Fix incorrect message after sending invitation to already member [Taiga 5599](https://tree.taiga.io/project/penpot/issue/5599)
- Fix text decoration on button [Taiga #5301](https://tree.taiga.io/project/penpot/issue/5301)
- Fix menu order on design tab [Taiga #5195](https://tree.taiga.io/project/penpot/issue/5195)
- Fix search bar width on layer tab [Taiga #5445](https://tree.taiga.io/project/penpot/issue/5445)
- Fix border radius values with decimals [Taiga #5283](https://tree.taiga.io/project/penpot/issue/5283)
- Fix shortcuts translations not homogenized [Taiga #5141](https://tree.taiga.io/project/penpot/issue/5141)
- Fix overlay manual position in nested boards [Taiga #5135](https://tree.taiga.io/project/penpot/issue/5135)
- Fix close overlay from a nested board [Taiga #5587](https://tree.taiga.io/project/penpot/issue/5587)
- Fix overlay position when it has shadow or blur [Taiga #4752](https://tree.taiga.io/project/penpot/issue/4752)
- Fix overlay position when there are elements fixed when scrolling [Taiga #4383](https://tree.taiga.io/project/penpot/issue/4383)
- Fix problem when sliding color picker in selected-colors [#3150](https://github.com/penpot/penpot/issues/3150)
- Fix error screen on upload image error [Taiga #5608](https://tree.taiga.io/project/penpot/issue/5608)
- Fix bad frame-id for certain componentes [#3205](https://github.com/penpot/penpot/issues/3205)
- Fix paste elements at bottom of frame [Taig #5253](https://tree.taiga.io/project/penpot/issue/5253)
- Fix new-file button on project not redirecting to the new file [Taiga #5610](https://tree.taiga.io/project/penpot/issue/5610)
- Fix retrieve user comments in dashboard [Taiga #5607](https://tree.taiga.io/project/penpot/issue/5607)
- Locks shapes when moved inside a locked parent [Taiga #5252](https://tree.taiga.io/project/penpot/issue/5252)
- Fix rotate several elements in bulk [Taiga #5165](https://tree.taiga.io/project/penpot/issue/5165)
- Fix onboarding slides height [Taiga #5373](https://tree.taiga.io/project/penpot/issue/5373)
- Fix create typography with section closed [Taiga #5574](https://tree.taiga.io/project/penpot/issue/5574)
- Fix exports menu on viewer mode [Taiga #5568](https://tree.taiga.io/project/penpot/issue/5568)
- Fix create empty comments [Taiga #5536](https://tree.taiga.io/project/penpot/issue/5536)
- Fix text changes not propagated to copy [Taiga #5364](https://tree.taiga.io/project/penpot/issue/5364)
- Fix position of text cursor is a bit too high in Invitations section [Taiga #5511](https://tree.taiga.io/project/penpot/issue/5511)
- Fix undo when updating several texts [Taiga #5197](https://tree.taiga.io/project/penpot/issue/5197)
- Fix assets right click button for multiple selection [Taiga #5545](https://tree.taiga.io/project/penpot/issue/5545)
- Fix problem with precision in resizes [Taiga #5623](https://tree.taiga.io/project/penpot/issue/5623)
- Fix absolute positioned layouts not showing flex properties [Taiga #5630](https://tree.taiga.io/project/penpot/issue/5630)
- Fix text gradient handlers [Taiga #4047](https://tree.taiga.io/project/penpot/issue/4047)
- Fix when user deletes one file during import it is impossible to finish importing of second file [Taiga #5656](https://tree.taiga.io/project/penpot/issue/5656)
- Fix export multiple images when only one of them has export settings [Taiga #5649](https://tree.taiga.io/project/penpot/issue/5649)
- Fix error when a user different than the thread creator edits a comment [Taiga #5647](https://tree.taiga.io/project/penpot/issue/5647)
- Fix unnecessary button [Taiga #3312](https://tree.taiga.io/project/penpot/issue/3312)
- Fix copy color information in several formats [Taiga #4723](https://tree.taiga.io/project/penpot/issue/4723)
- Fix dropdown width [Taiga #5541](https://tree.taiga.io/project/penpot/issue/5541)
- Fix enable comment mode and insert image keeps on comment mode [Taiga #5678](https://tree.taiga.io/project/penpot/issue/5678)
- Fix enable undo just after using pencil [Taiga #5674](https://tree.taiga.io/project/penpot/issue/5674)
- Fix 400 error when user changes password [Taiga #5643](https://tree.taiga.io/project/penpot/issue/5643)
- Fix cannot undo layer styles [Taiga #5676](https://tree.taiga.io/project/penpot/issue/5676)
- Fix unexpected exception on boolean shapes [Taiga #5685](https://tree.taiga.io/project/penpot/issue/5685)
- Fix ctrl+z on select not working [Taiga #5677](https://tree.taiga.io/project/penpot/issue/5677)
- Fix thubmnail rendering flashing [Taiga #5675](https://tree.taiga.io/project/penpot/issue/5675)

### :arrow_up: Deps updates

- Update google fonts catalog (at 2023/07/06) [Taiga #5592](https://tree.taiga.io/project/penpot/issue/5592)


### :heart: Community contributions by (Thank you!)

- Update Typography palette order (by @akshay-gupta7) [Github #3156](https://github.com/penpot/penpot/pull/3156)
- Palettes (color, typographies) empty state (by @akshay-gupta7) [Github #3160](https://github.com/penpot/penpot/pull/3160)
- Duplicate objects via drag + alt (by @akshay-gupta7) [Github #3147](https://github.com/penpot/penpot/pull/3147)
- Set line-height to auto as 1.2 (by @akshay-gupta7) [Github #3185](https://github.com/penpot/penpot/pull/3185)
- Click to select full values at the design sidebar (by @akshay-gupta7) [Github #3179](https://github.com/penpot/penpot/pull/3179)
- Fix rect filter bounds math (by @ryanbreen) [Github #3180](https://github.com/penpot/penpot/pull/3180)
- Removed sizing variables from radius (by @ondrejkonec) [Github #3184](https://github.com/penpot/penpot/pull/3184)
- Dashboard search, set focus after shortcut (by @akshay-gupta7) [Github #3196](https://github.com/penpot/penpot/pull/3196)
- Library name dropdown arrow is overlapped by library name (by @ondrejkonec) [Taiga #5200](https://tree.taiga.io/project/penpot/issue/5200)
- Reorder shadows (by @akshay-gupta7) [Github #3236](https://github.com/penpot/penpot/pull/3236)
- Open project in new tab from workspace (by @akshay-gupta7) [Github #3246](https://github.com/penpot/penpot/pull/3246)
- Distribute fix enabled when two elements were selected (by @dfelinto) [Github #3266](https://github.com/penpot/penpot/pull/3266)
- Distribute vertical spacing failing for overlapped text (by @dfelinto) [Github #3267](https://github.com/penpot/penpot/pull/3267)
- bug Change independent corner radius input tooltips #3332 (by @astudentinearth) [Github #3332](https://github.com/penpot/penpot/pull/3332)

## 1.18.6

### :bug: Bugs fixed

- Fix comments navigation from workspace [Taiga #5504](https://tree.taiga.io/project/penpot/issue/5504)

### :sparkles: Enhancements

- Add the ability to overwrite internal resolver with `PENPOT_INTERNAL_RESOLVER` environment
  variable [GH #3310](https://github.com/penpot/penpot/issues/3310)

## 1.18.5

### :bug: Bugs fixed

- Fix add flow option in contextual menu for frames
- Fix issues related with invitations
- Fix problem with undefined gaps
- Add deleted fonts auto match mechanism

## 1.18.4

### :bug: Bugs fixed

- Fix zooming while color picker breaks UI [GH #3214](https://github.com/penpot/penpot/issues/3214)
- Fix problem with layout not reflowing on shape deletion [Taiga #5289](https://tree.taiga.io/project/penpot/issue/5289)
- Fix extra long typography names on assets and palette [Taiga #5199](https://tree.taiga.io/project/penpot/issue/5199)
- Fix background-color property on inspect code [Taiga #5300](https://tree.taiga.io/project/penpot/issue/5300)
- Preview layer blend modes (by @akshay-gupta7) [Github #3235](https://github.com/penpot/penpot/pull/3235)

## 1.18.3

### :bug: Bugs fixed

- Fix problem with rulers not placing correctly [Taiga #5093](https://tree.taiga.io/project/penpot/issue/5093)
- Fix page context menu [Taiga #5145](https://tree.taiga.io/project/penpot/issue/5145)
- Fix project file count [Taiga #5148](https://tree.taiga.io/project/penpot/issue/5148)
- Fix OIDC roles checking mechanism [GH #3152](https://github.com/penpot/penpot/issues/3152)
- Import updated translation strings from weblate

### :arrow_up: Deps updates

## 1.18.2

### :bug: Bugs fixed

- Fix problem with frame title rotation
- Fix first level board "Show in view mode" is automatically unchecked [Taiga #5136](https://tree.taiga.io/project/penpot/issue/5136)

## 1.18.1

### :bug: Bugs fixed

- Fix problems with imported SVG shadows [Taiga #4922](https://tree.taiga.io/project/penpot/issue/4922)
- Fix problems with imported SVG embedded images and transforms [Taiga #4639](https://tree.taiga.io/project/penpot/issue/4639)

## 1.18.0

### :sparkles: New features

- Adds more accessibility improvements in dashboard [Taiga #4577](https://tree.taiga.io/project/penpot/us/4577)
- Adds paddings and gaps prediction on layout creation [Taiga #4838](https://tree.taiga.io/project/penpot/task/4838)
- Add visual feedback when proportionally scaling text elements with **K** [Taiga #3415](https://tree.taiga.io/project/penpot/us/3415)
- Add visualization and mouse control to paddings, margins and gaps in frames with layout [Taiga #4839](https://tree.taiga.io/project/penpot/task/4839)
- Allow for absolute positioned elements inside layout [Taiga #4834](https://tree.taiga.io/project/penpot/us/4834)
- Add z-index option for flex layout items [Taiga #2980](https://tree.taiga.io/project/penpot/us/2980)
- Scale content proportionally affects strokes, shadows, blurs and corners [Taiga #1951](https://tree.taiga.io/project/penpot/us/1951)
- Use tabulators to navigate layers [Taiga #5010](https://tree.taiga.io/project/penpot/issue/5010)

### :bug: Bugs fixed

- Fix problem with rules position on changing pages [Taiga #4847](https://tree.taiga.io/project/penpot/issue/4847)
- Fix error streen when uploading wrong SVG [#2995](https://github.com/penpot/penpot/issues/2995)
- Fix selecting children from hidden parent layers [Taiga #4934](https://tree.taiga.io/project/penpot/issue/4934)
- Fix problem when undoing multiple selected colors [Taiga #4920](https://tree.taiga.io/project/penpot/issue/4920)
- Allow selection of empty board by partial rect [Taiga #4806](https://tree.taiga.io/project/penpot/issue/4806)
- Improve behavior for undo on text edition [Taiga #4693](https://tree.taiga.io/project/penpot/issue/4693)
- Improve deeps selection of nested arboards [Taiga #4913](https://tree.taiga.io/project/penpot/issue/4913)
- Fix problem on selection numeric inputs on Firefox [#2991](https://github.com/penpot/penpot/issues/2991)
- Changed the text dominant-baseline to use ideographic [Taiga #4791](https://tree.taiga.io/project/penpot/issue/4791)
- Viewer wrong translations [Github #3035](https://github.com/penpot/penpot/issues/3035)
- Fix problem with text editor in Safari
- Fix unlink library color when blur color picker input [#3026](https://github.com/penpot/penpot/issues/3026)
- Fix snap pixel when moving path points on high zoom [#2930](https://github.com/penpot/penpot/issues/2930)
- Fix shortcuts for zoom now take into account the mouse position [#2924](https://github.com/penpot/penpot/issues/2924)
- Fix close colorpicker on Firefox when mouse-up is outside the picker [#2911](https://github.com/penpot/penpot/issues/2911)
- Fix problems with touch devices and Wacom tablets [#2216](https://github.com/penpot/penpot/issues/2216)
- Fix problem with board titles misplaced [Taiga #4738](https://tree.taiga.io/project/penpot/issue/4738)
- Fix problem with alt getting stuck when alt+tab [Taiga #5013](https://tree.taiga.io/project/penpot/issue/5013)
- Fix problem with z positioning of elements [Taiga #5014](https://tree.taiga.io/project/penpot/issue/5014)
- Fix problem in Firefox with scroll jumping when changin pages [#3052](https://github.com/penpot/penpot/issues/3052)
- Fix nested frame interaction created flow in wrong frame [Taiga #5043](https://tree.taiga.io/project/penpot/issue/5043)
- Font-Kerning does not work on Artboard Export to PNG/JPG/PDF [#3029](https://github.com/penpot/penpot/issues/3029)
- Fix manipulate duplicated project (delete, duplicate, rename, pin/unpin...) [Taiga #5027](https://tree.taiga.io/project/penpot/issue/5027)
- Fix deleted files appear in search results [Taiga #5002](https://tree.taiga.io/project/penpot/issue/5002)
- Fix problem with selected colors and texts [Taiga #5051](https://tree.taiga.io/project/penpot/issue/5051)
- Fix problem when assigning color from palette or assets [Taiga #5050](https://tree.taiga.io/project/penpot/issue/5050)
- Fix shortcuts for alignment [Taiga #5030](https://tree.taiga.io/project/penpot/issue/5030)
- Fix path options not showing when editing rects or ellipses [Taiga #5053](https://tree.taiga.io/project/penpot/issue/5053)
- Fix tooltips for some alignment options are truncated on design tab [Taiga #5040](https://tree.taiga.io/project/penpot/issue/5040)
- Fix horizontal margins drag don't always start from place [Taiga #5020](https://tree.taiga.io/project/penpot/issue/5020)
- Fix multiplayer username sometimes is not displayed correctly [Taiga #4400](https://tree.taiga.io/project/penpot/issue/4400)
- Show warning when trying to invite a user that is already in members [Taiga #4147](https://tree.taiga.io/project/penpot/issue/4147)
- Fix problem with text out of borders when changing from auto-width to fixed [Taiga #4308](https://tree.taiga.io/project/penpot/issue/4308)
- Fix header not showing when exiting fullscreen mode in viewer [Taiga #4244](https://tree.taiga.io/project/penpot/issue/4244)
- Fix visual problem in select options [Taiga #5028](https://tree.taiga.io/project/penpot/issue/5028)
- Forbid empty names for assets [Taiga #5056](https://tree.taiga.io/project/penpot/issue/5056)
- Select children after ungroup action [Taiga #4917](https://tree.taiga.io/project/penpot/issue/4917)
- Fix problem with guides not showing when moving over nested frames [Taiga #4905](https://tree.taiga.io/project/penpot/issue/4905)
- Fix change email and password for users signed in via social login [Taiga #4273](https://tree.taiga.io/project/penpot/issue/4273)
- Fix drag and drop files from browser or file explorer under circumstances [Taiga #5054](https://tree.taiga.io/project/penpot/issue/5054)
- Fix problem when copy/pasting shapes [Taiga #4931](https://tree.taiga.io/project/penpot/issue/4931)
- Fix problem with color picker not able to change hue [Taiga #5065](https://tree.taiga.io/project/penpot/issue/5065)
- Fix problem with outer stroke in texts [Taiga #5078](https://tree.taiga.io/project/penpot/issue/5078)
- Fix problem with text carring over next line when changing to fixed [Taiga #5067](https://tree.taiga.io/project/penpot/issue/5067)
- Fix don't show invite user hero to users with editor role [Taiga #5086](https://tree.taiga.io/project/penpot/issue/5086)
- Fix enter emails on onboarding new user creating team [Taiga #5089](https://tree.taiga.io/project/penpot/issue/5089)
- Fix invalid files amount after moving on dashboard [Taiga #5080](https://tree.taiga.io/project/penpot/issue/5080)
- Fix dashboard left sidebar, the [x] overlaps the field [Taiga #5064](https://tree.taiga.io/project/penpot/issue/5064)
- Fix expanded typography on assets sidebar is moving [Taiga #5063](https://tree.taiga.io/project/penpot/issue/5063)
- Fix spelling mistake in confirmation after importing only 1 file [Taiga #5095](https://tree.taiga.io/project/penpot/issue/5095)
- Fix problem with selection colors and texts [Taiga #5079](https://tree.taiga.io/project/penpot/issue/5079)
- Remove "show in view mode" flag when moving frame to frame [Taiga #5091](https://tree.taiga.io/project/penpot/issue/5091)
- Fix problem creating files in project page [Taiga #5060](https://tree.taiga.io/project/penpot/issue/5060)
- Disable empty names on rename files [Taiga #5088](https://tree.taiga.io/project/penpot/issue/5088)
- Fix problem with SVG and flex layout [Taiga #](https://tree.taiga.io/project/penpot/issue/5099)
- Fix unpublish and delete shared library warning messages [Taiga #5090](https://tree.taiga.io/project/penpot/issue/5090)
- Fix last update project timer update after creating new file [Taiga #5096](https://tree.taiga.io/project/penpot/issue/5096)
- Fix dashboard scrolling using 'Page Up' and 'Page Down' [Taiga #5081](https://tree.taiga.io/project/penpot/issue/5081)
- Fix view mode header buttons overlapping in small resolutions [Taiga #5058](https://tree.taiga.io/project/penpot/issue/5058)
- Fix precision for wrap in flex [Taiga #5072](https://tree.taiga.io/project/penpot/issue/5072)
- Fix relative position overlay positioning [Taiga #5092](https://tree.taiga.io/project/penpot/issue/5092)
- Fix hide grid keyboard shortcut [Github #3071](https://github.com/penpot/penpot/pull/3071)
- Fix problem with opacity in imported SVG's [Taiga #4923](https://tree.taiga.io/project/penpot/issue/4923)

### :heart: Community contributions by (Thank you!)
- To @ondrejkonec: for contributing to the code with:
- Refactor CSS variables [Github #2948](https://github.com/penpot/penpot/pull/2948)

## 1.17.3

### :bug: Bugs fixed
- Fix copy and paste very nested inside itself [Taiga #4848](https://tree.taiga.io/project/penpot/issue/4848)
- Fix custom fonts not rendered correctly [Taiga #4874](https://tree.taiga.io/project/penpot/issue/4874)
- Fix problem with shadows and blur on multiple selection
- Fix problem with redo shortcut
- Fix Component texts not displayed in assets panel [Taiga #4907](https://tree.taiga.io/project/penpot/issue/4907)
- Fix search field has implemented shared styles for "close icon" and "search icon" [Taiga #4927](https://tree.taiga.io/project/penpot/issue/4927)
- Fix Handling correctly slashes "/" in emails [Taiga #4906](https://tree.taiga.io/project/penpot/issue/4906)
- Fix Change text color from selected colors [Taiga #4933](https://tree.taiga.io/project/penpot/issue/4933)

### :sparkles: Enhancements

- Adds environment variables for specifying the export and backend URI for the frontend docker image, thanks to @Supernova3339 for the initial PR and suggestion [Github #2984](https://github.com/penpot/penpot/issues/2984)

## 1.17.2

### :bug: Bugs fixed

- Fix invite members button text [Taiga #4794](https://tree.taiga.io/project/penpot/issue/4794)
- Fix problem with opacity in frames [Taiga #4795](https://tree.taiga.io/project/penpot/issue/4795)
- Fix correct behaviour for space-around and added space-evenly option
- Fix duplicate with alt and undo only undo one step [Taiga #4746](https://tree.taiga.io/project/penpot/issue/4746)
- Fix problem creating frames inside layout [Taiga #4844](https://tree.taiga.io/project/penpot/issue/4844)
- Fix paste board inside itself [Taiga #4775](https://tree.taiga.io/project/penpot/issue/4775)
- Fix middle button panning can drag guides [Taiga #4266](https://tree.taiga.io/project/penpot/issue/4266)

### :heart: Community contributions by (Thank you!)

- To @ondrejkonec: for some code contributions on this release.

## 1.17.1

### :bug: Bugs fixed
- Fix components groups items show the component name in list mode [Taiga #4770](https://tree.taiga.io/project/penpot/issue/4770)
- Fix typing CMD+Z on MacOS turns the cursor into a Zoom cursor [Taiga #4778](https://tree.taiga.io/project/penpot/issue/4778)
- Fix white space on small screens [Taiga #4774](https://tree.taiga.io/project/penpot/issue/4774)
- Fix button spacing on delete acount modal [Taiga #4762](https://tree.taiga.io/project/penpot/issue/4762)
- Fix invitations input on team management and onboarding modal [Taiga #4760](https://tree.taiga.io/project/penpot/issue/4760)
- Fix weird numeration creating new elements in dashboard [Taiga #4755](https://tree.taiga.io/project/penpot/issue/4755)
- Fix can move shape with lens zoom active [Taiga #4787](https://tree.taiga.io/project/penpot/issue/4787)
- Fix social links broken [Taiga #4759](https://tree.taiga.io/project/penpot/issue/4759)
- Fix tooltips on left toolbar [Taiga #4793](https://tree.taiga.io/project/penpot/issue/4793)

## 1.17.0

### :sparkles: New features

- Adds layout flex functionality for boards
- Better overlays interactions on boards inside boards [Taiga #4386](https://tree.taiga.io/project/penpot/us/4386)
- Show board miniature in manual overlay setting [Taiga #4475](https://tree.taiga.io/project/penpot/issue/4475)
- Handoff visual improvements [Taiga #3124](https://tree.taiga.io/project/penpot/us/3124)
- Dynamic alignment only in sight [Github 1971](https://github.com/penpot/penpot/issues/1971)
- Add some accessibility to shortcut panel [Taiga #4713](https://tree.taiga.io/project/penpot/issue/4713)
- Add shortcuts for text editing [Taiga #2052](https://tree.taiga.io/project/penpot/us/2052)
- Second level boards treated as groups in terms of selection [Taiga #4269](https://tree.taiga.io/project/penpot/us/4269)
- Performance improvements both for backend and frontend
- Accessibility improvements for login area [Taiga #4353](https://tree.taiga.io/project/penpot/us/4353)
- Outbound webhooks [Taiga #4577](https://tree.taiga.io/project/penpot/us/4577)
- Add copy invitation link to the invitation options [Taiga #4213](https://tree.taiga.io/project/penpot/us/4213)
- Dynamic alignment only in sight [Taiga #3537](https://tree.taiga.io/project/penpot/us/3537)
- Improve naming of layers [Taiga #4036](https://tree.taiga.io/project/penpot/us/4036)
- Add zoom lense [Taiga #4691](https://tree.taiga.io/project/penpot/us/4691)
- Detect potential problems with custom font vertical metrics [Taiga #4697](https://tree.taiga.io/project/penpot/us/4697)

### :bug: Bugs fixed

- Add title to color bullets [Taiga #4218](https://tree.taiga.io/project/penpot/task/4218)
- Fix color bullets in library color modal [Taiga #4186](https://tree.taiga.io/project/penpot/issue/4186)
- Fix shortcut texts alignment [Taiga #4275](https://tree.taiga.io/project/penpot/issue/4275)
- Fix some texts and a typo [Taiga #4215](https://tree.taiga.io/project/penpot/issue/4215)
- Fix twitter support account link [Taiga #4279](https://tree.taiga.io/project/penpot/issue/4279)
- Fix lang autodetect issue [Taiga #4277](https://tree.taiga.io/project/penpot/issue/4277)
- Fix adding an extra page on import [Taiga #4543](https://tree.taiga.io/project/penpot/task/4543)
- Fix unable to select text at assets inputs in firefox [Taiga #4572](https://tree.taiga.io/project/penpot/issue/4572)
- Fix component sync when converting to path [Taiga #3642](https://tree.taiga.io/project/penpot/issue/3642)
- Fix style for team invite in deutsch [Taiga #4614](https://tree.taiga.io/project/penpot/issue/4614)
- Fix problem with text edition in Safari [Taiga #4046](https://tree.taiga.io/project/penpot/issue/4046)
- Fix show outline with rounded corners on rects [Taiga #4053](https://tree.taiga.io/project/penpot/issue/4053)
- Fix wrong interaction between comments and panning modes [Taiga #4297](https://tree.taiga.io/project/penpot/issue/4297)
- Fix bad element positioning on interaction with fixed scroll [Github #2660](https://github.com/penpot/penpot/issues/2660)
- Fix display type of component library not persistent [Taiga #4512](https://tree.taiga.io/project/penpot/issue/4512)
- Fix problem when moving texts with keyboard [#2690](https://github.com/penpot/penpot/issues/2690)
- Fix problem when drawing boxes won't detect mouse-up [Taiga #4618](https://tree.taiga.io/project/penpot/issue/4618)
- Fix missing loading icon on shared libraries [Taiga #4148](https://tree.taiga.io/project/penpot/issue/4148)
- Fix selection stroke missing in properties of multiple texts [Taiga #4048](https://tree.taiga.io/project/penpot/issue/4048)
- Fix missing create component menu for frames [Github #2670](https://github.com/penpot/penpot/issues/2670)
- Fix "currentColor" is not converted when importing SVG [Github 2276](https://github.com/penpot/penpot/issues/2276)
- Fix incorrect color in properties of multiple bool shapes [Taiga #4355](https://tree.taiga.io/project/penpot/issue/4355)
- Fix pressing the enter key gives you an internal error [Github 2675](https://github.com/penpot/penpot/issues/2675) [Github 2577](https://github.com/penpot/penpot/issues/2577)
- Fix confirm group name with enter doesn't work in assets modal [Taiga #4506](https://tree.taiga.io/project/penpot/issue/4506)
- Fix group/ungroup shapes inside a component [Taiga #4052](https://tree.taiga.io/project/penpot/issue/4052)
- Fix wrong update of text in components [Taiga #4646](https://tree.taiga.io/project/penpot/issue/4646)
- Fix problem with SVG imports with style [#2605](https://github.com/penpot/penpot/issues/2605)
- Fix ghost shapes after sync groups in components [Taiga #4649](https://tree.taiga.io/project/penpot/issue/4649)
- Fix layer orders messed up on move, group, reparent and undo [Github #2672](https://github.com/penpot/penpot/issues/2672)
- Fix max height in library dialog [Github #2335](https://github.com/penpot/penpot/issues/2335)
- Fix undo ungroup (shift+g) scrambles positions [Taiga #4674](https://tree.taiga.io/project/penpot/issue/4674)
- Fix justified text is stretched [Github #2539](https://github.com/penpot/penpot/issues/2539)
- Fix mousewheel on viewer inspector [Taiga #4221](https://tree.taiga.io/project/penpot/issue/4221)
- Fix path edition activated on boards [Taiga #4105](https://tree.taiga.io/project/penpot/issue/4105)
- Fix hidden layers inside groups become visible after the group visibility is changed[Taiga #4710](https://tree.taiga.io/project/penpot/issue/4710)
- Fix format of HSLA color on viewer [Taiga #4393](https://tree.taiga.io/project/penpot/issue/4393)
- Fix some typos [Taiga #4724](https://tree.taiga.io/project/penpot/issue/4724)
- Fix ctrl+c for inspect code [Taiga #4739](https://tree.taiga.io/project/penpot/issue/4739)
- Fix text in custom font is not at the expected position at export [Taiga #4394](https://tree.taiga.io/project/penpot/issue/4394)
- Fix unneeded popup when updating local components [Taiga #4430](https://tree.taiga.io/project/penpot/issue/4430)
- Fix multiuser - "Shadow" element is not updating immediately [Taiga #4709](https://tree.taiga.io/project/penpot/issue/4709)
- Fix paths not flagged as modified when resized [Taiga #4742](https://tree.taiga.io/project/penpot/issue/4742)
- Fix resend invitation doesn't reset the expiration date [Taiga #4741](https://tree.taiga.io/project/penpot/issue/4741)
- Fix incorrect state after undo page creation [Taiga #4690](https://tree.taiga.io/project/penpot/issue/4690)
- Fix copy paste texts with typography assets linked [Taiga #4750](https://tree.taiga.io/project/penpot/issue/4750)

### :heart: Community contributions by (Thank you!)

- To @iprithvitharun: let's make UX Writing contributions in Open Source a trend!

## 1.16.2-beta

### :bug: Bugs fixed

- Fix strage cursor behaviour after clicking viewport with text pool [Github #2447](https://github.com/penpot/penpot/issues/2447)

## 1.16.1-beta

### :bug: Bugs fixed

- Fix unexpected exception related to default nudge value
- Fix firefox changing layer color type is not applied [Taiga #4292](https://tree.taiga.io/project/penpot/issue/4292)
- Fix justify alignes text left [Taiga #4322](https://tree.taiga.io/project/penpot/issue/4322)
- Fix text out of borders with "auto width" and center align [Taiga #4308](https://tree.taiga.io/project/penpot/issue/4308)
- Fix wrong validation text after interaction with 2 and more files [Taiga #4276](https://tree.taiga.io/project/penpot/issue/4276)
- Fix auto-width for texts can make text appear stretched [Github #2482](https://github.com/penpot/penpot/issues/2482)
- Fix boards name do not disappear in focus mode [#4272](https://tree.taiga.io/project/penpot/issue/4272)
- Fix wrong email in the info message at change email [Taiga #4274](https://tree.taiga.io/project/penpot/issue/4274)
- Fix transform to path RMB menu item is not relevant if shape is already path [Taiga #4302](https://tree.taiga.io/project/penpot/issue/4302)
- Fix join nodes icon is active when 2 already joined nodes are selected [Taiga #4370](https://tree.taiga.io/project/penpot/issue/4370)
- Fix path nodes panel. "To curve" and "To corner" icons are active if node is already curved/cornered [Taiga #4371](https://tree.taiga.io/project/penpot/issue/4371)
- Fix displaying comments settings are not applied via "Comments" menu drop-down on the top navbar on view mode [Taiga #4389](https://tree.taiga.io/project/penpot/issue/4389)
- Fix bad behaviour on hovering and click nested artboards [Taiga #4018](https://tree.taiga.io/project/penpot/issue/4018) and [Taiga #4269](https://tree.taiga.io/project/penpot/us/4269)
- Fix lang autodetect issue [Taiga #4277](https://tree.taiga.io/project/penpot/issue/4277)
- Fix colorpicker does not close upon switching to Dashboard [Taiga #4408](https://tree.taiga.io/project/penpot/issue/4408)
- Fix problem with auto-width/auto-height + lock-proportions

## 1.16.0-beta

### :boom: Breaking changes & Deprecations

- Removed the support for v2 internal file data blob format.  This
  version has never been documented nor set as default value so
  technically this is not a breaking change because we are removing
  a "private API".

### :sparkles: New features

- Improve interactions with nested boards [Taiga #4054](https://tree.taiga.io/project/penpot/us/4054)
- Add team hero in projects dashboard [Taiga #3863](https://tree.taiga.io/project/penpot/us/3863)
- Add zoom style to shared link [Taiga #3874](https://tree.taiga.io/project/penpot/us/3874)
- Add dashboard creation button as placeholder [Taiga #3861](https://tree.taiga.io/project/penpot/us/3861)
- Improve invitation flow on onboarding [Taiga #3241](https://tree.taiga.io/project/penpot/us/3241)
- Add new text to initial modals [Taiga #3458](https://tree.taiga.io/project/penpot/us/3458)
- Add new questions to onboarding [Taiga #3462](https://tree.taiga.io/project/penpot/us/3462)
- Add cosmetic changes in viewer mode [Taiga #3688](https://tree.taiga.io/project/penpot/us/3688)
- Outline highlights on layer hovering [Taiga #2645](https://tree.taiga.io/project/penpot/us/2645) by @andrewzhurov
- Add zoom to shape on double click up on its icon [Taiga #3929](https://tree.taiga.io/project/penpot/us/3929) by @andrewzhurov
- Add Libraries & Templates carousel [Taiga #3860](https://tree.taiga.io/project/penpot/us/3860)
- Ungroup frames [Taiga #4012](https://tree.taiga.io/project/penpot/us/4012)
- Newsletter Opt-in options for subscription categories [Taiga #3242](https://tree.taiga.io/project/penpot/us/3242)
- Print emails to console by default if smtp is disabled
- Add `email-verification` flag for enable/disable email verification
- Make graphics thumbnails load lazy [Taiga #4252](https://tree.taiga.io/project/penpot/issue/4252)

### :bug: Bugs fixed

- Fix unexpected removal of guides on copy&paste frames [Taiga #3887](https://tree.taiga.io/project/penpot/issue/3887) by @andrewzhurov
- Fix props preserving on copy&paste texts [Taiga #3629](https://tree.taiga.io/project/penpot/issue/3629) by @andrewzhurov
- Fix unexpected layers ungrouping on moving it [Taiga #3932](https://tree.taiga.io/project/penpot/issue/3932) by @andrewzhurov
- Fix artboards moving with comment tool selected [Taiga #3938](https://tree.taiga.io/project/penpot/issue/3938)
- Fix undo on delete page does not preserve its order [Taiga #3375](https://tree.taiga.io/project/penpot/issue/3375)
- Fix unexpected 404 on deleting library that is used by deleted files
- Fix inconsistent message on deleting library when a library is linked from deleted files
- Fix change multiple colors with SVG [Taiga #3889](https://tree.taiga.io/project/penpot/issue/3889)
- Fix ungroup does not work for typographies [Taiga #4195](https://tree.taiga.io/project/penpot/issue/4195)
- Fix inviting to non existing users can fail [Taiga #4108](https://tree.taiga.io/project/penpot/issue/4108)
- Fix components marked as touched when moved [Taiga #4061](https://tree.taiga.io/project/penpot/task/4061)
- Fix boards grouped shouldn't show the title [Taiga #4251](https://tree.taiga.io/project/penpot/issue/4251)
- Fix gradient handlers are under resize handlers[Taiga #4298](https://tree.taiga.io/project/penpot/issue/4298)
- Fix grid not syncing immediately in multiuser [Taiga #4339](https://tree.taiga.io/project/penpot/issue/4339)
- Fix custom font upload fails silently for unsupported formats [Taiga #4279](https://tree.taiga.io/project/penpot/issue/4280)

### :heart: Community contributions by (Thank you!)

- To @andrewzhurov for many code contributions on this release.
- UI improvements in Project section (by @Waishnav) [#2285](https://github.com/penpot/penpot/pull/2285)
- Fix fronted comments (by @lol768) [#2368](https://github.com/penpot/penpot/pull/2368)

## 1.15.5-beta

### :bug: Bugs fixed

- Fix artboard border radius [Taiga #4291](https://tree.taiga.io/project/penpot/issue/4291)
- Fix copied & pasted layer is not visible [Taiga #4283](https://tree.taiga.io/project/penpot/issue/4283)
- Fix notification to newsletter is shown in all cases [Taiga #4367](https://tree.taiga.io/project/penpot/issue/4367)
- Fix comments section is not scrolling by mouse wheel [Taiga #4305](https://tree.taiga.io/project/penpot/issue/4305)
- Fix justify alignes text left [Taiga #4322](https://tree.taiga.io/project/penpot/issue/4322)
- Fix text out of borders with "auto width" and center align [Taiga #4308](https://tree.taiga.io/project/penpot/issue/4308)

## 1.15.4-beta

### :bug: Bugs fixed

- Fix social buttons in register form [Taiga #4320](https://tree.taiga.io/project/penpot/issue/4320)
- Remove gitter information from feedback page [Taiga #4157](https://tree.taiga.io/project/penpot/issue/4157)
- Fix overlay remains open on frame change [Taiga #4066](https://tree.taiga.io/project/penpot/issue/4066)
- Fix toggle overlay position [Taiga #4091](https://tree.taiga.io/project/penpot/issue/4091)
- Fix overlay closed on clicked outside [Taiga #4027](https://tree.taiga.io/project/penpot/issue/4027)
- Fix animate multiple overlays [Taiga #3993](https://tree.taiga.io/project/penpot/issue/3993)
- Fix problem with snap to grids [#2221](https://github.com/penpot/penpot/issues/2221)
- Fix issue when scaling to value 0 [#2252](https://github.com/penpot/penpot/issues/2252)
- Fix problem when moving shapes inside nested frames [Taiga #4113](https://tree.taiga.io/project/penpot/issue/4113)
- Fix color type icon does not change [Taiga #4133](https://tree.taiga.io/project/penpot/issue/4133)
- Fix recent colors are not working [Taiga #4153](https://tree.taiga.io/project/penpot/issue/4153)
- Fix change opacity in colorpicker cause bugged color [Taiga #4154](https://tree.taiga.io/project/penpot/issue/4154)
- Fix gradient colors don't arrive in recent colors palette (https://tree.taiga.io/project/penpot/issue/4155)
- Fix selected colors allow gradients in shadows [Taiga #4156](https://tree.taiga.io/project/penpot/issue/4156)
- Fix import files with unexpected format or invalid content [Taiga #4136](https://tree.taiga.io/project/penpot/issue/4136)
- Fix wrong shortcut button tip of "Delete" function [Taiga #4162](https://tree.taiga.io/project/penpot/issue/4162)
- Fix error after user drags any layer in search functionality [Taiga #4161](https://tree.taiga.io/project/penpot/issue/4161)
- Fix font search works only with lowercase letters [Taiga #4140](https://tree.taiga.io/project/penpot/issue/4140)
- Fix Terms and Privacy links overlapping [Taiga #4137](https://tree.taiga.io/project/penpot/issue/4137)
- Fix Export bounding box mask [Taiga #950](https://tree.taiga.io/project/penpot/issue/950)
- Fix delete layers in bulk [Taiga #4160](https://tree.taiga.io/project/penpot/issue/4160)
- Fix Cannot take out an element from a group at layers panel by drag [Taiga #4209](https://tree.taiga.io/project/penpot/issue/4209)
- Fix Internal error when resending invitation email [Taiga #4212](https://tree.taiga.io/project/penpot/issue/4212)
- Fix PDF exportation order [Taiga #4216](https://tree.taiga.io/project/penpot/issue/4216)
- Fix some typos [Taiga #4215](https://tree.taiga.io/project/penpot/issue/4215)
- Fix "no boards" message in viewer [Taiga #4243](https://tree.taiga.io/project/penpot/issue/4243)
- Fix view mode login size [Taiga #4210](https://tree.taiga.io/project/penpot/issue/4210)

## 1.15.3-beta

### :bug: Bugs fixed

- Fix default value of grow type in texts [Taiga #4034](https://tree.taiga.io/project/penpot/issue/4034)
- Fix error when moving nested frames outside [Taiga #4017](https://tree.taiga.io/project/penpot/issue/4017)
- Fix problem when hovering over nested frames [Taiga #4018](https://tree.taiga.io/project/penpot/issue/4018)
- Fix problem editing rotated texts [Taiga #4026](https://tree.taiga.io/project/penpot/issue/4026)
- Fix problem with texts for non existing fonts [Taiga #4087](https://tree.taiga.io/project/penpot/issue/4087)
- Fix undo after moving layers will wrongly order the layers [Taiga #3344](https://tree.taiga.io/project/penpot/issue/3344)
- Fix grouping typographies by drag & drop does not work (again) [#2203](https://github.com/penpot/penpot/issues/2203)
- Fix when ungrouping, the items previously grouped should ALWAYS remain selected [Taiga #4064](https://tree.taiga.io/project/penpot/issue/4064)
- Change shortcut for "Clear undo" [#2219](https://github.com/penpot/penpot/issues/2219)


## 1.15.2-beta

### :bug: Bugs fixed

- Fix problem with multi-user text editing [Taiga #3446](https://tree.taiga.io/project/penpot/issue/3446)
- Fix path tools blocking elements underneath [#2050](https://github.com/penpot/penpot/issues/2050)
- Fix frame titles deforming when resize [#2207](https://github.com/penpot/penpot/issues/2207)
- Fix export simple line path [#3890](https://tree.taiga.io/project/penpot/issue/3890)
- Fix color-picker recent colors [Taiga #4013](https://tree.taiga.io/project/penpot/issue/4013)

## 1.15.1-beta

### :bug: Bugs fixed

- Fix shadows doesn't work on nested artboards [Taiga #3886](https://tree.taiga.io/project/penpot/issue/3886)
- Fix problems with double-click and selection [Taiga #4005](https://tree.taiga.io/project/penpot/issue/4005)
- Fix mismatch between editor and displayed text in workspace [Taiga #3975](https://tree.taiga.io/project/penpot/issue/3975)
- Fix validation error on text position [Taiga #4010](https://tree.taiga.io/project/penpot/issue/4010)
- Fix objects jitter while scrolling [Github #2167](https://github.com/penpot/penpot/issues/2167)
- Fix on color-picker, click+drag adds lots of recent colors [Taiga #4013](https://tree.taiga.io/project/penpot/issue/4013)
- Fix opening profile URL while signed out takes to "your account" section[Taiga #3976](https://tree.taiga.io/project/penpot/issue/3976)

## 1.15.0-beta

### :boom: Breaking changes & Deprecations

- The `PENPOT_LOGIN_WITH_LDAP` environment variable is finally removed (after
  many version with deprecation). It is replaced with the
  `enable-login-with-ldap` flag.
- The `PENPOT_LDAP_ATTRS_PHOTO` finally removed, it was unused for many
  versions.
- If you are using social login (google, github, gitlab or generic OIDC) you
  will need to ensure to add the following flags respectively to let them
  enabled: `enable-login-with-google`, `enable-login-with-github`,
  `enable-login-with-gitlab` and `enable-login-with-oidc`. If not, they will
  remain disabled after application start independently if you set the client-id
  and client-sectet options.
- The `PENPOT_REGISTRATION_ENABLED` is finally removed in favour of
  `<enable|disable>-registration` flag.
- The OIDC providers are now initialized synchronously, and if you are using the
  discovery mechanism of the generic OIDC integration, the start time of the
  application will depend on how fast the OIDC provider responds to the
  discovery http request.

### :sparkles: New features

- Add some cosmetic changes in viewer mode [Taiga #3688](https://tree.taiga.io/project/penpot/us/3688)
- Allow for nested and rotated boards inside other boards and groups [Taiga #2874](https://tree.taiga.io/project/penpot/us/2874?milestone=319982)
- View mode improvements to enable access and use in different conditions [Taiga #3023](https://tree.taiga.io/project/penpot/us/3023)
- Improved share link options. Now you can allow non-team members to comment and/or inspect [Taiga #3056] (https://tree.taiga.io/project/penpot/us/3056)
- Signin/Signup from shared link [Taiga #3472](https://tree.taiga.io/project/penpot/us/3472)
- Support for import/export binary format [Taiga #2991](https://tree.taiga.io/project/penpot/us/2991)
- Comments positioning [Taiga #2007](https://tree.taiga.io/project/penpot/us/2007)
- Select all inside a group select only the objects at this group level [Taiga #2382](https://tree.taiga.io/project/penpot/issue/2382)
- Make the media maximum upload size configurable

### :bug: Bugs fixed

- Fix viewer scroll problems [Taiga 3403](https://tree.taiga.io/project/penpot/issue/3403)
- Fix hide html options on handoff [Taiga 3533](https://tree.taiga.io/project/penpot/issue/3533)
- Fix share prototypes overlay and stroke [Taiga #3994](https://tree.taiga.io/project/penpot/issue/3994)
- Fix border radious on boolean operations [Taiga #3959](https://tree.taiga.io/project/penpot/issue/3959)
- Fix inconsistent representation of rectangles [Taiga #3977](https://tree.taiga.io/project/penpot/issue/3977)
- Fix recent fonts info [Taiga #3953](https://tree.taiga.io/project/penpot/issue/3953)
- Fix clipped elements affect boards and centering [Taiga #3666](https://tree.taiga.io/project/penpot/issue/3666)
- Fix intro action in multi input [Taiga #3541](https://tree.taiga.io/project/penpot/issue/3541)
- Fix team default image [Taiga #3919](https://tree.taiga.io/project/penpot/issue/3919)
- Fix problem with group coordinates [#2008](https://github.com/penpot/penpot/issues/2008)
- Fix problem with line-height and texts [Taiga #3578](https://tree.taiga.io/project/penpot/issue/3578)
- Fix moving frame-guides outside frames [Taiga #3839](https://tree.taiga.io/project/penpot/issue/3839)
- Fix problem with 180 degree rotations [#2082](https://github.com/penpot/penpot/issues/2082)
- Fix font rendering on grid thumbnails [Taiga #3473](https://tree.taiga.io/project/penpot/issue/3473)
- Fix Drag and drop font assets in groups [Taiga #3763](https://tree.taiga.io/project/penpot/issue/3763)
- Fix copy and paste layers order [Taiga #1617](https://tree.taiga.io/project/penpot/issue/1617)
- Fix unexpected removal of guides on copy&paste frames [Taiga #3887](https://tree.taiga.io/project/penpot/issue/3887) by @andrewzhurov
- Fix props preserving on copy&paste texts [Taiga #3629](https://tree.taiga.io/project/penpot/issue/3629) by @andrewzhurov
- Fix unexpected layers ungrouping on moving it [Taiga #3932](https://tree.taiga.io/project/penpot/issue/3932) by @andrewzhurov
- Fix unexpected exception and behavior on colorpicker with gradients [Taiga #3448](https://tree.taiga.io/project/penpot/issue/3448)
- Fix multiselection with shift not working inside a library group [Taiga #3532](https://tree.taiga.io/project/penpot/issue/3532)
- Fix drag and drop graphic assets in groups [Taiga #4002](https://tree.taiga.io/project/penpot/issue/4002)
- Fix bringing complete file data when launching the export dialog [Taiga #4006](https://tree.taiga.io/project/penpot/issue/4006)

### :arrow_up: Deps updates
### :heart: Community contributions by (Thank you!)

## 1.14.2-beta

### :bug: Bugs fixed

- Fix colors from unlinked libs in color selected widget [Taiga #3712](https://tree.taiga.io/project/penpot/issue/3712)
- Fix fill information not complete when paste plain text [Taiga #3680](https://tree.taiga.io/project/penpot/issue/3680)
- Fix problem when resizing groups [Taiga #3702](https://tree.taiga.io/project/penpot/issue/3702)
- Fix issues on typographies assets grouping [#2073](https://github.com/penpot/penpot/issues/2073)
- Fix text positioning inconsistencies between browsers

## 1.14.1-beta

### :bug: Bugs fixed

- Fix shortcut access in main menu [Taiga #3672](https://tree.taiga.io/project/penpot/issue/3672)
- Fix modify colors in a row in selected colors [Taiga #3653](https://tree.taiga.io/project/penpot/issue/3653)
- Fix crash when double click on viewer assets [Taiga #3625](https://tree.taiga.io/project/penpot/issue/3625)
- Fix right click on typographies assets [Taiga #3638](https://tree.taiga.io/project/penpot/issue/3638)

## 1.14.0-beta

### :sparkles: New features

- Added shortcut panel in workspace [Taiga #36](https://tree.taiga.io/project/penpot/us/36)
- Added selected colors widget in right sidebar [Taiga #2485](https://tree.taiga.io/project/penpot/us/2485)
- Added fixed elements when scrolling [Taiga #1533](https://tree.taiga.io/project/penpot/us/1533)
- Multiple team invitations on onboarding [Taiga #3084](https://tree.taiga.io/project/penpot/us/3084)
- Change text properties position at the sidebar [Taiga #3047](https://tree.taiga.io/project/penpot/us/3047)
- Group assets by drag and drop [Taiga #2831](https://tree.taiga.io/project/penpot/us/2831)
- Navigate to the original link after log in [Taiga #3624](https://tree.taiga.io/project/penpot/issue/3624)

### :bug: Bugs fixed

- Fix menu file not accessible in certain conditions [Taiga #3385](https://tree.taiga.io/project/penpot/issue/3385)
- Remove deprecated menu options [Taiga #3333](https://tree.taiga.io/project/penpot/issue/3333)
- Prototype connection should be under the rules [Taiga #3384](https://tree.taiga.io/project/penpot/issue/3384)
- Fix problem with empty text boxes events [Taiga #3627](https://tree.taiga.io/project/penpot/issue/3627)


## 1.13.5-beta

### :bug: Bugs fixed
- Fix orientation artboard preset not working with differently sized artboards [Taiga #3548](https://tree.taiga.io/project/penpot/issue/3548)
- Fix background on export arboards [Taiga #1991](https://tree.taiga.io/project/penpot/issue/1991)

## 1.13.4-beta

### :bug: Bugs fixed

- Fix undo when drawing curves [Taiga #3523](https://tree.taiga.io/project/penpot/issue/3523)
- Fix issue with text edition and certain fonts (WorkSans, Raleway, ...) and foreign objects [Taiga #3521](https://tree.taiga.io/project/penpot/issue/3521)
- Fix thumbnail generation when concurrent edition [Taiga #3522](https://tree.taiga.io/project/penpot/issue/3522)
- Fix environment import for exporter in Docker
- Fix auto scroll layers in Firefox [Taiga #3531](https://tree.taiga.io/project/penpot/issue/3531)
- Fix base background not visible for imported SVG

## 1.13.3-beta

### :bug: Bugs fixed

- Fix docker dependencies
- Sets invitations expirations to 7 days
- Add safety measure for text positions
- Fix old texts with opacity and no fill
- Remove default font on team change
- Fix github auth without name
- Fix problems with font loading in Firefox 95

## 1.13.2-beta

### :bug: Bugs fixed

- Improved performance when out of focus mode
- Improved performance for thumbnail generation
- Fix problem with out of sync thumbnails

## 1.13.1-beta

### :bug: Bugs fixed

- Fix problem with text positioning
- Fix issue with thumbnail generation before fonts loading
- Fix unable to hide artboards
- Fix problem with fonts cache causing hanging in certain pages

## 1.13.0-beta

### :boom: Breaking changes

- We've changed the behaviour of the border-radius so it works as CSS that [has some limits](https://www.w3.org/TR/css-backgrounds-3/#corner-overlap).
- Now exported text are SVG's native `text` tag instead of paths. This could break when opening the file depending on your engine. Some SVG's may require fonts to be installed at system level.

### :sparkles: New features

- Search and filter layers [Taiga #2564](https://tree.taiga.io/project/penpot/us/2564)
- Exporting big files flow [Taiga #2218](https://tree.taiga.io/project/penpot/us/2218)
- Multiexport from main menu [Taiga #520](https://tree.taiga.io/project/penpot/us/28541)
- Multiexport assets (aka bulk export) [Taiga #520](https://tree.taiga.io/project/penpot/us/520)
- Set the artboard layer fixed at the top side of the layers [Taiga #2636](https://tree.taiga.io/project/penpot/us/2636)
- Set an artboard as the file thumbnail [Taiga #1526](https://tree.taiga.io/project/penpot/us/1526)
- Social login redesign [Taiga #2974](https://tree.taiga.io/project/penpot/task/2974)
- Add border radius to artboards [Taiga #2056](https://tree.taiga.io/project/penpot/us/2056)
- Allow send multiple team invitations at once [Taiga #2798](https://tree.taiga.io/project/penpot/us/2798)
- Persist color palette and color picker across refresh [Taiga #1660](https://tree.taiga.io/project/penpot/issue/1660)
- Ability to add multiple strokes to a shape [Taiga #2778](https://tree.taiga.io/project/penpot/us/2778)
- Scroll to selected size in font size selector [Taiga #2825](https://tree.taiga.io/project/penpot/us/2825)
- Add new invitations section [Taiga #2797](https://tree.taiga.io/project/penpot/us/2797)
- Ability to add multiple fills to a shape [Taiga #1394](https://tree.taiga.io/project/penpot/us/1394)
- Team members redesign [Taiga #2283](https://tree.taiga.io/project/penpot/us/2283)
- New focus mode in workspace [Taiga #2748](https://tree.taiga.io/project/penpot/us/2748)
- Changed text shapes to be displayed as natives SVG text elements [Taiga #2759](https://tree.taiga.io/project/penpot/us/2759)
- Texts now can have strokes, multiple fills and can be used as masks
- Add the ability to specify the attribute for retrieve the email on OIDC integration [#1460](https://github.com/penpot/penpot/issues/1460)
- Allow registration with invitation token when registration is disabled
- Add the ability to disable standard, password login [Taiga #2999](https://tree.taiga.io/project/penpot/us/2999)
- Don't stop SVG import when an image cannot be imported [#1531](https://github.com/penpot/penpot/issues/1531)
- Show Penpot color in Safari tab bar [#1803](https://github.com/penpot/penpot/issues/1803)
- Added option to disable snap to pixel and improved behaviour for sub-pixel drawing [#2552](https://tree.taiga.io/project/penpot/us/2552)
- Delete guides while supr on hover [#2823](https://tree.taiga.io/project/penpot/us/2823)
- Opt-in subscription on on-premise instances [#2772](https://tree.taiga.io/project/penpot/us/2772)
- Optimizations in frame thumbnails [#3147](https://tree.taiga.io/project/penpot/us/3147)

### :bug: Bugs fixed

- Fix typo in viewer comment section [Taiga #3401](https://tree.taiga.io/project/penpot/issue/3401)
- Do not show team-up modal for users already on a team [Taiga #3311](https://tree.taiga.io/project/penpot/issue/3311)
- Constraints are not well assigned when default and multiselection [Taiga #3069](https://tree.taiga.io/project/penpot/issue/3069)
- Duplicate artboards create new flows if needed [Taiga #2221](https://tree.taiga.io/project/penpot/issue/2221)
- Round the size values on handoff to two decimals [Taiga #3227](https://tree.taiga.io/project/penpot/issue/3227)
- Fix paste shapes while editing text [Taiga #2396](https://tree.taiga.io/project/penpot/issue/2396)
- Round the size values on handoff to two decimals [Taiga #3227](https://tree.taiga.io/project/penpot/issue/3227)
- Fix blend modes ignored in component updates [Taiga #2626](https://tree.taiga.io/project/penpot/issue/2626)
- Fix internal error when hoverin over shape [Taiga #3237](https://tree.taiga.io/project/penpot/issue/3237)
- Fix mouse leave in handoff close overlay animation breaks [Taiga #3173](https://tree.taiga.io/project/penpot/issue/3173)
- Fix different behaviour during image drag [Taiga #2279](https://tree.taiga.io/project/penpot/issue/2279)
- Fix hidden file name on import [Taiga #3172](https://tree.taiga.io/project/penpot/issue/3172)
- Fix unnecessary scrollbars at the color list [Taiga #3211](https://tree.taiga.io/project/penpot/issue/3211)
- "Show in exports" is showing in multiselections [Taiga #3194](https://tree.taiga.io/project/penpot/issue/3194)
- Edit file name navigates to the file workspace [Taiga #3183](https://tree.taiga.io/project/penpot/issue/3183)
- Fix scroll into view behind fixed element [Taiga #3170](https://tree.taiga.io/project/penpot/issue/3170)
- Fix sidebar icon in viewer mode [Taiga #3184](https://tree.taiga.io/project/penpot/issue/3184)
- Fix send to back several shapes at a time [Taiga #3077](https://tree.taiga.io/project/penpot/issue/3077)
- Fix duplicate multi selected elements [Taiga #3155](https://tree.taiga.io/project/penpot/issue/3155)
- Fix add fills to artboard modify children [Taiga #3151](https://tree.taiga.io/project/penpot/issue/3151)
- Avoid numeric inputs to allow big numbers [Taiga #2858](https://tree.taiga.io/project/penpot/issue/2858)
- Fix component context menu size [Taiga #2480](https://tree.taiga.io/project/penpot/issue/2480)
- Add shadow to artboard make it lose the fill [Taiga #3139](https://tree.taiga.io/project/penpot/issue/3139)
- Avoid numeric inputs to change its value without focusing them [Taiga #3140](https://tree.taiga.io/project/penpot/issue/3140)
- Fix comments modal when changing pages [Taiga #2597](https://tree.taiga.io/project/penpot/issue/2508)
- Copy paste inside a text layer leaves pasted text transparent [Taiga #3096](https://tree.taiga.io/project/penpot/issue/3096)
- On dashboard enter on empty search refresh the page [Taiga #2597](https://tree.taiga.io/project/penpot/issue/2597)
- Pencil cursor changes when activated [Taiga #2276](https://tree.taiga.io/project/penpot/issue/2276)
- Fix icon placement in Mixed message [Taiga #3037](https://tree.taiga.io/project/penpot/issue/3037)
- Fix scroll in comment section [Taiga #3068](https://tree.taiga.io/project/penpot/issue/3068)
- Remove a decimal sets value to 0 [Taiga #3059](https://tree.taiga.io/project/penpot/issue/3054)
- Go to style library file to edit in a new tab [Taiga #2639](https://tree.taiga.io/project/penpot/issue/2639)
- Inner shadow with border not working properly [Taiga #2883](https://tree.taiga.io/project/penpot/issue/2883)
- Fix ellipsis in long page names [Taiga #2962](https://tree.taiga.io/project/penpot/issue/2962)
- Fix color palette animation [Taiga #2852](https://tree.taiga.io/project/penpot/issue/2852)
- Fix display code icon on preview hover [Taiga #2838](https://tree.taiga.io/project/penpot/us/2838)
- Fix crash on iOS when displaying viewer [#1522](https://github.com/penpot/penpot/issues/1522)
- Fix problem when importing a SVG with text [#1532](https://github.com/penpot/penpot/issues/1532)
- Fix problem when adding shadows to imported text [#Taiga 3057](https://tree.taiga.io/project/penpot/issue/3057)
- Fix problem when importing SVG's with uses with overriding properties [#Taiga 2884](https://tree.taiga.io/project/penpot/issue/2884)
- Fix inconsistency with radius in SVG an CSS [#1587](https://github.com/penpot/penpot/issues/1587)
- Fix clickable area in layers [#1680](https://github.com/penpot/penpot/issues/1680)
- Fix problems with trackpad zoom and scroll in MacOS [#1161](https://github.com/penpot/penpot/issues/1161)
- Fix problem with copy/paste in Safari [#1209](https://github.com/penpot/penpot/issues/1209)
- Fix paste ordering for frames not being respected [Taiga #3097](https://tree.taiga.io/project/penpot/issue/3097)
- Improved command support for MacOS [Taiga #2789](https://tree.taiga.io/project/penpot/issue/2789)
- Fix shift+2 shortcut in MacOS with non-english keyboards [Taiga #3038](https://tree.taiga.io/project/penpot/issue/3038)
- Some fixes to SVG imports [Taiga #3122](https://tree.taiga.io/project/penpot/issue/3122) [#1720](https://github.com/penpot/penpot/issues/1720) [Taiga #2884](https://tree.taiga.io/project/penpot/issue/2884)
- Fix drag guides to delete target area [#1679](https://github.com/penpot/penpot/issues/1679)
- Fix undo when rotating groups [Taiga #3136](https://tree.taiga.io/project/penpot/issue/3136)
- Fix component name in sidebar widget [Taiga #3144](https://tree.taiga.io/project/penpot/issue/3144)
- Fix resize rotated shape with top&down constraints [Taiga #3167](https://tree.taiga.io/project/penpot/issue/3167)
- Fix multi user not working [Taiga #3195](https://tree.taiga.io/project/penpot/issue/3195)
- Fix guides are not duplicated with the artboard [Taiga #3072](https://tree.taiga.io/project/penpot/issue/3072)
- Fix problem when changing group size with decimal values [Taiga #3203](https://tree.taiga.io/project/penpot/issue/3203)
- Fix error when drawing curves with only one point [Taiga #3282](https://tree.taiga.io/project/penpot/issue/3282)
- Fix issue with paste ordering sometimes not being respected [Taiga #3268](https://tree.taiga.io/project/penpot/issue/3268)
- Fix problem when export/importing guides attached to frame [#1838](https://github.com/penpot/penpot/issues/1838)
- Fix problem when resizing a group with texts with auto-width/height [#3171](https://tree.taiga.io/project/penpot/issue/3171)

### :arrow_up: Deps updates
### :heart: Community contributions by (Thank you!)

## 1.12.4-beta

### :bug: Bugs fixed

- Fix crash on iOS when displaying viewer [#1522](https://github.com/penpot/penpot/issues/1522)
- Fix problems with trackpad zoom and scroll in MacOS [#1161](https://github.com/penpot/penpot/issues/1161)
- Fix problem with copy/paste in Safari [#1209](https://github.com/penpot/penpot/issues/1209)
- Improved command support for MacOS [Taiga #2789](https://tree.taiga.io/project/penpot/issue/2789)
- Fix shift+2 shortcut in MacOS with non-english keyboards [Taiga #3038](https://tree.taiga.io/project/penpot/issue/3038)

## 1.12.3-beta

### :bug: Bugs fixed

- Fix issue with shift+select to deselect shapes [Taiga #3154](https://tree.taiga.io/project/penpot/issue/3154)
- Fix issue with drag-select shapes  [Taiga #3165](https://tree.taiga.io/project/penpot/issue/3165)
- Fix issue on password persistence after registration process on private instances

## 1.12.2-beta

### :bug: Bugs fixed

- Fix issue with guides over shape handlers [Taiga #3032](https://tree.taiga.io/project/penpot/issue/3032)
- Fix problem with shift+ctrl+click to select [#1671](https://github.com/penpot/penpot/issues/1671)
- Fix ellipsis in long page names [Taiga #2962](https://tree.taiga.io/project/penpot/issue/2962)

## 1.12.1-beta

### :bug: Bugs fixed

- Fix length of names in sidebar [Taiga #2962](https://tree.taiga.io/project/penpot/issue/2962)
- Fix issues on loki integration


## 1.12.0-beta

### :boom: Breaking changes

### :sparkles: New features

- Open feedback in a new window [Taiga #2901](https://tree.taiga.io/project/penpot/us/2901)
- Improve usage of file menu [Taiga #2853](https://tree.taiga.io/project/penpot/us/2853)
- Rotation to snap to 15º intervals with shift [Taiga #2437](https://tree.taiga.io/project/penpot/issue/2437)
- Support border radius and stroke properties for images [Taiga #497](https://tree.taiga.io/project/penpot/us/497)
- Disallow using same password as user email [Taiga #2454](https://tree.taiga.io/project/penpot/us/2454)
- Add configurable nudge amount [Taiga #910](https://tree.taiga.io/project/penpot/us/910)
- Add stroke properties for image shapes [Taiga #497](https://tree.taiga.io/project/penpot/us/497)
- On user settings, hide the theme selector as long as we only have one theme [Taiga #2610](https://tree.taiga.io/project/penpot/us/2610)
- Automatically open comments from dashboard notifications [Taiga #2605](https://tree.taiga.io/project/penpot/us/2605)
- Enhance the behaviour of the artboards list on view mode [Taiga #2634](https://tree.taiga.io/project/penpot/us/2634)
- Add recent used fonts in font selection widget [Taiga #1381](https://tree.taiga.io/project/penpot/us/1381)
- Allow to align items relative to groups [Taiga #2533](https://tree.taiga.io/project/penpot/us/2533)
- Scroll bars [Taiga #2550](https://tree.taiga.io/project/penpot/task/2550)
- Add select layer option to context menu [Taiga #2474](https://tree.taiga.io/project/penpot/us/2474)
- Guides [Taiga #290](https://tree.taiga.io/project/penpot/us/290)
- Improve file menu by adding semantically groups [Github #1203](https://github.com/penpot/penpot/issues/1203)
- Add update components in bulk option in context menu [Taiga #1975](https://tree.taiga.io/project/penpot/us/1975)
- Create first E2E tests [Taiga #2608](https://tree.taiga.io/project/penpot/task/2608), [Taiga #2608](https://tree.taiga.io/project/penpot/task/2608)
- Redesign of workspace toolbars [Taiga #2319](https://tree.taiga.io/project/penpot/us/2319)
- Graphic Tablet usability improvements [Taiga #1913](https://tree.taiga.io/project/penpot/us/1913)
- Improved mouse collision detection for groups and text shapes [Taiga #2452](https://tree.taiga.io/project/penpot/us/2452), [Taiga #2453](https://tree.taiga.io/project/penpot/us/2453)
- Add support for alternative S3 storage providers and all aws regions [#1267](https://github.com/penpot/penpot/issues/1267)

### :bug: Bugs fixed

- Fixed ungroup typography when editing it [Taiga #2391](https://tree.taiga.io/project/penpot/issue/2391)
- Fixed error when trying to post an empty comment [Taiga #2603](https://tree.taiga.io/project/penpot/issue/2603)
- Fixed missing translation strings [Taiga #2786](https://tree.taiga.io/project/penpot/issue/2786)
- Fixed color palette outside viewport [Taiga #2715](https://tree.taiga.io/project/penpot/issue/2715)
- Fixed missing translate string [Taiga #2780](https://tree.taiga.io/project/penpot/issue/2780)
- Fixed handoff shadow type text [Taiga #2717](https://tree.taiga.io/project/penpot/issue/2717)
- Fixed components get "dirty" marker when moved [Taiga #2764](https://tree.taiga.io/project/penpot/issue/2764)
- Fixed cannot align objects in a group that is not part of a frame [Taiga #2762](https://tree.taiga.io/project/penpot/issue/2762)
- Fix problem with double click on exit path editing [Taiga #2906](https://tree.taiga.io/project/penpot/issue/2906)
- Fixed alignment of layers with children [Taiga #2862](https://tree.taiga.io/project/penpot/issue/2862)

### :heart: Community contributions by (Thank you!)

- Cleanup unused static images (by @rhcarvalho) [#1561](https://github.com/penpot/penpot/pull/1561)
- Compress static images to save space (by @rhcarvalho) [#1562](https://github.com/penpot/penpot/pull/1562)

## 1.11.2-beta

### :bug: Bugs fixed

- Fix issue on handling empty content on boolean shapes
- Fix race condition issue on component renaming
- Handle EOF errors on writing streamed response
- Handle EOF errors on websocket send/ping methods
- Disable parallel upload of file media on import (causes too much
  contention on the rlimit subsistem that does not works as expected
  on high load).

### :sparkles: New features

- Add health check endpoint on API
- Increase default max connection pool size to 60
- Reduce resource usage of the error reporter.

## 1.11.1-beta

### :bug: Bugs fixed

- Fix issue related to default http host config value.
- Fix issue on rendering frames on firefox.

### :arrow_up: Deps updates

- Update nodejs version to 16.13.1 on docker images.

## 1.11.0-beta

### :sparkles: New features

- Add an option to hide artboards names on the viewport [Taiga #2034](https://tree.taiga.io/project/penpot/issue/2034)
- Limit pasted object position to container boundaries [Taiga #2449](https://tree.taiga.io/project/penpot/us/2449)
- Add new options for zoom widget in workspace and viewer mode [Taiga #896](https://tree.taiga.io/project/penpot/us/896)
- Allow decimals on stroke width and positions [Taiga #2035](https://tree.taiga.io/project/penpot/issue/2035)
- Ability to ignore background when exporting an artboard [Taiga #1395](https://tree.taiga.io/project/penpot/us/1395)
- Show color hex or name on hover [Taiga #2413](https://tree.taiga.io/project/penpot/us/2413)
- Add shortcut to create artboard from selected objects [Taiga #2412](https://tree.taiga.io/project/penpot/us/2412)
- Add shortcut for opacity [Taiga #2442](https://tree.taiga.io/project/penpot/us/2442)
- Setting fill automatically for new texts [Taiga #2441](https://tree.taiga.io/project/penpot/us/2441)
- Add shortcut to move action [Github #1213](https://github.com/penpot/penpot/issues/1213)
- Add alt as mod key to add stroke color from library menu [Taiga #2207](https://tree.taiga.io/project/penpot/us/2207)
- Add detach in bulk option to context menu [Taiga #2210](https://tree.taiga.io/project/penpot/us/2210)
- Add penpot look and feel to multiuser cursors [Taiga #1387](https://tree.taiga.io/project/penpot/us/1387)
- Add actions to go to main component context menu option [Taiga #2053](https://tree.taiga.io/project/penpot/us/2053)
- Add contrast between component select color and shape select color [Taiga #2121](https://tree.taiga.io/project/penpot/issue/2121)
- Add animations in interactions [Taiga #2244](https://tree.taiga.io/project/penpot/us/2244)
- Add performance improvements on .penpot file import process [Taiga #2497](https://tree.taiga.io/project/penpot/us/2497)
- On team settings set color of members count to black [Taiga #2607](https://tree.taiga.io/project/penpot/us/2607)

### :bug: Bugs fixed

- Fix remove gradient if any when applying color from library [Taiga #2299](https://tree.taiga.io/project/penpot/issue/2299)
- Fix Enter as key action to exit edit path [Taiga #2444](https://tree.taiga.io/project/penpot/issue/2444)
- Fix add fill color from palette to groups and components [Taiga #2313](https://tree.taiga.io/project/penpot/issue/2313)
- Fix default project name in all languages [Taiga #2280](https://tree.taiga.io/project/penpot/issue/2280)
- Fix line-height and letter-spacing inputs to allow negative values [Taiga #2381](https://tree.taiga.io/project/penpot/issue/2381)
- Fix typo in Handoff tooltip [Taiga #2428](https://tree.taiga.io/project/penpot/issue/2428)
- Fix crash when pressing Shift+1 on empty file [#1435](https://github.com/penpot/penpot/issues/1435)
- Fix masked group resize strange behavior [Taiga #2317](https://tree.taiga.io/project/penpot/issue/2317)
- Fix problems when exporting all artboards [Taiga #2234](https://tree.taiga.io/project/penpot/issue/2234)
- Fix problems with team management [#1353](https://github.com/penpot/penpot/issues/1353)
- Fix problem when importing in shared libraries [#1362](https://github.com/penpot/penpot/issues/1362)
- Fix problem with join nodes [#1422](https://github.com/penpot/penpot/issues/1422)
- After team onboarding importing a file will import into the team drafts [Taiga #2408](https://tree.taiga.io/project/penpot/issue/2408)
- Fix problem exporting shapes from handoff mode [Taiga #2386](https://tree.taiga.io/project/penpot/issue/2386)
- Fix lock/hide elements in context menu when multiples shapes selected [Taiga #2340](https://tree.taiga.io/project/penpot/issue/2340)
- Fix problem with booleans [Taiga #2356](https://tree.taiga.io/project/penpot/issue/2356)
- Fix line-height/letter-spacing inputs behaviour [Taiga #2331](https://tree.taiga.io/project/penpot/issue/2331)
- Fix dotted style in strokes [Taiga #2312](https://tree.taiga.io/project/penpot/issue/2312)
- Fix problem when resizing texts inside groups [Taiga #2310](https://tree.taiga.io/project/penpot/issue/2310)
- Fix problem with multiple exports [Taiga #2468](https://tree.taiga.io/project/penpot/issue/2468)
- Allow import to continue from recoverable failures [#1412](https://github.com/penpot/penpot/issues/1412)
- Improved behaviour on text options when not text is selected [Taiga #2390](https://tree.taiga.io/project/penpot/issue/2390)
- Fix decimal numbers in export viewbox [Taiga #2290](https://tree.taiga.io/project/penpot/issue/2290)
- Right click over artboard name to open its menu [Taiga #1679](https://tree.taiga.io/project/penpot/issue/1679)
- Make the default session cookue use SameSite=Lax instead of Strict (causes some issues in latest versions of Chrome)
- Fix "open in new tab" on dashboard [Taiga #2235](https://tree.taiga.io/project/penpot/issue/2355)
- Changing pages while comments activated will not close the panel [#1350](https://github.com/penpot/penpot/issues/1350)
- Fix navigate comments in right sidebar [Taiga #2163](https://tree.taiga.io/project/penpot/issue/2163)
- Fix keep name of component equal to the shape name [Taiga #2341](https://tree.taiga.io/project/penpot/issue/2341)
- Fix lossing changes when changing selection and an input was already changed [Taiga #2329](https://tree.taiga.io/project/penpot/issue/2329), [Taiga #2330](https://tree.taiga.io/project/penpot/issue/2330)
- Fix blur input field when click on viewport [Taiga #2164](https://tree.taiga.io/project/penpot/issue/2164)
- Fix default page id in workspace [Taiga #2205](https://tree.taiga.io/project/penpot/issue/2205)
- Fix problem when importing a file with grids [Taiga #2314](https://tree.taiga.io/project/penpot/issue/2314)
- Fix problem with imported svgs with filters [Taiga #2478](https://tree.taiga.io/project/penpot/issue/2478)
- Fix issues when updating selrect in paths [Taiga #2366](https://tree.taiga.io/project/penpot/issue/2366)
- Fix scroll jumps in handoff mode [Taiga #2383](https://tree.taiga.io/project/penpot/issue/2383)
- Fix handoff text with opacity [Taiga #2384](https://tree.taiga.io/project/penpot/issue/2384)
- Restored rules color [Taiga #2460](https://tree.taiga.io/project/penpot/issue/2460)
- Fix thumbnail not taking frame blending mode [Taiga #2301](https://tree.taiga.io/project/penpot/issue/2301)
- Fix import/export with SVG edge cases [Taiga #2389](https://tree.taiga.io/project/penpot/issue/2389)
- Avoid modifying component when moving into a group [Taiga #2534](https://tree.taiga.io/project/penpot/issue/2534)
- Show correctly group types label in handoff [Taiga #2482](https://tree.taiga.io/project/penpot/issue/2482)
- Display view mode buttons always centered in viewer [#Taiga 2466](https://tree.taiga.io/project/penpot/issue/2466)
- Fix default profile image generation issue [Taiga #2601](https://tree.taiga.io/project/penpot/issue/2601)
- Fix edit blur attributes for multiselection [Taiga #2625](https://tree.taiga.io/project/penpot/issue/2625)
- Fix auto hide header in viewer full screen [Taiga #2632](https://tree.taiga.io/project/penpot/issue/2632)
- Fix zoom in/out after fit or fill [Taiga #2630](https://tree.taiga.io/project/penpot/issue/2630)
- Normalize zoom levels in workspace and viewer [Taiga #2631](https://tree.taiga.io/project/penpot/issue/2631)
- Avoid empty names in projects, files and pages [Taiga #2594](https://tree.taiga.io/project/penpot/issue/2594)
- Fix "move to" menu when duplicated team or project names [Taiga #2655](https://tree.taiga.io/project/penpot/issue/2655)
- Fix ungroup a component leaves an asterisk in layers [Taiga #2694](https://tree.taiga.io/project/penpot/issue/2694)

### :arrow_up: Deps updates

- Update devenv docker image dependencies

### :heart: Community contributions by (Thank you!)

- Spelling fixes (by @jsoref) [#1340](https://github.com/penpot/penpot/pull/1340)
- Explain folders in components (by @candideu) [Penpot-docs #42](https://github.com/penpot/penpot-docs/pull/42)
- Readability improvements of user guide (by @PaulSchulz) [Penpot-docs #50](https://github.com/penpot/penpot-docs/pull/50)

## 1.10.4-beta

### :sparkles: Enhancements

- Allow parametrice file snapshoting interval

### :bug: Bugs fixed

- Fix issue on :mov-object change impl
- Minor fix on how file changes log is persisted
- Fix many issues on error reporting

## 1.10.3-beta

### :sparkles: Enhancements

- Make all logging asynchronous, this avoid some overhead on jetty threads at cost of logging latency.
- Increase default session time to 15 days.

### :bug: Bugs fixed

- Fix unexpected exception on saving pages with default grids [#2409](https://tree.taiga.io/project/penpot/issue/2409)
- Fix react warnings on setting size 1 on row and column grids.
- Fix minor issues on ZMQ logging listener (used in error reporting service)
- Remove "ALPHA" from the code.
- Fix value and nil handling on numeric-input component. This fixes many issues related to typography, components, etc. renaming.
- Fix NPE on email complains processing.
- Fix white page after leaving a team.
- Fix missing leave team button outside members page.

### :arrow_up: Deps updates

- Update log4j2 dependency.

## 1.10.2-beta

### :bug: Bugs fixed

- Fix corner case issues with media file uploads.
- Fix issue with default page grids validation.
- Fix issue related to some raceconditions on workspace navigation events.

### :arrow_up: Deps updates

- Update log4j2 dependency.

## 1.10.1-beta

### :bug: Bugs fixed

- Fix problems with team management [#1353](https://github.com/penpot/penpot/issues/1353)

## 1.10.0-beta

### :boom: Breaking changes

- The initial project / data mechanism (not documented) has been
  disabled. Is the mechanism used for creating initial project on user
  signup. With the new onboarding approach, this subsystem is no
  longer needed and is disabled.

### :sparkles: New features

- Allow ungroup groups in bulk [Taiga #2211](https://tree.taiga.io/project/penpot/us/2211)
- Enhance corner radius behavior [Taiga #2190](https://tree.taiga.io/project/penpot/issue/2190)
- Allow preserve scroll position in interactions [Taiga #2250](https://tree.taiga.io/project/penpot/us/2250)
- Add new onboarding modals.

### :bug: Bugs fixed

- Fix problem with exporting before the document is saved [Taiga #2189](https://tree.taiga.io/project/penpot/issue/2189)
- Fix undo stacking when changing color from color-picker [Taiga #2191](https://tree.taiga.io/project/penpot/issue/2191)
- Fix pages dropdown in viewer [Taiga #2087](https://tree.taiga.io/project/penpot/issue/2087)
- Fix problem when exporting texts with gradients or opacity [Taiga #2200](https://tree.taiga.io/project/penpot/issue/2200)
- Fix problem with view mode comments [Taiga #2226](https://tree.taiga.io/project/penpot/issue/2226)
- Disallow to create a component when already has one [Taiga #2237](https://tree.taiga.io/project/penpot/issue/2237)
- Add ellipsis in long labels for input fields [Taiga #2224](https://tree.taiga.io/project/penpot/issue/2224)
- Fix problem with text rendering on export [Taiga #2223](https://tree.taiga.io/project/penpot/issue/2223)
- Fix problem when flattening booleans losing styles [Taiga #2217](https://tree.taiga.io/project/penpot/issue/2217)
- Add shortcuts to boolean icons popups [Taiga #2220](https://tree.taiga.io/project/penpot/issue/2220)
- Fix a worker error when transforming a rectangle into path
- Fix max/min values for opacity fields [Taiga #2183](https://tree.taiga.io/project/penpot/issue/2183)
- Fix viewer comment position when zoom applied [Taiga #2240](https://tree.taiga.io/project/penpot/issue/2240)
- Remove change style on hover for options [Taiga #2172](https://tree.taiga.io/project/penpot/issue/2172)
- Fix problem in viewer with dropdowns when comments active [#1303](https://github.com/penpot/penpot/issues/1303)
- Add placeholder to create shareable link
- Fix project files count not refreshing correctly after import [Taiga #2216](https://tree.taiga.io/project/penpot/issue/2216)
- Remove button after import process finish [Taiga #2215](https://tree.taiga.io/project/penpot/issue/2215)
- Fix problem with styles in the viewer [Taiga #2467](https://tree.taiga.io/project/penpot/issue/2467)
- Fix default state in viewer [Taiga #2465](https://tree.taiga.io/project/penpot/issue/2465)
- Fix division by zero in bool operation [Taiga #2349](https://tree.taiga.io/project/penpot/issue/2349)

### :heart: Community contributions by (Thank you!)

- To the translation community for the hard work on making penpot
  available on so many languages.
- Guide to integrate with Azure Directory (by @skrzyneckik) [Penpot-docs #33](https://github.com/penpot/penpot-docs/pull/33)
- Improve libraries section readability (by @PaulSchulz) [Penpot-docs #39](https://github.com/penpot/penpot-docs/pull/39)

## 1.9.0-alpha

### :boom: Breaking changes

- Some stroke-caps can change behaviour.
- Text display bug fix could potentially make some texts jump a line.

### :sparkles: New features

- Add boolean shapes: intersections, unions, difference and exclusions[Taiga #748](https://tree.taiga.io/project/penpot/us/748)
- Add advanced prototyping [Taiga #244](https://tree.taiga.io/project/penpot/us/244)
- Add multiple flows [Taiga #2091](https://tree.taiga.io/project/penpot/us/2091)
- Change order of the teams menu so it's in the joined time order.

### :bug: Bugs fixed

- Enhance duplicating prototype connections behaviour [Taiga #2093](https://tree.taiga.io/project/penpot/us/2093)
- Ignore constraints in horizontal or vertical flip [Taiga #2038](https://tree.taiga.io/project/penpot/issue/2038)
- Fix color and typographies refs lost when duplicated file [Taiga #2165](https://tree.taiga.io/project/penpot/issue/2165)
- Fix problem with overflow dropdown on stroke-cap [#1216](https://github.com/penpot/penpot/issues/1216)
- Fix menu context for single element nested in components [#1186](https://github.com/penpot/penpot/issues/1186)
- Fix error screen when operations over comments fail [#1219](https://github.com/penpot/penpot/issues/1219)
- Fix undo problem when changing typography/color from library [#1230](https://github.com/penpot/penpot/issues/1230)
- Fix problem with text margin while rendering [#1231](https://github.com/penpot/penpot/issues/1231)
- Fix problem with masked texts on exporting [Taiga #2116](https://tree.taiga.io/project/penpot/issue/2116)
- Fix text editor enter behaviour with centered texts [Taiga #2126](https://tree.taiga.io/project/penpot/issue/2126)
- Fix residual stroke on imported svg [Taiga #2125](https://tree.taiga.io/project/penpot/issue/2125)
- Add links for terms of service and privacy policy in register checkbox [Taiga #2020](https://tree.taiga.io/project/penpot/issue/2020)
- Allow three character hex and web colors in color picker hex input [#1184](https://github.com/penpot/penpot/issues/1184)
- Allow lowercase search for fonts [#1180](https://github.com/penpot/penpot/issues/1180)
- Fix group renaming problem [Taiga #1969](https://tree.taiga.io/project/penpot/issue/1969)
- Fix export group with shadows on children [Taiga #2036](https://tree.taiga.io/project/penpot/issue/2036)
- Fix zoom context menu in viewer [Taiga #2041](https://tree.taiga.io/project/penpot/issue/2041)
- Fix stroke caps adjustments in relation with stroke size [Taiga #2123](https://tree.taiga.io/project/penpot/issue/2123)
- Fix problem duplicating paths [Taiga #2147](https://tree.taiga.io/project/penpot/issue/2147)
- Fix problem inheriting attributes from SVG root when importing [Taiga #2124](https://tree.taiga.io/project/penpot/issue/2124)
- Fix problem with lines and inside/outside stroke [Taiga #2146](https://tree.taiga.io/project/penpot/issue/2146)
- Add stroke width in selection calculation [Taiga #2146](https://tree.taiga.io/project/penpot/issue/2146)
- Fix shift+wheel to horizontal scrolling in MacOS [#1217](https://github.com/penpot/penpot/issues/1217)
- Fix path stroke is not working properly with high thickness [Taiga #2154](https://tree.taiga.io/project/penpot/issue/2154)
- Fix bug with transformation operations [Taiga #2155](https://tree.taiga.io/project/penpot/issue/2155)
- Fix bug in firefox when a text box is inside a mask [Taiga #2152](https://tree.taiga.io/project/penpot/issue/2152)
- Fix problem with stroke inside/outside [Taiga #2186](https://tree.taiga.io/project/penpot/issue/2186)
- Fix masks export area [Taiga #2189](https://tree.taiga.io/project/penpot/issue/2189)
- Fix paste in place in artboards [Taiga #2188](https://tree.taiga.io/project/penpot/issue/2188)
- Fix font size input stuck on selection change [Taiga #2184](https://tree.taiga.io/project/penpot/issue/2184)
- Fix stroke cut on shapes export [Taiga #2171](https://tree.taiga.io/project/penpot/issue/2171)
- Fix no color when boolean with an SVG [Taiga #2193](https://tree.taiga.io/project/penpot/issue/2193)
- Fix unlink color styles at strokes [Taiga #2206](https://tree.taiga.io/project/penpot/issue/2206)

### :arrow_up: Deps updates

### :heart: Community contributions by (Thank you!)

- To the translation community for the hard work on making penpot
  available on so many languages.

## 1.8.4-alpha

### :bug: Bugs fixed

- Fix problem importing components [Taiga #2151](https://tree.taiga.io/project/penpot/issue/2151)

## 1.8.3-alpha

### :sparkles: New features

- Adds progress report to importing process.

## 1.8.2-alpha

### :bug: Bugs fixed

- Fix problem with masking images in viewer [#1238](https://github.com/penpot/penpot/issues/1238)

## 1.8.1-alpha

### :bug: Bugs fixed

- Fix project renaming issue (and some other related to the same underlying bug)
- Fix internal exception on audit log persistence layer.
- Set proper environment variable on docker images for chrome executable.
- Fix internal metrics on websocket connections.

## 1.8.0-alpha

### :boom: Breaking changes

- This release includes a new approach for handling share links, and
  this feature is incompatible with the previous one. This means that
  all the public share links generated previously will stop working.

### :sparkles: New features

- Add tooltips to color picker tabs [Taiga #1814](https://tree.taiga.io/project/penpot/us/1814)
- Add styling to the end point of any open paths [Taiga #1107](https://tree.taiga.io/project/penpot/us/1107)
- Allow to zoom with ctrl + middle button [Taiga #1428](https://tree.taiga.io/project/penpot/us/1428)
- Auto placement of duplicated objects [Taiga #1386](https://tree.taiga.io/project/penpot/us/1386)
- Enable penpot SVG metadata only when exporting complete files [Taiga #1914](https://tree.taiga.io/project/penpot/us/1914?milestone=295883)
- Export to PDF all artboards of one page [Taiga #1895](https://tree.taiga.io/project/penpot/us/1895)
- Go to a undo step clicking on a history element of the list [Taiga #1374](https://tree.taiga.io/project/penpot/us/1374)
- Increment font size by 10 with shift+arrows [1047](https://github.com/penpot/penpot/issues/1047)
- New shortcut to detach components Ctrl+Shift+K [Taiga #1799](https://tree.taiga.io/project/penpot/us/1799)
- Set email inputs to type "email", to aid keyboard entry [Taiga #1921](https://tree.taiga.io/project/penpot/issue/1921)
- Use shift+move to move element orthogonally [#823](https://github.com/penpot/penpot/issues/823)
- Use space + mouse drag to pan, instead of only space [Taiga #1800](https://tree.taiga.io/project/penpot/us/1800)
- Allow navigate through pages on the viewer [Taiga #1550](https://tree.taiga.io/project/penpot/us/1550)
- Allow create share links with specific pages [Taiga #1844](https://tree.taiga.io/project/penpot/us/1844)

### :bug: Bugs fixed

- Prevent adding numeric suffix to layer names when not needed [Taiga #1929](https://tree.taiga.io/project/penpot/us/1929)
- Prevent deleting or moving the drafts project [Taiga #1935](https://tree.taiga.io/project/penpot/issue/1935)
- Fix problem with zoom and selection [Taiga #1919](https://tree.taiga.io/project/penpot/issue/1919)
- Fix problem with borders on shape export [#1092](https://github.com/penpot/penpot/issues/1092)
- Fix thumbnail cropping issue [Taiga #1964](https://tree.taiga.io/project/penpot/issue/1964)
- Fix repeated fetch on file selection [Taiga #1933](https://tree.taiga.io/project/penpot/issue/1933)
- Fix rename typography on text options [Taiga #1963](https://tree.taiga.io/project/penpot/issue/1963)
- Fix problems with order in groups [Taiga #1960](https://tree.taiga.io/project/penpot/issue/1960)
- Fix SVG components preview [#1134](https://github.com/penpot/penpot/issues/1134)
- Fix group renaming problem [Taiga #1969](https://tree.taiga.io/project/penpot/issue/1969)
- Fix problem with import broken images links [#1197](https://github.com/penpot/penpot/issues/1197)
- Fix problem while moving imported SVG's [#1199](https://github.com/penpot/penpot/issues/1199)

### :arrow_up: Deps updates

### :boom: Breaking changes

### :heart: Community contributions by (Thank you!)

- eduayme [#1129](https://github.com/penpot/penpot/pull/1129)

## 1.7.4-alpha

### :bug: Bugs fixed

- Fix demo user creation (self-hosted only)
- Add better ldap response validation and reporting (self-hosted only)

## 1.7.3-alpha

### :bug: Bugs fixed

- Fix font uploading issue on Windows.

## 1.7.2-alpha

### :sparkles: New features

- Add many improvements to text tool.

### :bug: Bugs fixed

- Add scroll bar to Teams menu [Taiga #1894](https://tree.taiga.io/project/penpot/issue/1894)
- Fix repeated names when duplicating artboards or groups [Taiga #1892](https://tree.taiga.io/project/penpot/issue/1892)
- Fix properly messages lifecycle on navigate.
- Fix handling repeated names on duplicate object trees.
- Fix group naming on group creation.
- Fix some issues in svg transformation.

### :arrow_up: Deps updates

- Update frontend build tooling.

### :heart: Community contributions by (Thank you!)

- soultipsy [#1100](https://github.com/penpot/penpot/pull/1100)

## 1.7.1-alpha

### :bug: Bugs fixed

- Fix issue related to the GC and images in path shapes.
- Fix issue on the shape order on some undo operations.
- Fix issue on undo page deletion.
- Fix some issues related to constraints.

## 1.7.0-alpha

### :sparkles: New features

- Allow nested asset groups [Taiga #1716](https://tree.taiga.io/project/penpot/us/1716)
- Allow to ungroup assets [Taiga #1719](https://tree.taiga.io/project/penpot/us/1719)
- Allow to rename assets groups [Taiga #1721](https://tree.taiga.io/project/penpot/us/1721)
- Component constraints (left, right, left and right, center, scale...) [Taiga #1125](https://tree.taiga.io/project/penpot/us/1125)
- Export elements to PDF [Taiga #519](https://tree.taiga.io/project/penpot/us/519)
- Memorize collapse state of assets in panel [Taiga #1718](https://tree.taiga.io/project/penpot/us/1718)
- Headers button sets and menus review [Taiga #1663](https://tree.taiga.io/project/penpot/us/1663)
- Preserve components if possible, when pasted into a different file [Taiga #1063](https://tree.taiga.io/project/penpot/issue/1063)
- Add the ability to offload file data to a cheaper storage when file becomes inactive.
- Import/Export Penpot files from dashboard.
- Double click won't make a shape a path until you change a node [Taiga #1796](https://tree.taiga.io/project/penpot/us/1796)
- Incremental area selection [#779](https://github.com/penpot/penpot/discussions/779)

### :bug: Bugs fixed

- Process numeric input changes only if the value actually changed.
- Remove unnecessary redirect from history when user goes to workspace from dashboard [Taiga #1820](https://tree.taiga.io/project/penpot/issue/1820)
- Detach shapes from deleted assets [Taiga #1850](https://tree.taiga.io/project/penpot/issue/1850)
- Fix tooltip position on view application [Taiga #1819](https://tree.taiga.io/project/penpot/issue/1819)
- Fix dashboard navigation on moving file to other team [Taiga #1817](https://tree.taiga.io/project/penpot/issue/1817)
- Fix workspace header presence styles and invalid link [Taiga #1813](https://tree.taiga.io/project/penpot/issue/1813)
- Fix color-input wrong behavior (on workspace page color) [Taiga #1795](https://tree.taiga.io/project/penpot/issue/1795)
- Fix file contextual menu in shared libraries at dashboard [Taiga #1865](https://tree.taiga.io/project/penpot/issue/1865)
- Fix problem with color picker and fonts [#1049](https://github.com/penpot/penpot/issues/1049)
- Fix negative values in blur [Taiga #1815](https://tree.taiga.io/project/penpot/issue/1815)
- Fix problem when editing color in group [Taiga #1816](https://tree.taiga.io/project/penpot/issue/1816)
- Fix resize/rotate with mouse buttons different than left [#1060](https://github.com/penpot/penpot/issues/1060)
- Fix header partially visible on fullscreen viewer mode [Taiga #1875](https://tree.taiga.io/project/penpot/issue/1875)
- Fix dynamic alignment enabled with hidden objects [#1063](https://github.com/penpot/penpot/issues/1063)

## 1.6.5-alpha

### :bug: Bugs fixed

- Fix problem with paths editing after flip [#1040](https://github.com/penpot/penpot/issues/1040)

## 1.6.4-alpha

### :sparkles: Minor improvements

- Decrease default bulk buffers on storage tasks.
- Reduce file_change preserve interval to 24h.

### :bug: Bugs fixed

- Don't allow rename drafts project.
- Fix custom font deletion task.
- Fix custom font rendering on exporting shapes.
- Fix font loading on viewer app.
- Fix problem when moving files with drag & drop.
- Fix unexpected exception on searching without term.
- Properly handle nil values on `update-shapes` function.
- Replace frame term usage by artboard on viewer app.

## 1.6.3-alpha

### :bug: Bugs fixed

- Fix problem with merge and join nodes [#990](https://github.com/penpot/penpot/issues/990)
- Fix problem with empty path editing.
- Fix problem with create component.
- Fix problem with move-objects.
- Fix problem with merge and join nodes.

## 1.6.2-alpha

### :bug: Bugs fixed

- Add better auth module logging.
- Add missing `email` scope to OIDC backend.
- Add missing cause prop on error logging.
- Fix empty font-family handling on custom fonts page.
- Fix incorrect unicode code points handling on draft-to-penpot conversion.
- Fix some problems with paths.
- Fix unexpected exception on duplicate project.
- Fix unexpected exception when user leaves typography name empty.
- Improve error report on uploading invalid image to library.
- Minor fix on previous commit.
- Minor improvements on svg uploading on libraries.

## 1.6.1-alpha

### :bug: Bugs fixed

- Add safety check on reg-objects change impl.
- Fix custom fonts embedding issue.
- Fix dashboard ordering issue.
- Fix problem when creating a component with empty data.
- Fix problem with moving shapes into frames.
- Fix problems with mov-objects.
- Fix unexpected exception related to rounding integers.
- Fix wrong type usage on libraries changes.
- Improve editor lifecycle management.
- Make the navigation async by default.

## 1.6.0-alpha

### :sparkles: New features

- Add improved workspace font selector [Taiga US #292](https://tree.taiga.io/project/penpot/us/292)
- Add option to interactively scale text [Taiga #1527](https://tree.taiga.io/project/penpot/us/1527)
- Add performance improvements on dashboard data loading.
- Add performance improvements to indexes handling on workspace.
- Add the ability to upload/use custom fonts (and automatically generate all needed webfonts) [Taiga US #292](https://tree.taiga.io/project/penpot/us/292)
- Transform shapes to path on double click
- Translate automatic names of new files and projects.
- Use shift instead of ctrl/cmd to keep aspect ratio [Taiga 1697](https://tree.taiga.io/project/penpot/issue/1697)
- New translations: Portuguese (Brazil) and Romanias.

### :bug: Bugs fixed

- Remove interactions when the destination artboard is deleted [Taiga #1656](https://tree.taiga.io/project/penpot/issue/1656)
- Fix problem with fonts that ends with numbers [#940](https://github.com/penpot/penpot/issues/940)
- Fix problem with imported SVG on editing paths [#971](https://github.com/penpot/penpot/issues/971)
- Fix problem with color picker positioning
- Fix order on color palette [#961](https://github.com/penpot/penpot/issues/961)
- Fix issue when group creation leaves an empty group [#1724](https://tree.taiga.io/project/penpot/issue/1724)
- Fix problem with :multiple for colors and typographies [#1668](https://tree.taiga.io/project/penpot/issue/1668)
- Fix problem with locked shapes when change parents [#974](https://github.com/penpot/penpot/issues/974)
- Fix problem with new nodes in paths [#978](https://github.com/penpot/penpot/issues/978)

### :arrow_up: Deps updates

- Update exporter dependencies (puppeteer), that fixes some unexpected exceptions.
- Update string manipulation library.

### :boom: Breaking changes

- The OIDC setting `PENPOT_OIDC_SCOPES` has changed the default semantics. Before this
  configuration added scopes to the default set. Now it replaces it, so use with care, because
  penpot requires at least `name` and `email` props found on the user info object.

### :heart: Community contributions by (Thank you!)

- Translations: Portuguese (Brazil) and Romanias.

## 1.5.4-alpha

### :bug: Bugs fixed

- Fix issues on group rendering.
- Fix problem with text editing auto-height [Taiga #1683](https://tree.taiga.io/project/penpot/issue/1683)

## 1.5.3-alpha

### :bug: Bugs fixed

- Fix problem undo/redo.

## 1.5.2-alpha

### :bug: Bugs fixed

- Fix problem with `close-path` command [#917](https://github.com/penpot/penpot/issues/917)
- Fix wrong query for obtain the profile default project-id
- Fix problems with empty paths and shortcuts [#923](https://github.com/penpot/penpot/issues/923)

## 1.5.1-alpha

### :bug: Bugs fixed

- Fix issue with bitmap image clipboard.
- Fix issue when removing all path points.
- Increase default team invitation token expiration to 48h.
- Fix wrong error message when an expired token is used.

## 1.5.0-alpha

### :sparkles: New features

- Add integration with gitpod.io (an online IDE) [#807](https://github.com/penpot/penpot/pull/807)
- Allow basic math operations in inputs [Taiga 1383](https://tree.taiga.io/project/penpot/us/1383)
- Autocomplete color names in hex inputs [Taiga 1596](https://tree.taiga.io/project/penpot/us/1596)
- Allow to group assets (components and graphics) [Taiga #1289](https://tree.taiga.io/project/penpot/us/1289)
- Change icon of pinned projects [Taiga 1298](https://tree.taiga.io/project/penpot/us/1298)
- Internal: refactor of http client, replace internal xhr usage with more modern Fetch API.
- New features for paths: snap points on edition, add/remove nodes, merge/join/split nodes. [Taiga #907](https://tree.taiga.io/project/penpot/us/907)
- Add OpenID-Connect support.
- Reimplement social auth providers on top of the generic openid impl.

### :bug: Bugs fixed

- Fix problem with pan and space [#811](https://github.com/penpot/penpot/issues/811)
- Fix issue when parsing exponential numbers in paths
- Remove legacy system user and team [#843](https://github.com/penpot/penpot/issues/843)
- Fix ordering of copy pasted objects [Taiga #1618](https://tree.taiga.io/project/penpot/issue/1617)
- Fix problems with blending modes [#837](https://github.com/penpot/penpot/issues/837)
- Fix problem with zoom an selection rect [#845](https://github.com/penpot/penpot/issues/845)
- Fix problem displaying team statistics [#859](https://github.com/penpot/penpot/issues/859)
- Fix problems with text editor selection [Taiga #1546](https://tree.taiga.io/project/penpot/issue/1546)
- Fix problem when opening the context menu in dashboard at the bottom [#856](https://github.com/penpot/penpot/issues/856)
- Fix problem when clicking an interactive group in view mode [#863](https://github.com/penpot/penpot/issues/863)
- Fix visibility of pages in sitemap when changing page [Taiga #1618](https://tree.taiga.io/project/penpot/issue/1618)
- Fix visual problem with group invite [Taiga #1290](https://tree.taiga.io/project/penpot/issue/1290)
- Fix issues with promote owner panel [Taiga #763](https://tree.taiga.io/project/penpot/issue/763)
- Allow use library colors when defining gradients [Taiga #1614](https://tree.taiga.io/project/penpot/issue/1614)
- Fix group selrect not updating after alignment [#895](https://github.com/penpot/penpot/issues/895)

### :arrow_up: Deps updates

### :boom: Breaking changes

- Translations refactor: now penpot uses gettext instead of a custom
  JSON, and each locale has its own separated file. All translations
  should be contributed via the weblate.org service.

### :heart: Community contributions by (Thank you!)

- madmath03 (by [Monogramm](https://github.com/Monogramm)) [#807](https://github.com/penpot/penpot/pull/807)
- zzkt [#814](https://github.com/penpot/penpot/pull/814)

## 1.4.1-alpha

### :bug: Bugs fixed

- Fix typography unlinking.
- Fix incorrect measures on shapes outside artboard.
- Fix issues on svg parsing related to numbers with exponents.
- Fix some race conditions on removing shape from workspace.
- Fix incorrect state management of user lang selection.
- Fix email validation usability issue on team invitation lightbox.

## 1.4.0-alpha

### :sparkles: New features

- Add blob-encoding v3 (uses ZSTD+transit) [#738](https://github.com/penpot/penpot/pull/738)
- Add http caching layer on top of Query RPC.
- Add layer opacity and blend mode to shapes [Taiga #937](https://tree.taiga.io/project/penpot/us/937)
- Add more chinese translations [#726](https://github.com/penpot/penpot/pull/726)
- Add native support for text-direction (RTL, LTR & auto)
- Add several enhancements in shape selection [Taiga #1195](https://tree.taiga.io/project/penpot/us/1195)
- Add thumbnail in memory caching mechanism.
- Add turkish translation strings [#759](https://github.com/penpot/penpot/pull/759), [#794](https://github.com/penpot/penpot/pull/794)
- Duplicate and move files and projects [Taiga #267](https://tree.taiga.io/project/penpot/us/267)
- Hide viewer navbar on fullscreen [Taiga 1375](https://tree.taiga.io/project/penpot/us/1375)
- Import SVG will create Penpot's shapes [Taiga #1006](https://tree.taiga.io/project/penpot/us/1066)
- Improve french translations [#731](https://github.com/penpot/penpot/pull/731)
- Reimplement workspace presence (remove database state)
- Remember last visited team when you re-enter the application [Taiga #1376](https://tree.taiga.io/project/penpot/us/1376)
- Rename artboard with double click on the title [Taiga #1392](https://tree.taiga.io/project/penpot/us/1392)
- Replace Slate-Editor with DraftJS [Taiga #1346](https://tree.taiga.io/project/penpot/us/1346)
- Set proper page title [Taiga #1377](https://tree.taiga.io/project/penpot/us/1377)

### :bug: Bugs fixed

- Disable buttons in view mode for users without permissions [Taiga #1328](https://tree.taiga.io/project/penpot/issue/1328)
- Fix broken profile and profile options form.
- Fix calculate size of some animated gifs [Taiga #1487](https://tree.taiga.io/project/penpot/issue/1487)
- Fix error with the "Navigate to" button on prototypes [Taiga #1268](https://tree.taiga.io/project/penpot/issue/1268)
- Fix issue when undo after changing the artboard of a shape [Taiga #1304](https://tree.taiga.io/project/penpot/issue/1304)
- Fix issue with Alt key in distance measurement [#672](https://github.com/penpot/penpot/issues/672)
- Fix issue with blending modes in masks [Taiga #1476](https://tree.taiga.io/project/penpot/issue/1476)
- Fix issue with blocked shapes [Taiga #1480](https://tree.taiga.io/project/penpot/issue/1480)
- Fix issue with comments styles on dashboard [Taiga #1405](https://tree.taiga.io/project/penpot/issue/1405)
- Fix issue with default square grid [Taiga #1344](https://tree.taiga.io/project/penpot/issue/1344)
- Fix issue with enter key shortcut [#775](https://github.com/penpot/penpot/issues/775)
- Fix issue with enter to edit paths [Taiga #1481](https://tree.taiga.io/project/penpot/issue/1481)
- Fix issue with mask and flip [#715](https://github.com/penpot/penpot/issues/715)
- Fix issue with masks interactions outside bounds [#718](https://github.com/penpot/penpot/issues/718)
- Fix issue with middle mouse button press moving the canvas when not moving mouse [#717](https://github.com/penpot/penpot/issues/717)
- Fix issue with resolved comments [Taiga #1406](https://tree.taiga.io/project/penpot/issue/1406)
- Fix issue with rotated blur [Taiga #1370](https://tree.taiga.io/project/penpot/issue/1370)
- Fix issue with rotation degree input [#741](https://github.com/penpot/penpot/issues/741)
- Fix issue with system shortcuts and application [#737](https://github.com/penpot/penpot/issues/737)
- Fix issue with team management in dashboard [Taiga #1475](https://tree.taiga.io/project/penpot/issue/1475)
- Fix issue with typographies panel cannot be collapsed [#707](https://github.com/penpot/penpot/issues/707)
- Fix text selection in comments [#745](https://github.com/penpot/penpot/issues/745)
- Update Work-Sans font [#744](https://github.com/penpot/penpot/issues/744)
- Fix issue with recent files not showing [Taiga #1493](https://tree.taiga.io/project/penpot/issue/1493)
- Fix issue when promoting to owner [Taiga #1494](https://tree.taiga.io/project/penpot/issue/1494)
- Fix cannot click on blocked elements in viewer [Taiga #1430](https://tree.taiga.io/project/penpot/issue/1430)
- Fix SVG not showing properties at code [Taiga #1437](https://tree.taiga.io/project/penpot/issue/1437)
- Fix shadows when exporting groups [Taiga #1495](https://tree.taiga.io/project/penpot/issue/1495)
- Fix drag-select when renaming layer text [Taiga #1307](https://tree.taiga.io/project/penpot/issue/1307)
- Fix layout problem for editable selects [Taiga #1488](https://tree.taiga.io/project/penpot/issue/1488)
- Fix artboard title wasn't move when resizing [Taiga #1479](https://tree.taiga.io/project/penpot/issue/1479)
- Fix titles in viewer thumbnails too long [Taiga #1474](https://tree.taiga.io/project/penpot/issue/1474)
- Fix when right click on a selected text shows artboard contextual menu [Taiga #1226](https://tree.taiga.io/project/penpot/issue/1226)

### :boom: Breaking changes

- The LDAP configuration variables interpolation starts using `:`
  (example `:username`) instead of `$`. The main reason is avoid
  unnecessary conflict with bash interpolation.

### :arrow_up: Deps updates

- Update backend to JDK16.
- Update exporter nodejs to v14.16.0

### :heart: Community contributions by (Thank you!)

- iblueer [#726](https://github.com/penpot/penpot/pull/726)
- gizembln [#759](https://github.com/penpot/penpot/pull/759)
- girafic [#748](https://github.com/penpot/penpot/pull/748)
- mbrksntrk [#794](https://github.com/penpot/penpot/pull/794)

## 1.3.0-alpha

### :sparkles: New features

- Add emailcatcher and ldap test containers to devenv. [#506](https://github.com/penpot/penpot/pull/506)
- Add major refactor of internal pubsub/redis code; improves scalability and performance [#640](https://github.com/penpot/penpot/pull/640)
- Add more chinese translations [#687](https://github.com/penpot/penpot/pull/687)
- Add more presets for artboard [#654](https://github.com/penpot/penpot/pull/654)
- Add optional loki integration [#645](https://github.com/penpot/penpot/pull/645)
- Add proper http session lifecycle handling.
- Allow to set border radius of each rect corner individually
- Bounce & Complaint handling [#635](https://github.com/penpot/penpot/pull/635)
- Disable groups interactions when holding "Ctrl" key (deep selection)
- New action in context menu to "edit" some shapes (bound to key "Enter")

### :bug: Bugs fixed

- Add more improvements to french translation strings [#591](https://github.com/penpot/penpot/pull/591)
- Add some missing database indexes (mainly improves performance on large databases on file-update rpc method, and some background tasks)
- Disables filters in masking elements (issue with Firefox rendering)
- Drawing tool will have priority over resize/rotate handlers [Taiga #1225](https://tree.taiga.io/project/penpot/issue/1225)
- Fix broken bounding box on editing paths [Taiga #1254](https://tree.taiga.io/project/penpot/issue/1254)
- Fix corner cases on invitation/signup flows.
- Fix errors on onboarding file [Taiga #1287](https://tree.taiga.io/project/penpot/issue/1287)
- Fix infinite recursion on logout.
- Fix issues with frame selection [Taiga #1300](https://tree.taiga.io/project/penpot/issue/1300), [Taiga #1255](https://tree.taiga.io/project/penpot/issue/1255)
- Fix local fonts error [#691](https://github.com/penpot/penpot/issues/691)
- Fix issue width handoff code generation [Taiga #1204](https://tree.taiga.io/project/penpot/issue/1204)
- Fix issue with indices refreshing on page changes [#646](https://github.com/penpot/penpot/issues/646)
- Have language change notification written in the new language [Taiga #1205](https://tree.taiga.io/project/penpot/issue/1205)
- Hide register screen when registration is disabled [#598](https://github.com/penpot/penpot/issues/598)
- Properly handle errors on github, gitlab and ldap auth backends.
- Properly mark profile auth backend (on first register/ auth with 3rd party auth provider)
- Refactor LDAP auth backend.

### :heart: Community contributions by (Thank you!)

- girafic [#538](https://github.com/penpot/penpot/pull/654)
- arkhi [#591](https://github.com/penpot/penpot/pull/591)

## 1.2.0-alpha

### :sparkles: New features

- Add horizontal/vertical flip
- Add images lock proportions by default [#541](https://github.com/penpot/penpot/discussions/541), [#609](https://github.com/penpot/penpot/issues/609)
- Add new blob storage format (Zstd+nippy)
- Add user feedback form
- Improve French translations
- Improve component testing
- Increase default deletion delay to 7 days
- Show a pixel grid when zoom greater than 800% [#519](https://github.com/penpot/penpot/discussions/519)
- Fix behavior of select all command when there are objects outside frames [Taiga #1209](https://tree.taiga.io/project/penpot/issue/1209)

### :bug: Bugs fixed

- Fix 404 when access shared link [#615](https://github.com/penpot/penpot/issues/615)
- Fix 500 when requestion password reset
- Fix issue when transforming path shapes [Taiga #1170](https://tree.taiga.io/project/penpot/issue/1170)
- Fix apply a color to a text selection from color palette was not working [Taiga #1189](https://tree.taiga.io/project/penpot/issue/1189)
- Fix issues when moving shapes outside groups [Taiga #1138](https://tree.taiga.io/project/penpot/issue/1138)
- Fix ldap function called on login click
- Fix logo icon in viewer should go to dashboard [Taiga #1149](https://tree.taiga.io/project/penpot/issue/1149)
- Fix ordering when restoring deleted shapes in sync [Taiga #1163](https://tree.taiga.io/project/penpot/issue/1163)
- Fix issue when editing text immediately after creating [Taiga #1207](https://tree.taiga.io/project/penpot/issue/1207)
- Fix issue when pasting URL's copied from the browser url bar [Taiga #1187](https://tree.taiga.io/project/penpot/issue/1187)
- Fix issue with multiple selection and groups [Taiga #1128](https://tree.taiga.io/project/penpot/issue/1128)
- Fix issue with red handler indicator on resize [Taiga #1188](https://tree.taiga.io/project/penpot/issue/1188)
- Fix show correct error when google auth is disabled [Taiga #1119](https://tree.taiga.io/project/penpot/issue/1119)
- Fix text alignment in preview [#594](https://github.com/penpot/penpot/issues/594)
- Fix unexpected exception when uploading image [Taiga #1120](https://tree.taiga.io/project/penpot/issue/1120)
- Fix updates on collaborative editing not updating selection rectangles [Taiga #1127](https://tree.taiga.io/project/penpot/issue/1127)
- Make the team deletion deferred (in the same way other objects)

### :heart: Community contributions by (Thank you!)

- abtinmo [#538](https://github.com/penpot/penpot/pull/538)
- kdrag0n [#585](https://github.com/penpot/penpot/pull/585)
- nisrulz [#586](https://github.com/penpot/penpot/pull/586)
- tomer [#575](https://github.com/penpot/penpot/pull/575)
- violoncelloCH [#554](https://github.com/penpot/penpot/pull/554)

## 1.1.0-alpha

- Bugfixing and stabilization post-launch
- Some changes to the register flow
- Improved MacOS shortcuts and helpers
- Small changes to shape creation

## 1.0.0-alpha

Initial release<|MERGE_RESOLUTION|>--- conflicted
+++ resolved
@@ -1,13 +1,15 @@
 # CHANGELOG
 
-<<<<<<< HEAD
 ## 2.4.0
 
 ### :rocket: Epics and highlights
 
 ### :boom: Breaking changes & Deprecations
 
-- Use [nginx-unprivileged](https://hub.docker.com/r/nginxinc/nginx-unprivileged) as base image for Penpot's frontend docker image. Now all the docker images runs with the same unprivileged user (penpot). Because of that, the default NGINX listen port now is 8080, instead of 80, so you will have to modify your infrastructure to apply this change.
+- Use [nginx-unprivileged](https://hub.docker.com/r/nginxinc/nginx-unprivileged) as base image for
+  Penpot's frontend docker image. Now all the docker images runs with the same unprivileged user
+  (penpot). Because of that, the default NGINX listen port now is 8080, instead of 80, so you will
+  have to modify your infrastructure to apply this change.
 
 ### :heart: Community contributions (Thank you!)
 
@@ -17,7 +19,7 @@
 - File history versions management [Taiga](https://tree.taiga.io/project/penpot/us/187?milestone=411120)
 
 ### :bug: Bugs fixed
-=======
+
 ## 2.3.1
 
 ### :bug: Bugs fixed
@@ -25,7 +27,6 @@
 - Fix unexpected issue on interaction between plugins sandbox and
   internal impl of promise
 
->>>>>>> 33d51a51
 
 ## 2.3.0
 
