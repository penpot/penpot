--- conflicted
+++ resolved
@@ -1,6 +1,5 @@
 # CHANGELOG
 
-<<<<<<< HEAD
 ## :rocket: Next
 
 ### :boom: Breaking changes & Deprecations
@@ -12,14 +11,13 @@
 ### :arrow_up: Deps updates
 
 ### :heart: Community contributions by (Thank you!)
-=======
+
 ## 1.18.1
 
 ### :bug: Bugs fixed
 
 - Fix problems with imported SVG shadows [Taiga #4922](https://tree.taiga.io/project/penpot/issue/4922)
 - Fix problems with imported SVG embedded images and transforms [Taiga #4639](https://tree.taiga.io/project/penpot/issue/4639)
->>>>>>> 6d3baaae
 
 ## 1.18.0
 
