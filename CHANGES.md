--- conflicted
+++ resolved
@@ -1,6 +1,5 @@
 # CHANGELOG
 
-<<<<<<< HEAD
 ## 2.11.0 (Unreleased)
 
 ### :rocket: Epics and highlights
@@ -32,6 +31,7 @@
 ### :heart: Community contributions (Thank you!)
 
 ### :sparkles: New features & Enhancements
+
 - New composite token: Typography [Taiga #10200](https://tree.taiga.io/project/penpot/us/10200)
 - Show current Penpot version [Taiga #11603](https://tree.taiga.io/project/penpot/us/11603)
 - Switch several variant copies at the same time [Taiga #11411](https://tree.taiga.io/project/penpot/us/11411)
@@ -47,7 +47,8 @@
 - Fix multi level library dependencies [Taiga #12155](https://tree.taiga.io/project/penpot/issue/12155)
 - Fix component context menu options order in assets tab [Taiga #11941](https://tree.taiga.io/project/penpot/issue/11941)
 - Fix error updating library [Taiga #12218](https://tree.taiga.io/project/penpot/issue/12218)
-=======
+
+
 ## 2.10.1 (Unreleased)
 
 ### :sparkles: New features & Enhancements
@@ -58,7 +59,6 @@
 
 - Fix regression with text shapes creation with Plugins API [Taiga #12244](https://tree.taiga.io/project/penpot/issue/12244)
 
->>>>>>> d3943b91
 
 ## 2.10.0
 
