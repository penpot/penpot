/**
 * This Source Code Form is subject to the terms of the Mozilla Public
 * License, v. 2.0. If a copy of the MPL was not distributed with this
 * file, You can obtain one at http://mozilla.org/MPL/2.0/.
 *
 * Copyright (c) KALEIDOS INC
 */

<<<<<<< HEAD
import StyleDeclaration from '../../controllers/StyleDeclaration.js';
=======
import StyleDeclaration from "../../controllers/StyleDeclaration.js";
>>>>>>> 5a922c6b
import { getFills } from "./Color.js";

const DEFAULT_FONT_SIZE = "16px";
const DEFAULT_FONT_SIZE_VALUE = parseFloat(DEFAULT_FONT_SIZE);
const DEFAULT_LINE_HEIGHT = "1.2";
const DEFAULT_FONT_WEIGHT = "400";

/** Sanitizes font-family values to be quoted, so it handles multi-word font names
 * with numbers like "Font Awesome 7 Free"
 *
 * @param {string} value
 */
export function sanitizeFontFamily(value) {
  // NOTE: This is a fix for a bug introduced earlier that have might modified the font-family in the model
  // adding extra double quotes.
  if (value && value.startsWith('""')) {
    //remove the first and last quotes
    value = value.slice(1).replace(/"([^"]*)$/, "$1");

    // remove quotes from font-family in 1-word font-families
    // and repeated values
    value = [
      ...new Set(
        value
          .split(", ")
          .map((x) => (x.includes(" ") ? x : x.replace(/"/g, ""))),
      ),
    ].join(", ");
  }

  if (!value || value === "") {
    return "var(--fallback-families)";
  } else if (value.endsWith(" var(--fallback-families)")) {
    return value;
  } else if (value.startsWith('"')) {
    return `${value}, var(--fallback-families)`;
  } else {
    return `"${value}", var(--fallback-families)`;
  }
}

/**
 * Merges two style declarations. `source` -> `target`.
 *
 * @param {CSSStyleDeclaration} target
 * @param {CSSStyleDeclaration} source
 * @returns {CSSStyleDeclaration}
 */
export function mergeStyleDeclarations(target, source) {
  // This is better but it doesn't work in JSDOM
  // for (const styleName of source) {
  for (let index = 0; index < source.length; index++) {
    const styleName = source.item(index);
    let styleValue = source.getPropertyValue(styleName);
    target.setProperty(styleName, styleValue);
  }
  return target;
}

/**
 * Resets the properties of a style declaration.
 *
 * @param {CSSStyleDeclaration} styleDeclaration
 * @returns {CSSStyleDeclaration}
 */
function resetStyleDeclaration(styleDeclaration) {
  for (let index = 0; index < styleDeclaration.length; index++) {
    const styleName = styleDeclaration.item(index);
    styleDeclaration.removeProperty(styleName);
  }
  return styleDeclaration;
}

/**
 * Resets the style declaration of the inert
 * element.
 */
export function resetInertElement() {
  const inertElement = getInertElement();
  resetStyleDeclaration(inertElement.style);
  return inertElement;
}

/**
 * An inert element that only keeps the style
 * declaration used for merging other styleDeclarations.
 *
 * @type {HTMLDivElement|null}
 */
let globalInertElement = null;

/**
 * Returns an instance of a <div> element used
 * to keep style declarations.
 *
 * @returns {HTMLDivElement}
 */
function getInertElement() {
  if (!globalInertElement) {
    globalInertElement = document.createElement("div");
    return globalInertElement;
  }
  return globalInertElement;
}

/**
 * Returns a default declaration.
 *
 * @returns {CSSStyleDeclaration}
 */
function getStyleDefaultsDeclaration() {
  const inertElement = getInertElement();
  resetInertElement();
  return inertElement.style;
}

/**
 * Computes the styles of an element the same way `window.getComputedStyle` does.
 *
 * @param {Element} element
 * @returns {CSSStyleDeclaration}
 */
export function getComputedStyle(element) {
  if (typeof window !== "undefined" && window.getComputedStyle) {
    const inertElement = getInertElement();
    resetInertElement(element);
    const computedStyle = window.getComputedStyle(element);
    inertElement.style = computedStyle;
    return inertElement.style;
  }
  return getComputedStylePolyfill(element);
}

/**
 * Returns a polyfilled version of a computed style.
 *
 * @param {Element} element
 * @returns {CSSStyleDeclaration}
 */
export function getComputedStylePolyfill(element) {
  const inertElement = getInertElement();
  resetInertElement(element);
  let currentElement = element;
  while (currentElement) {
    for (let index = 0; index < currentElement.style.length; index++) {
      const styleName = currentElement.style.item(index);
      const currentValue = inertElement.style.getPropertyValue(styleName);
      if (currentValue) {
        const priority = currentElement.style.getPropertyPriority(styleName);
        if (priority === "important") {
          let newValue = currentElement.style.getPropertyValue(styleName);
          inertElement.style.setProperty(styleName, newValue);
        }
      } else {
        let newValue = currentElement.style.getPropertyValue(styleName);
        if (styleName === "font-family") {
          newValue = sanitizeFontFamily(newValue);
        }
        inertElement.style.setProperty(styleName, newValue);
      }
    }
    currentElement = currentElement.parentElement;
  }
  return inertElement.style;
}

/**
 * Normalizes style declaration.
 *
 * TODO: I think that this also needs to remove some "conflicting"
 *       CSS properties like `font-family` or some CSS variables.
 *
 * @param {Node} node
 * @param {CSSStyleDeclaration} [styleDefaults]
 * @returns {CSSStyleDeclaration}
 */
export function normalizeStyles(
  node,
  styleDefaults = getStyleDefaultsDeclaration(),
) {
  const computedStyle = getComputedStyle(node.parentElement);
  const styleDeclaration = mergeStyleDeclarations(styleDefaults, computedStyle);

  // If there's a color property, we should convert it to
  // a --fills CSS variable property.
  const fills = styleDeclaration.getPropertyValue("--fills");
  const color = styleDeclaration.getPropertyValue("color");
  if (color && !fills) {
    styleDeclaration.removeProperty("color");
    styleDeclaration.setProperty("--fills", getFills(color));
  } else {
    styleDeclaration.setProperty("--fills", fills);
  }

  // If there's a font-family property and not a --font-id, then
  // we remove the font-family because it will not work.
  const fontFamily = styleDeclaration.getPropertyValue("font-family");
  const fontId = styleDeclaration.getPropertyValue("--font-id");
  if (fontFamily && !fontId) {
    styleDeclaration.removeProperty("font-family");
  }

  const fontSize = styleDeclaration.getPropertyValue("font-size");
  if (!fontSize || fontSize === "0px") {
    styleDeclaration.setProperty("font-size", DEFAULT_FONT_SIZE);
  }

  const fontWeight = styleDeclaration.getPropertyValue("font-weight");
  if (!fontWeight || fontWeight === "0") {
    styleDeclaration.setProperty("font-weight", DEFAULT_FONT_WEIGHT);
  }

  const lineHeight = styleDeclaration.getPropertyValue("line-height");
  if (!lineHeight || lineHeight === "" || !lineHeight.endsWith("px")) {
    // TODO: Podríamos convertir unidades en decimales.
    styleDeclaration.setProperty("line-height", DEFAULT_LINE_HEIGHT);
  } else if (lineHeight.endsWith("px")) {
    const fontSize = styleDeclaration.getPropertyValue("font-size");
    styleDeclaration.setProperty(
      "line-height",
      parseFloat(lineHeight) / parseFloat(fontSize),
    );
  }
  return styleDeclaration;
}

/**
 * Sets a single style property value of an element.
 *
 * @param {HTMLElement} element
 * @param {string} styleName
 * @param {*} styleValue
 * @param {string} [styleUnit]
 * @returns {HTMLElement}
 */
export function setStyle(element, styleName, styleValue, styleUnit) {
  if (
    styleName.startsWith("--") &&
    typeof styleValue !== "string" &&
    typeof styleValue !== "number"
  ) {
    element.style.setProperty(styleName, JSON.stringify(styleValue));
  } else {
    if (styleName === "font-family") {
      styleValue = sanitizeFontFamily(styleValue);
    }

    element.style.setProperty(
      styleName,
      styleValue + (styleUnit ? styleUnit : ""),
    );
  }
  return element;
}

/**
 * Returns the value of the font size
 *
 * @param {number} styleValueAsNumber
 * @param {string} styleValue
 * @returns {string}
 */
function getStyleFontSize(styleValueAsNumber, styleValue) {
  if (styleValue.endsWith("pt")) {
    const baseSize = 1.3333;
    return (styleValueAsNumber * baseSize).toFixed();
  } else if (styleValue.endsWith("em")) {
    const baseSize = DEFAULT_FONT_SIZE_VALUE;
    return (styleValueAsNumber * baseSize).toFixed();
  } else if (styleValue.endsWith("%")) {
    const baseSize = DEFAULT_FONT_SIZE_VALUE;
    return ((styleValueAsNumber / 100) * baseSize).toFixed();
  }
  return styleValueAsNumber.toFixed();
}

/**
 * Returns the value of a style from a declaration.
 *
 * @param {CSSStyleDeclaration} style
 * @param {string} styleName
 * @param {string|undefined} [styleUnit]
 * @returns {string}
 */
export function getStyleFromDeclaration(style, styleName, styleUnit) {
  if (styleName.startsWith("--")) {
    return style.getPropertyValue(styleName);
  }
  const styleValue = style.getPropertyValue(styleName);
  if (styleValue.endsWith(styleUnit)) {
    return styleValue.slice(0, -styleUnit.length);
  }
  const styleValueAsNumber = parseFloat(styleValue);
  if (styleName === "font-size") {
    return getStyleFontSize(styleValueAsNumber, styleValue);
  } else if (styleName === "line-height") {
    return styleValue;
  }
  if (Number.isNaN(styleValueAsNumber)) {
    return styleValue;
  }
  return styleValueAsNumber.toFixed();
}

/**
 * Returns the value of a style.
 *
 * @param {HTMLElement} element
 * @param {string} styleName
 * @param {string|undefined} [styleUnit]
 * @returns {*}
 */
export function getStyle(element, styleName, styleUnit) {
  return getStyleFromDeclaration(element.style, styleName, styleUnit);
}

/**
 * Sets the styles of an element using an object and a list of
 * allowed styles.
 *
 * @param {HTMLElement} element
 * @param {Array<[string,?string]>} allowedStyles
 * @param {Object.<string, *>} styleObject
 * @returns {HTMLElement}
 */
export function setStylesFromObject(element, allowedStyles, styleObject) {
  if (element.tagName === "SPAN")
    for (const [styleName, styleUnit] of allowedStyles) {
      if (!(styleName in styleObject)) {
        continue;
      }
      let styleValue = styleObject[styleName];
<<<<<<< HEAD
      if (!styleValue)
        continue;
=======
      if (!styleValue) continue;
>>>>>>> 5a922c6b

      if (styleName === "font-family") {
        styleValue = sanitizeFontFamily(styleValue);
      }

      setStyle(element, styleName, styleValue, styleUnit);
    }
  return element;
}

/**
 * Sets the styles of an element using a CSS Style Declaration and a list
 * of allowed styles.
 *
 * @param {HTMLElement} element
 * @param {Array<[string,?string]>} allowedStyles
 * @param {CSSStyleDeclaration} styleDeclaration
 * @returns {HTMLElement}
 */
export function setStylesFromDeclaration(
  element,
  allowedStyles,
  styleDeclaration,
) {
  for (const [styleName, styleUnit] of allowedStyles) {
    const styleValue = getStyleFromDeclaration(
      styleDeclaration,
      styleName,
      styleUnit,
    );
    if (styleValue) {
      setStyle(element, styleName, styleValue, styleUnit);
    }
  }
  return element;
}

/**
 * Sets the styles of an element using an Object or a CSS Style Declaration and
 * a list of allowed styles.
 *
 * @param {HTMLElement} element
 * @param {Array<[string,?string]} allowedStyles
 * @param {Object.<string,*>|CSSStyleDeclaration} styleObjectOrDeclaration
 * @returns {HTMLElement}
 */
export function setStyles(element, allowedStyles, styleObjectOrDeclaration) {
<<<<<<< HEAD
  if (styleObjectOrDeclaration instanceof CSSStyleDeclaration
   || styleObjectOrDeclaration instanceof StyleDeclaration) {
=======
  if (
    styleObjectOrDeclaration instanceof CSSStyleDeclaration ||
    styleObjectOrDeclaration instanceof StyleDeclaration
  ) {
>>>>>>> 5a922c6b
    return setStylesFromDeclaration(
      element,
      allowedStyles,
      styleObjectOrDeclaration,
    );
  }
  return setStylesFromObject(element, allowedStyles, styleObjectOrDeclaration);
}

/**
 * Gets the styles of an element using a list of allowed styles.
 *
 * @param {HTMLElement} element
 * @param {Array<[string,?string]} allowedStyles
 * @returns {Object.<string, *>}
 */
export function getStyles(element, allowedStyles) {
  const styleObject = {};
  for (const [styleName, styleUnit] of allowedStyles) {
    const styleValue = getStyle(element, styleName, styleUnit);
    if (styleValue) {
      styleObject[styleName] = styleValue;
    }
  }
  return styleObject;
}

/**
 * Returns a series of merged styles.
 *
 * @param {Array<[string,?string]} allowedStyles
 * @param {CSSStyleDeclaration} styleDeclaration
 * @param {Object.<string,*>} newStyles
 * @returns {Object.<string,*>}
 */
export function mergeStyles(allowedStyles, styleDeclaration, newStyles) {
  const mergedStyles = {};
  for (const [styleName, styleUnit] of allowedStyles) {
    if (styleName in newStyles) {
      const styleValue = newStyles[styleName];
      mergedStyles[styleName] = styleValue;
    } else {
      const styleValue = getStyleFromDeclaration(
        styleDeclaration,
        styleName,
        styleUnit,
      );
      mergedStyles[styleName] = styleValue;
    }
  }
  return mergedStyles;
}

/**
 * Returns true if the specified style declaration has a display block.
 *
 * @param {CSSStyleDeclaration} style
 * @returns {boolean}
 */
export function isDisplayBlock(style) {
  return style.display === "block";
}

/**
 * Returns true if the specified style declaration has a display inline
 * or inline-block.
 *
 * @param {CSSStyleDeclaration} style
 * @returns {boolean}
 */
export function isDisplayInline(style) {
  return style.display === "inline" || style.display === "inline-block";
}<|MERGE_RESOLUTION|>--- conflicted
+++ resolved
@@ -6,11 +6,7 @@
  * Copyright (c) KALEIDOS INC
  */
 
-<<<<<<< HEAD
-import StyleDeclaration from '../../controllers/StyleDeclaration.js';
-=======
 import StyleDeclaration from "../../controllers/StyleDeclaration.js";
->>>>>>> 5a922c6b
 import { getFills } from "./Color.js";
 
 const DEFAULT_FONT_SIZE = "16px";
@@ -343,12 +339,7 @@
         continue;
       }
       let styleValue = styleObject[styleName];
-<<<<<<< HEAD
-      if (!styleValue)
-        continue;
-=======
       if (!styleValue) continue;
->>>>>>> 5a922c6b
 
       if (styleName === "font-family") {
         styleValue = sanitizeFontFamily(styleValue);
@@ -396,15 +387,10 @@
  * @returns {HTMLElement}
  */
 export function setStyles(element, allowedStyles, styleObjectOrDeclaration) {
-<<<<<<< HEAD
-  if (styleObjectOrDeclaration instanceof CSSStyleDeclaration
-   || styleObjectOrDeclaration instanceof StyleDeclaration) {
-=======
   if (
     styleObjectOrDeclaration instanceof CSSStyleDeclaration ||
     styleObjectOrDeclaration instanceof StyleDeclaration
   ) {
->>>>>>> 5a922c6b
     return setStylesFromDeclaration(
       element,
       allowedStyles,
