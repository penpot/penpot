/**
 * This Source Code Form is subject to the terms of the Mozilla Public
 * License, v. 2.0. If a copy of the MPL was not distributed with this
 * file, You can obtain one at http://mozilla.org/MPL/2.0/.
 *
 * Copyright (c) KALEIDOS INC
 */

<<<<<<< HEAD
import SafeGuard from '../../controllers/SafeGuard.js';
=======
import SafeGuard from "../../controllers/SafeGuard.js";
>>>>>>> 5a922c6b

/**
 * Iterator direction.
 *
 * @enum {number}
 */
export const TextNodeIteratorDirection = {
  FORWARD: 1,
  BACKWARD: 0,
};

/**
 * TextNodeIterator
 */
export class TextNodeIterator {
  /**
   * Returns if a specific node is a text node.
   *
   * @param {Node} node
   * @returns {boolean}
   */
  static isTextNode(node) {
    return (
      node.nodeType === Node.TEXT_NODE ||
      (node.nodeType === Node.ELEMENT_NODE && node.nodeName === "BR")
    );
  }

  /**
   * Returns if a specific node is a container node.
   *
   * @param {Node} node
   * @returns {boolean}
   */
  static isContainerNode(node) {
    return node.nodeType === Node.ELEMENT_NODE && node.nodeName !== "BR";
  }

  /**
   * Finds a node from an initial node and down the tree.
   *
   * @param {Node} startNode
   * @param {Node} rootNode
   * @param {Set<Node>} skipNodes
   * @param {number} direction
   * @returns {Node}
   */
  static findDown(
    startNode,
    rootNode,
    skipNodes = new Set(),
    direction = TextNodeIteratorDirection.FORWARD,
  ) {
    if (startNode === rootNode) {
      return TextNodeIterator.findDown(
        direction === TextNodeIteratorDirection.FORWARD
          ? startNode.firstChild
          : startNode.lastChild,
        rootNode,
        skipNodes,
        direction,
      );
    }

    // NOTE: This should not use the SafeGuard
    // module.
    let safeGuard = Date.now();
    let currentNode = startNode;
    while (currentNode) {
      if (Date.now() - safeGuard >= 1000) {
        throw new Error("Iteration timeout");
      }
      if (skipNodes.has(currentNode)) {
        currentNode =
          direction === TextNodeIteratorDirection.FORWARD
            ? currentNode.nextSibling
            : currentNode.previousSibling;
        continue;
      }
      if (TextNodeIterator.isTextNode(currentNode)) {
        return currentNode;
      } else if (TextNodeIterator.isContainerNode(currentNode)) {
        return TextNodeIterator.findDown(
          direction === TextNodeIteratorDirection.FORWARD
            ? currentNode.firstChild
            : currentNode.lastChild,
          rootNode,
          skipNodes,
          direction,
        );
      }
      currentNode =
        direction === TextNodeIteratorDirection.FORWARD
          ? currentNode.nextSibling
          : currentNode.previousSibling;
    }
    return null;
  }

  /**
   * Finds a node from an initial node and up the tree.
   *
   * @param {Node} startNode
   * @param {Node} rootNode
   * @param {Set} backTrack
   * @param {number} direction
   * @returns {Node}
   */
  static findUp(
    startNode,
    rootNode,
    backTrack = new Set(),
    direction = TextNodeIteratorDirection.FORWARD,
  ) {
    backTrack.add(startNode);
    if (TextNodeIterator.isTextNode(startNode)) {
      return TextNodeIterator.findUp(
        startNode.parentNode,
        rootNode,
        backTrack,
        direction,
      );
    } else if (TextNodeIterator.isContainerNode(startNode)) {
      const found = TextNodeIterator.findDown(
        startNode,
        rootNode,
        backTrack,
        direction,
      );
      if (found) {
        return found;
      }
      if (startNode !== rootNode) {
        return TextNodeIterator.findUp(
          startNode.parentNode,
          rootNode,
          backTrack,
          direction,
        );
      }
    }
    return null;
  }

  /**
   * This is the root text node.
   *
   * @type {HTMLElement}
   */
  #rootNode = null;

  /**
   * This is the current text node.
   *
   * @type {Text|null}
   */
  #currentNode = null;

  /**
   * Constructor
   *
   * @param {HTMLElement} rootNode
   */
  constructor(rootNode) {
    if (!(rootNode instanceof HTMLElement)) {
      throw new TypeError("Invalid root node");
    }
    this.#rootNode = rootNode;
    this.#currentNode = TextNodeIterator.findDown(rootNode, rootNode);
  }

  /**
   * Current node we're into.
   *
   * @type {TextNode|HTMLBRElement}
   */
  get currentNode() {
    return this.#currentNode;
  }

  set currentNode(newCurrentNode) {
    const isContained =
      (newCurrentNode.compareDocumentPosition(this.#rootNode) &
        Node.DOCUMENT_POSITION_CONTAINS) ===
      Node.DOCUMENT_POSITION_CONTAINS;
    if (
      !(newCurrentNode instanceof Node) ||
      !TextNodeIterator.isTextNode(newCurrentNode) ||
      !isContained
    ) {
      throw new TypeError("Invalid new current node");
    }
    this.#currentNode = newCurrentNode;
  }

  /**
   * Returns the next Text node or <br> element or null if there are.
   *
   * @returns {Text|HTMLBRElement}
   */
  nextNode() {
    if (!this.#currentNode) return null;

    const nextNode = TextNodeIterator.findUp(
      this.#currentNode,
      this.#rootNode,
      new Set(),
      TextNodeIteratorDirection.FORWARD,
    );

    if (!nextNode) {
      return null;
    }

    this.#currentNode = nextNode;
    return this.#currentNode;
  }

  /**
   * Returns the previous Text node or <br> element or null.
   *
   * @returns {Text|HTMLBRElement}
   */
  previousNode() {
    if (!this.#currentNode) return null;

    const previousNode = TextNodeIterator.findUp(
      this.#currentNode,
      this.#rootNode,
      new Set(),
      TextNodeIteratorDirection.BACKWARD,
    );

    if (!previousNode) {
      return null;
    }

    this.#currentNode = previousNode;
    return this.#currentNode;
  }

  /**
   * Returns an array of text nodes.
   *
   * @param {TextNode} startNode
   * @param {TextNode} endNode
   * @returns {Array<TextNode>}
   */
  collectFrom(startNode, endNode) {
    const nodes = [];
    for (const node of this.iterateFrom(startNode, endNode)) {
      nodes.push(node);
    }
    return nodes;
  }

  /**
   * Iterates over a list of nodes.
   *
   * @param {TextNode} startNode
   * @param {TextNode} endNode
   * @yields {TextNode}
   */
<<<<<<< HEAD
  * iterateFrom(startNode, endNode) {
    const comparedPosition = startNode.compareDocumentPosition(
      endNode
    );
=======
  *iterateFrom(startNode, endNode) {
    const comparedPosition = startNode.compareDocumentPosition(endNode);
>>>>>>> 5a922c6b
    this.#currentNode = startNode;
    SafeGuard.start();
    while (this.#currentNode !== endNode) {
      yield this.#currentNode;
      SafeGuard.update();
      if (comparedPosition === Node.DOCUMENT_POSITION_PRECEDING) {
        if (!this.previousNode()) {
          break;
        }
      } else if (comparedPosition === Node.DOCUMENT_POSITION_FOLLOWING) {
        if (!this.nextNode()) {
          break;
        }
      } else {
        break;
      }
    }
  }
}

export default TextNodeIterator;<|MERGE_RESOLUTION|>--- conflicted
+++ resolved
@@ -6,11 +6,7 @@
  * Copyright (c) KALEIDOS INC
  */
 
-<<<<<<< HEAD
-import SafeGuard from '../../controllers/SafeGuard.js';
-=======
 import SafeGuard from "../../controllers/SafeGuard.js";
->>>>>>> 5a922c6b
 
 /**
  * Iterator direction.
@@ -274,15 +270,8 @@
    * @param {TextNode} endNode
    * @yields {TextNode}
    */
-<<<<<<< HEAD
-  * iterateFrom(startNode, endNode) {
-    const comparedPosition = startNode.compareDocumentPosition(
-      endNode
-    );
-=======
   *iterateFrom(startNode, endNode) {
     const comparedPosition = startNode.compareDocumentPosition(endNode);
->>>>>>> 5a922c6b
     this.#currentNode = startNode;
     SafeGuard.start();
     while (this.#currentNode !== endNode) {
