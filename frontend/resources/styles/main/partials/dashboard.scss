// This Source Code Form is subject to the terms of the Mozilla Public
// License, v. 2.0. If a copy of the MPL was not distributed with this
// file, You can obtain one at http://mozilla.org/MPL/2.0/.
//
// Copyright (c) KALEIDOS INC

.team-hero {
  display: flex;
  position: relative;
  border: 2px solid $color-gray-10;
  border-radius: 8px;
  padding: 20px;
  margin: 0 1rem 0 21px;
  height: 154px;

  .text {
    flex-grow: 1;
    padding-left: 20px;
    .title {
      font-size: $fs24;
      font-weight: bold;
      color: $color-black;
    }
    .info {
      span {
        color: $color-gray-30;
        display: block;
      }
      padding-top: 10px;
    }
  }
  .close {
    position: absolute;
    top: 20px;
    right: 20px;
    background-color: transparent;
    border: none;
    cursor: pointer;
    svg {
      transform: rotate(45deg);
      width: 16px;
      height: 16px;
    }
  }
  .invite {
    align-self: flex-end;
    height: 40px;
    font-family: "worksans", sans-serif;
    width: 180px;
  }
  img {
    width: 274px;
    margin-bottom: -41px;
    @media (max-width: 1200px) {
      display: none;
      width: 0;
    }
  }
}

.hero-projects {
  display: grid;
  grid-template-columns: 1fr 1fr;
  grid-gap: 30px;
  margin: 0 1rem 1rem 1.2rem;
  .tutorial,
  .walkthrough {
    display: grid;
    grid-template-columns: 1fr 1fr;
    position: relative;
    border: 2px solid $color-gray-10;
    border-radius: 8px;
    min-height: 211px;

    .thumbnail {
      border-top-left-radius: 6px;
      border-bottom-left-radius: 6px;
      padding: 30px;
      display: block;
      background-color: #e0e4e9;
    }

    .text {
      padding: 30px;
      .title {
        color: $color-black;
        font-size: $fs24;
        font-weight: bold;
        margin-bottom: 8px;
      }
      .info {
        color: $color-gray-50;
        margin-bottom: 20px;
        font-size: $fs14;
      }
    }
    .action {
      font-family: "worksans", sans-serif;
      width: 180px;
      height: 40px;
    }
    .close {
      position: absolute;
      top: 0;
      right: 0;
      width: $size-5;
      cursor: pointer;
      display: flex;
      margin: 20px;
      justify-content: center;
      align-items: center;
      background-color: transparent;
      border: none;
      .icon {
        svg {
          fill: $color-gray-30;
          height: 16px;
          width: 16px;
          transform: rotate(45deg);
          &:hover {
            fill: $color-primary;
          }
        }
      }
    }

    @media (max-width: 1846px) {
      grid-template-columns: 190px 1fr;
    }
    @media (max-width: 1526px) {
      grid-template-columns: 1fr;
      .img {
        display: none;
        width: 0;
      }
    }
  }
  .walkthrough {
    .thumbnail {
      background-image: url("/images/walkthrough-cover.png");
      background-position: center;
      background-repeat: no-repeat;
      background-size: cover;
    }
  }
  .tutorial {
    .thumbnail {
      background-image: url("/images/hands-on-tutorial.png");
      background-position: center;
      background-repeat: no-repeat;
      background-size: cover;
    }
    .loader {
      display: flex;
      svg#loader-pencil {
        width: 31px;
      }
    }
  }
}

.dashboard-container {
  background-color: $color-dashboard;
  flex: 1 0 0;
  margin-right: $size-4;
  overflow-y: auto;
  width: 100%;
  &.dashboard-projects {
    user-select: none;
  }
  &.no-bg {
    background-color: transparent;
  }
  &.dashboard-shared {
    width: calc(100vw - 320px);
    margin-right: 50px;
  }

  &.search {
    margin-top: 10px;
  }
}

.dashboard-project-row {
  margin-bottom: $size-5;
  position: relative;

  .project {
    align-items: center;
    background: $color-white;
    border-radius: $br-small;
    display: flex;
    flex-direction: row;
    justify-content: space-between;
    align-items: center;
    margin-top: $size-4;
    padding: $size-2 $size-2 $size-2 $size-4;
    width: 99%;
    max-height: 40px;
    gap: $size-2;
    .project-name-wrapper {
      display: flex;
      align-items: center;
      justify-content: flex-start;
      min-height: 32px;
      margin-left: $size-2;
    }
<<<<<<< HEAD
    
=======
    .show-more {
      align-items: center;
      color: $color-gray-30;
      display: flex;
      font-size: $fs14;
      justify-content: space-between;
      cursor: pointer;
      background-color: transparent;
      border: none;
      .placeholder-icon {
        transform: rotate(-90deg);
        margin-left: 10px;
        svg {
          height: 14px;
          width: 14px;
          fill: $color-gray-30;
        }
      }
      &:hover {
        color: $color-primary-dark;
        svg {
          fill: $color-primary-dark;
        }
      }
    }
>>>>>>> 25461198

    .btn-secondary {
      border: none;
      padding: $size-2;
    }

    h2 {
      cursor: pointer;
      font-size: $fs18;
      line-height: 1rem;
      font-weight: 600;
      color: $color-black;
      margin-right: $size-1;
    }

    .edit-wrapper {
      margin-right: $size-4;
    }

    .info {
      font-size: $fs14;
      line-height: 1rem;
      font-weight: 400;
      color: $color-gray-60;
      margin-left: 0.75rem;
      @media (max-width: 760px) {
        display: none;
      }
    }

    .project-actions {
      display: flex;
      opacity: 0;
      margin-left: $size-6;

      .btn-small {
        height: 32px;
        margin: 0 $size-2;
        width: 32px;
      }
    }

    .pin-icon {
      cursor: pointer;
      display: flex;
      align-items: center;
      margin-right: 14px;
      background-color: transparent;
      border: none;
      svg {
        width: 15px;
        height: 15px;
        fill: $color-gray-20;
      }

      &.active {
        svg {
          fill: $color-gray-50;
        }
      }
    }
  }

  &:hover,
  &:focus,
  &:focus-within {
    .project-actions {
      opacity: 1;
    }
  }

  .show-more {
    align-items: center;
    color: $color-gray-30;
    display: flex;
    font-size: $fs14;
    justify-content: space-between;
    cursor: pointer;
    background-color: transparent;
    border: none;
    position: absolute;
    top: 9px;
    right: 53px;
    .placeholder-icon {
      transform: rotate(-90deg);
      margin-left: 10px;
      svg {
        height: 14px;
        width: 14px;
        fill: $color-gray-30;
      }
    }
    &:hover {
      color: $color-primary-dark;
      svg {
        fill: $color-primary-dark;
      }
    }
  }
}

.recent-files-row-title-info {
  color: $color-gray-60;
  line-height: 1rem;
  font-size: $fs14;
  font-weight: 400;
  @media (max-width: 880px) {
    display: none;
  }
}

.dashboard-table {
  display: flex;
  flex-direction: column;
  align-items: center;
  margin-top: 20px;
  font-size: $fs16;

  &.team-members {
    margin-bottom: 52px;
  }

  &.invitations {
    .table-row {
      display: grid;
      grid-template-columns: 43% 1fr 109px 12px;
    }
  }

  .table-header {
    display: grid;
    grid-template-columns: 43% 1fr 109px 12px;
    max-width: 1040px;
    background-color: $color-white;
    color: $color-gray-30;
    width: 100%;
    height: 40px;
    padding: 0px 16px;
  }

  .table-rows {
    display: flex;
    flex-direction: column;
    max-width: 1040px;
    width: 100%;
    margin-top: 16px;
    color: $color-black;
  }

  .table-row {
    display: flex;
    width: 100%;
    height: 45px;
    align-items: center;
    padding: 0px 16px;
  }

  .table-field {
    display: flex;
    align-items: center;

    .icon {
      padding-left: 10px;
      cursor: pointer;
    }
  }

  svg {
    width: 10px;
    height: 10px;
    fill: $color-black;
  }
}

.edit-wrapper {
  border: 1px solid $color-gray-10;
  border-radius: $br-small;
  display: flex;
  padding-right: $size-5;
  position: relative;

  input.element-title {
    border: 0;
    height: 30px;
    padding: 5px;
    margin: 0;
    width: 100%;
    background-color: $color-white;
  }

  .close {
    cursor: pointer;
    position: absolute;

    top: 1px;
    right: 2px;

    svg {
      fill: $color-gray-30;
      height: 15px;
      transform: rotate(45deg) translateY(7px);
      width: 15px;
      margin: 0;
    }
  }
}

.import-file-btn {
  align-items: center;
  display: flex;
  flex-direction: column;
  height: 2rem;
  justify-content: center;
  overflow: hidden;
  padding: 4px;
  width: 2rem;

  background: none;
  border: 1px solid $color-gray-20;
  border-radius: 2px;
  cursor: pointer;
  transition: all 0.4s;
  margin-left: 1rem;

  &:hover {
    background: $color-primary;
  }

  svg {
    width: 16px;
    height: 16px;
  }
}

.dashboard-templates-section {
  position: absolute;
  bottom: 0;
  width: 100%;
  height: 285px;
  transition: bottom 300ms;

  &.collapsed {
    bottom: -228px;
    transition: bottom 300ms;
  }

  .title {
    width: 100%;
    text-align: right;
    height: 56px;
    button {
      border: none;
      cursor: pointer;
      height: 58px;
      display: inline-block;
      line-height: 58px;
      text-align: center;
      border-top: 2px solid #e4e4e4;
      border-left: 2px solid #e4e4e4;
      border-right: 2px solid #e4e4e4;
      border-top-left-radius: 10px;
      border-top-right-radius: 10px;
      margin-right: 30px;
      background-color: $color-white;
      position: relative;
      z-index: 1;
      span {
        display: inline-block;
        vertical-align: middle;
        line-height: normal;
        font-size: 18px;
        font-weight: 600;
        color: $color-black;
        margin-left: 18px;
        margin-right: 10px;
        &.icon {
          margin-left: 10px;
          margin-right: 16px;
        }
      }
      svg {
        width: 12px;
        height: 12px;
      }
    }
  }

  .button {
    position: absolute;
    top: 133px;
    border: 2px solid #e0e4e9;
    border-radius: 50%;
    text-align: center;
    line-height: 35px;
    width: 35px;
    height: 35px;
    cursor: pointer;
    background-color: $color-white;

    svg {
      width: 12px;
      height: 12px;
    }

    &.left {
      left: 0;
      margin-left: 43px;
    }

    &.right {
      right: 0;
      margin-right: 43px;
    }

    &:hover {
      border: 2px solid $color-primary;
    }
  }

  .content {
    background-color: $color-white;
    width: 200%;
    height: 229px;
    border-top: 2px solid #e4e4e4;
    border-left: 2px solid #e4e4e4;
    margin-left: 5px;
    position: absolute;

    .card-container {
      width: 275px;
      margin-top: 20px;
      display: inline-block;
      text-align: center;
      vertical-align: top;
      background-color: transparent;
      border: none;
      padding: 0;
    }

    .template-card {
      display: inline-block;
      width: 255px;
      font-size: 16px;
      color: #181a22;
      cursor: pointer;
      .img-container {
        width: 100%;
        height: 135px;
        margin-bottom: 15px;
        border-radius: 5px;
        border: 2px solid #e0e4e9;
        display: flex;
        justify-content: center;
        flex-direction: column;
      }

      .card-name {
        padding: 0 5px;
        display: flex;
        justify-content: space-between;
        height: 23px;
        svg {
          width: 16px;
          height: 16px;
        }
        span {
          font-weight: 500;
          font-size: $fs14;
        }
      }

      .template-link {
        border: 2px solid transparent;
        margin: 30px;
        padding: 32px 0;
      }

      .template-link-title {
        font-size: 14px;
        font-weight: 600;
        color: $color-gray-60;
      }

      .template-link-text {
        font-size: 12px;
        margin-top: $size-2;
        color: $color-gray-50;
      }

      &:hover {
        .img-container {
          border: 2px solid $color-primary;
        }
      }
    }
  }
}<|MERGE_RESOLUTION|>--- conflicted
+++ resolved
@@ -205,9 +205,6 @@
       min-height: 32px;
       margin-left: $size-2;
     }
-<<<<<<< HEAD
-    
-=======
     .show-more {
       align-items: center;
       color: $color-gray-30;
@@ -233,7 +230,6 @@
         }
       }
     }
->>>>>>> 25461198
 
     .btn-secondary {
       border: none;
