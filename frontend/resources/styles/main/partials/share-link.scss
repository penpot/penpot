.share-modal {
  background: none;
  display: block;
  top: 50px;
  left: calc(100vw - 500px);

  .share-link-dialog {
    width: 480px;
    background-color: $color-white;
<<<<<<< HEAD
    box-shadow: 0px 2px 8px 0px rgb(0 0 0 / 20%);
=======
    border: 1px solid $color-gray-10;

>>>>>>> 01d99222
    .modal-content {
      padding: 16px 32px;
      &:first-child {
        border-top: 0px;
        padding: 0;
        height: 50px;
        display: flex;
        justify-content: center;
      }

      .title {
        display: flex;
        justify-content: space-between;
        align-items: center;
        height: 100%;
        margin-left: 32px;
        h2 {
          font-size: $fs18;
          color: $color-black;
        }

        .modal-close-button {
          margin-right: 16px;
        }
      }

      .share-link-section {
        .custom-input {
          display: flex;
          flex-direction: row;
          margin-bottom: 15px;
          border: 1px solid $color-gray-20;
          input {
            padding: 0 0 0 15px;
            border: none;
          }
        }
        .hint-wrapper {
          display: flex;
          justify-content: space-between;
          align-items: center;
          .hint {
            font-size: $fs12;
            color: $color-gray-40;
          }
          .confirm-dialog {
            display: flex;
            flex-direction: column;
            background-color: unset;
            .actions {
              display: flex;
              justify-content: flex-end;
              gap: 16px;
            }
            .description {
              font-size: $fs12;
              margin-bottom: 16px;
              color: $color-black;
            }
            .btn-primary,
            .btn-secondary,
            .btn-warning {
              width: 126px;
              margin-bottom: 0px;

              &:not(:last-child) {
                margin-right: 10px;
              }
            }
          }
        }

        label {
          font-size: $fs12;
          color: $color-black;
        }

        .help-icon {
          height: 40px;
          width: 40px;
          display: flex;
          justify-content: center;
          align-items: center;
          cursor: pointer;
          position: relative;
          right: 0;
          top: 0;
          background-color: $color-gray-10;
          border-left: 1px solid $color-gray-20;
          svg {
            fill: $color-gray-30;
          }
          &:hover {
            background-color: $color-primary;
            svg {
              fill: $color-gray-60;
            }
          }
        }
        input {
          margin: 0;
        }
      }

      &.ops-section {
        .manage-permissions {
          display: flex;
          color: $color-primary-dark;
          font-size: $fs12;
          cursor: pointer;
          .icon {
            svg {
              height: 16px;
              width: 16px;
              fill: $color-primary-dark;
            }
          }
          .title {
            margin-left: 8px;
          }
        }
        .view-mode {
          min-height: 34px;
          .subtitle {
            height: 32px;
          }
          .row {
            display: flex;
            justify-content: space-between;
            align-items: center;
            .count-pages {
              font-size: $fs12;
              color: $color-gray-30;
            }
          }
          .current-tag {
            font-size: $fs12;
            color: $color-gray-30;
          }
          label {
            color: $color-black;
          }
        }
        .access-mode,
        .inspect-mode {
          display: grid;
          grid-template-columns: auto 1fr;
          .items {
            display: flex;
            justify-content: flex-end;
            align-items: center;
          }
        }
        .view-mode,
        .access-mode,
        .inspect-mode {
          margin: 8px 0;
          .subtitle {
            display: flex;
            justify-content: flex-start;
            align-items: center;
            color: $color-black;
            font-size: $fs16;
            .icon {
              display: flex;
              justify-content: center;
              align-items: center;
              margin-right: 10px;
              svg {
                height: 16px;
                width: 16px;
              }
            }
          }
          .items {
            .input-select {
              background-image: url("/images/icons/arrow-down.svg");
              margin: 0;
              padding-right: 28px;
              border: 1px solid $color-gray-10;
              max-width: 227px;
              text-overflow: ellipsis;
              overflow: hidden;
              white-space: nowrap;
            }
            > .input-radio {
              display: flex;
              user-select: none;
              margin-top: 0;
              margin-bottom: 0;
              label {
                display: flex;
                align-items: center;
                color: $color-black;
                max-width: 115px;

                &::before {
                  height: 16px;
                  width: 16px;
                }
                .hint {
                  margin-left: 5px;
                  color: $color-gray-30;
                }
              }

              &.disabled {
                label {
                  color: $color-gray-30;
                }
              }
            }
          }
        }

        .pages-selection {
          border-top: 1px solid $color-gray-10;
          border-bottom: 1px solid $color-gray-10;
          padding-left: 20px;
          max-height: 200px;
          overflow-y: scroll;
          user-select: none;

          label {
            color: $color-black;
          }
        }
      }
    }
  }
}<|MERGE_RESOLUTION|>--- conflicted
+++ resolved
@@ -7,12 +7,8 @@
   .share-link-dialog {
     width: 480px;
     background-color: $color-white;
-<<<<<<< HEAD
     box-shadow: 0px 2px 8px 0px rgb(0 0 0 / 20%);
-=======
-    border: 1px solid $color-gray-10;
-
->>>>>>> 01d99222
+
     .modal-content {
       padding: 16px 32px;
       &:first-child {
