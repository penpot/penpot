{
  "auth.already-have-account" : {
    "used-in" : [ "src/app/main/ui/auth/register.cljs" ],
    "translations" : {
      "en" : "Already have an account?",
      "fr" : "Vous avez déjà un compte ?",
      "ru" : "Уже есть аккаунт?",
      "es" : "¿Tienes ya una cuenta?",
<<<<<<< HEAD
      "ca" : "Ja tens un compte?"
=======
      "zh_cn" : "已经有账号了？"
>>>>>>> de394a7d
    }
  },
  "auth.check-your-email" : {
    "used-in" : [ "src/app/main/ui/auth/register.cljs" ],
    "translations" : {
      "en" : "Check your email and click on the link to verify and start using Penpot.",
      "fr" : "Vérifiez votre e‑mail et cliquez sur le lien pour vérifier et commencer à utiliser Penpot.",
<<<<<<< HEAD
      "ca" : "Revisa el teu email i fes click al link per verificar i començar a utilitzar Penpot."
=======
      "zh_cn" : "请检查你的电子邮箱，点击邮件中的超链接来验证，然后开始使用Penpot。"
>>>>>>> de394a7d
    }
  },
  "auth.confirm-password" : {
    "used-in" : [ "src/app/main/ui/auth/recovery.cljs" ],
    "translations" : {
      "en" : "Confirm password",
      "fr" : "Confirmez le mot de passe",
      "ru" : "Подтвердите пароль",
      "es" : "Confirmar contraseña",
<<<<<<< HEAD
      "ca" : "Confirmar contrasenya"
=======
      "zh_cn" : "确认密码"
>>>>>>> de394a7d
    }
  },
  "auth.create-demo-account" : {
    "used-in" : [ "src/app/main/ui/auth/register.cljs", "src/app/main/ui/auth/login.cljs" ],
    "translations" : {
      "en" : "Create demo account",
      "fr" : "Créer un compte de démonstration",
      "ru" : "Хотите попробовать?",
      "es" : "Crear cuanta de prueba",
<<<<<<< HEAD
      "ca" : "Crea un compte de proba"
=======
      "zh_cn" : "创建演示账号"
>>>>>>> de394a7d
    }
  },
  "auth.create-demo-profile" : {
    "used-in" : [ "src/app/main/ui/auth/register.cljs", "src/app/main/ui/auth/login.cljs" ],
    "translations" : {
      "en" : "Just wanna try it?",
      "fr" : "Vous voulez juste essayer ?",
      "ru" : "Хотите попробовать?",
      "es" : "¿Quieres probar?",
<<<<<<< HEAD
      "ca" : "Vols probar-ho?"
=======
      "zh_cn" : "只是想试试？"
>>>>>>> de394a7d
    }
  },
  "auth.demo-warning" : {
    "used-in" : [ "src/app/main/ui/auth/register.cljs" ],
    "translations" : {
      "en" : "This is a DEMO service, DO NOT USE for real work, the projects will be periodicaly wiped.",
      "fr" : "Il s’agit d’un service DEMO, NE PAS UTILISER pour un travail réel, les projets seront périodiquement supprimés.",
      "ru" : "Это ДЕМОНСТРАЦИЯ, НЕ ИСПОЛЬЗУЙТЕ для работы, проекты будут периодически удаляться.",
      "es" : "Este es un servicio de DEMOSTRACIÓN. NO USAR para trabajo real, los proyectos serán borrados periodicamente.",
<<<<<<< HEAD
      "ca" : "Aquest es un servei de PROBA. NO HO UTILITZIS per feina real, els projectes seran esborrats periòdicament"
=======
      "zh_cn" : "这是一个演示服务，请【不要】用于真实工作，这些项目将被周期性地抹除。"
>>>>>>> de394a7d
    }
  },
  "auth.email" : {
    "used-in" : [ "src/app/main/ui/auth/register.cljs", "src/app/main/ui/auth/recovery_request.cljs", "src/app/main/ui/auth/login.cljs" ],
    "translations" : {
      "en" : "Email",
      "fr" : "Adresse e‑mail",
      "ru" : "Email",
      "es" : "Correo electrónico",
<<<<<<< HEAD
      "ca" : "Correu electrònic"
=======
      "zh_cn" : "电子邮件"
>>>>>>> de394a7d
    }
  },
  "auth.forgot-password" : {
    "used-in" : [ "src/app/main/ui/auth/login.cljs" ],
    "translations" : {
      "en" : "Forgot password?",
      "fr" : "Mot de passe oublié ?",
      "ru" : "Забыли пароль?",
      "es" : "¿Olvidaste tu contraseña?",
<<<<<<< HEAD
      "ca" : "Has oblidat la contrasenya?"
=======
      "zh_cn" : "忘记密码？"
>>>>>>> de394a7d
    }
  },
  "auth.fullname" : {
    "used-in" : [ "src/app/main/ui/auth/register.cljs" ],
    "translations" : {
      "en" : "Full Name",
      "fr" : "Nom complet",
      "ru" : "Полное имя",
      "es" : "Nombre completo",
<<<<<<< HEAD
      "ca" : "Nom complet"
=======
      "zh_cn" : "全名"
>>>>>>> de394a7d
    }
  },
  "auth.go-back-to-login" : {
    "used-in" : [ "src/app/main/ui/auth/recovery_request.cljs" ],
    "translations" : {
      "en" : "Go back!",
      "fr" : "Retour !",
      "ru" : "Назад!",
      "es" : "Volver",
<<<<<<< HEAD
      "ca" : "Tornar"
=======
      "zh_cn" : "返回！"
>>>>>>> de394a7d
    }
  },
  "auth.login-here" : {
    "used-in" : [ "src/app/main/ui/auth/register.cljs" ],
    "translations" : {
      "en" : "Login here",
      "fr" : "Se connecter ici",
      "ru" : "Войти здесь",
      "es" : "Entra aquí",
<<<<<<< HEAD
      "ca" : "Inicia sessió aquí"
=======
      "zh_cn" : "在这里登录"
>>>>>>> de394a7d
    }
  },
  "auth.login-submit" : {
    "used-in" : [ "src/app/main/ui/auth/login.cljs" ],
    "translations" : {
      "en" : "Sign in",
      "fr" : "Se connecter",
      "ru" : "Вход",
      "es" : "Entrar",
<<<<<<< HEAD
      "ca" : "Accedir"
=======
      "zh_cn" : "登录"
>>>>>>> de394a7d
    }
  },
  "auth.login-subtitle" : {
    "used-in" : [ "src/app/main/ui/auth/login.cljs" ],
    "translations" : {
      "en" : "Enter your details below",
      "fr" : "Entrez vos informations ci‑dessous",
      "ru" : "Введите информацию о себе ниже",
      "es" : "Introduce tus datos aquí",
<<<<<<< HEAD
      "ca" : "Introdueix les teves dades aquí"
=======
      "zh_cn" : "请在下面输入你的详细信息"
>>>>>>> de394a7d
    }
  },
  "auth.login-title" : {
    "used-in" : [ "src/app/main/ui/auth/login.cljs" ],
    "translations" : {
      "en" : "Great to see you again!",
      "fr" : "Ravi de vous revoir !",
      "ru" : "Рады видеть Вас снова!",
      "es" : "Encantados de volverte a ver",
<<<<<<< HEAD
      "ca" : "Encantats de tornar a veure't"
=======
      "zh_cn" : "很高兴又见到你！"
>>>>>>> de394a7d
    }
  },
  "auth.login-with-github-submit" : {
    "used-in" : [ "src/app/main/ui/auth/register.cljs", "src/app/main/ui/auth/login.cljs" ],
    "translations" : {
      "en" : "Login with Github",
      "fr" : "Se connecter via Github",
      "ru" : "Вход через Gitnub",
      "es" : "Entrar con Github",
<<<<<<< HEAD
      "ca" : "Accedir amb Github"
=======
      "zh_cn" : "使用Github登录"
>>>>>>> de394a7d
    }
  },
  "auth.login-with-gitlab-submit" : {
    "used-in" : [ "src/app/main/ui/auth/register.cljs", "src/app/main/ui/auth/login.cljs" ],
    "translations" : {
      "en" : "Login with Gitlab",
      "fr" : "Se connecter via Gitlab",
      "ru" : "Вход через Gitlab",
      "es" : "Entrar con Gitlab",
<<<<<<< HEAD
      "ca" : "Accedir amb Gitlab"
=======
      "zh_cn" : "使用Gitlab登录"
>>>>>>> de394a7d
    }
  },
  "auth.login-with-ldap-submit" : {
    "used-in" : [ "src/app/main/ui/auth/login.cljs" ],
    "translations" : {
      "en" : "Sign in with LDAP",
      "fr" : "Se connecter via LDAP",
      "ru" : "Вход через LDAP",
      "es" : "Entrar con LDAP",
<<<<<<< HEAD
      "ca" : "Accedir amb LDAP"
=======
      "zh_cn" : "使用LDAP登录"
>>>>>>> de394a7d
    }
  },
  "auth.new-password" : {
    "used-in" : [ "src/app/main/ui/auth/recovery.cljs" ],
    "translations" : {
      "en" : "Type a new password",
      "fr" : "Saisissez un nouveau mot de passe",
      "ru" : "Введите новый пароль",
      "es" : "Introduce la nueva contraseña",
<<<<<<< HEAD
      "ca" : "Introdueix la nova contrasenya"
=======
      "zh_cn" : "输入新的密码"
>>>>>>> de394a7d
    }
  },
  "auth.notifications.invalid-token-error" : {
    "used-in" : [ "src/app/main/ui/auth/recovery.cljs" ],
    "translations" : {
      "en" : "The recovery token is invalid.",
      "fr" : "Le code de récupération n’est pas valide.",
      "ru" : "Неверный код восстановления.",
      "es" : "El código de recuperación no es válido.",
<<<<<<< HEAD
      "ca" : "El codi de recuperació no és vàlid"
=======
      "zh_cn" : "恢复令牌无效。"
>>>>>>> de394a7d
    }
  },
  "auth.notifications.password-changed-succesfully" : {
    "used-in" : [ "src/app/main/ui/auth/recovery.cljs" ],
    "translations" : {
      "en" : "Password successfully changed",
      "fr" : "Mot de passe changé avec succès",
      "ru" : "Пароль изменен успешно",
      "es" : "La contraseña ha sido cambiada",
<<<<<<< HEAD
      "ca" : "La contrasenya s'ha canviat correctament"
=======
      "zh_cn" : "密码修改成功"
>>>>>>> de394a7d
    }
  },
  "auth.notifications.profile-not-verified" : {
    "used-in" : [ "src/app/main/ui/auth/recovery_request.cljs" ],
    "translations" : {
      "en" : "Profile is not verified, please verify profile before continue.",
      "fr" : "Le profil n’est pas vérifié. Veuillez vérifier le profil avant de continuer.",
      "es" : "El perfil aun no ha sido verificado, por favor valida el perfil antes de continuar.",
<<<<<<< HEAD
      "ca" : "El perfil encara no s'ha verificat, si us plau verifica-ho abans de continuar"
=======
      "zh_cn" : "个人资料未验证，请于验证后继续。"
>>>>>>> de394a7d
    }
  },
  "auth.notifications.recovery-token-sent" : {
    "used-in" : [ "src/app/main/ui/auth/recovery_request.cljs" ],
    "translations" : {
      "en" : "Password recovery link sent to your inbox.",
      "fr" : "Lien de récupération de mot de passe envoyé.",
      "ru" : "Ссылка для восстановления пароля отправлена на почту.",
      "es" : "Hemos enviado a tu buzón un enlace para recuperar tu contraseña.",
<<<<<<< HEAD
      "ca" : "Hem enviat un link de recuperació de contrasenya al teu email"
=======
      "zh_cn" : "找回密码链接已发至你的收件箱。"
>>>>>>> de394a7d
    }
  },
  "auth.notifications.team-invitation-accepted" : {
    "used-in" : [ "src/app/main/ui/auth/verify_token.cljs" ],
    "translations" : {
      "en" : "Joined the team succesfully",
      "fr" : "Vous avez rejoint l’équipe avec succès",
      "es" : "Te uniste al equipo",
<<<<<<< HEAD
      "ca" : "T'has unit al equip"
=======
      "zh_cn" : "成功加入团队"
>>>>>>> de394a7d
    }
  },
  "auth.password" : {
    "used-in" : [ "src/app/main/ui/auth/register.cljs", "src/app/main/ui/auth/login.cljs" ],
    "translations" : {
      "en" : "Password",
      "fr" : "Mot de passe",
      "ru" : "Пароль",
      "es" : "Contraseña",
<<<<<<< HEAD
      "ca" : "Contrasenya"
=======
      "zh_cn" : "密码"
>>>>>>> de394a7d
    }
  },
  "auth.password-length-hint" : {
    "used-in" : [ "src/app/main/ui/auth/register.cljs" ],
    "translations" : {
      "en" : "At least 8 characters",
      "fr" : "Au moins 8 caractères",
      "ru" : "Минимум 8 символов",
      "es" : "8 caracteres como mínimo",
<<<<<<< HEAD
      "ca" : "Com a mínim 8 caràcters"
=======
      "zh_cn" : "至少8位字符"
>>>>>>> de394a7d
    }
  },
  "auth.recovery-request-submit" : {
    "used-in" : [ "src/app/main/ui/auth/recovery_request.cljs" ],
    "translations" : {
      "en" : "Recover Password",
      "fr" : "Récupérer le mot de passe",
      "ru" : "Восстановить пароль",
      "es" : "Recuperar contraseña",
<<<<<<< HEAD
      "ca" : "Recuperar contrasenya"
=======
      "zh_cn" : "找回密码"
>>>>>>> de394a7d
    }
  },
  "auth.recovery-request-subtitle" : {
    "used-in" : [ "src/app/main/ui/auth/recovery_request.cljs" ],
    "translations" : {
      "en" : "We'll send you an email with instructions",
      "fr" : "Nous vous enverrons un e‑mail avec des instructions",
      "ru" : "Письмо с инструкциями отправлено на почту.",
      "es" : "Te enviaremos un correo electrónico con instrucciones",
<<<<<<< HEAD
      "ca" : "T'enviarem un correu electrónic amb instruccions"
=======
      "zh_cn" : "我们将给你发送一封带有说明的电子邮件"
>>>>>>> de394a7d
    }
  },
  "auth.recovery-request-title" : {
    "used-in" : [ "src/app/main/ui/auth/recovery_request.cljs" ],
    "translations" : {
      "en" : "Forgot password?",
      "fr" : "Mot de passe oublié ?",
      "ru" : "Забыли пароль?",
      "es" : "¿Olvidaste tu contraseña?",
<<<<<<< HEAD
      "ca" : "Has oblidat la teva contrasenya?"
=======
      "zh_cn" : "忘记密码？"
>>>>>>> de394a7d
    }
  },
  "auth.recovery-submit" : {
    "used-in" : [ "src/app/main/ui/auth/recovery.cljs" ],
    "translations" : {
      "en" : "Change your password",
      "fr" : "Changez votre mot de passe",
      "ru" : "Изменить пароль",
      "es" : "Cambiar tu contraseña",
<<<<<<< HEAD
      "ca" : "Canvia la teva contrasenya"
=======
      "zh_cn" : "修改密码"
>>>>>>> de394a7d
    }
  },
  "auth.register" : {
    "used-in" : [ "src/app/main/ui/auth/login.cljs" ],
    "translations" : {
      "en" : "No account yet?",
      "fr" : "Pas encore de compte ?",
      "ru" : "Еще нет аккаунта?",
      "es" : "¿No tienes una cuenta?",
<<<<<<< HEAD
      "ca" : "Encara no tens compte?"
=======
      "zh_cn" : "现在还没有账户？"
>>>>>>> de394a7d
    }
  },
  "auth.register-submit" : {
    "used-in" : [ "src/app/main/ui/auth/register.cljs", "src/app/main/ui/auth/login.cljs" ],
    "translations" : {
      "en" : "Create an account",
      "fr" : "Créer un compte",
      "ru" : "Создать аккаунт",
      "es" : "Crear una cuenta",
<<<<<<< HEAD
      "ca" : "Crea un compte"
=======
      "zh_cn" : "创建账户"
>>>>>>> de394a7d
    }
  },
  "auth.register-subtitle" : {
    "used-in" : [ "src/app/main/ui/auth/register.cljs" ],
    "translations" : {
      "en" : "It's free, it's Open Source",
      "fr" : "C’est gratuit, c’est Open Source",
      "ru" : "Это бесплатно, это Open Source",
      "es" : "Es gratis, es Open Source",
      "ca" : "Es gratuit, es Open Source"
    }
  },
  "auth.register-title" : {
    "used-in" : [ "src/app/main/ui/auth/register.cljs" ],
    "translations" : {
      "en" : "Create an account",
      "fr" : "Créer un compte",
      "ru" : "Создать аккаунт",
      "es" : "Crear una cuenta",
      "ca" : "Crea un compte"
    }
  },
  "auth.sidebar-tagline" : {
    "used-in" : [ "src/app/main/ui/auth.cljs" ],
    "translations" : {
      "en" : "The open-source solution for design and prototyping.",
      "fr" : "La solution Open Source pour la conception et le prototypage.",
      "ru" : "Open Source решение для дизайна и прототипирования.",
      "es" : "La solución de código abierto para diseñar y prototipar",
      "ca" : "La solució de codi obert per disenyar i prototipar"
    }
  },
  "auth.verification-email-sent" : {
    "used-in" : [ "src/app/main/ui/auth/register.cljs" ],
    "translations" : {
      "en" : "We've sent a verification email to",
      "fr" : "Nous avons envoyé un e-mail de vérification à",
      "ca" : "Em enviat un correu de verificació a"
    }
  },
  "dashboard.add-shared" : {
    "used-in" : [ "src/app/main/ui/workspace/header.cljs", "src/app/main/ui/dashboard/grid.cljs" ],
    "translations" : {
      "en" : "Add as Shared Library",
      "fr" : "Ajouter une Bibliothèque Partagée",
      "ru" : "",
      "es" : "Añadir como Biblioteca Compartida",
      "ca" : "Afegeix una Biblioteca Compartida"
    }
  },
  "dashboard.change-email" : {
    "used-in" : [ "src/app/main/ui/settings/profile.cljs" ],
    "translations" : {
      "en" : "Change email",
      "fr" : "Changer adresse e‑mail",
      "ru" : "Сменить email адрес",
      "es" : "Cambiar correo",
      "ca" : "Canviar correu"
    }
  },
  "dashboard.create-new-team" : {
    "used-in" : [ "src/app/main/ui/dashboard/sidebar.cljs" ],
    "translations" : {
      "en" : "+ Create new team",
      "fr" : "+ Créer nouvelle équipe",
      "es" : "+ Crear nuevo equipo",
      "ca" : "+ Crear un nou equip"
    }
  },
  "dashboard.default-team-name" : {
    "used-in" : [ "src/app/main/ui/dashboard/sidebar.cljs" ],
    "translations" : {
      "en" : "Your Penpot",
      "fr" : "Votre Penpot",
      "es" : "Tu Penpot",
      "ca" : "El teu Penpot"
    }
  },
  "dashboard.delete-team" : {
    "used-in" : [ "src/app/main/ui/dashboard/sidebar.cljs" ],
    "translations" : {
      "en" : "Delete team",
      "fr" : "Supprimer l’équipe",
      "es" : "Eliminar equipo",
      "ca" : "Suprimir equip"
    }
  },
  "dashboard.draft-title" : {
    "used-in" : [ "src/app/main/ui/dashboard/files.cljs" ],
    "translations" : {
      "en" : "Draft",
      "fr" : "Brouillon",
      "ru" : "Черновик",
      "es" : "Borrador",
      "ca" : "Esborrany"
    }
  },
  "dashboard.empty-files" : {
    "used-in" : [ "src/app/main/ui/dashboard/grid.cljs" ],
    "translations" : {
      "en" : "You still have no files here",
      "fr" : "Vous n’avez encore aucun fichier ici",
      "ru" : "Файлов пока нет",
      "es" : "Todavía no hay ningún archivo aquí",
      "ca" : "Encara no hi ha cap arxiu aquí"
    }
  },
  "dashboard.invite-profile" : {
    "used-in" : [ "src/app/main/ui/dashboard/team.cljs" ],
    "translations" : {
      "en" : "Invite to team",
      "fr" : "Inviter dans l’équipe",
      "es" : "Invitar al equipo",
      "ca" : "Convidar a l'equip"
    }
  },
  "dashboard.leave-team" : {
    "used-in" : [ "src/app/main/ui/dashboard/sidebar.cljs", "src/app/main/ui/dashboard/sidebar.cljs" ],
    "translations" : {
      "en" : "Leave team",
      "fr" : "Quitter l’équipe",
      "es" : "Abandonar equipo",
      "ca" : "Abandonar l'equip"
    }
  },
  "dashboard.libraries-title" : {
    "used-in" : [ "src/app/main/ui/dashboard/libraries.cljs" ],
    "translations" : {
      "en" : "Shared Libraries",
      "fr" : "Bibliothèques Partagées",
      "ru" : "",
      "es" : "Bibliotecas Compartidas",
      "ca" : "Biblioteques Compartides"
    }
  },
  "dashboard.loading-files" : {
    "used-in" : [ "src/app/main/ui/dashboard/grid.cljs" ],
    "translations" : {
      "en" : "loading your files …",
      "fr" : "chargement de vos fichiers…",
      "es" : "cargando tus ficheros …",
      "ca" : "carregan els teus fitxers"
    }
  },
  "dashboard.new-file" : {
    "used-in" : [ "src/app/main/ui/dashboard/projects.cljs", "src/app/main/ui/dashboard/files.cljs" ],
    "translations" : {
      "en" : "+ New File",
      "fr" : "+ Nouveau fichier",
      "ru" : "+ Новый файл",
      "es" : "+ Nuevo Archivo",
      "ca" : "+ Nou Arxiu"
    }
  },
  "dashboard.new-project" : {
    "used-in" : [ "src/app/main/ui/dashboard/projects.cljs" ],
    "translations" : {
      "en" : "+ New project",
      "fr" : "+ Nouveau projet",
      "ru" : "+ Новый проект",
      "es" : "+ Nuevo proyecto",
      "ca" : "+ Nou projecte"
    }
  },
  "dashboard.no-matches-for" : {
    "used-in" : [ "src/app/main/ui/dashboard/search.cljs" ],
    "translations" : {
      "en" : "No matches found for “%s“",
      "fr" : "Aucune correspondance pour « %s »",
      "ru" : "Совпадений для “%s“ не найдено",
      "es" : "No se encuentra “%s“",
      "ca" : "No s'ha trobat cap coincidència amb “%s“"
    }
  },
  "dashboard.no-projects-placeholder" : {
    "used-in" : [ "src/app/main/ui/dashboard/sidebar.cljs" ],
    "translations" : {
      "en" : "Pinned projects will appear here",
      "fr" : "Les projets épinglés apparaîtront ici",
      "es" : "Los proyectos fijados aparecerán aquí",
      "ca" : "Els projectes fixats apareixeran aquí"
    }
  },
  "dashboard.notifications.email-changed-successfully" : {
    "used-in" : [ "src/app/main/ui/auth/verify_token.cljs" ],
    "translations" : {
      "en" : "Your email address has been updated successfully",
      "fr" : "Votre adresse e‑mail a été mise à jour avec succès",
      "ru" : "Ваш email адрес успешно обновлен",
      "es" : "Tu dirección de correo ha sido actualizada",
      "ca" : "La teva adreça de correu s'ha actualizat"
    }
  },
  "dashboard.notifications.email-verified-successfully" : {
    "used-in" : [ "src/app/main/ui/auth/verify_token.cljs" ],
    "translations" : {
      "en" : "Your email address has been verified successfully",
      "fr" : "Votre adresse e‑mail a été vérifiée avec succès",
      "ru" : "Ваш email адрес успешно подтвержден",
      "es" : "Tu dirección de correo ha sido verificada",
      "ca" : "La teva adreça de correu ha sigut verificada"
    }
  },
  "dashboard.notifications.password-saved" : {
    "used-in" : [ "src/app/main/ui/settings/password.cljs" ],
    "translations" : {
      "en" : "Password saved successfully!",
      "fr" : "Mot de passe enregistré avec succès !",
      "ru" : "Пароль успешно сохранен!",
      "es" : "¡Contraseña guardada!",
      "ca" : "La contrasenya s'ha desat correctament"
    }
  },
  "dashboard.num-of-members" : {
    "used-in" : [ "src/app/main/ui/dashboard/team.cljs" ],
    "translations" : {
      "en" : "%s members",
      "fr" : "%s membres",
      "es" : "%s integrantes",
      "ca" : "%s membres"
    }
  },
  "dashboard.password-change" : {
    "used-in" : [ "src/app/main/ui/settings/password.cljs" ],
    "translations" : {
      "en" : "Change password",
      "fr" : "Changer le mot de passe",
      "ru" : "Изменить пароль",
      "es" : "Cambiar contraseña",
      "ca" : "Canvia la contrasenya"
    }
  },
  "dashboard.projects-title" : {
    "used-in" : [ "src/app/main/ui/dashboard/projects.cljs" ],
    "translations" : {
      "en" : "Projects",
      "fr" : "Projets",
      "ru" : "Проекты",
      "es" : "Proyectos",
      "ca" : "Projectes"
    }
  },
  "dashboard.promote-to-owner" : {
    "used-in" : [ "src/app/main/ui/dashboard/team.cljs" ],
    "translations" : {
      "en" : "Promote to owner",
      "fr" : "Promouvoir propriétaire",
      "es" : "Promover a dueño",
      "ca" : "Promoure a propietari"
    }
  },
  "dashboard.remove-account" : {
    "used-in" : [ "src/app/main/ui/settings/profile.cljs" ],
    "translations" : {
      "en" : "Want to remove your account?",
      "fr" : "Vous souhaitez supprimer votre compte ?",
      "ru" : "Хотите удалить свой аккаунт?",
      "es" : "¿Quieres borrar tu cuenta?",
      "ca" : "Vols esborrar el teu compte?"
    }
  },
  "dashboard.remove-shared" : {
    "used-in" : [ "src/app/main/ui/workspace/header.cljs", "src/app/main/ui/dashboard/grid.cljs" ],
    "translations" : {
      "en" : "Remove as Shared Library",
      "fr" : "Retirer en tant que Bibliothèque Partagée",
      "ru" : "",
      "es" : "Eliminar como Biblioteca Compartida",
      "ca" : "Elimina com Biblioteca Compartida"
    }
  },
  "dashboard.search-placeholder" : {
    "used-in" : [ "src/app/main/ui/dashboard/sidebar.cljs" ],
    "translations" : {
      "en" : "Search…",
      "fr" : "Rechercher…",
      "ru" : "Поиск …",
      "es" : "Buscar…",
      "ca" : "Cerca…"
    }
  },
  "dashboard.searching-for" : {
    "used-in" : [ "src/app/main/ui/dashboard/search.cljs" ],
    "translations" : {
      "en" : "Searching for “%s“…",
      "fr" : "Recherche de « %s »…",
      "ru" : "Ищу “%s“…",
      "es" : "Buscando “%s“…",
      "ca" : "S'está cercant “%s“…"
    }
  },
  "dashboard.select-ui-language" : {
    "used-in" : [ "src/app/main/ui/settings/options.cljs" ],
    "translations" : {
      "en" : "Select UI language",
      "fr" : "Sélectionnez la langue de l’interface",
      "ru" : "Выберите язык интерфейса",
      "es" : "Cambiar el idioma de la interfaz",
      "ca" : "Selecciona la llengua de la interfície"
    }
  },
  "dashboard.select-ui-theme" : {
    "used-in" : [ "src/app/main/ui/settings/options.cljs" ],
    "translations" : {
      "en" : "Select theme",
      "fr" : "Sélectionnez un thème",
      "ru" : "Выберите тему",
      "es" : "Selecciona un tema",
      "ca" : "Selecciona un tema"
    }
  },
  "dashboard.show-all-files" : {
    "used-in" : [ "src/app/main/ui/dashboard/grid.cljs" ],
    "translations" : {
      "en" : "Show all files",
      "fr" : "Voir tous les fichiers",
      "es" : "Ver todos los ficheros",
      "ca" : "Veure tots els fitxers"
    }
  },
  "labels.recent" : {
    "translations" : {
      "en" : "Recent",
      "fr" : "Récent",
      "ru" : "Недавние",
      "es" : "Reciente",
      "ca" : "Recent"
    },
    "unused" : true
  },
  "dashboard.switch-team" : {
    "used-in" : [ "src/app/main/ui/dashboard/sidebar.cljs" ],
    "translations" : {
      "en" : "Switch team",
      "fr" : "Changer d’équipe",
      "es" : "Cambiar equipo",
      "ca" : "Cambiar d'equip"
    }
  },
  "dashboard.team-info" : {
    "used-in" : [ "src/app/main/ui/dashboard/team.cljs" ],
    "translations" : {
      "en" : "Team info",
      "fr" : "Information de l’équipe",
      "es" : "Información del equipo",
      "ca" : "Informació de l'equip"
    }
  },
  "dashboard.team-members" : {
    "used-in" : [ "src/app/main/ui/dashboard/team.cljs" ],
    "translations" : {
      "en" : "Team members",
      "fr" : "Membres de l’équipe",
      "es" : "Integrantes del equipo",
      "ca" : "Membres de l'equip"
    }
  },
  "dashboard.team-projects" : {
    "used-in" : [ "src/app/main/ui/dashboard/team.cljs" ],
    "translations" : {
      "en" : "Team projects",
      "fr" : "Projets de l’équipe",
      "es" : "Proyectos del equipo",
      "ca" : "Projectes de l'equip"
    }
  },
  "dashboard.theme-change" : {
    "used-in" : [ "src/app/main/ui/settings/options.cljs" ],
    "translations" : {
      "en" : "UI theme",
      "fr" : "Thème de l’interface",
      "ru" : "Тема интерфейса пользователя",
      "es" : "Tema visual",
      "ca" : "Tema de l'interfície"
    }
  },
  "dashboard.title-search" : {
    "used-in" : [ "src/app/main/ui/dashboard/search.cljs" ],
    "translations" : {
      "en" : "Search results",
      "fr" : "Résultats de recherche",
      "ru" : "Результаты поиска",
      "es" : "Resultados de búsqueda",
      "ca" : "Membres de l'equip"
    }
  },
  "dashboard.type-something" : {
    "used-in" : [ "src/app/main/ui/dashboard/search.cljs" ],
    "translations" : {
      "en" : "Type to search results",
      "fr" : "Écrivez pour rechercher",
      "ru" : "Введите для поиска",
      "es" : "Escribe algo para buscar",
      "ca" : "Escriu per cercar resultats"
    }
  },
  "dashboard.update-settings" : {
    "used-in" : [ "src/app/main/ui/settings/profile.cljs", "src/app/main/ui/settings/password.cljs", "src/app/main/ui/settings/options.cljs" ],
    "translations" : {
      "en" : "Update settings",
      "fr" : "Mettre à jour les paramètres",
      "ru" : "Обновить настройки",
      "es" : "Actualizar opciones",
      "ca" : "Actualitzar opcions"
    }
  },
  "dashboard.your-account-title" : {
    "used-in" : [ "src/app/main/ui/settings.cljs" ],
    "translations" : {
      "en" : "Your account",
      "fr" : "Votre compte",
      "es" : "Tu cuenta",
      "ca" : "El teu compte"
    }
  },
  "dashboard.your-email" : {
    "used-in" : [ "src/app/main/ui/settings/profile.cljs" ],
    "translations" : {
      "en" : "Email",
      "fr" : "E‑mail",
      "ru" : "Email",
      "es" : "Correo",
      "ca" : "Correu electrónic"
    }
  },
  "dashboard.your-name" : {
    "used-in" : [ "src/app/main/ui/settings/profile.cljs" ],
    "translations" : {
      "en" : "Your name",
      "fr" : "Votre nom complet",
      "ru" : "Ваше имя",
      "es" : "Tu nombre",
      "ca" : "El teu nom"
    }
  },
  "dashboard.your-penpot" : {
    "used-in" : [ "src/app/main/ui/dashboard/sidebar.cljs" ],
    "translations" : {
      "en" : "Your Penpot",
      "fr" : "Votre Penpot",
      "es" : "Tu Penpot",
      "ca" : "El teu Penpot"
    }
  },
  "labels.accept" : {
    "translations" : {
      "en" : "Accept",
      "fr" : "Accepter",
      "ru" : "Принять",
      "es" : "Aceptar",
      "ca" : "Acceptar"
    },
    "unused" : true
  },
  "labels.delete" : {
    "translations" : {
      "en" : "Delete",
      "fr" : "Supprimer",
      "ru" : "Удалить",
      "es" : "Borrar",
      "ca" : "Esborrar"
    },
    "unused" : true
  },
  "labels.rename" : {
    "translations" : {
      "en" : "Rename",
      "fr" : "Renommer",
      "ru" : "Переименовать",
      "es" : "Renombrar",
      "ca" : "Canviar de nom"
    },
    "unused" : true
  },
  "labels.save" : {
    "translations" : {
      "en" : "Save",
      "fr" : "Enregistrer",
      "ru" : "Сохранить",
      "es" : "Guardar",
      "ca" : "Desa"
    },
    "unused" : true
  },
  "ds.confirm-cancel" : {
    "used-in" : [ "src/app/main/ui/confirm.cljs" ],
    "translations" : {
      "en" : "Cancel",
      "fr" : "Annuler",
      "ru" : "Отмена",
      "es" : "Cancelar",
      "ca" : "Cancel·lar"
    }
  },
  "ds.confirm-ok" : {
    "used-in" : [ "src/app/main/ui/confirm.cljs" ],
    "translations" : {
      "en" : "Ok",
      "fr" : "Ok",
      "ru" : "Ok",
      "es" : "Ok",
      "ca" : "Ok"
    }
  },
  "ds.confirm-title" : {
    "used-in" : [ "src/app/main/ui/confirm.cljs", "src/app/main/ui/confirm.cljs" ],
    "translations" : {
      "en" : "Are you sure?",
      "fr" : "Êtes‑vous sûr ?",
      "ru" : "Вы уверены?",
      "es" : "¿Seguro?",
      "ca" : "Estàs segur?"
    }
  },
  "ds.updated-at" : {
    "used-in" : [ "src/app/main/ui/dashboard/grid.cljs" ],
    "translations" : {
      "en" : "Updated: %s",
      "fr" : "Mise à jour : %s",
      "ru" : "Обновлено: %s",
      "es" : "Actualizado: %s",
      "ca" : "Actualitzat: %s"
    }
  },
  "errors.ldap-disabled" : {
    "translations" : {
      "en" : "LDAP authentication is disabled.",
      "es" : "La autheticacion via LDAP esta deshabilitada."
    }
  },
  "errors.wrong-credentials" : {
    "used-in" : [ "src/app/main/ui/auth/login.cljs" ],
    "translations" : {
      "en" : "Username or password seems to be wrong.",
      "fr" : "Le nom d’utilisateur ou le mot de passe semble être faux.",
      "ru" : "Неверное имя пользователя или пароль.",
      "es" : "El nombre o la contraseña parece incorrecto.",
      "ca" : "El nom d'usuari o la contrasenya sembla incorrecte"
    }
  },
  "errors.clipboard-not-implemented" : {
    "used-in" : [ "src/app/main/data/workspace.cljs" ],
    "translations" : {
      "en" : "Your browser cannot do this operation",
      "fr" : "Votre navigateur ne peut pas effectuer cette opération",
      "ru" : "",
      "es" : "Tu navegador no puede realizar esta operación",
      "ca" : "El teu navegador no pot realitzar aquesta operació"
    }
  },
  "errors.email-already-exists" : {
    "used-in" : [ "src/app/main/ui/auth/verify_token.cljs", "src/app/main/ui/settings/change_email.cljs" ],
    "translations" : {
      "en" : "Email already used",
      "fr" : "Adresse e‑mail déjà utilisée",
      "ru" : "Такой email уже используется",
      "es" : "Este correo ya está en uso",
      "ca" : "El correu ja està en ús"
    }
  },
  "errors.email-already-validated" : {
    "used-in" : [ "src/app/main/ui/auth/verify_token.cljs" ],
    "translations" : {
      "en" : "Email already validated.",
      "fr" : "Adresse e‑mail déjà validée.",
      "ru" : "Электронная почта уже подтверждена.",
      "es" : "Este correo ya está validado.",
      "ca" : "El correu ja està validat"
    }
  },
  "errors.email-has-permanent-bounces" : {
    "used-in" : [ "src/app/main/ui/auth/register.cljs", "src/app/main/ui/auth/recovery_request.cljs", "src/app/main/ui/settings/change_email.cljs", "src/app/main/ui/dashboard/team.cljs" ],
    "translations" : {
      "en" : "The email «%s» has many permanent bounce reports.",
      "es" : "El email «%s» tiene varios reportes de rebote permanente.",
      "ca" : "El correu «%s» té molts informes de rebot permanents"
    }
  },
  "errors.email-invalid-confirmation" : {
    "used-in" : [ "src/app/main/ui/settings/change_email.cljs" ],
    "translations" : {
      "en" : "Confirmation email must match",
      "fr" : "L’adresse e‑mail de confirmation doit correspondre",
      "ru" : "Email для подтверждения должен совпадать",
      "es" : "El correo de confirmación debe coincidir",
      "ca" : "El correu de confirmació ha de coincidir"
    }
  },
  "errors.generic" : {
    "used-in" : [ "src/app/main/ui/auth/verify_token.cljs", "src/app/main/ui/settings/profile.cljs", "src/app/main/ui/settings/feedback.cljs", "src/app/main/ui/settings/feedback.cljs", "src/app/main/ui/settings/options.cljs", "src/app/main/ui/dashboard/team.cljs" ],
    "translations" : {
      "en" : "Something wrong has happened.",
      "fr" : "Un problème s’est produit.",
      "ru" : "Что-то пошло не так.",
      "es" : "Ha ocurrido algún error.",
      "ca" : "Alguna cosa ha anat malament"
    }
  },
  "errors.google-auth-not-enabled" : {
    "used-in" : [ "src/app/main/ui/auth/login.cljs" ],
    "translations" : {
      "en" : "Authentication with google disabled on backend",
      "es" : "Autenticación con google esta dehabilitada en el servidor",
      "ca" : "L'autenticació amb google ha estat desactivada a aquest servidor"
    }
  },
  "errors.media-format-unsupported" : {
    "translations" : {
      "en" : "The image format is not supported (must be svg, jpg or png).",
      "fr" : "Le format d’image n’est pas supporté (doit être svg, jpg ou png).",
      "ru" : "Формат изображения не поддерживается (должен быть svg, jpg или png).",
      "es" : "No se reconoce el formato de imagen (debe ser svg, jpg o png).",
      "ca" : "El format d'imatge no està suportat (deu ser svg, jpg o png),"
    },
    "unused" : true
  },
  "errors.media-too-large" : {
    "used-in" : [ "src/app/main/data/workspace/persistence.cljs" ],
    "translations" : {
      "en" : "The image is too large to be inserted (must be under 5mb).",
      "fr" : "L’image est trop grande (doit être inférieure à 5 Mo).",
      "ru" : "Изображение слишком большое для вставки (должно быть меньше 5mb).",
      "es" : "La imagen es demasiado grande (debe tener menos de 5mb).",
      "ca" : "La imatge es massa gran (ha de tenir menys de 5 mb)."
    }
  },
  "errors.media-type-mismatch" : {
    "used-in" : [ "src/app/main/data/workspace/persistence.cljs", "src/app/main/data/media.cljs" ],
    "translations" : {
      "en" : "Seems that the contents of the image does not match the file extension.",
      "fr" : "Il semble que le contenu de l’image ne correspond pas à l’extension de fichier.",
      "ru" : "",
      "es" : "Parece que el contenido de la imagen no coincide con la etensión del archivo.",
      "ca" : "Sembla que el contingut de la imatge no coincideix amb l'extensió del arxiu"
    }
  },
  "errors.media-type-not-allowed" : {
    "used-in" : [ "src/app/main/data/workspace/persistence.cljs", "src/app/main/data/workspace/persistence.cljs", "src/app/main/data/workspace/persistence.cljs", "src/app/main/data/workspace/persistence.cljs", "src/app/main/data/media.cljs" ],
    "translations" : {
      "en" : "Seems that this is not a valid image.",
      "fr" : "L’image ne semble pas être valide.",
      "ru" : "",
      "es" : "Parece que no es una imagen válida.",
      "ca" : "La imatge no sembla pas vàlida"
    }
  },
  "errors.member-is-muted" : {
    "used-in" : [ "src/app/main/ui/dashboard/team.cljs" ],
    "translations" : {
      "en" : "The profile you inviting has emails muted (spam reports or high bounces).",
      "es" : "El perfil que esta invitando tiene los emails silenciados (por reportes de spam o alto indice de rebote).",
      "ca" : "El perfil que estàs invitant té els emails mutejats (per informes de spam o rebots alts"
    }
  },
  "errors.network" : {
    "translations" : {
      "en" : "Unable to connect to backend server.",
      "fr" : "Impossible de se connecter au serveur principal.",
      "ru" : "Невозможно подключиться к серверу.",
      "es" : "Ha sido imposible conectar con el servidor principal.",
      "ca" : "Impossible connectar amb el servidor principal"
    },
    "unused" : true
  },
  "errors.password-invalid-confirmation" : {
    "used-in" : [ "src/app/main/ui/settings/password.cljs" ],
    "translations" : {
      "en" : "Confirmation password must match",
      "fr" : "Le mot de passe de confirmation doit correspondre",
      "ru" : "Пароль для подтверждения должен совпадать",
      "es" : "La contraseña de confirmación debe coincidir",
      "ca" : "La contrasenya de confirmació ha de coincidir"
    }
  },
  "errors.password-too-short" : {
    "used-in" : [ "src/app/main/ui/settings/password.cljs" ],
    "translations" : {
      "en" : "Password should at least be 8 characters",
      "fr" : "Le mot de passe doit contenir au moins 8 caractères",
      "ru" : "Пароль должен быть минимум 8 символов",
      "es" : "La contraseña debe tener 8 caracteres como mínimo",
      "ca" : "La contrasenya ha de tenir 8 com a mínim 8 caràcters"
    }
  },
  "errors.profile-is-muted" : {
    "used-in" : [ "src/app/main/ui/auth/recovery_request.cljs", "src/app/main/ui/settings/change_email.cljs", "src/app/main/ui/dashboard/team.cljs" ],
    "translations" : {
      "en" : "Your profile has emails muted (spam reports or high bounces).",
      "es" : "Tu perfil tiene los emails silenciados (por reportes de spam o alto indice de rebote).",
      "ca" : "El teu perfil te els emails mutejats (per informes de spam o rebots alts)."
    }
  },
  "errors.registration-disabled" : {
    "used-in" : [ "src/app/main/ui/auth/register.cljs" ],
    "translations" : {
      "en" : "The registration is currently disabled.",
      "fr" : "L’enregistrement est actuellement désactivé.",
      "ru" : "Регистрация сейчас отключена.",
      "es" : "El registro está actualmente desactivado.",
      "ca" : "El registre està desactivat actualment"
    }
  },
  "errors.unexpected-error" : {
    "used-in" : [ "src/app/main/data/media.cljs", "src/app/main/ui/workspace/sidebar/options/exports.cljs", "src/app/main/ui/handoff/exports.cljs" ],
    "translations" : {
      "en" : "An unexpected error occurred.",
      "fr" : "Une erreur inattendue s’est produite",
      "ru" : "Произошла ошибка.",
      "es" : "Ha ocurrido un error inesperado.",
      "ca" : "S'ha produït un error inesperat."
    }
  },
  "errors.unexpected-token" : {
    "used-in" : [ "src/app/main/ui/auth/verify_token.cljs" ],
    "translations" : {
      "en" : "Unknown token",
      "es" : "Token desconocido",
      "ca" : "Token desconegut"
    }
  },
  "errors.wrong-old-password" : {
    "used-in" : [ "src/app/main/ui/settings/password.cljs" ],
    "translations" : {
      "en" : "Old password is incorrect",
      "fr" : "L’ancien mot de passe est incorrect",
      "ru" : "Старый пароль неверный",
      "es" : "La contraseña anterior no es correcta",
      "ca" : "La contrasenya anterior no és correcte"
    }
  },
  "feedback.chat-start" : {
    "used-in" : [ "src/app/main/ui/settings/feedback.cljs" ],
    "translations" : {
      "en" : "Join the chat",
      "es" : "Unirse al chat",
      "ca" : "Uneix-te al xat."
    }
  },
  "feedback.chat-subtitle" : {
    "used-in" : [ "src/app/main/ui/settings/feedback.cljs" ],
    "translations" : {
      "en" : "Feeling like talking? Chat with us at Gitter",
      "es" : "¿Deseas conversar? Entra al nuestro chat de la comunidad en Gitter",
      "ca" : "Et ve de gust parlar? Xateja amb nosaltres a Gitter"
    }
  },
  "feedback.description" : {
    "used-in" : [ "src/app/main/ui/settings/feedback.cljs" ],
    "translations" : {
      "en" : "Description",
      "es" : "Descripción",
      "ca" : "Descripció"
    }
  },
  "feedback.discussions-go-to" : {
    "used-in" : [ "src/app/main/ui/settings/feedback.cljs" ],
    "translations" : {
      "en" : "Go to discussions",
      "es" : "Ir a las discusiones",
      "ca" : ""
    }
  },
  "feedback.discussions-subtitle1" : {
    "used-in" : [ "src/app/main/ui/settings/feedback.cljs" ],
    "translations" : {
      "en" : "Join Penpot team collaborative communication forum.",
      "es" : "Entra al foro colaborativo de Penpot",
      "ca" : "Uneix-te al fòrum colaboratiu de Penpot."
    }
  },
  "feedback.discussions-subtitle2" : {
    "used-in" : [ "src/app/main/ui/settings/feedback.cljs" ],
    "translations" : {
      "en" : "You can ask and answer questions, have open-ended conversations, and follow along on decisions affecting the project.",
      "es" : "",
      "ca" : "Pots fer i respondre preguntes, tenir converses obertes i seguir les decisións que afecten al projecte"
    }
  },
  "feedback.discussions-title" : {
    "used-in" : [ "src/app/main/ui/settings/feedback.cljs" ],
    "translations" : {
      "en" : "Team discussions",
      "es" : "",
      "ca" : ""
    }
  },
  "feedback.subject" : {
    "used-in" : [ "src/app/main/ui/settings/feedback.cljs" ],
    "translations" : {
      "en" : "Subject",
      "es" : "Asunto",
      "ca" : "Tema"
    }
  },
  "feedback.subtitle" : {
    "used-in" : [ "src/app/main/ui/settings/feedback.cljs" ],
    "translations" : {
      "en" : "Please describe the reason of your email, specifying if is an issue, an idea or a doubt. A member of our team will respond as soon as possible.",
      "es" : "",
      "ca" : "Si us plau descriu la raó del teu correu, especificant si es una incidència, una idea o un dubte. Un membre del nostre equip respondrà tan aviat como pugui."
    }
  },
  "feedback.title" : {
    "used-in" : [ "src/app/main/ui/settings/feedback.cljs" ],
    "translations" : {
      "en" : "Email",
      "fr" : "Adresse email",
      "ru" : "Email",
      "es" : "Correo electrónico",
      "ca" : "Correu electrònic"
    }
  },
  "generic.error" : {
    "used-in" : [ "src/app/main/ui/settings/password.cljs" ],
    "translations" : {
      "en" : "An error has occurred",
      "fr" : "Une erreur s’est produite",
      "ru" : "Произошла ошибка",
      "es" : "Ha ocurrido un error",
      "ca" : "S'ha produït un error"
    }
  },
  "handoff.attributes.blur" : {
    "used-in" : [ "src/app/main/ui/handoff/attributes/blur.cljs" ],
    "translations" : {
      "en" : "Blur",
      "fr" : "Flou",
      "es" : "Desenfocado"
    }
  },
  "handoff.attributes.blur.value" : {
    "used-in" : [ "src/app/main/ui/handoff/attributes/blur.cljs" ],
    "translations" : {
      "en" : "Value",
      "fr" : "Valeur",
      "es" : "Valor"
    }
  },
  "handoff.attributes.color.hex" : {
    "used-in" : [ "src/app/main/ui/handoff/attributes/common.cljs" ],
    "translations" : {
      "en" : "HEX",
      "fr" : "HEX",
      "es" : "HEX"
    }
  },
  "handoff.attributes.color.hsla" : {
    "used-in" : [ "src/app/main/ui/handoff/attributes/common.cljs" ],
    "translations" : {
      "en" : "HSLA",
      "fr" : "HSLA",
      "es" : "HSLA"
    }
  },
  "handoff.attributes.color.rgba" : {
    "used-in" : [ "src/app/main/ui/handoff/attributes/common.cljs" ],
    "translations" : {
      "en" : "RGBA",
      "fr" : "RGBA",
      "es" : "RGBA"
    }
  },
  "labels.content" : {
    "translations" : {
      "en" : "Content",
      "fr" : "Contenu",
      "es" : "Contenido"
    },
    "unused" : true
  },
  "handoff.attributes.fill" : {
    "used-in" : [ "src/app/main/ui/handoff/attributes/fill.cljs" ],
    "translations" : {
      "en" : "Fill",
      "fr" : "Remplir",
      "es" : "Relleno"
    }
  },
  "handoff.attributes.image.download" : {
    "used-in" : [ "src/app/main/ui/handoff/attributes/image.cljs" ],
    "translations" : {
      "en" : "Download source image",
      "fr" : "Télécharger l’image source",
      "es" : "Descargar imagen original"
    }
  },
  "handoff.attributes.image.height" : {
    "used-in" : [ "src/app/main/ui/handoff/attributes/image.cljs" ],
    "translations" : {
      "en" : "Height",
      "fr" : "Hauteur",
      "es" : "Altura"
    }
  },
  "handoff.attributes.image.width" : {
    "used-in" : [ "src/app/main/ui/handoff/attributes/image.cljs" ],
    "translations" : {
      "en" : "Width",
      "fr" : "Largeur",
      "es" : "Ancho"
    }
  },
  "handoff.attributes.layout" : {
    "used-in" : [ "src/app/main/ui/handoff/attributes/layout.cljs" ],
    "translations" : {
      "en" : "Layout",
      "fr" : "Mise en page",
      "es" : "Estructura"
    }
  },
  "handoff.attributes.layout.height" : {
    "used-in" : [ "src/app/main/ui/handoff/attributes/layout.cljs" ],
    "translations" : {
      "en" : "Height",
      "fr" : "Hauteur",
      "es" : "Altura"
    }
  },
  "handoff.attributes.layout.left" : {
    "used-in" : [ "src/app/main/ui/handoff/attributes/layout.cljs" ],
    "translations" : {
      "en" : "Left",
      "fr" : "Gauche",
      "es" : "Izquierda"
    }
  },
  "handoff.attributes.layout.radius" : {
    "used-in" : [ "src/app/main/ui/handoff/attributes/layout.cljs" ],
    "translations" : {
      "en" : "Radius",
      "fr" : "Rayon",
      "es" : "Derecha"
    }
  },
  "handoff.attributes.layout.rotation" : {
    "used-in" : [ "src/app/main/ui/handoff/attributes/layout.cljs" ],
    "translations" : {
      "en" : "Rotation",
      "fr" : "Rotation",
      "es" : "Rotación"
    }
  },
  "handoff.attributes.layout.top" : {
    "used-in" : [ "src/app/main/ui/handoff/attributes/layout.cljs" ],
    "translations" : {
      "en" : "Top",
      "fr" : "Haut",
      "es" : "Arriba"
    }
  },
  "handoff.attributes.layout.width" : {
    "used-in" : [ "src/app/main/ui/handoff/attributes/layout.cljs" ],
    "translations" : {
      "en" : "Width",
      "fr" : "Largeur",
      "es" : "Ancho"
    }
  },
  "handoff.attributes.shadow" : {
    "used-in" : [ "src/app/main/ui/handoff/attributes/shadow.cljs" ],
    "translations" : {
      "en" : "Shadow",
      "fr" : "Ombre",
      "es" : "Sombra"
    }
  },
  "handoff.attributes.shadow.shorthand.blur" : {
    "used-in" : [ "src/app/main/ui/handoff/attributes/shadow.cljs" ],
    "translations" : {
      "en" : "B",
      "fr" : "B",
      "es" : "B"
    }
  },
  "handoff.attributes.shadow.shorthand.offset-x" : {
    "used-in" : [ "src/app/main/ui/handoff/attributes/shadow.cljs" ],
    "translations" : {
      "en" : "X",
      "fr" : "X",
      "es" : "X"
    }
  },
  "handoff.attributes.shadow.shorthand.offset-y" : {
    "used-in" : [ "src/app/main/ui/handoff/attributes/shadow.cljs" ],
    "translations" : {
      "en" : "Y",
      "fr" : "Y",
      "es" : "Y"
    }
  },
  "handoff.attributes.shadow.shorthand.spread" : {
    "used-in" : [ "src/app/main/ui/handoff/attributes/shadow.cljs" ],
    "translations" : {
      "en" : "S",
      "fr" : "S",
      "es" : "S"
    }
  },
  "handoff.attributes.stroke" : {
    "used-in" : [ "src/app/main/ui/handoff/attributes/stroke.cljs" ],
    "translations" : {
      "en" : "Stroke",
      "fr" : "Contour",
      "es" : "Borde"
    }
  },
  "labels.centered" : {
    "translations" : {
      "en" : "Center",
      "fr" : "Centré",
      "es" : "Centrado"
    },
    "unused" : true
  },
  "handoff.attributes.stroke.style.dotted" : {
    "translations" : {
      "en" : "Dotted",
      "fr" : "Pointillé",
      "es" : "Punteado"
    },
    "unused" : true
  },
  "handoff.attributes.stroke.style.mixed" : {
    "translations" : {
      "en" : "Mixed",
      "fr" : "Mixte",
      "es" : "Mixto"
    },
    "unused" : true
  },
  "handoff.attributes.stroke.style.none" : {
    "translations" : {
      "en" : "None",
      "fr" : "Aucun",
      "es" : "Ninguno"
    },
    "unused" : true
  },
  "handoff.attributes.stroke.style.solid" : {
    "translations" : {
      "en" : "Solid",
      "fr" : "Solide",
      "es" : "Sólido"
    },
    "unused" : true
  },
  "handoff.attributes.stroke.width" : {
    "used-in" : [ "src/app/main/ui/handoff/attributes/stroke.cljs" ],
    "translations" : {
      "en" : "Width",
      "fr" : "Épaisseur",
      "es" : "Ancho"
    }
  },
  "handoff.attributes.typography" : {
    "used-in" : [ "src/app/main/ui/handoff/attributes/text.cljs" ],
    "translations" : {
      "en" : "Typography",
      "fr" : "Typographie",
      "es" : "Tipografía"
    }
  },
  "handoff.attributes.typography.font-family" : {
    "used-in" : [ "src/app/main/ui/handoff/attributes/text.cljs" ],
    "translations" : {
      "en" : "Font Family",
      "fr" : "Police de caractères",
      "es" : "Familia tipográfica"
    }
  },
  "handoff.attributes.typography.font-size" : {
    "used-in" : [ "src/app/main/ui/handoff/attributes/text.cljs" ],
    "translations" : {
      "en" : "Font Size",
      "fr" : "Taille de police",
      "es" : "Tamaño de fuente"
    }
  },
  "handoff.attributes.typography.font-style" : {
    "used-in" : [ "src/app/main/ui/handoff/attributes/text.cljs" ],
    "translations" : {
      "en" : "Font Style",
      "fr" : "Style de police",
      "es" : "Estilo de fuente"
    }
  },
  "handoff.attributes.typography.letter-spacing" : {
    "used-in" : [ "src/app/main/ui/handoff/attributes/text.cljs" ],
    "translations" : {
      "en" : "Letter Spacing",
      "fr" : "Interlettrage",
      "es" : "Espaciado de letras"
    }
  },
  "handoff.attributes.typography.line-height" : {
    "used-in" : [ "src/app/main/ui/handoff/attributes/text.cljs" ],
    "translations" : {
      "en" : "Line Height",
      "fr" : "Interlignage",
      "es" : "Interlineado"
    }
  },
  "handoff.attributes.typography.text-decoration" : {
    "used-in" : [ "src/app/main/ui/handoff/attributes/text.cljs" ],
    "translations" : {
      "en" : "Text Decoration",
      "fr" : "Décoration de texte",
      "es" : "Decoración de texto"
    }
  },
  "handoff.attributes.typography.text-decoration.none" : {
    "translations" : {
      "en" : "None",
      "fr" : "Aucune",
      "es" : "Ninguna"
    },
    "unused" : true
  },
  "handoff.attributes.typography.text-decoration.strikethrough" : {
    "translations" : {
      "en" : "Strikethrough",
      "fr" : "Barré",
      "es" : "Tachar"
    },
    "unused" : true
  },
  "handoff.attributes.typography.text-decoration.underline" : {
    "translations" : {
      "en" : "Underline",
      "fr" : "Soulignage",
      "es" : "Subrayar"
    },
    "unused" : true
  },
  "handoff.attributes.typography.text-transform" : {
    "used-in" : [ "src/app/main/ui/handoff/attributes/text.cljs" ],
    "translations" : {
      "en" : "Text Transform",
      "fr" : "Transformation de texte",
      "es" : "Transformación de texto"
    }
  },
  "handoff.attributes.typography.text-transform.lowercase" : {
    "translations" : {
      "en" : "Lower Case",
      "fr" : "Minuscule",
      "es" : "Minúsculas"
    },
    "unused" : true
  },
  "handoff.attributes.typography.text-transform.none" : {
    "translations" : {
      "en" : "None",
      "fr" : "Aucune",
      "es" : "Ninguna"
    },
    "unused" : true
  },
  "handoff.attributes.typography.text-transform.titlecase" : {
    "translations" : {
      "en" : "Title Case",
      "fr" : "Premières Lettres en Capitales",
      "es" : "Primera en mayúscula"
    },
    "unused" : true
  },
  "handoff.attributes.typography.text-transform.uppercase" : {
    "translations" : {
      "en" : "Upper Case",
      "fr" : "Capitales",
      "es" : "Mayúsculas"
    },
    "unused" : true
  },
  "handoff.tabs.code" : {
    "used-in" : [ "src/app/main/ui/handoff/right_sidebar.cljs" ],
    "translations" : {
      "en" : "Code",
      "fr" : "Code",
      "es" : "Código"
    }
  },
  "handoff.tabs.code.selected.circle" : {
    "translations" : {
      "en" : "Circle",
      "fr" : "Cercle",
      "es" : "Círculo"
    },
    "unused" : true
  },
  "handoff.tabs.code.selected.curve" : {
    "translations" : {
      "en" : "Curve",
      "fr" : "Courbe",
      "es" : "Curva"
    },
    "unused" : true
  },
  "handoff.tabs.code.selected.frame" : {
    "translations" : {
      "en" : "Artboard",
      "fr" : "Plan de travail",
      "es" : "Mesa de trabajo"
    },
    "unused" : true
  },
  "handoff.tabs.code.selected.group" : {
    "translations" : {
      "en" : "Group",
      "fr" : "Groupe",
      "es" : "Grupo"
    },
    "unused" : true
  },
  "handoff.tabs.code.selected.image" : {
    "translations" : {
      "en" : "Image",
      "fr" : "Image",
      "es" : "Imagen"
    },
    "unused" : true
  },
  "handoff.tabs.code.selected.multiple" : {
    "used-in" : [ "src/app/main/ui/handoff/right_sidebar.cljs" ],
    "translations" : {
      "en" : "%s Selected",
      "fr" : "%s Sélectionné",
      "es" : "%s Seleccionado"
    }
  },
  "handoff.tabs.code.selected.path" : {
    "translations" : {
      "en" : "Path",
      "fr" : "Chemin",
      "es" : "Trazado"
    },
    "unused" : true
  },
  "handoff.tabs.code.selected.rect" : {
    "translations" : {
      "en" : "Rectangle",
      "fr" : "Rectangle",
      "es" : "Rectángulo"
    },
    "unused" : true
  },
  "handoff.tabs.code.selected.svg-raw" : {
    "translations" : {
      "en" : "SVG",
      "fr" : "SVG",
      "es" : "SVG"
    },
    "unused" : true
  },
  "handoff.tabs.code.selected.text" : {
    "translations" : {
      "en" : "Text",
      "fr" : "Texte",
      "es" : "Texto"
    },
    "unused" : true
  },
  "handoff.tabs.info" : {
    "used-in" : [ "src/app/main/ui/handoff/right_sidebar.cljs" ],
    "translations" : {
      "en" : "Info",
      "fr" : "Information",
      "es" : "Información"
    }
  },
  "history.alert-message" : {
    "translations" : {
      "en" : "You are seeing version %s",
      "fr" : "Vous voyez la version %s",
      "ru" : "Ваша версия %s",
      "es" : "Estás viendo la versión %s"
    },
    "unused" : true
  },
  "labels.admin" : {
    "used-in" : [ "src/app/main/ui/dashboard/team.cljs", "src/app/main/ui/dashboard/team.cljs", "src/app/main/ui/dashboard/team.cljs" ],
    "translations" : {
      "en" : "Admin",
      "fr" : "Administration",
      "es" : "Administración"
    }
  },
  "labels.all" : {
    "used-in" : [ "src/app/main/ui/workspace/comments.cljs" ],
    "translations" : {
      "en" : "All",
      "fr" : "Tous",
      "es" : "Todo"
    }
  },
  "labels.bad-gateway.desc-message" : {
    "used-in" : [ "src/app/main/ui/static.cljs" ],
    "translations" : {
      "en" : "Looks like you need to wait a bit and retry; we are performing small maintenance of our servers.",
      "fr" : "Il semble que vous deviez attendre un peu et réessayer ; nous effectuons une petite maintenance de nos serveurs.",
      "es" : "Parece que necesitas esperar un poco y volverlo a intentar; estamos realizando operaciones de mantenimiento en nuestros servidores."
    }
  },
  "labels.bad-gateway.main-message" : {
    "used-in" : [ "src/app/main/ui/static.cljs" ],
    "translations" : {
      "en" : "Bad Gateway",
      "fr" : "Bad Gateway",
      "es" : "Bad Gateway"
    }
  },
  "labels.cancel" : {
    "used-in" : [ "src/app/main/ui/dashboard/sidebar.cljs" ],
    "translations" : {
      "en" : "Cancel",
      "fr" : "Annuler",
      "ru" : "Отмена",
      "es" : "Cancelar"
    }
  },
  "labels.comments" : {
    "used-in" : [ "src/app/main/ui/dashboard/comments.cljs" ],
    "translations" : {
      "en" : "Comments",
      "fr" : "Commentaires",
      "es" : "Comentarios"
    }
  },
  "labels.confirm-password" : {
    "used-in" : [ "src/app/main/ui/settings/password.cljs" ],
    "translations" : {
      "en" : "Confirm password",
      "fr" : "Confirmer le mot de passe",
      "ru" : "Подтвердите пароль",
      "es" : "Confirmar contraseña"
    }
  },
  "labels.create-team" : {
    "used-in" : [ "src/app/main/ui/dashboard/team_form.cljs", "src/app/main/ui/dashboard/team_form.cljs" ],
    "translations" : {
      "en" : "Create new team",
      "es" : "Crea un nuevo equipo"
    }
  },
  "labels.dashboard" : {
    "used-in" : [ "src/app/main/ui/settings/sidebar.cljs" ],
    "translations" : {
      "en" : "Dashboard",
      "fr" : "Tableau de bord",
      "es" : "Panel"
    }
  },
  "labels.delete" : {
    "used-in" : [ "src/app/main/ui/dashboard/grid.cljs", "src/app/main/ui/dashboard/files.cljs" ],
    "translations" : {
      "en" : "Delete",
      "fr" : "Supprimer",
      "ru" : "Удалить",
      "es" : "Borrar"
    }
  },
  "labels.delete-comment" : {
    "used-in" : [ "src/app/main/ui/comments.cljs" ],
    "translations" : {
      "en" : "Delete comment",
      "fr" : "Supprimer le commentaire",
      "es" : "Eliminar comentario"
    }
  },
  "labels.delete-comment-thread" : {
    "used-in" : [ "src/app/main/ui/comments.cljs" ],
    "translations" : {
      "en" : "Delete thread",
      "fr" : "Supprimer le fil",
      "es" : "Eliminar hilo"
    }
  },
  "labels.drafts" : {
    "used-in" : [ "src/app/main/ui/dashboard/sidebar.cljs" ],
    "translations" : {
      "en" : "Drafts",
      "fr" : "Brouillons",
      "ru" : "Черновики",
      "es" : "Borradores"
    }
  },
  "labels.edit" : {
    "used-in" : [ "src/app/main/ui/comments.cljs" ],
    "translations" : {
      "en" : "Edit",
      "fr" : "Modifier",
      "es" : "Editar"
    }
  },
  "labels.editor" : {
    "used-in" : [ "src/app/main/ui/dashboard/team.cljs", "src/app/main/ui/dashboard/team.cljs", "src/app/main/ui/dashboard/team.cljs" ],
    "translations" : {
      "en" : "Editor",
      "fr" : "Éditeur",
      "es" : "Editor"
    }
  },
  "labels.email" : {
    "used-in" : [ "src/app/main/ui/dashboard/team.cljs", "src/app/main/ui/dashboard/team.cljs" ],
    "translations" : {
      "en" : "Email",
      "fr" : "Adresse e‑mail",
      "ru" : "Email",
      "es" : "Correo electrónico"
    }
  },
  "labels.feedback-disabled" : {
    "used-in" : [ "src/app/main/ui/settings/feedback.cljs" ],
    "translations" : {
      "en" : "Feedback disabled",
      "es" : "El modulo de recepción de opiniones esta deshabilitado."
    }
  },
  "labels.feedback-sent" : {
    "used-in" : [ "src/app/main/ui/settings/feedback.cljs" ],
    "translations" : {
      "en" : "Feedback sent",
      "es" : "Opinión enviada"
    }
  },
  "labels.give-feedback" : {
    "used-in" : [ "src/app/main/ui/workspace/header.cljs", "src/app/main/ui/settings/sidebar.cljs", "src/app/main/ui/dashboard/sidebar.cljs" ],
    "translations" : {
      "en" : "Give feedback",
      "fr" : "Donnez votre avis",
      "ru" : "Дать обратную связь",
      "es" : "Danos tu opinión"
    }
  },
  "labels.hide-resolved-comments" : {
    "used-in" : [ "src/app/main/ui/workspace/comments.cljs", "src/app/main/ui/viewer/header.cljs" ],
    "translations" : {
      "en" : "Hide resolved comments",
      "fr" : "Masquer les commentaires résolus",
      "es" : "Ocultar comentarios resueltos"
    }
  },
  "labels.internal-error.desc-message" : {
    "used-in" : [ "src/app/main/ui/static.cljs" ],
    "translations" : {
      "en" : "Something bad happened. Please retry the operation and if the problem persists, contact with support.",
      "fr" : "Un problème s’est produit. Veuillez réessayer l’opération et, si le problème persiste, contacter le service technique.",
      "es" : "Ha ocurrido algo extraño. Por favor, reintenta la operación, y si el problema persiste, contacta con el servicio técnico."
    }
  },
  "labels.internal-error.main-message" : {
    "used-in" : [ "src/app/main/ui/static.cljs" ],
    "translations" : {
      "en" : "Internal Error",
      "fr" : "Erreur interne",
      "es" : "Error interno"
    }
  },
  "labels.language" : {
    "used-in" : [ "src/app/main/ui/settings/options.cljs" ],
    "translations" : {
      "en" : "Language",
      "fr" : "Langue",
      "ru" : "Язык",
      "es" : "Idioma"
    }
  },
  "labels.logout" : {
    "used-in" : [ "src/app/main/ui/settings.cljs", "src/app/main/ui/dashboard/sidebar.cljs" ],
    "translations" : {
      "en" : "Logout",
      "fr" : "Se déconnecter",
      "ru" : "Выход",
      "es" : "Salir"
    }
  },
  "labels.members" : {
    "used-in" : [ "src/app/main/ui/dashboard/team.cljs", "src/app/main/ui/dashboard/team.cljs", "src/app/main/ui/dashboard/sidebar.cljs" ],
    "translations" : {
      "en" : "Members",
      "fr" : "Membres",
      "es" : "Integrantes"
    }
  },
  "labels.name" : {
    "used-in" : [ "src/app/main/ui/dashboard/team.cljs" ],
    "translations" : {
      "en" : "Name",
      "fr" : "Nom",
      "ru" : "Имя",
      "es" : "Nombre"
    }
  },
  "labels.new-password" : {
    "used-in" : [ "src/app/main/ui/settings/password.cljs" ],
    "translations" : {
      "en" : "New password",
      "fr" : "Nouveau mot de passe",
      "ru" : "Новый пароль",
      "es" : "Nueva contraseña"
    }
  },
  "labels.no-comments-available" : {
    "used-in" : [ "src/app/main/ui/workspace/comments.cljs", "src/app/main/ui/dashboard/comments.cljs" ],
    "translations" : {
      "en" : "You have no pending comment notifications",
      "fr" : "Vous n’avez aucune notification de commentaire en attente",
      "es" : "No tienes notificaciones de comentarios pendientes"
    }
  },
  "labels.not-found.auth-info" : {
    "used-in" : [ "src/app/main/ui/static.cljs" ],
    "translations" : {
      "en" : "You’re signed in as",
      "fr" : "Vous êtes connecté en tant que",
      "es" : "Estás identificado como"
    }
  },
  "labels.not-found.desc-message" : {
    "used-in" : [ "src/app/main/ui/static.cljs" ],
    "translations" : {
      "en" : "This page might not exist or you don’t have permissions to access to it.",
      "fr" : "Cette page n’existe pas ou vous ne disposez pas des permissions nécessaires pour y accéder.",
      "es" : "Esta página no existe o no tienes permisos para verla."
    }
  },
  "labels.not-found.main-message" : {
    "used-in" : [ "src/app/main/ui/static.cljs" ],
    "translations" : {
      "en" : "Oops!",
      "fr" : "Oups !",
      "es" : "¡Huy!"
    }
  },
  "labels.num-of-files" : {
    "used-in" : [ "src/app/main/ui/dashboard/team.cljs" ],
    "translations" : {
      "en" : [ "1 file", "%s files" ],
      "fr" : [ "1 fichier", "%s fichiers" ],
      "es" : [ "1 archivo", "%s archivos" ]
    }
  },
  "labels.num-of-projects" : {
    "used-in" : [ "src/app/main/ui/dashboard/team.cljs" ],
    "translations" : {
      "en" : [ "1 project", "%s projects" ],
      "fr" : [ "1 projet", "%s projets" ],
      "es" : [ "1 proyecto", "%s proyectos" ]
    }
  },
  "labels.old-password" : {
    "used-in" : [ "src/app/main/ui/settings/password.cljs" ],
    "translations" : {
      "en" : "Old password",
      "fr" : "Ancien mot de passe",
      "ru" : "Старый пароль",
      "es" : "Contraseña anterior"
    }
  },
  "labels.only-yours" : {
    "used-in" : [ "src/app/main/ui/workspace/comments.cljs" ],
    "translations" : {
      "en" : "Only yours",
      "fr" : "Seulement les vôtres",
      "es" : "Sólo los tuyos"
    }
  },
  "labels.owner" : {
    "used-in" : [ "src/app/main/ui/dashboard/team.cljs", "src/app/main/ui/dashboard/team.cljs" ],
    "translations" : {
      "en" : "Owner",
      "fr" : "Propriétaire",
      "es" : "Dueño"
    }
  },
  "labels.password" : {
    "used-in" : [ "src/app/main/ui/settings/sidebar.cljs", "src/app/main/ui/dashboard/sidebar.cljs" ],
    "translations" : {
      "en" : "Password",
      "fr" : "Mot de passe",
      "ru" : "Пароль",
      "es" : "Contraseña"
    }
  },
  "labels.permissions" : {
    "used-in" : [ "src/app/main/ui/dashboard/team.cljs" ],
    "translations" : {
      "en" : "Permissions",
      "fr" : "Permissions",
      "es" : "Permisos"
    }
  },
  "labels.profile" : {
    "used-in" : [ "src/app/main/ui/settings/sidebar.cljs", "src/app/main/ui/dashboard/sidebar.cljs" ],
    "translations" : {
      "en" : "Profile",
      "fr" : "Profil",
      "ru" : "Профиль",
      "es" : "Perfil"
    }
  },
  "labels.projects" : {
    "used-in" : [ "src/app/main/ui/dashboard/sidebar.cljs" ],
    "translations" : {
      "en" : "Projects",
      "fr" : "Projets",
      "ru" : "Проекты",
      "es" : "Proyectos"
    }
  },
  "labels.remove" : {
    "used-in" : [ "src/app/main/ui/workspace/libraries.cljs", "src/app/main/ui/dashboard/team.cljs" ],
    "translations" : {
      "en" : "Remove",
      "fr" : "Retirer",
      "ru" : "",
      "es" : "Quitar"
    }
  },
  "labels.rename" : {
    "used-in" : [ "src/app/main/ui/dashboard/grid.cljs", "src/app/main/ui/dashboard/sidebar.cljs", "src/app/main/ui/dashboard/files.cljs" ],
    "translations" : {
      "en" : "Rename",
      "fr" : "Renommer",
      "es" : "Renombrar"
    }
  },
  "labels.rename-team" : {
    "used-in" : [ "src/app/main/ui/dashboard/team_form.cljs" ],
    "translations" : {
      "en" : "Rename team",
      "es" : "Renomba el equipo"
    }
  },
  "labels.retry" : {
    "used-in" : [ "src/app/main/ui/static.cljs", "src/app/main/ui/static.cljs", "src/app/main/ui/static.cljs" ],
    "translations" : {
      "en" : "Retry",
      "fr" : "Réessayer",
      "es" : "Reintentar"
    }
  },
  "labels.role" : {
    "used-in" : [ "src/app/main/ui/dashboard/team.cljs" ],
    "translations" : {
      "en" : "Role",
      "fr" : "Rôle",
      "es" : "Cargo"
    }
  },
  "labels.send" : {
    "used-in" : [ "src/app/main/ui/settings/feedback.cljs" ],
    "translations" : {
      "en" : "Send",
      "es" : "Enviar"
    }
  },
  "labels.sending" : {
    "used-in" : [ "src/app/main/ui/settings/feedback.cljs" ],
    "translations" : {
      "en" : "Sending...",
      "es" : "Enviando..."
    }
  },
  "labels.service-unavailable.desc-message" : {
    "used-in" : [ "src/app/main/ui/static.cljs" ],
    "translations" : {
      "en" : "We are in programmed maintenance of our systems.",
      "fr" : "Nous sommes en maintenance planifiée de nos systèmes.",
      "es" : "Estamos en una operación de mantenimiento programado de nuestros sistemas."
    }
  },
  "labels.service-unavailable.main-message" : {
    "used-in" : [ "src/app/main/ui/static.cljs" ],
    "translations" : {
      "en" : "Service Unavailable",
      "fr" : "Service non disponible",
      "es" : "El servicio no está disponible"
    }
  },
  "labels.settings" : {
    "used-in" : [ "src/app/main/ui/settings/sidebar.cljs", "src/app/main/ui/dashboard/team.cljs", "src/app/main/ui/dashboard/team.cljs", "src/app/main/ui/dashboard/sidebar.cljs" ],
    "translations" : {
      "en" : "Settings",
      "fr" : "Configuration",
      "ru" : "Параметры",
      "es" : "Configuración"
    }
  },
  "labels.shared-libraries" : {
    "used-in" : [ "src/app/main/ui/dashboard/sidebar.cljs" ],
    "translations" : {
      "en" : "Shared Libraries",
      "fr" : "Bibliothèques Partagées",
      "ru" : "",
      "es" : "Bibliotecas Compartidas"
    }
  },
  "labels.show-all-comments" : {
    "used-in" : [ "src/app/main/ui/workspace/comments.cljs", "src/app/main/ui/viewer/header.cljs" ],
    "translations" : {
      "en" : "Show all comments",
      "fr" : "Afficher tous les commentaires",
      "es" : "Mostrar todos los comentarios"
    }
  },
  "labels.show-your-comments" : {
    "used-in" : [ "src/app/main/ui/workspace/comments.cljs", "src/app/main/ui/viewer/header.cljs" ],
    "translations" : {
      "en" : "Show only yours comments",
      "fr" : "Afficher uniquement vos commentaires",
      "es" : "Mostrar sólo tus comentarios"
    }
  },
  "labels.sign-out" : {
    "used-in" : [ "src/app/main/ui/static.cljs" ],
    "translations" : {
      "en" : "Sign out",
      "fr" : "Se déconnecter",
      "ru" : "Выход",
      "es" : "Salir"
    }
  },
  "labels.update" : {
    "used-in" : [ "src/app/main/ui/settings/profile.cljs" ],
    "translations" : {
      "en" : "Update",
      "fr" : "Actualiser",
      "ru" : "Обновить",
      "es" : "Actualizar"
    }
  },
  "labels.update-team" : {
    "used-in" : [ "src/app/main/ui/dashboard/team_form.cljs" ],
    "translations" : {
      "en" : "Update team",
      "es" : "Actualiza el equipo"
    }
  },
  "labels.viewer" : {
    "used-in" : [ "src/app/main/ui/dashboard/team.cljs" ],
    "translations" : {
      "en" : "Viewer",
      "fr" : "Spectateur",
      "es" : "Visualizador"
    }
  },
  "labels.write-new-comment" : {
    "used-in" : [ "src/app/main/ui/comments.cljs" ],
    "translations" : {
      "en" : "Write new comment",
      "fr" : "Écrire un nouveau commentaire",
      "es" : "Escribir un nuevo comentario"
    }
  },
  "media.loading" : {
    "used-in" : [ "src/app/main/data/workspace/persistence.cljs", "src/app/main/data/workspace/persistence.cljs", "src/app/main/data/media.cljs" ],
    "translations" : {
      "en" : "Loading image…",
      "fr" : "Chargement de l’image…",
      "ru" : "Загружаю изображение…",
      "es" : "Cargando imagen…"
    }
  },
  "modals.add-shared-confirm.accept" : {
    "used-in" : [ "src/app/main/ui/workspace/header.cljs", "src/app/main/ui/dashboard/grid.cljs" ],
    "translations" : {
      "en" : "Add as Shared Library",
      "fr" : "Ajouter comme Bibliothèque Partagée",
      "ru" : "",
      "es" : "Añadir como Biblioteca Compartida"
    }
  },
  "modals.add-shared-confirm.hint" : {
    "used-in" : [ "src/app/main/ui/workspace/header.cljs", "src/app/main/ui/dashboard/grid.cljs" ],
    "translations" : {
      "en" : "Once added as Shared Library, the assets of this file library will be available to be used among the rest of your files.",
      "fr" : "Une fois ajoutées en tant que Bibliothèque Partagée, les ressources de cette bibliothèque de fichiers seront disponibles pour être utilisées parmi le reste de vos fichiers.",
      "ru" : "",
      "es" : "Una vez añadido como Biblioteca Compartida, los recursos de este archivo estarán disponibles para ser usado por el resto de tus archivos."
    }
  },
  "modals.add-shared-confirm.message" : {
    "used-in" : [ "src/app/main/ui/workspace/header.cljs", "src/app/main/ui/dashboard/grid.cljs" ],
    "translations" : {
      "en" : "Add “%s” as Shared Library",
      "fr" : "Ajouter « %s » comme Bibliothèque Partagée",
      "ru" : "",
      "es" : "Añadir “%s” como Biblioteca Compartida"
    }
  },
  "modals.change-email.confirm-email" : {
    "used-in" : [ "src/app/main/ui/settings/change_email.cljs" ],
    "translations" : {
      "en" : "Verify new email",
      "fr" : "Vérifier la nouvelle adresse e‑mail",
      "ru" : "Подтвердить новый email адрес",
      "es" : "Verificar el nuevo correo"
    }
  },
  "modals.change-email.info" : {
    "used-in" : [ "src/app/main/ui/settings/change_email.cljs" ],
    "translations" : {
      "en" : "We'll send you an email to your current email “%s” to verify your identity.",
      "fr" : "Nous enverrons un e‑mail à votre adresse actuelle « %s » pour vérifier votre identité.",
      "ru" : "Мы отправим письмо для подтверждения подлиности на текущий email адрес “%s”.",
      "es" : "Enviaremos un mensaje a tu correo actual “%s” para verificar tu identidad."
    }
  },
  "modals.change-email.new-email" : {
    "used-in" : [ "src/app/main/ui/settings/change_email.cljs" ],
    "translations" : {
      "en" : "New email",
      "fr" : "Nouvel e‑mail",
      "ru" : "Новый email адрес",
      "es" : "Nuevo correo"
    }
  },
  "modals.change-email.submit" : {
    "used-in" : [ "src/app/main/ui/settings/change_email.cljs" ],
    "translations" : {
      "en" : "Change email",
      "fr" : "Changer adresse e‑mail",
      "ru" : "Сменить email адрес",
      "es" : "Cambiar correo"
    }
  },
  "modals.change-email.title" : {
    "used-in" : [ "src/app/main/ui/settings/change_email.cljs" ],
    "translations" : {
      "en" : "Change your email",
      "fr" : "Changez votre adresse e‑mail",
      "ru" : "Сменить email адрес",
      "es" : "Cambiar tu correo"
    }
  },
  "modals.delete-account.cancel" : {
    "used-in" : [ "src/app/main/ui/settings/delete_account.cljs" ],
    "translations" : {
      "en" : "Cancel and keep my account",
      "fr" : "Annuler et conserver mon compte",
      "ru" : "Отменить и сохранить мой аккаунт",
      "es" : "Cancelar y mantener mi cuenta"
    }
  },
  "modals.delete-account.confirm" : {
    "used-in" : [ "src/app/main/ui/settings/delete_account.cljs" ],
    "translations" : {
      "en" : "Yes, delete my account",
      "fr" : "Oui, supprimer mon compte",
      "ru" : "Да, удалить мой аккаунт",
      "es" : "Si, borrar mi cuenta"
    }
  },
  "modals.delete-account.info" : {
    "used-in" : [ "src/app/main/ui/settings/delete_account.cljs" ],
    "translations" : {
      "en" : "By removing your account you’ll lose all your current projects and archives.",
      "fr" : "En supprimant votre compte, vous perdrez tous vos projets et archives actuelles.",
      "ru" : "Удалив аккаунт Вы потеряете все прокты и архивы.",
      "es" : "Si borras tu cuenta perderás todos tus proyectos y archivos."
    }
  },
  "modals.delete-account.title" : {
    "used-in" : [ "src/app/main/ui/settings/delete_account.cljs" ],
    "translations" : {
      "en" : "Are you sure you want to delete your account?",
      "fr" : "Êtes‑vous sûr de vouloir supprimer votre compte ?",
      "ru" : "Вы уверены, что хотите удалить аккаунт?",
      "es" : "¿Seguro que quieres borrar tu cuenta?"
    }
  },
  "modals.delete-comment-thread.accept" : {
    "used-in" : [ "src/app/main/ui/comments.cljs" ],
    "translations" : {
      "en" : "Delete conversation",
      "fr" : "Supprimer la conversation",
      "es" : "Eliminar conversación"
    }
  },
  "modals.delete-comment-thread.message" : {
    "used-in" : [ "src/app/main/ui/comments.cljs" ],
    "translations" : {
      "en" : "Are you sure you want to delete this conversation? All comments in this thread will be deleted.",
      "fr" : "Êtes‑vous sûr de vouloir supprimer cette conversation ? Tous les commentaires de ce fil seront supprimés.",
      "es" : "¿Seguro que quieres eliminar esta conversación? Todos los comentarios en este hilo serán eliminados."
    }
  },
  "modals.delete-comment-thread.title" : {
    "used-in" : [ "src/app/main/ui/comments.cljs" ],
    "translations" : {
      "en" : "Delete conversation",
      "fr" : "Supprimer une conversation",
      "es" : "Eliminar conversación"
    }
  },
  "modals.delete-file-confirm.accept" : {
    "used-in" : [ "src/app/main/ui/dashboard/grid.cljs" ],
    "translations" : {
      "en" : "Delete file",
      "fr" : "Supprimer le fichier",
      "es" : "Eliminar archivo"
    }
  },
  "modals.delete-file-confirm.message" : {
    "used-in" : [ "src/app/main/ui/dashboard/grid.cljs" ],
    "translations" : {
      "en" : "Are you sure you want to delete this file?",
      "fr" : "Êtes‑vous sûr de vouloir supprimer ce fichier ?",
      "es" : "¿Seguro que quieres eliminar este archivo?"
    }
  },
  "modals.delete-file-confirm.title" : {
    "used-in" : [ "src/app/main/ui/dashboard/grid.cljs" ],
    "translations" : {
      "en" : "Deleting file",
      "fr" : "Supprimer un fichier",
      "es" : "Eliminando archivo"
    }
  },
  "modals.delete-page.body" : {
    "used-in" : [ "src/app/main/ui/workspace/sidebar/sitemap.cljs" ],
    "translations" : {
      "en" : "Are you sure you want to delete this page?",
      "fr" : "Êtes‑vous sûr de vouloir supprimer cette page ?",
      "es" : "¿Seguro que quieres borrar esta página?"
    }
  },
  "modals.delete-page.title" : {
    "used-in" : [ "src/app/main/ui/workspace/sidebar/sitemap.cljs" ],
    "translations" : {
      "en" : "Delete page",
      "fr" : "Supprimer une page",
      "es" : "Borrar página"
    }
  },
  "modals.delete-project-confirm.accept" : {
    "used-in" : [ "src/app/main/ui/dashboard/files.cljs" ],
    "translations" : {
      "en" : "Delete project",
      "fr" : "Supprimer le projet",
      "es" : "Eliminar proyecto"
    }
  },
  "modals.delete-project-confirm.message" : {
    "used-in" : [ "src/app/main/ui/dashboard/files.cljs" ],
    "translations" : {
      "en" : "Are you sure you want to delete this project?",
      "fr" : "Êtes‑vous sûr de vouloir supprimer ce projet ?",
      "es" : "¿Seguro que quieres eliminar este proyecto?"
    }
  },
  "modals.delete-project-confirm.title" : {
    "used-in" : [ "src/app/main/ui/dashboard/files.cljs" ],
    "translations" : {
      "en" : "Delete project",
      "fr" : "Supprimer un projet",
      "es" : "Eliminar proyecto"
    }
  },
  "modals.delete-team-confirm.accept" : {
    "used-in" : [ "src/app/main/ui/dashboard/sidebar.cljs" ],
    "translations" : {
      "en" : "Delete team",
      "fr" : "Supprimer l’équipe",
      "es" : "Eliminar equipo"
    }
  },
  "modals.delete-team-confirm.message" : {
    "used-in" : [ "src/app/main/ui/dashboard/sidebar.cljs" ],
    "translations" : {
      "en" : "Are you sure you want to delete this team? All projects and files associated with team will be permanently deleted.",
      "fr" : "Êtes‑vous sûr de vouloir supprimer cette équipe ? Tous les projets et fichiers associés à l’équipe seront définitivement supprimés.",
      "es" : "¿Seguro que quieres eliminar este equipo? Todos los proyectos y archivos asociados con el equipo serán eliminados permamentemente."
    }
  },
  "modals.delete-team-confirm.title" : {
    "used-in" : [ "src/app/main/ui/dashboard/sidebar.cljs" ],
    "translations" : {
      "en" : "Deleting team",
      "fr" : "Suppression d’une équipe",
      "es" : "Eliminando equipo"
    }
  },
  "modals.delete-team-member-confirm.accept" : {
    "used-in" : [ "src/app/main/ui/dashboard/team.cljs" ],
    "translations" : {
      "en" : "Delete member",
      "fr" : "Supprimer le membre",
      "es" : "Eliminando miembro"
    }
  },
  "modals.delete-team-member-confirm.message" : {
    "used-in" : [ "src/app/main/ui/dashboard/team.cljs" ],
    "translations" : {
      "en" : "Are you sure you want to delete this member from the team?",
      "fr" : "Êtes‑vous sûr de vouloir supprimer ce membre de l’équipe ?",
      "es" : "¿Seguro que quieres eliminar este integrante del equipo?"
    }
  },
  "modals.delete-team-member-confirm.title" : {
    "used-in" : [ "src/app/main/ui/dashboard/team.cljs" ],
    "translations" : {
      "en" : "Delete team member",
      "fr" : "Supprimer un membre d’équipe",
      "es" : "Eliminar integrante del equipo"
    }
  },
  "modals.invite-member.title" : {
    "used-in" : [ "src/app/main/ui/dashboard/team.cljs" ],
    "translations" : {
      "en" : "Invite to join the team",
      "fr" : "Inviter à rejoindre l’équipe",
      "es" : "Invitar a unirse al equipo"
    }
  },
  "modals.leave-and-reassign.hint1" : {
    "used-in" : [ "src/app/main/ui/dashboard/sidebar.cljs" ],
    "translations" : {
      "en" : "You are %s owner.",
      "fr" : "Vous êtes le propriétaire de %s.",
      "es" : "Eres %s dueño."
    }
  },
  "modals.leave-and-reassign.hint2" : {
    "used-in" : [ "src/app/main/ui/dashboard/sidebar.cljs" ],
    "translations" : {
      "en" : "Select other member to promote before leave",
      "fr" : "Sélectionnez un autre membre à promouvoir avant de quitter l’équipe",
      "es" : "Promociona otro miembro a dueño antes de abandonar el equipo"
    }
  },
  "modals.leave-and-reassign.promote-and-leave" : {
    "used-in" : [ "src/app/main/ui/dashboard/sidebar.cljs" ],
    "translations" : {
      "en" : "Promote and leave",
      "fr" : "Promouvoir et quitter",
      "es" : "Promocionar y abandonar"
    }
  },
  "modals.leave-and-reassign.select-memeber-to-promote" : {
    "used-in" : [ "src/app/main/ui/dashboard/sidebar.cljs" ],
    "translations" : {
      "en" : "Select a member to promote",
      "fr" : "Sélectionnez un membre à promouvoir",
      "es" : "Selecciona un miembro a promocionar"
    }
  },
  "modals.leave-and-reassign.title" : {
    "used-in" : [ "src/app/main/ui/dashboard/sidebar.cljs" ],
    "translations" : {
      "en" : "Select a member to promote",
      "fr" : "Sélectionnez un membre à promouvoir",
      "es" : "Selecciona un miembro a promocionar"
    }
  },
  "modals.leave-confirm.accept" : {
    "used-in" : [ "src/app/main/ui/dashboard/sidebar.cljs" ],
    "translations" : {
      "en" : "Leave team",
      "fr" : "Quitter l’équipe",
      "es" : "Abandonar el equipo"
    }
  },
  "modals.leave-confirm.message" : {
    "used-in" : [ "src/app/main/ui/dashboard/sidebar.cljs" ],
    "translations" : {
      "en" : "Are you sure you want to leave this team?",
      "fr" : "Êtes‑vous sûr de vouloir quitter cette équipe ?",
      "es" : "¿Seguro que quieres abandonar este equipo?"
    }
  },
  "modals.leave-confirm.title" : {
    "used-in" : [ "src/app/main/ui/dashboard/sidebar.cljs" ],
    "translations" : {
      "en" : "Leaving team",
      "fr" : "Quitter l’équipe",
      "es" : "Abandonando el equipo"
    }
  },
  "modals.promote-owner-confirm.accept" : {
    "used-in" : [ "src/app/main/ui/dashboard/team.cljs" ],
    "translations" : {
      "en" : "Promote",
      "fr" : "Promouvoir",
      "es" : "Promocionar"
    }
  },
  "modals.promote-owner-confirm.message" : {
    "used-in" : [ "src/app/main/ui/dashboard/team.cljs" ],
    "translations" : {
      "en" : "Are you sure you want to promote this user to owner?",
      "fr" : "Êtes‑vous sûr de vouloir promouvoir cette personne propriétaire ?",
      "es" : "¿Seguro que quieres promocionar este usuario a dueño?"
    }
  },
  "modals.promote-owner-confirm.title" : {
    "used-in" : [ "src/app/main/ui/dashboard/team.cljs" ],
    "translations" : {
      "en" : "Promote to owner",
      "fr" : "Promouvoir propriétaire",
      "es" : "Promocionar a dueño"
    }
  },
  "modals.remove-shared-confirm.accept" : {
    "used-in" : [ "src/app/main/ui/workspace/header.cljs", "src/app/main/ui/dashboard/grid.cljs" ],
    "translations" : {
      "en" : "Remove as Shared Library",
      "fr" : "Supprimer en tant que Bibliothèque Partagée",
      "ru" : "",
      "es" : "Eliminar como Biblioteca Compartida"
    }
  },
  "modals.remove-shared-confirm.hint" : {
    "used-in" : [ "src/app/main/ui/workspace/header.cljs", "src/app/main/ui/dashboard/grid.cljs" ],
    "translations" : {
      "en" : "Once removed as Shared Library, the File Library of this file will stop being available to be used among the rest of your files.",
      "fr" : "Une fois supprimée en tant que Bibliothèque Partagée, la Bibliothèque de ce fichier ne pourra plus être utilisée par le reste de vos fichiers.",
      "ru" : "",
      "es" : "Una vez eliminado como Biblioteca Compartida, la Biblioteca de este archivo dejará de estar disponible para ser usada por el resto de tus archivos."
    }
  },
  "modals.remove-shared-confirm.message" : {
    "used-in" : [ "src/app/main/ui/workspace/header.cljs", "src/app/main/ui/dashboard/grid.cljs" ],
    "translations" : {
      "en" : "Remove “%s” as Shared Library",
      "fr" : "Retirer « %s » en tant que Bibliothèque Partagée",
      "ru" : "",
      "es" : "Añadir “%s” como Biblioteca Compartida"
    }
  },
  "modals.update-remote-component.accept" : {
    "used-in" : [ "src/app/main/ui/workspace/sidebar/options/component.cljs", "src/app/main/ui/workspace/context_menu.cljs" ],
    "translations" : {
      "en" : "Update component",
      "fr" : "Actualiser le composant",
      "ru" : "",
      "es" : "Actualizar componente"
    }
  },
  "modals.update-remote-component.cancel" : {
    "used-in" : [ "src/app/main/ui/workspace/sidebar/options/component.cljs", "src/app/main/ui/workspace/context_menu.cljs" ],
    "translations" : {
      "en" : "Cancel",
      "fr" : "Annuler",
      "ru" : "",
      "es" : "Cancelar"
    }
  },
  "modals.update-remote-component.hint" : {
    "used-in" : [ "src/app/main/ui/workspace/sidebar/options/component.cljs", "src/app/main/ui/workspace/context_menu.cljs" ],
    "translations" : {
      "en" : "You are about to update a component in a shared library. This may affect other files that use it.",
      "fr" : "Vous êtes sur le point de mettre à jour le composant d’une Bibliothèque Partagée. Cela peut affecter d’autres fichiers qui l’utilisent.",
      "ru" : "",
      "es" : "Vas a actualizar un componente en una librería compartida. Esto puede afectar a otros archivos que la usen."
    }
  },
  "modals.update-remote-component.message" : {
    "used-in" : [ "src/app/main/ui/workspace/sidebar/options/component.cljs", "src/app/main/ui/workspace/context_menu.cljs" ],
    "translations" : {
      "en" : "Update a component in a shared library",
      "fr" : "Actualiser le composant d’une bibliothèque",
      "ru" : "",
      "es" : "Actualizar un componente en librería"
    }
  },
  "notifications.profile-deletion-not-allowed" : {
    "used-in" : [ "src/app/main/ui/settings/delete_account.cljs" ],
    "translations" : {
      "en" : "You can't delete you profile. Reassign your teams before proceed.",
      "fr" : "Vous ne pouvez pas supprimer votre profil. Réassignez vos équipes avant de continuer.",
      "ru" : "Вы не можете удалить профиль. Сначала смените команду.",
      "es" : "No puedes borrar tu perfil. Reasigna tus equipos antes de seguir."
    }
  },
  "notifications.profile-saved" : {
    "used-in" : [ "src/app/main/ui/settings/profile.cljs", "src/app/main/ui/settings/feedback.cljs", "src/app/main/ui/settings/options.cljs" ],
    "translations" : {
      "en" : "Profile saved successfully!",
      "fr" : "Profil enregistré avec succès !",
      "ru" : "Профиль успешно сохранен!",
      "es" : "Perfil guardado correctamente!"
    }
  },
  "notifications.validation-email-sent" : {
    "used-in" : [ "src/app/main/ui/settings/change_email.cljs" ],
    "translations" : {
      "en" : "Verification email sent to %s. Check your email!",
      "fr" : "E‑mail de vérification envoyé à %s. Vérifiez votre e‑mail !",
      "es" : "Verificación de email enviada a %s. Comprueba tu correo."
    }
  },
  "profile.recovery.go-to-login" : {
    "used-in" : [ "src/app/main/ui/auth/recovery.cljs" ],
    "translations" : {
      "en" : "Go to login",
      "fr" : "Aller à la page de connexion",
      "ru" : null,
      "es" : null
    }
  },
  "settings.multiple" : {
    "used-in" : [ "src/app/main/ui/workspace/sidebar/options/stroke.cljs", "src/app/main/ui/workspace/sidebar/options/rows/color_row.cljs", "src/app/main/ui/workspace/sidebar/options/rows/color_row.cljs", "src/app/main/ui/workspace/sidebar/options/typography.cljs", "src/app/main/ui/workspace/sidebar/options/typography.cljs", "src/app/main/ui/workspace/sidebar/options/typography.cljs", "src/app/main/ui/workspace/sidebar/options/shadow.cljs", "src/app/main/ui/workspace/sidebar/options/blur.cljs" ],
    "translations" : {
      "en" : "Mixed",
      "fr" : "Divers",
      "ru" : "Смешаный",
      "es" : "Varios"
    }
  },
  "viewer.empty-state" : {
    "used-in" : [ "src/app/main/ui/handoff.cljs", "src/app/main/ui/viewer.cljs" ],
    "translations" : {
      "en" : "No frames found on the page.",
      "fr" : "Aucun cadre trouvé sur la page.",
      "ru" : "На странице не найдено ни одного кадра",
      "es" : "No se ha encontrado ningún tablero."
    }
  },
  "viewer.frame-not-found" : {
    "used-in" : [ "src/app/main/ui/handoff.cljs", "src/app/main/ui/viewer.cljs" ],
    "translations" : {
      "en" : "Frame not found.",
      "fr" : "Cadre introuvable.",
      "ru" : "Кадры не найдены.",
      "es" : "No se encuentra el tablero."
    }
  },
  "viewer.header.dont-show-interactions" : {
    "used-in" : [ "src/app/main/ui/viewer/header.cljs" ],
    "translations" : {
      "en" : "Don't show interactions",
      "fr" : "Ne pas afficher les interactions",
      "ru" : "Не показывать взаимодействия",
      "es" : "No mostrar interacciones"
    }
  },
  "viewer.header.edit-page" : {
    "used-in" : [ "src/app/main/ui/viewer/header.cljs" ],
    "translations" : {
      "en" : "Edit page",
      "fr" : "Modifier la page",
      "ru" : "Редактировать страницу",
      "es" : "Editar página"
    }
  },
  "viewer.header.fullscreen" : {
    "used-in" : [ "src/app/main/ui/viewer/header.cljs" ],
    "translations" : {
      "en" : "Full Screen",
      "fr" : "Plein écran",
      "ru" : "Полный экран",
      "es" : "Pantalla completa"
    }
  },
  "viewer.header.share.copy-link" : {
    "used-in" : [ "src/app/main/ui/viewer/header.cljs" ],
    "translations" : {
      "en" : "Copy link",
      "fr" : "Copier le lien",
      "ru" : "Копировать ссылку",
      "es" : "Copiar enlace"
    }
  },
  "viewer.header.share.create-link" : {
    "used-in" : [ "src/app/main/ui/viewer/header.cljs" ],
    "translations" : {
      "en" : "Create link",
      "fr" : "Créer le lien",
      "ru" : "Создать ссылку",
      "es" : "Crear enlace"
    }
  },
  "viewer.header.share.placeholder" : {
    "used-in" : [ "src/app/main/ui/viewer/header.cljs" ],
    "translations" : {
      "en" : "Share link will appear here",
      "fr" : "Le lien de partage apparaîtra ici",
      "ru" : "Здесь будет ссылка для обмена",
      "es" : "El enlace para compartir aparecerá aquí"
    }
  },
  "viewer.header.share.remove-link" : {
    "used-in" : [ "src/app/main/ui/viewer/header.cljs" ],
    "translations" : {
      "en" : "Remove link",
      "fr" : "Supprimer le lien",
      "ru" : "Удалить ссылку",
      "es" : "Eliminar enlace"
    }
  },
  "viewer.header.share.subtitle" : {
    "used-in" : [ "src/app/main/ui/viewer/header.cljs" ],
    "translations" : {
      "en" : "Anyone with the link will have access",
      "fr" : "Toute personne disposant du lien aura accès",
      "ru" : "Любой, у кого есть ссылка будет иметь доступ",
      "es" : "Cualquiera con el enlace podrá acceder"
    }
  },
  "viewer.header.share.title" : {
    "used-in" : [ "src/app/main/ui/viewer/header.cljs", "src/app/main/ui/viewer/header.cljs", "src/app/main/ui/viewer/header.cljs" ],
    "translations" : {
      "en" : "Share link",
      "fr" : "Lien de partage",
      "ru" : "Поделиться ссылкой",
      "es" : "Enlace"
    }
  },
  "viewer.header.show-interactions" : {
    "used-in" : [ "src/app/main/ui/viewer/header.cljs" ],
    "translations" : {
      "en" : "Show interactions",
      "fr" : "Afficher les interactions",
      "ru" : "Показывать взаимодействия",
      "es" : "Mostrar interacciones"
    }
  },
  "viewer.header.show-interactions-on-click" : {
    "used-in" : [ "src/app/main/ui/viewer/header.cljs" ],
    "translations" : {
      "en" : "Show interactions on click",
      "fr" : "Afficher les interactions au clic",
      "ru" : "Показывать взаимодействия по клику",
      "es" : "Mostrar interacciones al hacer click"
    }
  },
  "viewer.header.sitemap" : {
    "used-in" : [ "src/app/main/ui/viewer/header.cljs" ],
    "translations" : {
      "en" : "Sitemap",
      "fr" : "Plan du site",
      "ru" : "План сайта",
      "es" : "Mapa del sitio"
    }
  },
  "workspace.align.hcenter" : {
    "used-in" : [ "src/app/main/ui/workspace/sidebar/align.cljs" ],
    "translations" : {
      "en" : "Align horizontal center",
      "fr" : "Aligner horizontalement au centre",
      "ru" : "Выровнять по горизонтали",
      "es" : "Alinear al centro"
    }
  },
  "workspace.align.hdistribute" : {
    "used-in" : [ "src/app/main/ui/workspace/sidebar/align.cljs" ],
    "translations" : {
      "en" : "Distribute horizontal spacing",
      "fr" : "Répartir l’espacement horizontal",
      "ru" : "Распределить горизонтальное пространство",
      "es" : "Distribuir espacio horizontal"
    }
  },
  "workspace.align.hleft" : {
    "used-in" : [ "src/app/main/ui/workspace/sidebar/align.cljs" ],
    "translations" : {
      "en" : "Align left",
      "fr" : "Aligner à gauche",
      "ru" : "Выровнять по левому краю",
      "es" : "Alinear a la izquierda"
    }
  },
  "workspace.align.hright" : {
    "used-in" : [ "src/app/main/ui/workspace/sidebar/align.cljs" ],
    "translations" : {
      "en" : "Align right",
      "fr" : "Aligner à droite",
      "ru" : "Выровнять по правому краю",
      "es" : "Alinear a la derecha"
    }
  },
  "workspace.align.vbottom" : {
    "used-in" : [ "src/app/main/ui/workspace/sidebar/align.cljs" ],
    "translations" : {
      "en" : "Align bottom",
      "fr" : "Aligner en bas",
      "ru" : "Выровнять по нижнему краю",
      "es" : "Alinear abajo"
    }
  },
  "workspace.align.vcenter" : {
    "used-in" : [ "src/app/main/ui/workspace/sidebar/align.cljs" ],
    "translations" : {
      "en" : "Align vertical center",
      "fr" : "Aligner verticalement au centre",
      "ru" : "Выровнять по вертикали",
      "es" : "Alinear al centro"
    }
  },
  "workspace.align.vdistribute" : {
    "used-in" : [ "src/app/main/ui/workspace/sidebar/align.cljs" ],
    "translations" : {
      "en" : "Distribute vertical spacing",
      "fr" : "Répartir l’espacement vertical",
      "ru" : "Распределить вертикальное пространство",
      "es" : "Distribuir espacio vertical"
    }
  },
  "workspace.align.vtop" : {
    "used-in" : [ "src/app/main/ui/workspace/sidebar/align.cljs" ],
    "translations" : {
      "en" : "Align top",
      "fr" : "Aligner en haut",
      "ru" : "Выровнять по верхнему краю",
      "es" : "Alinear arriba"
    }
  },
  "workspace.assets.assets" : {
    "used-in" : [ "src/app/main/ui/workspace/sidebar/assets.cljs" ],
    "translations" : {
      "en" : "Assets",
      "fr" : "Ressources",
      "ru" : "",
      "es" : "Recursos"
    }
  },
  "workspace.assets.box-filter-all" : {
    "used-in" : [ "src/app/main/ui/workspace/sidebar/assets.cljs" ],
    "translations" : {
      "en" : "All assets",
      "fr" : "Toutes",
      "ru" : "",
      "es" : "Todos"
    }
  },
  "workspace.assets.box-filter-graphics" : {
    "translations" : {
      "en" : "Graphics",
      "fr" : "Graphiques",
      "ru" : "",
      "es" : "Gráficos"
    },
    "unused" : true
  },
  "workspace.assets.colors" : {
    "used-in" : [ "src/app/main/ui/workspace/sidebar/assets.cljs", "src/app/main/ui/workspace/sidebar/assets.cljs" ],
    "translations" : {
      "en" : "Colors",
      "fr" : "Couleurs",
      "ru" : "",
      "es" : "Colores"
    }
  },
  "workspace.assets.components" : {
    "used-in" : [ "src/app/main/ui/workspace/sidebar/assets.cljs", "src/app/main/ui/workspace/sidebar/assets.cljs" ],
    "translations" : {
      "en" : "Components",
      "fr" : "Composants",
      "ru" : "",
      "es" : "Componentes"
    }
  },
  "workspace.assets.delete" : {
    "used-in" : [ "src/app/main/ui/workspace/sidebar/sitemap.cljs", "src/app/main/ui/workspace/sidebar/assets.cljs", "src/app/main/ui/workspace/sidebar/assets.cljs", "src/app/main/ui/workspace/sidebar/assets.cljs", "src/app/main/ui/workspace/sidebar/assets.cljs" ],
    "translations" : {
      "en" : "Delete",
      "fr" : "Supprimer",
      "ru" : "",
      "es" : "Borrar"
    }
  },
  "workspace.assets.duplicate" : {
    "used-in" : [ "src/app/main/ui/workspace/sidebar/sitemap.cljs", "src/app/main/ui/workspace/sidebar/assets.cljs" ],
    "translations" : {
      "en" : "Duplicate",
      "fr" : "Dupliquer",
      "ru" : "",
      "es" : "Duplicar"
    }
  },
  "workspace.assets.edit" : {
    "used-in" : [ "src/app/main/ui/workspace/sidebar/assets.cljs", "src/app/main/ui/workspace/sidebar/assets.cljs" ],
    "translations" : {
      "en" : "Edit",
      "fr" : "Modifier",
      "ru" : "",
      "es" : "Editar"
    }
  },
  "workspace.assets.file-library" : {
    "used-in" : [ "src/app/main/ui/workspace/sidebar/assets.cljs" ],
    "translations" : {
      "en" : "File library",
      "fr" : "Bibliothèque du fichier",
      "ru" : "",
      "es" : "Biblioteca del archivo"
    }
  },
  "workspace.assets.graphics" : {
    "used-in" : [ "src/app/main/ui/workspace/sidebar/assets.cljs", "src/app/main/ui/workspace/sidebar/assets.cljs" ],
    "translations" : {
      "en" : "Graphics",
      "fr" : "Graphiques",
      "ru" : "",
      "es" : "Gráficos"
    }
  },
  "workspace.assets.libraries" : {
    "used-in" : [ "src/app/main/ui/workspace/sidebar/assets.cljs" ],
    "translations" : {
      "en" : "Libraries",
      "fr" : "Bibliothèques",
      "ru" : "",
      "es" : "Bibliotecas"
    }
  },
  "workspace.assets.not-found" : {
    "used-in" : [ "src/app/main/ui/workspace/sidebar/assets.cljs" ],
    "translations" : {
      "en" : "No assets found",
      "fr" : "Aucune ressource trouvée",
      "ru" : "",
      "es" : "No se encontraron recursos"
    }
  },
  "workspace.assets.rename" : {
    "used-in" : [ "src/app/main/ui/workspace/sidebar/sitemap.cljs", "src/app/main/ui/workspace/sidebar/assets.cljs", "src/app/main/ui/workspace/sidebar/assets.cljs", "src/app/main/ui/workspace/sidebar/assets.cljs", "src/app/main/ui/workspace/sidebar/assets.cljs" ],
    "translations" : {
      "en" : "Rename",
      "fr" : "Renommer",
      "ru" : "",
      "es" : "Renombrar"
    }
  },
  "workspace.assets.search" : {
    "used-in" : [ "src/app/main/ui/workspace/sidebar/assets.cljs" ],
    "translations" : {
      "en" : "Search assets",
      "fr" : "Chercher des ressources",
      "ru" : "",
      "es" : "Buscar recursos"
    }
  },
  "workspace.assets.shared" : {
    "used-in" : [ "src/app/main/ui/workspace/sidebar/assets.cljs" ],
    "translations" : {
      "en" : "SHARED",
      "fr" : "PARTAGÉ",
      "ru" : "",
      "es" : "COMPARTIDA"
    }
  },
  "workspace.assets.typography" : {
    "used-in" : [ "src/app/main/ui/workspace/sidebar/assets.cljs", "src/app/main/ui/workspace/sidebar/assets.cljs" ],
    "translations" : {
      "en" : "Typographies",
      "fr" : "Typographies",
      "es" : "Tipografías"
    }
  },
  "workspace.assets.typography.font-id" : {
    "used-in" : [ "src/app/main/ui/workspace/sidebar/options/typography.cljs" ],
    "translations" : {
      "en" : "Font",
      "fr" : "Police",
      "es" : "Fuente"
    }
  },
  "workspace.assets.typography.font-size" : {
    "used-in" : [ "src/app/main/ui/workspace/sidebar/options/typography.cljs" ],
    "translations" : {
      "en" : "Size",
      "fr" : "Taille",
      "es" : "Tamaño"
    }
  },
  "workspace.assets.typography.font-variant-id" : {
    "used-in" : [ "src/app/main/ui/workspace/sidebar/options/typography.cljs" ],
    "translations" : {
      "en" : "Variant",
      "fr" : "Variante",
      "es" : "Variante"
    }
  },
  "workspace.assets.typography.go-to-edit" : {
    "used-in" : [ "src/app/main/ui/workspace/sidebar/options/typography.cljs" ],
    "translations" : {
      "en" : "Go to style library file to edit",
      "fr" : "Accéder au fichier de bibliothèque de styles à modifier",
      "es" : "Ir al archivo de la biblioteca del estilo para editar"
    }
  },
  "workspace.assets.typography.letter-spacing" : {
    "used-in" : [ "src/app/main/ui/workspace/sidebar/options/typography.cljs" ],
    "translations" : {
      "en" : "Letter Spacing",
      "fr" : "Interlettrage",
      "es" : "Interletrado"
    }
  },
  "workspace.assets.typography.line-height" : {
    "used-in" : [ "src/app/main/ui/workspace/sidebar/options/typography.cljs" ],
    "translations" : {
      "en" : "Line Height",
      "fr" : "Interlignage",
      "es" : "Interlineado"
    }
  },
  "workspace.assets.typography.sample" : {
    "used-in" : [ "src/app/main/ui/workspace/sidebar/options/typography.cljs", "src/app/main/ui/handoff/attributes/text.cljs", "src/app/main/ui/handoff/attributes/text.cljs" ],
    "translations" : {
      "en" : "Ag",
      "fr" : "Ag",
      "es" : "Ag"
    }
  },
  "workspace.assets.typography.text-transform" : {
    "used-in" : [ "src/app/main/ui/workspace/sidebar/options/typography.cljs" ],
    "translations" : {
      "en" : "Text Transform",
      "fr" : "Transformer le texte",
      "es" : "Transformar texto"
    }
  },
  "workspace.gradients.linear" : {
    "used-in" : [ "src/app/main/data/workspace/libraries.cljs", "src/app/main/ui/components/color_bullet.cljs" ],
    "translations" : {
      "en" : "Linear gradient",
      "fr" : "Dégradé linéaire",
      "es" : "Degradado lineal"
    }
  },
  "workspace.gradients.radial" : {
    "used-in" : [ "src/app/main/data/workspace/libraries.cljs", "src/app/main/ui/components/color_bullet.cljs" ],
    "translations" : {
      "en" : "Radial gradient",
      "fr" : "Dégradé radial",
      "es" : "Degradado radial"
    }
  },
  "workspace.header.menu.disable-dynamic-alignment" : {
    "used-in" : [ "src/app/main/ui/workspace/header.cljs" ],
    "translations" : {
      "en" : "Disable dynamic alignment",
      "fr" : "Désactiver l’alignement dynamique",
      "ru" : "Отключить активное выравнивание",
      "es" : "Desactivar alineamiento dinámico"
    }
  },
  "workspace.header.menu.disable-snap-grid" : {
    "used-in" : [ "src/app/main/ui/workspace/header.cljs" ],
    "translations" : {
      "en" : "Disable snap to grid",
      "fr" : "Désactiver l’alignement sur la grille",
      "ru" : "Отключить привязку к сетке",
      "es" : "Desactivar alinear a la rejilla"
    }
  },
  "workspace.header.menu.enable-dynamic-alignment" : {
    "used-in" : [ "src/app/main/ui/workspace/header.cljs" ],
    "translations" : {
      "en" : "Enable dynamic aligment",
      "fr" : "Activer l’alignement dynamique",
      "ru" : "Включить активное выравнивание",
      "es" : "Activar alineamiento dinámico"
    }
  },
  "workspace.header.menu.enable-snap-grid" : {
    "used-in" : [ "src/app/main/ui/workspace/header.cljs" ],
    "translations" : {
      "en" : "Snap to grid",
      "fr" : "Aligner sur la grille",
      "ru" : "Привяка к сетке",
      "es" : "Alinear a la rejilla"
    }
  },
  "workspace.header.menu.hide-assets" : {
    "used-in" : [ "src/app/main/ui/workspace/header.cljs" ],
    "translations" : {
      "en" : "Hide assets",
      "fr" : "Masquer les ressources",
      "ru" : "",
      "es" : "Ocultar recursos"
    }
  },
  "workspace.header.menu.hide-grid" : {
    "used-in" : [ "src/app/main/ui/workspace/header.cljs" ],
    "translations" : {
      "en" : "Hide grids",
      "fr" : "Masquer la grille",
      "ru" : "Спрятать сетку",
      "es" : "Ocultar rejillas"
    }
  },
  "workspace.header.menu.hide-layers" : {
    "used-in" : [ "src/app/main/ui/workspace/header.cljs" ],
    "translations" : {
      "en" : "Hide layers",
      "fr" : "Masquer les calques",
      "ru" : "Спрятать слои",
      "es" : "Ocultar capas"
    }
  },
  "workspace.header.menu.hide-palette" : {
    "used-in" : [ "src/app/main/ui/workspace/header.cljs" ],
    "translations" : {
      "en" : "Hide color palette",
      "fr" : "Masquer la palette de couleurs",
      "ru" : "Спрятать палитру цветов",
      "es" : "Ocultar paleta de colores"
    }
  },
  "workspace.header.menu.hide-rules" : {
    "used-in" : [ "src/app/main/ui/workspace/header.cljs" ],
    "translations" : {
      "en" : "Hide rules",
      "fr" : "Masquer les règles",
      "ru" : "Спрятать линейки",
      "es" : "Ocultar reglas"
    }
  },
  "workspace.header.menu.select-all" : {
    "used-in" : [ "src/app/main/ui/workspace/header.cljs" ],
    "translations" : {
      "en" : "Select all",
      "fr" : "Tout sélectionner",
      "ru" : "",
      "es" : "Seleccionar todo"
    }
  },
  "workspace.header.menu.show-assets" : {
    "used-in" : [ "src/app/main/ui/workspace/header.cljs" ],
    "translations" : {
      "en" : "Show assets",
      "fr" : "Montrer les ressources",
      "ru" : "",
      "es" : "Mostrar recursos"
    }
  },
  "workspace.header.menu.show-grid" : {
    "used-in" : [ "src/app/main/ui/workspace/header.cljs" ],
    "translations" : {
      "en" : "Show grid",
      "fr" : "Montrer la grille",
      "ru" : "Показать сетку",
      "es" : "Mostrar rejilla"
    }
  },
  "workspace.header.menu.show-layers" : {
    "used-in" : [ "src/app/main/ui/workspace/header.cljs" ],
    "translations" : {
      "en" : "Show layers",
      "fr" : "Montrer les calques",
      "ru" : "Показать слои",
      "es" : "Mostrar capas"
    }
  },
  "workspace.header.menu.show-palette" : {
    "used-in" : [ "src/app/main/ui/workspace/header.cljs" ],
    "translations" : {
      "en" : "Show color palette",
      "fr" : "Montrer la palette de couleurs",
      "ru" : "Показать палитру цветов",
      "es" : "Mostrar paleta de colores"
    }
  },
  "workspace.header.menu.show-rules" : {
    "used-in" : [ "src/app/main/ui/workspace/header.cljs" ],
    "translations" : {
      "en" : "Show rules",
      "fr" : "Montrer les règles",
      "ru" : "Показать линейки",
      "es" : "Mostrar reglas"
    }
  },
  "workspace.header.save-error" : {
    "used-in" : [ "src/app/main/ui/workspace/header.cljs" ],
    "translations" : {
      "en" : "Error on saving",
      "fr" : "Erreur d’enregistrement",
      "es" : "Error al guardar"
    }
  },
  "workspace.header.saved" : {
    "used-in" : [ "src/app/main/ui/workspace/header.cljs" ],
    "translations" : {
      "en" : "Saved",
      "fr" : "Enregistré",
      "es" : "Guardado"
    }
  },
  "workspace.header.saving" : {
    "used-in" : [ "src/app/main/ui/workspace/header.cljs" ],
    "translations" : {
      "en" : "Saving",
      "fr" : "Enregistrement",
      "es" : "Guardando"
    }
  },
  "workspace.header.unsaved" : {
    "used-in" : [ "src/app/main/ui/workspace/header.cljs" ],
    "translations" : {
      "en" : "Unsaved changes",
      "fr" : "Modifications non sauvegardées",
      "es" : "Cambios sin guardar"
    }
  },
  "workspace.header.viewer" : {
    "used-in" : [ "src/app/main/ui/workspace/header.cljs" ],
    "translations" : {
      "en" : "View mode (%s)",
      "fr" : "Mode spectateur (%s)",
      "ru" : "Режим просмотра (%s)",
      "es" : "Modo de visualización (%s)"
    }
  },
  "workspace.libraries.add" : {
    "used-in" : [ "src/app/main/ui/workspace/libraries.cljs" ],
    "translations" : {
      "en" : "Add",
      "fr" : "Ajouter",
      "ru" : "",
      "es" : "Añadir"
    }
  },
  "workspace.libraries.colors" : {
    "used-in" : [ "src/app/main/ui/workspace/libraries.cljs" ],
    "translations" : {
      "en" : "%s colors",
      "fr" : "%s couleurs",
      "ru" : "",
      "es" : "%s colors"
    }
  },
  "workspace.libraries.colors.big-thumbnails" : {
    "used-in" : [ "src/app/main/ui/workspace/colorpalette.cljs" ],
    "translations" : {
      "en" : "Big thumbnails",
      "fr" : "Grandes vignettes",
      "es" : "Miniaturas grandes"
    }
  },
  "workspace.libraries.colors.file-library" : {
    "used-in" : [ "src/app/main/ui/workspace/colorpicker/libraries.cljs", "src/app/main/ui/workspace/colorpalette.cljs" ],
    "translations" : {
      "en" : "File library",
      "fr" : "Bibliothèque du fichier",
      "es" : "Biblioteca del archivo"
    }
  },
  "workspace.libraries.colors.recent-colors" : {
    "used-in" : [ "src/app/main/ui/workspace/colorpicker/libraries.cljs", "src/app/main/ui/workspace/colorpalette.cljs" ],
    "translations" : {
      "en" : "Recent colors",
      "fr" : "Couleurs récentes",
      "es" : "Colores recientes"
    }
  },
  "workspace.libraries.colors.save-color" : {
    "used-in" : [ "src/app/main/ui/workspace/colorpicker.cljs" ],
    "translations" : {
      "en" : "Save color style",
      "fr" : "Enregistrer le style de couleur",
      "es" : "Guardar estilo de color"
    }
  },
  "workspace.libraries.colors.small-thumbnails" : {
    "used-in" : [ "src/app/main/ui/workspace/colorpalette.cljs" ],
    "translations" : {
      "en" : "Small thumbnails",
      "fr" : "Petites vignettes",
      "es" : "Miniaturas pequeñas"
    }
  },
  "workspace.libraries.components" : {
    "used-in" : [ "src/app/main/ui/workspace/libraries.cljs" ],
    "translations" : {
      "en" : "%s components",
      "fr" : "%s composants",
      "ru" : "",
      "es" : "%s componentes"
    }
  },
  "workspace.libraries.file-library" : {
    "used-in" : [ "src/app/main/ui/workspace/libraries.cljs" ],
    "translations" : {
      "en" : "File library",
      "fr" : "Bibliothèque du fichier",
      "ru" : "",
      "es" : "Biblioteca de este archivo"
    }
  },
  "workspace.libraries.graphics" : {
    "used-in" : [ "src/app/main/ui/workspace/libraries.cljs" ],
    "translations" : {
      "en" : "%s graphics",
      "fr" : "%s graphiques",
      "ru" : "",
      "es" : "%s gráficos"
    }
  },
  "workspace.libraries.in-this-file" : {
    "used-in" : [ "src/app/main/ui/workspace/libraries.cljs" ],
    "translations" : {
      "en" : "LIBRARIES IN THIS FILE",
      "fr" : "BIBLIOTHÈQUES DANS CE FICHIER",
      "ru" : "",
      "es" : "BIBLIOTECAS EN ESTE ARCHIVO"
    }
  },
  "workspace.libraries.libraries" : {
    "used-in" : [ "src/app/main/ui/workspace/libraries.cljs" ],
    "translations" : {
      "en" : "LIBRARIES",
      "fr" : "BIBLIOTHÈQUES",
      "ru" : "",
      "es" : "BIBLIOTECAS"
    }
  },
  "workspace.libraries.library" : {
    "used-in" : [ "src/app/main/ui/workspace/libraries.cljs" ],
    "translations" : {
      "en" : "LIBRARY",
      "fr" : "BIBLIOTHÈQUE",
      "ru" : "",
      "es" : "BIBLIOTECA"
    }
  },
  "workspace.libraries.no-libraries-need-sync" : {
    "used-in" : [ "src/app/main/ui/workspace/libraries.cljs" ],
    "translations" : {
      "en" : "There are no Shared Libraries that need update",
      "fr" : "Aucune Bibliothèque Partagée n’a besoin d’être mise à jour",
      "ru" : "",
      "es" : "No hay bibliotecas que necesiten ser actualizadas"
    }
  },
  "workspace.libraries.no-matches-for" : {
    "used-in" : [ "src/app/main/ui/workspace/libraries.cljs" ],
    "translations" : {
      "en" : "No matches found for “%s“",
      "fr" : "Aucune correspondance pour « %s »",
      "ru" : "Совпадений для “%s“ не найдено",
      "es" : "No se encuentra “%s“"
    }
  },
  "workspace.libraries.no-shared-libraries-available" : {
    "used-in" : [ "src/app/main/ui/workspace/libraries.cljs" ],
    "translations" : {
      "en" : "There are no Shared Libraries available",
      "fr" : "Aucune Bibliothèque Partagée disponible",
      "ru" : "",
      "es" : "No hay bibliotecas compartidas disponibles"
    }
  },
  "workspace.libraries.search-shared-libraries" : {
    "used-in" : [ "src/app/main/ui/workspace/libraries.cljs" ],
    "translations" : {
      "en" : "Search shared libraries",
      "fr" : "Rechercher des Bibliothèques Partagées",
      "ru" : "",
      "es" : "Buscar bibliotecas compartidas"
    }
  },
  "workspace.libraries.shared-libraries" : {
    "used-in" : [ "src/app/main/ui/workspace/libraries.cljs" ],
    "translations" : {
      "en" : "SHARED LIBRARIES",
      "fr" : "BIBLIOTHÈQUES PARTAGÉES",
      "ru" : "",
      "es" : "BIBLIOTECAS COMPARTIDAS"
    }
  },
  "workspace.libraries.text.multiple-typography" : {
    "used-in" : [ "src/app/main/ui/workspace/sidebar/options/text.cljs" ],
    "translations" : {
      "en" : "Multiple typographies",
      "fr" : "Multiple typographies",
      "es" : "Varias tipografías"
    }
  },
  "workspace.libraries.text.multiple-typography-tooltip" : {
    "used-in" : [ "src/app/main/ui/workspace/sidebar/options/text.cljs" ],
    "translations" : {
      "en" : "Unlink all typographies",
      "fr" : "Dissocier toutes les typographies",
      "es" : "Desvincular todas las tipografías"
    }
  },
  "workspace.libraries.typography" : {
    "used-in" : [ "src/app/main/ui/workspace/libraries.cljs" ],
    "translations" : {
      "en" : "%s typographies",
      "fr" : "%s typographies",
      "es" : "%s tipografías"
    }
  },
  "workspace.libraries.update" : {
    "used-in" : [ "src/app/main/ui/workspace/libraries.cljs" ],
    "translations" : {
      "en" : "Update",
      "fr" : "Actualiser",
      "ru" : "",
      "es" : "Actualizar"
    }
  },
  "workspace.libraries.updates" : {
    "used-in" : [ "src/app/main/ui/workspace/libraries.cljs" ],
    "translations" : {
      "en" : "UPDATES",
      "fr" : "MISES À JOUR",
      "ru" : "",
      "es" : "ACTUALIZACIONES"
    }
  },
  "workspace.library.all" : {
    "translations" : {
      "en" : "All libraries",
      "fr" : "Toutes les bibliothèques",
      "ru" : "Все библиотеки",
      "es" : "Todas"
    },
    "unused" : true
  },
  "labels.icons" : {
    "translations" : {
      "en" : "Icons",
      "fr" : "Icônes",
      "ru" : "Иконки",
      "es" : "Iconos"
    },
    "unused" : true
  },
  "labels.images" : {
    "translations" : {
      "en" : "Images",
      "fr" : "Images",
      "ru" : "Изображения",
      "es" : "Imágenes"
    },
    "unused" : true
  },
  "workspace.library.libraries" : {
    "translations" : {
      "en" : "Libraries",
      "fr" : "Bibliothèques",
      "ru" : "Библиотеки",
      "es" : "Bibliotecas"
    },
    "unused" : true
  },
  "workspace.library.own" : {
    "translations" : {
      "en" : "My libraries",
      "fr" : "Mes bibliothèques",
      "ru" : "Мои библиотеки",
      "es" : "Mis bibliotecas"
    },
    "unused" : true
  },
  "workspace.library.store" : {
    "translations" : {
      "en" : "Store libraries",
      "fr" : "Prédéfinies",
      "ru" : "Сохраненные библиотеки",
      "es" : "Predefinidas"
    },
    "unused" : true
  },
  "workspace.options.blur-options.background-blur" : {
    "translations" : {
      "en" : "Background",
      "fr" : "Fond",
      "es" : "Fondo"
    },
    "unused" : true
  },
  "workspace.options.blur-options.layer-blur" : {
    "translations" : {
      "en" : "Layer",
      "fr" : "Calque",
      "es" : "Capa"
    },
    "unused" : true
  },
  "workspace.options.blur-options.title" : {
    "used-in" : [ "src/app/main/ui/workspace/sidebar/options/blur.cljs" ],
    "translations" : {
      "en" : "Blur",
      "fr" : "Flou",
      "es" : "Desenfoque"
    }
  },
  "workspace.options.blur-options.title.group" : {
    "used-in" : [ "src/app/main/ui/workspace/sidebar/options/blur.cljs" ],
    "translations" : {
      "en" : "Group blur",
      "fr" : "Flou de groupe",
      "es" : "Desenfoque del grupo"
    }
  },
  "workspace.options.blur-options.title.multiple" : {
    "used-in" : [ "src/app/main/ui/workspace/sidebar/options/blur.cljs" ],
    "translations" : {
      "en" : "Selection blur",
      "fr" : "Flou de sélection",
      "es" : "Desenfoque de la selección"
    }
  },
  "workspace.options.canvas-background" : {
    "used-in" : [ "src/app/main/ui/workspace/sidebar/options/page.cljs" ],
    "translations" : {
      "en" : "Canvas background",
      "fr" : "Couleur de fond du canvas",
      "ru" : "Фон холста",
      "es" : "Color de fondo"
    }
  },
  "workspace.options.component" : {
    "used-in" : [ "src/app/main/ui/workspace/sidebar/options/component.cljs" ],
    "translations" : {
      "en" : "Component",
      "fr" : "Composant",
      "es" : "Componente"
    }
  },
  "workspace.options.design" : {
    "used-in" : [ "src/app/main/ui/workspace/sidebar/options.cljs" ],
    "translations" : {
      "en" : "Design",
      "fr" : "Conception",
      "ru" : "Дизайн",
      "es" : "Diseño"
    }
  },
  "workspace.options.export" : {
    "used-in" : [ "src/app/main/ui/workspace/sidebar/options/exports.cljs", "src/app/main/ui/handoff/exports.cljs" ],
    "translations" : {
      "en" : "Export",
      "fr" : "Export",
      "ru" : "Экспорт",
      "es" : "Exportar"
    }
  },
  "workspace.options.export-object" : {
    "used-in" : [ "src/app/main/ui/workspace/sidebar/options/exports.cljs", "src/app/main/ui/handoff/exports.cljs" ],
    "translations" : {
      "en" : "Export shape",
      "fr" : "Exporter la forme",
      "ru" : "Экспорт фигуры",
      "es" : "Exportar forma"
    }
  },
  "workspace.options.export.suffix" : {
    "used-in" : [ "src/app/main/ui/workspace/sidebar/options/exports.cljs" ],
    "translations" : {
      "en" : "Suffix",
      "fr" : "Suffixe",
      "es" : "Sufijo"
    }
  },
  "workspace.options.exporting-object" : {
    "used-in" : [ "src/app/main/ui/workspace/sidebar/options/exports.cljs", "src/app/main/ui/handoff/exports.cljs" ],
    "translations" : {
      "en" : "Exporting…",
      "fr" : "Export en cours…",
      "ru" : "Экспортирую…",
      "es" : "Exportando"
    }
  },
  "workspace.options.fill" : {
    "used-in" : [ "src/app/main/ui/workspace/sidebar/options/fill.cljs" ],
    "translations" : {
      "en" : "Fill",
      "fr" : "Remplissage",
      "ru" : "Заливка",
      "es" : "Relleno"
    }
  },
  "workspace.options.grid.auto" : {
    "used-in" : [ "src/app/main/ui/workspace/sidebar/options/frame_grid.cljs" ],
    "translations" : {
      "en" : "Auto",
      "fr" : "Automatique",
      "ru" : "Авто",
      "es" : "Automático"
    }
  },
  "workspace.options.grid.column" : {
    "used-in" : [ "src/app/main/ui/workspace/sidebar/options/frame_grid.cljs" ],
    "translations" : {
      "en" : "Columns",
      "fr" : "Colonnes",
      "ru" : "Колонки",
      "es" : "Columnas"
    }
  },
  "workspace.options.grid.params.columns" : {
    "used-in" : [ "src/app/main/ui/workspace/sidebar/options/frame_grid.cljs" ],
    "translations" : {
      "en" : "Columns",
      "fr" : "Colonnes",
      "ru" : "Колонки",
      "es" : "Columnas"
    }
  },
  "workspace.options.grid.params.gutter" : {
    "used-in" : [ "src/app/main/ui/workspace/sidebar/options/frame_grid.cljs" ],
    "translations" : {
      "en" : "Gutter",
      "fr" : "Gouttière",
      "ru" : "Желоб",
      "es" : "Espaciado"
    }
  },
  "workspace.options.grid.params.height" : {
    "used-in" : [ "src/app/main/ui/workspace/sidebar/options/frame_grid.cljs" ],
    "translations" : {
      "en" : "Height",
      "fr" : "Hauteur",
      "ru" : "Высота",
      "es" : "Altura"
    }
  },
  "workspace.options.grid.params.margin" : {
    "used-in" : [ "src/app/main/ui/workspace/sidebar/options/frame_grid.cljs" ],
    "translations" : {
      "en" : "Margin",
      "fr" : "Marge",
      "ru" : "Поле",
      "es" : "Margen"
    }
  },
  "workspace.options.grid.params.rows" : {
    "used-in" : [ "src/app/main/ui/workspace/sidebar/options/frame_grid.cljs" ],
    "translations" : {
      "en" : "Rows",
      "fr" : "Lignes",
      "ru" : "Строки",
      "es" : "Filas"
    }
  },
  "workspace.options.grid.params.set-default" : {
    "used-in" : [ "src/app/main/ui/workspace/sidebar/options/frame_grid.cljs" ],
    "translations" : {
      "en" : "Set as default",
      "fr" : "Définir par défaut",
      "ru" : "Установить по умолчанию",
      "es" : "Establecer valor por defecto"
    }
  },
  "workspace.options.grid.params.size" : {
    "used-in" : [ "src/app/main/ui/workspace/sidebar/options/frame_grid.cljs" ],
    "translations" : {
      "en" : "Size",
      "fr" : "Taille",
      "ru" : "Размер",
      "es" : "Tamaño"
    }
  },
  "workspace.options.grid.params.type" : {
    "used-in" : [ "src/app/main/ui/workspace/sidebar/options/frame_grid.cljs" ],
    "translations" : {
      "en" : "Type",
      "fr" : "Type",
      "ru" : "Тип",
      "es" : "Tipo"
    }
  },
  "workspace.options.grid.params.type.bottom" : {
    "used-in" : [ "src/app/main/ui/workspace/sidebar/options/frame_grid.cljs" ],
    "translations" : {
      "en" : "Bottom",
      "fr" : "Bas",
      "ru" : "Низ",
      "es" : "Abajo"
    }
  },
  "workspace.options.grid.params.type.center" : {
    "used-in" : [ "src/app/main/ui/workspace/sidebar/options/frame_grid.cljs" ],
    "translations" : {
      "en" : "Center",
      "fr" : "Centre",
      "ru" : "Центр",
      "es" : "Centro"
    }
  },
  "workspace.options.grid.params.type.left" : {
    "used-in" : [ "src/app/main/ui/workspace/sidebar/options/frame_grid.cljs" ],
    "translations" : {
      "en" : "Left",
      "fr" : "Gauche",
      "ru" : "Левый",
      "es" : "Izquierda"
    }
  },
  "workspace.options.grid.params.type.right" : {
    "used-in" : [ "src/app/main/ui/workspace/sidebar/options/frame_grid.cljs" ],
    "translations" : {
      "en" : "Right",
      "fr" : "Droite",
      "ru" : "Правый",
      "es" : "Derecha"
    }
  },
  "workspace.options.grid.params.type.stretch" : {
    "used-in" : [ "src/app/main/ui/workspace/sidebar/options/frame_grid.cljs" ],
    "translations" : {
      "en" : "Stretch",
      "fr" : "Étirer",
      "ru" : "Растягивать",
      "es" : "Estirar"
    }
  },
  "workspace.options.grid.params.type.top" : {
    "used-in" : [ "src/app/main/ui/workspace/sidebar/options/frame_grid.cljs" ],
    "translations" : {
      "en" : "Top",
      "fr" : "Haut",
      "ru" : "Верх",
      "es" : "Arriba"
    }
  },
  "workspace.options.grid.params.use-default" : {
    "used-in" : [ "src/app/main/ui/workspace/sidebar/options/frame_grid.cljs" ],
    "translations" : {
      "en" : "Use default",
      "fr" : "Utiliser la valeur par défaut",
      "ru" : "Использовать значение по умолчанию",
      "es" : "Usar valor por defecto"
    }
  },
  "workspace.options.grid.params.width" : {
    "used-in" : [ "src/app/main/ui/workspace/sidebar/options/frame_grid.cljs" ],
    "translations" : {
      "en" : "Width",
      "fr" : "Largeur",
      "ru" : "Ширина",
      "es" : "Ancho"
    }
  },
  "workspace.options.grid.row" : {
    "used-in" : [ "src/app/main/ui/workspace/sidebar/options/frame_grid.cljs" ],
    "translations" : {
      "en" : "Rows",
      "fr" : "Lignes",
      "ru" : "Строки",
      "es" : "Filas"
    }
  },
  "workspace.options.grid.square" : {
    "used-in" : [ "src/app/main/ui/workspace/sidebar/options/frame_grid.cljs" ],
    "translations" : {
      "en" : "Square",
      "fr" : "Carré",
      "ru" : "Квадрат",
      "es" : "Cuadros"
    }
  },
  "workspace.options.grid.title" : {
    "used-in" : [ "src/app/main/ui/workspace/sidebar/options/frame_grid.cljs" ],
    "translations" : {
      "en" : "Grid & Layouts",
      "fr" : "Grille & Calques",
      "ru" : "Сетка и Макеты",
      "es" : "Rejilla & Estructuras"
    }
  },
  "workspace.options.group-fill" : {
    "used-in" : [ "src/app/main/ui/workspace/sidebar/options/fill.cljs" ],
    "translations" : {
      "en" : "Group fill",
      "fr" : "Remplissage de groupe",
      "ru" : "Заливка для группы",
      "es" : "Relleno de grupo"
    }
  },
  "workspace.options.group-stroke" : {
    "used-in" : [ "src/app/main/ui/workspace/sidebar/options/stroke.cljs" ],
    "translations" : {
      "en" : "Group stroke",
      "fr" : "Contour de groupe",
      "ru" : "Обводка для группы",
      "es" : "Borde de grupo"
    }
  },
  "workspace.options.navigate-to" : {
    "used-in" : [ "src/app/main/ui/workspace/sidebar/options/interactions.cljs" ],
    "translations" : {
      "en" : "Navigate to",
      "fr" : "Naviguer vers",
      "ru" : "Перейти к",
      "es" : "Navegar a"
    }
  },
  "workspace.options.none" : {
    "used-in" : [ "src/app/main/ui/workspace/sidebar/options/interactions.cljs" ],
    "translations" : {
      "en" : "None",
      "fr" : "Aucun",
      "ru" : "Не задано",
      "es" : "Ninguno"
    }
  },
  "workspace.options.position" : {
    "used-in" : [ "src/app/main/ui/workspace/sidebar/options/measures.cljs", "src/app/main/ui/workspace/sidebar/options/frame.cljs" ],
    "translations" : {
      "en" : "Position",
      "fr" : "Position",
      "ru" : "Позиция",
      "es" : "Posición"
    }
  },
  "workspace.options.prototype" : {
    "used-in" : [ "src/app/main/ui/workspace/sidebar/options.cljs" ],
    "translations" : {
      "en" : "Prototype",
      "fr" : "Prototype",
      "ru" : "Прототип",
      "es" : "Prototipo"
    }
  },
  "workspace.options.radius" : {
    "used-in" : [ "src/app/main/ui/workspace/sidebar/options/measures.cljs" ],
    "translations" : {
      "en" : "Radius",
      "fr" : "Rayon",
      "ru" : "Радиус",
      "es" : "Radio"
    }
  },
  "workspace.options.rotation" : {
    "used-in" : [ "src/app/main/ui/workspace/sidebar/options/measures.cljs" ],
    "translations" : {
      "en" : "Rotation",
      "fr" : "Rotation",
      "ru" : "Вращение",
      "es" : "Rotación"
    }
  },
  "workspace.options.select-a-shape" : {
    "used-in" : [ "src/app/main/ui/workspace/sidebar/options/interactions.cljs" ],
    "translations" : {
      "en" : "Select a shape, artboard or group to drag a connection to other artboard.",
      "fr" : "Sélectionnez une forme, un plan de travail ou un groupe pour faire glisser une connexion vers un autre plan de travail.",
      "ru" : "Выберите фигуру, рабочую область или группу чтобы перенести связь на другую рабочую область.",
      "es" : "Selecciona una figura, tablero o grupo para arrastrar una conexión a otro tablero."
    }
  },
  "workspace.options.select-artboard" : {
    "used-in" : [ "src/app/main/ui/workspace/sidebar/options/interactions.cljs" ],
    "translations" : {
      "en" : "Select artboard",
      "fr" : "Sélectionner un plan de travail",
      "ru" : "Выберите рабочую область",
      "es" : "Selecciona un tablero"
    }
  },
  "workspace.options.selection-fill" : {
    "used-in" : [ "src/app/main/ui/workspace/sidebar/options/fill.cljs" ],
    "translations" : {
      "en" : "Selection fill",
      "fr" : "Remplissage de sélection",
      "ru" : "Заливка выбранного",
      "es" : "Relleno de selección"
    }
  },
  "workspace.options.selection-stroke" : {
    "used-in" : [ "src/app/main/ui/workspace/sidebar/options/stroke.cljs" ],
    "translations" : {
      "en" : "Selection stroke",
      "fr" : "Contour de sélection",
      "ru" : "Обводка выбранного",
      "es" : "Borde de selección"
    }
  },
  "workspace.options.shadow-options.blur" : {
    "used-in" : [ "src/app/main/ui/workspace/sidebar/options/shadow.cljs" ],
    "translations" : {
      "en" : "Blur",
      "fr" : "Flou",
      "es" : "Desenfoque"
    }
  },
  "workspace.options.shadow-options.drop-shadow" : {
    "used-in" : [ "src/app/main/ui/workspace/sidebar/options/shadow.cljs" ],
    "translations" : {
      "en" : "Drop shadow",
      "fr" : "Ombre portée",
      "es" : "Sombra arrojada"
    }
  },
  "workspace.options.shadow-options.inner-shadow" : {
    "used-in" : [ "src/app/main/ui/workspace/sidebar/options/shadow.cljs" ],
    "translations" : {
      "en" : "Inner shadow",
      "fr" : "Ombre intérieure",
      "es" : "Sombra interior"
    }
  },
  "workspace.options.shadow-options.offsetx" : {
    "used-in" : [ "src/app/main/ui/workspace/sidebar/options/shadow.cljs" ],
    "translations" : {
      "en" : "X",
      "fr" : "X",
      "es" : "X"
    }
  },
  "workspace.options.shadow-options.offsety" : {
    "used-in" : [ "src/app/main/ui/workspace/sidebar/options/shadow.cljs" ],
    "translations" : {
      "en" : "Y",
      "fr" : "Y",
      "es" : "Y"
    }
  },
  "workspace.options.shadow-options.spread" : {
    "used-in" : [ "src/app/main/ui/workspace/sidebar/options/shadow.cljs" ],
    "translations" : {
      "en" : "Spread",
      "fr" : "Diffusion",
      "es" : "Difusión"
    }
  },
  "workspace.options.shadow-options.title" : {
    "used-in" : [ "src/app/main/ui/workspace/sidebar/options/shadow.cljs" ],
    "translations" : {
      "en" : "Shadow",
      "fr" : "Ombre",
      "es" : "Sombra"
    }
  },
  "workspace.options.shadow-options.title.group" : {
    "used-in" : [ "src/app/main/ui/workspace/sidebar/options/shadow.cljs" ],
    "translations" : {
      "en" : "Group shadow",
      "fr" : "Ombre de groupe",
      "es" : "Sombra del grupo"
    }
  },
  "workspace.options.shadow-options.title.multiple" : {
    "used-in" : [ "src/app/main/ui/workspace/sidebar/options/shadow.cljs" ],
    "translations" : {
      "en" : "Selection shadows",
      "fr" : "Ombres de la sélection",
      "es" : "Sombras de la seleccíón"
    }
  },
  "workspace.options.size" : {
    "used-in" : [ "src/app/main/ui/workspace/sidebar/options/measures.cljs", "src/app/main/ui/workspace/sidebar/options/frame.cljs" ],
    "translations" : {
      "en" : "Size",
      "fr" : "Taille",
      "ru" : "Размер",
      "es" : "Tamaño"
    }
  },
  "workspace.options.size-presets" : {
    "used-in" : [ "src/app/main/ui/workspace/sidebar/options/frame.cljs" ],
    "translations" : {
      "en" : "Size presets",
      "fr" : "Tailles prédéfinies",
      "ru" : "Предустановки для размеров",
      "es" : "Tamaños predefinidos"
    }
  },
  "workspace.options.stroke" : {
    "used-in" : [ "src/app/main/ui/workspace/sidebar/options/stroke.cljs" ],
    "translations" : {
      "en" : "Stroke",
      "fr" : "Bordure",
      "ru" : "Обводка",
      "es" : "Borde"
    }
  },
  "workspace.options.stroke.center" : {
    "used-in" : [ "src/app/main/ui/workspace/sidebar/options/stroke.cljs" ],
    "translations" : {
      "en" : "Center",
      "fr" : "Centre",
      "ru" : "Центр",
      "es" : "Centro"
    }
  },
  "workspace.options.stroke.dashed" : {
    "used-in" : [ "src/app/main/ui/workspace/sidebar/options/stroke.cljs" ],
    "translations" : {
      "en" : "Dashed",
      "fr" : "Tirets",
      "ru" : "Пунктирный",
      "es" : "Rayado"
    }
  },
  "workspace.options.stroke.dotted" : {
    "used-in" : [ "src/app/main/ui/workspace/sidebar/options/stroke.cljs" ],
    "translations" : {
      "en" : "Dotted",
      "fr" : "Pointillé",
      "ru" : "Точечный",
      "es" : "Punteado"
    }
  },
  "workspace.options.stroke.inner" : {
    "used-in" : [ "src/app/main/ui/workspace/sidebar/options/stroke.cljs" ],
    "translations" : {
      "en" : "Inside",
      "fr" : "Intérieur",
      "ru" : "Внутрь",
      "es" : "Interior"
    }
  },
  "workspace.options.stroke.mixed" : {
    "used-in" : [ "src/app/main/ui/workspace/sidebar/options/stroke.cljs" ],
    "translations" : {
      "en" : "Mixed",
      "fr" : "Mixte",
      "ru" : "Смешаный",
      "es" : "Mezclado"
    }
  },
  "workspace.options.stroke.outer" : {
    "used-in" : [ "src/app/main/ui/workspace/sidebar/options/stroke.cljs" ],
    "translations" : {
      "en" : "Outside",
      "fr" : "Extérieur",
      "ru" : "Наружу",
      "es" : "Exterior"
    }
  },
  "workspace.options.stroke.solid" : {
    "used-in" : [ "src/app/main/ui/workspace/sidebar/options/stroke.cljs" ],
    "translations" : {
      "en" : "Solid",
      "fr" : "Solide",
      "ru" : "Сплошной",
      "es" : "Sólido"
    }
  },
  "workspace.options.text-options.align-bottom" : {
    "used-in" : [ "src/app/main/ui/workspace/sidebar/options/text.cljs" ],
    "translations" : {
      "en" : "Align bottom",
      "fr" : "Aligner en bas",
      "ru" : "Выровнять низ",
      "es" : "Alinear abajo"
    }
  },
  "workspace.options.text-options.align-center" : {
    "used-in" : [ "src/app/main/ui/workspace/sidebar/options/text.cljs" ],
    "translations" : {
      "en" : "Align center",
      "fr" : "Aligner au centre",
      "ru" : "Выравнивание по центру",
      "es" : "Aliniear al centro"
    }
  },
  "workspace.options.text-options.align-justify" : {
    "used-in" : [ "src/app/main/ui/workspace/sidebar/options/text.cljs" ],
    "translations" : {
      "en" : "Justify",
      "fr" : "Justifier",
      "ru" : "Выравнивание по ширине",
      "es" : "Justificar"
    }
  },
  "workspace.options.text-options.align-left" : {
    "used-in" : [ "src/app/main/ui/workspace/sidebar/options/text.cljs" ],
    "translations" : {
      "en" : "Align left",
      "fr" : "Aligner à gauche",
      "ru" : "Выравнивание по левому краю",
      "es" : "Alinear a la izquierda"
    }
  },
  "workspace.options.text-options.align-middle" : {
    "used-in" : [ "src/app/main/ui/workspace/sidebar/options/text.cljs" ],
    "translations" : {
      "en" : "Align middle",
      "fr" : "Aligner verticalement au milieu",
      "ru" : "Выравнивание по центру",
      "es" : "Alinear al centro"
    }
  },
  "workspace.options.text-options.align-right" : {
    "used-in" : [ "src/app/main/ui/workspace/sidebar/options/text.cljs" ],
    "translations" : {
      "en" : "Align right",
      "fr" : "Aligner à droite",
      "ru" : "Выравнивание по правому краю",
      "es" : "Alinear a la derecha"
    }
  },
  "workspace.options.text-options.align-top" : {
    "used-in" : [ "src/app/main/ui/workspace/sidebar/options/text.cljs" ],
    "translations" : {
      "en" : "Align top",
      "fr" : "Aligner en haut",
      "ru" : "Выравнивание по верхнему краю",
      "es" : "Alinear arriba"
    }
  },
  "workspace.options.text-options.decoration" : {
    "translations" : {
      "en" : "Decoration",
      "fr" : "Décoration",
      "ru" : "Оформление",
      "es" : "Decoración"
    },
    "unused" : true
  },
  "workspace.options.text-options.grow-auto-height" : {
    "used-in" : [ "src/app/main/ui/workspace/sidebar/options/text.cljs" ],
    "translations" : {
      "en" : "Auto height",
      "fr" : "Hauteur automatique",
      "es" : "Alto automático"
    }
  },
  "workspace.options.text-options.grow-auto-width" : {
    "used-in" : [ "src/app/main/ui/workspace/sidebar/options/text.cljs" ],
    "translations" : {
      "en" : "Auto width",
      "fr" : "Largeur automatique",
      "es" : "Ancho automático"
    }
  },
  "workspace.options.text-options.grow-fixed" : {
    "used-in" : [ "src/app/main/ui/workspace/sidebar/options/text.cljs" ],
    "translations" : {
      "en" : "Fixed",
      "fr" : "Fixe",
      "es" : "Fijo"
    }
  },
  "workspace.options.text-options.letter-spacing" : {
    "used-in" : [ "src/app/main/ui/workspace/sidebar/options/typography.cljs" ],
    "translations" : {
      "en" : "Letter Spacing",
      "fr" : "Interlettrage",
      "ru" : "Межсимвольный интервал",
      "es" : "Espaciado entre letras"
    }
  },
  "workspace.options.text-options.line-height" : {
    "used-in" : [ "src/app/main/ui/workspace/sidebar/options/typography.cljs" ],
    "translations" : {
      "en" : "Line height",
      "fr" : "Interlignage",
      "ru" : "Высота строки",
      "es" : "Altura de línea"
    }
  },
  "workspace.options.text-options.lowercase" : {
    "used-in" : [ "src/app/main/ui/workspace/sidebar/options/typography.cljs" ],
    "translations" : {
      "en" : "Lowercase",
      "fr" : "Minuscule",
      "ru" : "Нижний регистр",
      "es" : "Minúsculas"
    }
  },
  "workspace.options.text-options.none" : {
    "used-in" : [ "src/app/main/ui/workspace/sidebar/options/text.cljs", "src/app/main/ui/workspace/sidebar/options/typography.cljs" ],
    "translations" : {
      "en" : "None",
      "fr" : "Aucune",
      "ru" : "Не задано",
      "es" : "Nada"
    }
  },
  "workspace.options.text-options.strikethrough" : {
    "used-in" : [ "src/app/main/ui/workspace/sidebar/options/text.cljs" ],
    "translations" : {
      "en" : "Strikethrough",
      "fr" : "Barré",
      "ru" : "Перечеркнутый",
      "es" : "Tachado"
    }
  },
  "workspace.options.text-options.text-case" : {
    "translations" : {
      "en" : "Case",
      "fr" : "Casse",
      "ru" : "Регистр",
      "es" : "Mayús/minús"
    },
    "unused" : true
  },
  "workspace.options.text-options.title" : {
    "used-in" : [ "src/app/main/ui/workspace/sidebar/options/text.cljs" ],
    "translations" : {
      "en" : "Text",
      "fr" : "Texte",
      "ru" : "Текст",
      "es" : "Texto"
    }
  },
  "workspace.options.text-options.title-group" : {
    "used-in" : [ "src/app/main/ui/workspace/sidebar/options/text.cljs" ],
    "translations" : {
      "en" : "Group text",
      "fr" : "Texte de groupe",
      "ru" : "Текст группы",
      "es" : "Texto de grupo"
    }
  },
  "workspace.options.text-options.title-selection" : {
    "used-in" : [ "src/app/main/ui/workspace/sidebar/options/text.cljs" ],
    "translations" : {
      "en" : "Selection text",
      "fr" : "Texte de la sélection",
      "ru" : "Выбранный текст",
      "es" : "Texto de selección"
    }
  },
  "workspace.options.text-options.titlecase" : {
    "used-in" : [ "src/app/main/ui/workspace/sidebar/options/typography.cljs" ],
    "translations" : {
      "en" : "Title Case",
      "fr" : "Premières Lettres en Capitales",
      "ru" : "Каждое слово с заглавной буквы",
      "es" : "Título"
    }
  },
  "workspace.options.text-options.underline" : {
    "used-in" : [ "src/app/main/ui/workspace/sidebar/options/text.cljs" ],
    "translations" : {
      "en" : "Underline",
      "fr" : "Soulignage",
      "ru" : "Подчеркнутый",
      "es" : "Subrayado"
    }
  },
  "workspace.options.text-options.uppercase" : {
    "used-in" : [ "src/app/main/ui/workspace/sidebar/options/typography.cljs" ],
    "translations" : {
      "en" : "Uppercase",
      "fr" : "Majuscule",
      "ru" : "Верхний регистр",
      "es" : "Mayúsculas"
    }
  },
  "workspace.options.text-options.vertical-align" : {
    "translations" : {
      "en" : "Vertical align",
      "fr" : "Alignement vertical",
      "ru" : "Вертикальное выравнивание",
      "es" : "Alineación vertical"
    },
    "unused" : true
  },
  "workspace.options.use-play-button" : {
    "used-in" : [ "src/app/main/ui/workspace/sidebar/options/interactions.cljs" ],
    "translations" : {
      "en" : "Use the play button at the header to run the prototype view.",
      "fr" : "Utilisez le bouton de lecture dans l’en‑tête pour exécuter la vue du prototype.",
      "ru" : "Используй кнопку запуск в заголовке чтобы перейти на экран прототипа.",
      "es" : "Usa el botón de play de la cabecera para arrancar la vista de prototipo."
    }
  },
  "workspace.shape.menu.back" : {
    "used-in" : [ "src/app/main/ui/workspace/context_menu.cljs" ],
    "translations" : {
      "en" : "Send to back",
      "fr" : "Envoyer au fond",
      "es" : "Enviar al fondo"
    }
  },
  "workspace.shape.menu.backward" : {
    "used-in" : [ "src/app/main/ui/workspace/context_menu.cljs" ],
    "translations" : {
      "en" : "Send backward",
      "fr" : "Éloigner",
      "es" : "Enviar atrás"
    }
  },
  "workspace.shape.menu.copy" : {
    "used-in" : [ "src/app/main/ui/workspace/context_menu.cljs" ],
    "translations" : {
      "en" : "Copy",
      "fr" : "Copier",
      "es" : "Copiar"
    }
  },
  "workspace.shape.menu.create-component" : {
    "used-in" : [ "src/app/main/ui/workspace/context_menu.cljs" ],
    "translations" : {
      "en" : "Create component",
      "fr" : "Créer un composant",
      "es" : "Crear componente"
    }
  },
  "workspace.shape.menu.cut" : {
    "used-in" : [ "src/app/main/ui/workspace/context_menu.cljs" ],
    "translations" : {
      "en" : "Cut",
      "fr" : "Couper",
      "es" : "Cortar"
    }
  },
  "workspace.shape.menu.delete" : {
    "used-in" : [ "src/app/main/ui/workspace/context_menu.cljs" ],
    "translations" : {
      "en" : "Delete",
      "fr" : "Supprimer",
      "es" : "Eliminar"
    }
  },
  "workspace.shape.menu.detach-instance" : {
    "used-in" : [ "src/app/main/ui/workspace/sidebar/options/component.cljs", "src/app/main/ui/workspace/sidebar/options/component.cljs", "src/app/main/ui/workspace/context_menu.cljs", "src/app/main/ui/workspace/context_menu.cljs" ],
    "translations" : {
      "en" : "Detach instance",
      "fr" : "Détacher l’instance",
      "es" : "Desacoplar instancia"
    }
  },
  "workspace.shape.menu.duplicate" : {
    "used-in" : [ "src/app/main/ui/workspace/context_menu.cljs" ],
    "translations" : {
      "en" : "Duplicate",
      "fr" : "Dupliquer",
      "es" : "Duplicar"
    }
  },
  "workspace.shape.menu.edit" : {
    "used-in" : [ "src/app/main/ui/workspace/context_menu.cljs" ],
    "translations" : {
      "en" : "Edit",
      "es" : "Editar"
    }
  },
  "workspace.shape.menu.flip-horizontal" : {
    "used-in" : [ "src/app/main/ui/workspace/context_menu.cljs" ],
    "translations" : {
      "en" : "Flip horizontal",
      "es" : "Voltear horizontal"
    }
  },
  "workspace.shape.menu.flip-vertical" : {
    "used-in" : [ "src/app/main/ui/workspace/context_menu.cljs" ],
    "translations" : {
      "en" : "Flip vertical",
      "es" : "Voltear vertical"
    }
  },
  "workspace.shape.menu.forward" : {
    "used-in" : [ "src/app/main/ui/workspace/context_menu.cljs" ],
    "translations" : {
      "en" : "Bring forward",
      "fr" : "Avancer",
      "es" : "Mover hacia delante"
    }
  },
  "workspace.shape.menu.front" : {
    "used-in" : [ "src/app/main/ui/workspace/context_menu.cljs" ],
    "translations" : {
      "en" : "Bring to front",
      "fr" : "Amener au premier plan",
      "es" : "Mover al frente"
    }
  },
  "workspace.shape.menu.go-master" : {
    "used-in" : [ "src/app/main/ui/workspace/sidebar/options/component.cljs", "src/app/main/ui/workspace/context_menu.cljs" ],
    "translations" : {
      "en" : "Go to master component file",
      "fr" : "Aller au fichier du composant principal",
      "es" : "Ir al archivo del componente maestro"
    }
  },
  "workspace.shape.menu.group" : {
    "used-in" : [ "src/app/main/ui/workspace/context_menu.cljs" ],
    "translations" : {
      "en" : "Group",
      "fr" : "Groupe",
      "es" : "Grupo"
    }
  },
  "workspace.shape.menu.hide" : {
    "used-in" : [ "src/app/main/ui/workspace/context_menu.cljs" ],
    "translations" : {
      "en" : "Hide",
      "fr" : "Masquer",
      "es" : "Ocultar"
    }
  },
  "workspace.shape.menu.lock" : {
    "used-in" : [ "src/app/main/ui/workspace/context_menu.cljs" ],
    "translations" : {
      "en" : "Lock",
      "fr" : "Bloquer",
      "es" : "Bloquear"
    }
  },
  "workspace.shape.menu.mask" : {
    "used-in" : [ "src/app/main/ui/workspace/context_menu.cljs", "src/app/main/ui/workspace/context_menu.cljs" ],
    "translations" : {
      "en" : "Mask",
      "fr" : "Masque",
      "es" : "Máscara"
    }
  },
  "workspace.shape.menu.paste" : {
    "used-in" : [ "src/app/main/ui/workspace/context_menu.cljs", "src/app/main/ui/workspace/context_menu.cljs" ],
    "translations" : {
      "en" : "Paste",
      "fr" : "Coller",
      "es" : "Pegar"
    }
  },
  "workspace.shape.menu.reset-overrides" : {
    "used-in" : [ "src/app/main/ui/workspace/sidebar/options/component.cljs", "src/app/main/ui/workspace/sidebar/options/component.cljs", "src/app/main/ui/workspace/context_menu.cljs", "src/app/main/ui/workspace/context_menu.cljs" ],
    "translations" : {
      "en" : "Reset overrides",
      "fr" : "Annuler les modifications",
      "es" : "Deshacer modificaciones"
    }
  },
  "workspace.shape.menu.show" : {
    "used-in" : [ "src/app/main/ui/workspace/context_menu.cljs" ],
    "translations" : {
      "en" : "Show",
      "fr" : "Montrer",
      "es" : "Mostrar"
    }
  },
  "workspace.shape.menu.show-master" : {
    "used-in" : [ "src/app/main/ui/workspace/sidebar/options/component.cljs", "src/app/main/ui/workspace/context_menu.cljs" ],
    "translations" : {
      "en" : "Show master component",
      "fr" : "Afficher le composant principal",
      "es" : "Ver componente maestro"
    }
  },
  "workspace.shape.menu.ungroup" : {
    "used-in" : [ "src/app/main/ui/workspace/context_menu.cljs" ],
    "translations" : {
      "en" : "Ungroup",
      "fr" : "Dégrouper",
      "es" : "Desagrupar"
    }
  },
  "workspace.shape.menu.unlock" : {
    "used-in" : [ "src/app/main/ui/workspace/context_menu.cljs" ],
    "translations" : {
      "en" : "Unlock",
      "fr" : "Débloquer",
      "es" : "Desbloquear"
    }
  },
  "workspace.shape.menu.unmask" : {
    "used-in" : [ "src/app/main/ui/workspace/context_menu.cljs" ],
    "translations" : {
      "en" : "Unmask",
      "fr" : "Supprimer le masque",
      "es" : "Quitar máscara"
    }
  },
  "workspace.shape.menu.update-master" : {
    "used-in" : [ "src/app/main/ui/workspace/sidebar/options/component.cljs", "src/app/main/ui/workspace/sidebar/options/component.cljs", "src/app/main/ui/workspace/context_menu.cljs", "src/app/main/ui/workspace/context_menu.cljs" ],
    "translations" : {
      "en" : "Update master component",
      "fr" : "Actualiser le composant principal",
      "es" : "Actualizar componente maestro"
    }
  },
  "workspace.sidebar.history" : {
    "used-in" : [ "src/app/main/ui/workspace/left_toolbar.cljs" ],
    "translations" : {
      "en" : "History (%s)",
      "fr" : "Historique (%s)",
      "es" : "Historial (%s)"
    }
  },
  "workspace.sidebar.layers" : {
    "used-in" : [ "src/app/main/ui/workspace/left_toolbar.cljs" ],
    "translations" : {
      "en" : "Layers (%s)",
      "fr" : "Calques (%s)",
      "es" : "Capas (%s)"
    }
  },
  "workspace.sidebar.sitemap" : {
    "used-in" : [ "src/app/main/ui/workspace/sidebar/sitemap.cljs" ],
    "translations" : {
      "en" : "Pages",
      "fr" : "Pages",
      "ru" : "Страницы",
      "es" : "Páginas"
    }
  },
  "workspace.sitemap" : {
    "used-in" : [ "src/app/main/ui/workspace/header.cljs" ],
    "translations" : {
      "en" : "Sitemap",
      "fr" : "Plan du site",
      "ru" : "Карта сайта",
      "es" : "Mapa del sitio"
    }
  },
  "workspace.toolbar.assets" : {
    "used-in" : [ "src/app/main/ui/workspace/left_toolbar.cljs" ],
    "translations" : {
      "en" : "Assets (%s)",
      "fr" : "Ressources (%s)",
      "ru" : "",
      "es" : "Recursos (%s)"
    }
  },
  "workspace.toolbar.color-palette" : {
    "used-in" : [ "src/app/main/ui/workspace/left_toolbar.cljs" ],
    "translations" : {
      "en" : "Color Palette (%s)",
      "fr" : "Palette de couleurs (%s)",
      "ru" : "Палитра цветов (%s)",
      "es" : "Paleta de colores (%s)"
    }
  },
  "workspace.toolbar.comments" : {
    "used-in" : [ "src/app/main/ui/workspace/left_toolbar.cljs" ],
    "translations" : {
      "en" : "Comments (%s)",
      "fr" : "Commentaires (%s)",
      "es" : "Comentarios (%s)"
    }
  },
  "workspace.toolbar.curve" : {
    "used-in" : [ "src/app/main/ui/workspace/left_toolbar.cljs" ],
    "translations" : {
      "en" : "Curve (%s)",
      "fr" : "Courbe (%s)",
      "ru" : "Кривая (%s)",
      "es" : "Curva (%s)"
    }
  },
  "workspace.toolbar.ellipse" : {
    "used-in" : [ "src/app/main/ui/workspace/left_toolbar.cljs" ],
    "translations" : {
      "en" : "Ellipse (E)",
      "fr" : "Ellipse (E)",
      "ru" : "",
      "es" : "Elipse (E)"
    }
  },
  "workspace.toolbar.frame" : {
    "used-in" : [ "src/app/main/ui/workspace/left_toolbar.cljs" ],
    "translations" : {
      "en" : "Artboard (A)",
      "fr" : "Plan de travail (A)",
      "ru" : "Рабочая область (A)",
      "es" : "Tablero (A)"
    }
  },
  "workspace.toolbar.image" : {
    "used-in" : [ "src/app/main/ui/workspace/left_toolbar.cljs" ],
    "translations" : {
      "en" : "Image (K)",
      "fr" : "Image (K)",
      "ru" : "Изображение (K)",
      "es" : "Imagen (K)"
    }
  },
  "workspace.toolbar.move" : {
    "used-in" : [ "src/app/main/ui/workspace/left_toolbar.cljs" ],
    "translations" : {
      "en" : "Move",
      "fr" : "Déplacer",
      "ru" : "Вытеснить",
      "es" : "Mover"
    }
  },
  "workspace.toolbar.path" : {
    "used-in" : [ "src/app/main/ui/workspace/left_toolbar.cljs" ],
    "translations" : {
      "en" : "Path (P)",
      "fr" : "Chemin (P)",
      "ru" : "Линия (P)",
      "es" : "Ruta (P)"
    }
  },
  "workspace.toolbar.rect" : {
    "used-in" : [ "src/app/main/ui/workspace/left_toolbar.cljs" ],
    "translations" : {
      "en" : "Rectangle (R)",
      "fr" : "Rectangle (R)",
      "ru" : "Прямоугольник (R)",
      "es" : "Rectángulo (R)"
    }
  },
  "workspace.toolbar.text" : {
    "used-in" : [ "src/app/main/ui/workspace/left_toolbar.cljs" ],
    "translations" : {
      "en" : "Text (T)",
      "fr" : "Texte (T)",
      "ru" : "Текст (T)",
      "es" : "Texto (T)"
    }
  },
  "workspace.undo.empty" : {
    "used-in" : [ "src/app/main/ui/workspace/sidebar/history.cljs" ],
    "translations" : {
      "en" : "There are no history changes so far",
      "fr" : "Il n’y a aucun changement dans l’historique pour l’instant",
      "es" : "Todavía no hay cambios en el histórico"
    }
  },
  "workspace.undo.entry.delete" : {
    "used-in" : [ "src/app/main/ui/workspace/sidebar/history.cljs" ],
    "translations" : {
      "en" : "Deleted %s",
      "fr" : "Supprimé %s",
      "es" : "%s eliminado"
    }
  },
  "workspace.undo.entry.modify" : {
    "used-in" : [ "src/app/main/ui/workspace/sidebar/history.cljs" ],
    "translations" : {
      "en" : "Modified %s",
      "fr" : "Modifié %s",
      "es" : "%s modificado"
    }
  },
  "workspace.undo.entry.move" : {
    "used-in" : [ "src/app/main/ui/workspace/sidebar/history.cljs" ],
    "translations" : {
      "en" : "Moved objects",
      "fr" : "Objets déplacés",
      "es" : "Objetos movidos"
    }
  },
  "workspace.undo.entry.multiple.circle" : {
    "translations" : {
      "en" : "circles",
      "fr" : "cercles",
      "es" : "círculos"
    },
    "unused" : true
  },
  "workspace.undo.entry.multiple.color" : {
    "translations" : {
      "en" : "color assets",
      "fr" : "couleurs",
      "es" : "colores"
    },
    "unused" : true
  },
  "workspace.undo.entry.multiple.component" : {
    "translations" : {
      "en" : "components",
      "fr" : "composants",
      "es" : "componentes"
    },
    "unused" : true
  },
  "workspace.undo.entry.multiple.curve" : {
    "translations" : {
      "en" : "curves",
      "fr" : "courbes",
      "es" : "curvas"
    },
    "unused" : true
  },
  "workspace.undo.entry.multiple.frame" : {
    "translations" : {
      "en" : "artboard",
      "fr" : "plan de travail",
      "es" : "mesa de trabajo"
    },
    "unused" : true
  },
  "workspace.undo.entry.multiple.group" : {
    "translations" : {
      "en" : "groups",
      "fr" : "groupes",
      "es" : "grupos"
    },
    "unused" : true
  },
  "workspace.undo.entry.multiple.media" : {
    "translations" : {
      "en" : "graphic assets",
      "fr" : "graphiques",
      "es" : "gráficos"
    },
    "unused" : true
  },
  "workspace.undo.entry.multiple.multiple" : {
    "translations" : {
      "en" : "objects",
      "fr" : "objets",
      "es" : "objetos"
    },
    "unused" : true
  },
  "workspace.undo.entry.multiple.page" : {
    "translations" : {
      "en" : "pages",
      "fr" : "pages",
      "es" : "páginas"
    },
    "unused" : true
  },
  "workspace.undo.entry.multiple.path" : {
    "translations" : {
      "en" : "paths",
      "fr" : "chemins",
      "es" : "trazos"
    },
    "unused" : true
  },
  "workspace.undo.entry.multiple.rect" : {
    "translations" : {
      "en" : "rectangles",
      "fr" : "rectangles",
      "es" : "rectángulos"
    },
    "unused" : true
  },
  "workspace.undo.entry.multiple.shape" : {
    "translations" : {
      "en" : "shapes",
      "fr" : "formes",
      "es" : "formas"
    },
    "unused" : true
  },
  "workspace.undo.entry.multiple.text" : {
    "translations" : {
      "en" : "texts",
      "fr" : "textes",
      "es" : "textos"
    },
    "unused" : true
  },
  "workspace.undo.entry.multiple.typography" : {
    "translations" : {
      "en" : "typography assets",
      "fr" : "typographie",
      "es" : "tipografías"
    },
    "unused" : true
  },
  "workspace.undo.entry.new" : {
    "used-in" : [ "src/app/main/ui/workspace/sidebar/history.cljs" ],
    "translations" : {
      "en" : "New %s",
      "fr" : "Nouveau %s",
      "es" : "Nuevo %s"
    }
  },
  "workspace.undo.entry.single.circle" : {
    "translations" : {
      "en" : "circle",
      "fr" : "cercle",
      "es" : "círculo"
    },
    "unused" : true
  },
  "workspace.undo.entry.single.color" : {
    "translations" : {
      "en" : "color asset",
      "fr" : "couleur",
      "es" : "color"
    },
    "unused" : true
  },
  "workspace.undo.entry.single.component" : {
    "translations" : {
      "en" : "component",
      "fr" : "composant",
      "es" : "componente"
    },
    "unused" : true
  },
  "workspace.undo.entry.single.curve" : {
    "translations" : {
      "en" : "curve",
      "fr" : "courbe",
      "es" : "curva"
    },
    "unused" : true
  },
  "workspace.undo.entry.single.frame" : {
    "translations" : {
      "en" : "artboard",
      "fr" : "plan de travail",
      "es" : "mesa de trabajo"
    },
    "unused" : true
  },
  "workspace.undo.entry.single.group" : {
    "translations" : {
      "en" : "group",
      "fr" : "groupe",
      "es" : "grupo"
    },
    "unused" : true
  },
  "workspace.undo.entry.single.image" : {
    "translations" : {
      "en" : "image",
      "fr" : "image",
      "es" : "imagen"
    },
    "unused" : true
  },
  "workspace.undo.entry.single.media" : {
    "translations" : {
      "en" : "graphic asset",
      "fr" : "graphique",
      "es" : "gráfico"
    },
    "unused" : true
  },
  "workspace.undo.entry.single.multiple" : {
    "translations" : {
      "en" : "object",
      "fr" : "objet",
      "es" : "objeto"
    },
    "unused" : true
  },
  "workspace.undo.entry.single.page" : {
    "translations" : {
      "en" : "page",
      "fr" : "page",
      "es" : "página"
    },
    "unused" : true
  },
  "workspace.undo.entry.single.path" : {
    "translations" : {
      "en" : "path",
      "fr" : "chemin",
      "es" : "trazo"
    },
    "unused" : true
  },
  "workspace.undo.entry.single.rect" : {
    "translations" : {
      "en" : "rectangle",
      "fr" : "rectangle",
      "es" : "rectángulo"
    },
    "unused" : true
  },
  "workspace.undo.entry.single.shape" : {
    "translations" : {
      "en" : "shape",
      "fr" : "forme",
      "es" : "forma"
    },
    "unused" : true
  },
  "workspace.undo.entry.single.text" : {
    "translations" : {
      "en" : "text",
      "fr" : "texte",
      "es" : "texto"
    },
    "unused" : true
  },
  "workspace.undo.entry.single.typography" : {
    "translations" : {
      "en" : "typography asset",
      "fr" : "typographie",
      "es" : "tipografía"
    },
    "unused" : true
  },
  "workspace.undo.entry.unknown" : {
    "used-in" : [ "src/app/main/ui/workspace/sidebar/history.cljs" ],
    "translations" : {
      "en" : "Operation over %s",
      "fr" : "Opération sur %s",
      "es" : "Operación sobre %s"
    }
  },
  "workspace.undo.title" : {
    "used-in" : [ "src/app/main/ui/workspace/sidebar/history.cljs" ],
    "translations" : {
      "en" : "History",
      "fr" : "Historique",
      "es" : "Histórico"
    }
  },
  "workspace.updates.dismiss" : {
    "used-in" : [ "src/app/main/data/workspace/libraries.cljs" ],
    "translations" : {
      "en" : "Dismiss",
      "fr" : "Ignorer",
      "ru" : "",
      "es" : "Ignorar"
    }
  },
  "workspace.updates.there-are-updates" : {
    "used-in" : [ "src/app/main/data/workspace/libraries.cljs" ],
    "translations" : {
      "en" : "There are updates in shared libraries",
      "fr" : "Il y a des mises à jour dans les Bibliothèques Partagées",
      "ru" : "",
      "es" : "Hay actualizaciones en librerías compartidas"
    }
  },
  "workspace.updates.update" : {
    "used-in" : [ "src/app/main/data/workspace/libraries.cljs" ],
    "translations" : {
      "en" : "Update",
      "fr" : "Actualiser",
      "ru" : "",
      "es" : "Actualizar"
    }
  },
  "workspace.viewport.click-to-close-path" : {
    "translations" : {
      "en" : "Click to close the path",
      "fr" : "Cliquez pour fermer le chemin",
      "ru" : "Кликни чтобы закончить фигуру",
      "es" : "Pulsar para cerrar la ruta"
    },
    "unused" : true
  }
}<|MERGE_RESOLUTION|>--- conflicted
+++ resolved
@@ -6,11 +6,8 @@
       "fr" : "Vous avez déjà un compte ?",
       "ru" : "Уже есть аккаунт?",
       "es" : "¿Tienes ya una cuenta?",
-<<<<<<< HEAD
-      "ca" : "Ja tens un compte?"
-=======
+      "ca" : "Ja tens un compte?",
       "zh_cn" : "已经有账号了？"
->>>>>>> de394a7d
     }
   },
   "auth.check-your-email" : {
@@ -18,11 +15,8 @@
     "translations" : {
       "en" : "Check your email and click on the link to verify and start using Penpot.",
       "fr" : "Vérifiez votre e‑mail et cliquez sur le lien pour vérifier et commencer à utiliser Penpot.",
-<<<<<<< HEAD
-      "ca" : "Revisa el teu email i fes click al link per verificar i començar a utilitzar Penpot."
-=======
+      "ca" : "Revisa el teu email i fes click al link per verificar i començar a utilitzar Penpot.",
       "zh_cn" : "请检查你的电子邮箱，点击邮件中的超链接来验证，然后开始使用Penpot。"
->>>>>>> de394a7d
     }
   },
   "auth.confirm-password" : {
@@ -32,11 +26,8 @@
       "fr" : "Confirmez le mot de passe",
       "ru" : "Подтвердите пароль",
       "es" : "Confirmar contraseña",
-<<<<<<< HEAD
-      "ca" : "Confirmar contrasenya"
-=======
+      "ca" : "Confirmar contrasenya",
       "zh_cn" : "确认密码"
->>>>>>> de394a7d
     }
   },
   "auth.create-demo-account" : {
@@ -46,11 +37,8 @@
       "fr" : "Créer un compte de démonstration",
       "ru" : "Хотите попробовать?",
       "es" : "Crear cuanta de prueba",
-<<<<<<< HEAD
-      "ca" : "Crea un compte de proba"
-=======
+      "ca" : "Crea un compte de proba",
       "zh_cn" : "创建演示账号"
->>>>>>> de394a7d
     }
   },
   "auth.create-demo-profile" : {
@@ -60,11 +48,8 @@
       "fr" : "Vous voulez juste essayer ?",
       "ru" : "Хотите попробовать?",
       "es" : "¿Quieres probar?",
-<<<<<<< HEAD
-      "ca" : "Vols probar-ho?"
-=======
+      "ca" : "Vols probar-ho?",
       "zh_cn" : "只是想试试？"
->>>>>>> de394a7d
     }
   },
   "auth.demo-warning" : {
@@ -74,11 +59,8 @@
       "fr" : "Il s’agit d’un service DEMO, NE PAS UTILISER pour un travail réel, les projets seront périodiquement supprimés.",
       "ru" : "Это ДЕМОНСТРАЦИЯ, НЕ ИСПОЛЬЗУЙТЕ для работы, проекты будут периодически удаляться.",
       "es" : "Este es un servicio de DEMOSTRACIÓN. NO USAR para trabajo real, los proyectos serán borrados periodicamente.",
-<<<<<<< HEAD
-      "ca" : "Aquest es un servei de PROBA. NO HO UTILITZIS per feina real, els projectes seran esborrats periòdicament"
-=======
+      "ca" : "Aquest es un servei de PROBA. NO HO UTILITZIS per feina real, els projectes seran esborrats periòdicament",
       "zh_cn" : "这是一个演示服务，请【不要】用于真实工作，这些项目将被周期性地抹除。"
->>>>>>> de394a7d
     }
   },
   "auth.email" : {
@@ -88,11 +70,8 @@
       "fr" : "Adresse e‑mail",
       "ru" : "Email",
       "es" : "Correo electrónico",
-<<<<<<< HEAD
-      "ca" : "Correu electrònic"
-=======
+      "ca" : "Correu electrònic",
       "zh_cn" : "电子邮件"
->>>>>>> de394a7d
     }
   },
   "auth.forgot-password" : {
@@ -102,11 +81,8 @@
       "fr" : "Mot de passe oublié ?",
       "ru" : "Забыли пароль?",
       "es" : "¿Olvidaste tu contraseña?",
-<<<<<<< HEAD
-      "ca" : "Has oblidat la contrasenya?"
-=======
+      "ca" : "Has oblidat la contrasenya?",
       "zh_cn" : "忘记密码？"
->>>>>>> de394a7d
     }
   },
   "auth.fullname" : {
@@ -116,11 +92,8 @@
       "fr" : "Nom complet",
       "ru" : "Полное имя",
       "es" : "Nombre completo",
-<<<<<<< HEAD
-      "ca" : "Nom complet"
-=======
+      "ca" : "Nom complet",
       "zh_cn" : "全名"
->>>>>>> de394a7d
     }
   },
   "auth.go-back-to-login" : {
@@ -130,11 +103,8 @@
       "fr" : "Retour !",
       "ru" : "Назад!",
       "es" : "Volver",
-<<<<<<< HEAD
-      "ca" : "Tornar"
-=======
+      "ca" : "Tornar",
       "zh_cn" : "返回！"
->>>>>>> de394a7d
     }
   },
   "auth.login-here" : {
@@ -144,11 +114,8 @@
       "fr" : "Se connecter ici",
       "ru" : "Войти здесь",
       "es" : "Entra aquí",
-<<<<<<< HEAD
-      "ca" : "Inicia sessió aquí"
-=======
+      "ca" : "Inicia sessió aquí",
       "zh_cn" : "在这里登录"
->>>>>>> de394a7d
     }
   },
   "auth.login-submit" : {
@@ -158,11 +125,8 @@
       "fr" : "Se connecter",
       "ru" : "Вход",
       "es" : "Entrar",
-<<<<<<< HEAD
-      "ca" : "Accedir"
-=======
+      "ca" : "Accedir",
       "zh_cn" : "登录"
->>>>>>> de394a7d
     }
   },
   "auth.login-subtitle" : {
@@ -172,11 +136,8 @@
       "fr" : "Entrez vos informations ci‑dessous",
       "ru" : "Введите информацию о себе ниже",
       "es" : "Introduce tus datos aquí",
-<<<<<<< HEAD
-      "ca" : "Introdueix les teves dades aquí"
-=======
+      "ca" : "Introdueix les teves dades aquí",
       "zh_cn" : "请在下面输入你的详细信息"
->>>>>>> de394a7d
     }
   },
   "auth.login-title" : {
@@ -186,11 +147,8 @@
       "fr" : "Ravi de vous revoir !",
       "ru" : "Рады видеть Вас снова!",
       "es" : "Encantados de volverte a ver",
-<<<<<<< HEAD
-      "ca" : "Encantats de tornar a veure't"
-=======
+      "ca" : "Encantats de tornar a veure't",
       "zh_cn" : "很高兴又见到你！"
->>>>>>> de394a7d
     }
   },
   "auth.login-with-github-submit" : {
@@ -200,11 +158,8 @@
       "fr" : "Se connecter via Github",
       "ru" : "Вход через Gitnub",
       "es" : "Entrar con Github",
-<<<<<<< HEAD
-      "ca" : "Accedir amb Github"
-=======
+      "ca" : "Accedir amb Github",
       "zh_cn" : "使用Github登录"
->>>>>>> de394a7d
     }
   },
   "auth.login-with-gitlab-submit" : {
@@ -214,11 +169,8 @@
       "fr" : "Se connecter via Gitlab",
       "ru" : "Вход через Gitlab",
       "es" : "Entrar con Gitlab",
-<<<<<<< HEAD
-      "ca" : "Accedir amb Gitlab"
-=======
+      "ca" : "Accedir amb Gitlab",
       "zh_cn" : "使用Gitlab登录"
->>>>>>> de394a7d
     }
   },
   "auth.login-with-ldap-submit" : {
@@ -228,11 +180,8 @@
       "fr" : "Se connecter via LDAP",
       "ru" : "Вход через LDAP",
       "es" : "Entrar con LDAP",
-<<<<<<< HEAD
-      "ca" : "Accedir amb LDAP"
-=======
+      "ca" : "Accedir amb LDAP",
       "zh_cn" : "使用LDAP登录"
->>>>>>> de394a7d
     }
   },
   "auth.new-password" : {
@@ -242,11 +191,8 @@
       "fr" : "Saisissez un nouveau mot de passe",
       "ru" : "Введите новый пароль",
       "es" : "Introduce la nueva contraseña",
-<<<<<<< HEAD
-      "ca" : "Introdueix la nova contrasenya"
-=======
+      "ca" : "Introdueix la nova contrasenya",
       "zh_cn" : "输入新的密码"
->>>>>>> de394a7d
     }
   },
   "auth.notifications.invalid-token-error" : {
@@ -256,11 +202,8 @@
       "fr" : "Le code de récupération n’est pas valide.",
       "ru" : "Неверный код восстановления.",
       "es" : "El código de recuperación no es válido.",
-<<<<<<< HEAD
-      "ca" : "El codi de recuperació no és vàlid"
-=======
+      "ca" : "El codi de recuperació no és vàlid",
       "zh_cn" : "恢复令牌无效。"
->>>>>>> de394a7d
     }
   },
   "auth.notifications.password-changed-succesfully" : {
@@ -270,11 +213,8 @@
       "fr" : "Mot de passe changé avec succès",
       "ru" : "Пароль изменен успешно",
       "es" : "La contraseña ha sido cambiada",
-<<<<<<< HEAD
-      "ca" : "La contrasenya s'ha canviat correctament"
-=======
+      "ca" : "La contrasenya s'ha canviat correctament",
       "zh_cn" : "密码修改成功"
->>>>>>> de394a7d
     }
   },
   "auth.notifications.profile-not-verified" : {
@@ -283,11 +223,8 @@
       "en" : "Profile is not verified, please verify profile before continue.",
       "fr" : "Le profil n’est pas vérifié. Veuillez vérifier le profil avant de continuer.",
       "es" : "El perfil aun no ha sido verificado, por favor valida el perfil antes de continuar.",
-<<<<<<< HEAD
-      "ca" : "El perfil encara no s'ha verificat, si us plau verifica-ho abans de continuar"
-=======
+      "ca" : "El perfil encara no s'ha verificat, si us plau verifica-ho abans de continuar",
       "zh_cn" : "个人资料未验证，请于验证后继续。"
->>>>>>> de394a7d
     }
   },
   "auth.notifications.recovery-token-sent" : {
@@ -297,11 +234,8 @@
       "fr" : "Lien de récupération de mot de passe envoyé.",
       "ru" : "Ссылка для восстановления пароля отправлена на почту.",
       "es" : "Hemos enviado a tu buzón un enlace para recuperar tu contraseña.",
-<<<<<<< HEAD
-      "ca" : "Hem enviat un link de recuperació de contrasenya al teu email"
-=======
+      "ca" : "Hem enviat un link de recuperació de contrasenya al teu email",
       "zh_cn" : "找回密码链接已发至你的收件箱。"
->>>>>>> de394a7d
     }
   },
   "auth.notifications.team-invitation-accepted" : {
@@ -310,11 +244,8 @@
       "en" : "Joined the team succesfully",
       "fr" : "Vous avez rejoint l’équipe avec succès",
       "es" : "Te uniste al equipo",
-<<<<<<< HEAD
-      "ca" : "T'has unit al equip"
-=======
+      "ca" : "T'has unit al equip",
       "zh_cn" : "成功加入团队"
->>>>>>> de394a7d
     }
   },
   "auth.password" : {
@@ -324,11 +255,8 @@
       "fr" : "Mot de passe",
       "ru" : "Пароль",
       "es" : "Contraseña",
-<<<<<<< HEAD
-      "ca" : "Contrasenya"
-=======
+      "ca" : "Contrasenya",
       "zh_cn" : "密码"
->>>>>>> de394a7d
     }
   },
   "auth.password-length-hint" : {
@@ -338,11 +266,8 @@
       "fr" : "Au moins 8 caractères",
       "ru" : "Минимум 8 символов",
       "es" : "8 caracteres como mínimo",
-<<<<<<< HEAD
-      "ca" : "Com a mínim 8 caràcters"
-=======
+      "ca" : "Com a mínim 8 caràcters",
       "zh_cn" : "至少8位字符"
->>>>>>> de394a7d
     }
   },
   "auth.recovery-request-submit" : {
@@ -352,11 +277,8 @@
       "fr" : "Récupérer le mot de passe",
       "ru" : "Восстановить пароль",
       "es" : "Recuperar contraseña",
-<<<<<<< HEAD
-      "ca" : "Recuperar contrasenya"
-=======
+      "ca" : "Recuperar contrasenya",
       "zh_cn" : "找回密码"
->>>>>>> de394a7d
     }
   },
   "auth.recovery-request-subtitle" : {
@@ -366,11 +288,8 @@
       "fr" : "Nous vous enverrons un e‑mail avec des instructions",
       "ru" : "Письмо с инструкциями отправлено на почту.",
       "es" : "Te enviaremos un correo electrónico con instrucciones",
-<<<<<<< HEAD
-      "ca" : "T'enviarem un correu electrónic amb instruccions"
-=======
+      "ca" : "T'enviarem un correu electrónic amb instruccions",
       "zh_cn" : "我们将给你发送一封带有说明的电子邮件"
->>>>>>> de394a7d
     }
   },
   "auth.recovery-request-title" : {
@@ -380,11 +299,8 @@
       "fr" : "Mot de passe oublié ?",
       "ru" : "Забыли пароль?",
       "es" : "¿Olvidaste tu contraseña?",
-<<<<<<< HEAD
-      "ca" : "Has oblidat la teva contrasenya?"
-=======
+      "ca" : "Has oblidat la teva contrasenya?",
       "zh_cn" : "忘记密码？"
->>>>>>> de394a7d
     }
   },
   "auth.recovery-submit" : {
@@ -394,11 +310,8 @@
       "fr" : "Changez votre mot de passe",
       "ru" : "Изменить пароль",
       "es" : "Cambiar tu contraseña",
-<<<<<<< HEAD
-      "ca" : "Canvia la teva contrasenya"
-=======
+      "ca" : "Canvia la teva contrasenya",
       "zh_cn" : "修改密码"
->>>>>>> de394a7d
     }
   },
   "auth.register" : {
@@ -408,11 +321,8 @@
       "fr" : "Pas encore de compte ?",
       "ru" : "Еще нет аккаунта?",
       "es" : "¿No tienes una cuenta?",
-<<<<<<< HEAD
-      "ca" : "Encara no tens compte?"
-=======
+      "ca" : "Encara no tens compte?",
       "zh_cn" : "现在还没有账户？"
->>>>>>> de394a7d
     }
   },
   "auth.register-submit" : {
@@ -422,11 +332,9 @@
       "fr" : "Créer un compte",
       "ru" : "Создать аккаунт",
       "es" : "Crear una cuenta",
-<<<<<<< HEAD
-      "ca" : "Crea un compte"
-=======
+      "ca" : "Crea un compte",
       "zh_cn" : "创建账户"
->>>>>>> de394a7d
+
     }
   },
   "auth.register-subtitle" : {
