--- conflicted
+++ resolved
@@ -415,13 +415,8 @@
 msgid "dashboard.empty-placeholder-drafts"
 msgstr ""
 "Berkas yang ditambahkan ke Pustaka akan muncul di sini. Coba membagikan "
-<<<<<<< HEAD
-"berkas Anda atau menambahkan dari [Pustaka & "
-"templat](https://penpot.app/libraries-templates) kami."
-=======
 "berkas Anda atau menambahkan dari [Pustaka & templat](https://penpot.app/"
-"libraries-templates.html) kami."
->>>>>>> 6c347061
+"libraries-templates) kami."
 
 msgid "dashboard.export-binary-multi"
 msgstr "Unduh %s berkas Penpot (.penpot)"
