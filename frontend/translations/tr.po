--- conflicted
+++ resolved
@@ -1,10 +1,6 @@
 msgid ""
 msgstr ""
-<<<<<<< HEAD
-"PO-Revision-Date: 2024-02-10 15:02+0000\n"
-=======
 "PO-Revision-Date: 2024-04-25 13:07+0000\n"
->>>>>>> 8abc2261
 "Last-Translator: Oğuz Ersen <oguz@ersen.moe>\n"
 "Language-Team: Turkish "
 "<https://hosted.weblate.org/projects/penpot/frontend/tr/>\n"
@@ -5246,9 +5242,6 @@
 #~ msgstr "Asgari Genişlik"
 
 #~ msgid "workspace.options.layout-item.title.min-w"
-<<<<<<< HEAD
-#~ msgstr "Asgari genişlik"
-=======
 #~ msgstr "Asgari genişlik"
 
 msgid "shortcuts.bold"
@@ -6110,5 +6103,4 @@
 
 #, markdown
 msgid "workspace.top-bar.view-only"
-msgstr "**Kodu incele** ( Yalnızca Görüntüle)"
->>>>>>> 8abc2261
+msgstr "**Kodu incele** ( Yalnızca Görüntüle)"