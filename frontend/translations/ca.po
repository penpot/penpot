--- conflicted
+++ resolved
@@ -283,11 +283,7 @@
 msgstr "Baixa %s fitxers Penpot (.penpot)"
 
 msgid "dashboard.export-frames"
-<<<<<<< HEAD
-msgstr "Exporta els taulers a PDF…"
-=======
-msgstr "Exporta les taules de treball a PDF"
->>>>>>> 94a9bc84
+msgstr "Exporta els taulers a PDF"
 
 #: src/app/main/ui/export.cljs
 msgid "dashboard.export-frames.title"
