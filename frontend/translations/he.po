msgid ""
msgstr ""
<<<<<<< HEAD
"PO-Revision-Date: 2024-02-17 14:02+0000\n"
=======
"PO-Revision-Date: 2024-04-25 13:07+0000\n"
>>>>>>> 8abc2261
"Last-Translator: Yaron Shahrabani <sh.yaron@gmail.com>\n"
"Language-Team: Hebrew "
"<https://hosted.weblate.org/projects/penpot/frontend/he/>\n"
"Language: he\n"
"MIME-Version: 1.0\n"
"Content-Type: text/plain; charset=utf-8\n"
"Content-Transfer-Encoding: 8bit\n"
"Plural-Forms: nplurals=4; plural=(n == 1) ? 0 : ((n == 2) ? 1 : ((n > 10 && "
"n % 10 == 0) ? 2 : 3));\n"
<<<<<<< HEAD
"X-Generator: Weblate 5.4\n"
=======
"X-Generator: Weblate 5.5.1-dev\n"
>>>>>>> 8abc2261

#: src/app/main/ui/auth/register.cljs
msgid "auth.already-have-account"
msgstr "כבר יש לך חשבון?"

#: src/app/main/ui/auth/register.cljs
msgid "auth.check-your-email"
msgstr "נא לחפש בדוא״ל הנכנס שלך וללחוץ על הקישור כדי לאמת ולהתחיל להשתמש ב־Penpot."

#: src/app/main/ui/auth/recovery.cljs
msgid "auth.confirm-password"
msgstr "אישור הסיסמה"

#: src/app/main/ui/auth/register.cljs, src/app/main/ui/auth/login.cljs
msgid "auth.create-demo-account"
msgstr "יצירת חשבון הדגמה"

#: src/app/main/ui/auth/register.cljs, src/app/main/ui/auth/login.cljs
msgid "auth.create-demo-profile"
msgstr "מעניין אותך רק להתנסות?"

#: src/app/main/ui/auth/register.cljs
msgid "auth.demo-warning"
msgstr "זה שירות ניסיוני, לא להשתמש בו לעבודה אמתית, המיזמים יימחקו מדי פעם בפעם."

#: src/app/main/ui/auth/register.cljs,
#: src/app/main/ui/auth/recovery_request.cljs, src/app/main/ui/auth/login.cljs
msgid "auth.email"
msgstr "דוא״ל"

#: src/app/main/ui/auth/login.cljs
msgid "auth.forgot-password"
msgstr "שכחת סיסמה?"

#: src/app/main/ui/auth/register.cljs
msgid "auth.fullname"
msgstr "שם מלא"

#: src/app/main/ui/auth/register.cljs
msgid "auth.login-here"
msgstr "כניסה מכאן"

#: src/app/main/ui/auth/login.cljs
msgid "auth.login-submit"
msgstr "כניסה"

#: src/app/main/ui/auth/login.cljs
msgid "auth.login-with-github-submit"
msgstr "GitHub"

#: src/app/main/ui/auth/login.cljs
msgid "auth.login-with-gitlab-submit"
msgstr "GitLab"

#: src/app/main/ui/auth/login.cljs
msgid "auth.login-with-google-submit"
msgstr "Google"

#: src/app/main/ui/auth/login.cljs
msgid "auth.login-with-ldap-submit"
msgstr "LDAP"

#: src/app/main/ui/auth/login.cljs
msgid "auth.login-with-oidc-submit"
msgstr "‎OpenID Connect"

#: src/app/main/ui/settings/team-form.cljs, src/app/main/ui/auth/register.cljs, src/app/main/ui/dashboard/team_form.cljs, src/app/main/ui/onboarding/team_choice.cljs, src/app/main/ui/settings/access_tokens.cljs, src/app/main/ui/settings/feedback.cljs, src/app/main/ui/settings/profile.cljs, src/app/main/ui/workspace/sidebar/assets.cljs
msgid "auth.name.not-all-space"
msgstr "השם חייב להכיל תווים שאינם רווחים."

#: src/app/main/ui/auth/register.cljs, src/app/main/ui/dashboard/team_form.cljs, src/app/main/ui/onboarding/team_choice.cljs, src/app/main/ui/settings/access_tokens.cljs, src/app/main/ui/settings/feedback.cljs, src/app/main/ui/settings/profile.cljs, src/app/main/ui/workspace/sidebar/assets.cljs
msgid "auth.name.too-long"
msgstr "השם חייב להכיל 250 תווים לכל היותר."

#: src/app/main/ui/auth/recovery.cljs
msgid "auth.new-password"
msgstr "נא להקליד סיסמה חדשה"

#: src/app/main/ui/auth/recovery.cljs
msgid "auth.notifications.invalid-token-error"
msgstr "אסימון השחזור שגוי."

#: src/app/main/ui/auth/recovery.cljs
msgid "auth.notifications.password-changed-successfully"
msgstr "הסיסמה הוחלפה בהצלחה"

#: src/app/main/ui/auth/recovery_request.cljs
msgid "auth.notifications.profile-not-verified"
msgstr "הפרופיל לא עבר אימות, נא לאמת את הפרופיל לפני המשך התהליך."

#: src/app/main/ui/auth/recovery_request.cljs
msgid "auth.notifications.recovery-token-sent"
msgstr "קישור לשחזור סיסמה נשלח לתיבת הדוא״ל הנכנס שלך."

#: src/app/main/ui/auth/verify_token.cljs
msgid "auth.notifications.team-invitation-accepted"
msgstr "הצטרפת לצוות בהצלחה"

#: src/app/main/ui/auth/register.cljs, src/app/main/ui/auth/login.cljs
msgid "auth.password"
msgstr "סיסמה"

#: src/app/main/ui/auth/register.cljs
msgid "auth.password-length-hint"
msgstr "8 תווים לפחות"

#: src/app/main/ui/auth/register.cljs
msgid "auth.password-not-empty"
msgstr "הסיסמה חייבת להכיל תווים שאינם רווחים."

msgid "auth.privacy-policy"
msgstr "מדיניות פרטיות"

#: src/app/main/ui/auth/recovery_request.cljs
msgid "auth.recovery-request-submit"
msgstr "שחזור סיסמה"

#: src/app/main/ui/auth/recovery_request.cljs
msgid "auth.recovery-request-subtitle"
msgstr "נשלח לך הודעה בדוא״ל עם ההנחיות"

#: src/app/main/ui/auth/recovery_request.cljs
msgid "auth.recovery-request-title"
msgstr "שכחת סיסמה?"

#: src/app/main/ui/auth/recovery.cljs
msgid "auth.recovery-submit"
msgstr "החלפת הסיסמה שלך"

#: src/app/main/ui/auth/login.cljs
msgid "auth.register"
msgstr "אין לך חשבון עדיין?"

#: src/app/main/ui/auth/register.cljs, src/app/main/ui/auth/login.cljs
msgid "auth.register-submit"
msgstr "יצירת חשבון"

#: src/app/main/ui/auth/register.cljs
msgid "auth.register-subtitle"
msgstr "זה חינם, בקוד פתוח"

#: src/app/main/ui/auth/register.cljs
msgid "auth.register-title"
msgstr "יצירת חשבון"

#: src/app/main/ui/auth.cljs
msgid "auth.sidebar-tagline"
msgstr "הפתרון בקוד פתוח לעיצוב ויצירת אבטיפוס."

msgid "auth.terms-of-service"
msgstr "תנאי השירות"

#: src/app/main/ui/auth/register.cljs
msgid "auth.terms-privacy-agreement"
msgstr "יצירת חשבון חדש מהווה את הסכמתך לתנאי השירות ולמדיניות הפרטיות."

#: src/app/main/ui/auth/register.cljs
#, markdown
msgid "auth.terms-privacy-agreement-md"
msgstr ""
"עצם יצירת חשבון חדש מהווה הסכמה ל[תנאי השירות](%s) ול[מדיניות הפרטיות](%s) "
"שלנו."

#: src/app/main/ui/auth/register.cljs
msgid "auth.verification-email-sent"
msgstr "שלחנו הודעת דוא״ל לאימות אל"

#: src/app/main/ui/onboarding/questions.cljs
msgid "branding-illustrations-marketing-pieces"
msgstr "…מיתוג, איורים, חומרים שיווקיים ועוד."

msgid "common.publish"
msgstr "פרסום"

msgid "common.share-link.all-users"
msgstr "כל משתמשי Penpot"

msgid "common.share-link.confirm-deletion-link-description"
msgstr "להסיר את הקישור הזה? ביצוע פעולה זו תמנע מכולם לגשת אליו"

msgid "common.share-link.current-tag"
msgstr "(נוכחי)"

msgid "common.share-link.destroy-link"
msgstr "השמדת קישור"

msgid "common.share-link.get-link"
msgstr "קבלת קישור"

msgid "common.share-link.link-copied-success"
msgstr "הקישור הועתק בהצלחה"

msgid "common.share-link.manage-ops"
msgstr "ניהול הרשאות"

msgid "common.share-link.page-shared"
msgid_plural "common.share-link.page-shared"
msgstr[0] "עמוד שותף"
msgstr[1] "%s עמודים שותפו"
msgstr[2] "%s עמודים שותפו"
msgstr[3] "%s עמודים שותפו"

msgid "common.share-link.permissions-can-comment"
msgstr "הרשאות תגובה"

msgid "common.share-link.permissions-can-inspect"
msgstr "הרשאות לחקירת הקוד"

msgid "common.share-link.permissions-hint"
msgstr "כל מי שיש לו את הקישור יכול לגשת"

msgid "common.share-link.permissions-pages"
msgstr "עמודים ששותפו"

msgid "common.share-link.placeholder"
msgstr "הקישור לשיתוף יופיע כאן"

msgid "common.share-link.team-members"
msgstr "רק חברי צוות"

msgid "common.share-link.title"
msgstr "שיתוף אבות טיפוס"

msgid "common.share-link.view-all"
msgstr "בחירה בהכול"

msgid "common.unpublish"
msgstr "ביטול פרסום"

#: src/app/main/ui/dashboard/projects.cljs
msgid "dasboard.team-hero.management"
msgstr "ניהול צוות"

#: src/app/main/ui/dashboard/projects.cljs
msgid "dasboard.team-hero.text"
msgstr "Penpot מיועד לצוותים. אפשר להזמין חברים כדי לעבוד ביחד על מיזמים וקבצים"

#: src/app/main/ui/dashboard/projects.cljs
msgid "dasboard.team-hero.title"
msgstr "להתגבש כקבוצה!"

#: src/app/main/ui/dashboard/projects.cljs
msgid "dasboard.tutorial-hero.info"
msgstr "כאן נלמד את היסודות של Penpot תוך השתעשעות עם המדריך המעשי הזה."

#: src/app/main/ui/dashboard/projects.cljs
msgid "dasboard.tutorial-hero.start"
msgstr "התחלת המדריך"

#: src/app/main/ui/dashboard/projects.cljs
msgid "dasboard.tutorial-hero.title"
msgstr "מדריך מעשי"

#: src/app/main/ui/dashboard/projects.cljs
msgid "dasboard.walkthrough-hero.info"
msgstr "סיור במרחבי Penpot ועריכת היכרות עם יכולות המפתח שלו."

#: src/app/main/ui/dashboard/projects.cljs
msgid "dasboard.walkthrough-hero.start"
msgstr "התחלת הסיור"

#: src/app/main/ui/dashboard/projects.cljs
msgid "dasboard.walkthrough-hero.title"
msgstr "סיור בנבכי מנשק המשתמש"

#: src/app/main/ui/settings/access-tokens.cljs
msgid "dashboard.access-tokens.copied-success"
msgstr "האסימון הועתק"

#: src/app/main/ui/settings/access-tokens.cljs
msgid "dashboard.access-tokens.create"
msgstr "יצירת אסימון חדש"

#: src/app/main/ui/settings/access-tokens.cljs
msgid "dashboard.access-tokens.create.success"
msgstr "אסימון הגישה נוצר בהצלחה."

#: src/app/main/ui/settings/access-tokens.cljs
msgid "dashboard.access-tokens.empty.add-one"
msgstr "נא ללחוץ על הכפתור „יצירת אסימון חדש” כדי ליצור אחד חדש."

#: src/app/main/ui/settings/access-tokens.cljs
msgid "dashboard.access-tokens.empty.no-access-tokens"
msgstr "אין לך אסימונים עדיין."

#: src/app/main/ui/settings/access-tokens.cljs
msgid "dashboard.access-tokens.errors-required-name"
msgstr "השם הוא בגדר חובה"

#: src/app/main/ui/settings/access-tokens.cljs
msgid "dashboard.access-tokens.expiration-180-days"
msgstr "180 יום"

#: src/app/main/ui/settings/access-tokens.cljs
msgid "dashboard.access-tokens.expiration-30-days"
msgstr "30 יום"

#: src/app/main/ui/settings/access-tokens.cljs
msgid "dashboard.access-tokens.expiration-60-days"
msgstr "60 יום"

#: src/app/main/ui/settings/access-tokens.cljs
msgid "dashboard.access-tokens.expiration-90-days"
msgstr "90 יום"

#: src/app/main/ui/settings/access-tokens.cljs
msgid "dashboard.access-tokens.expiration-never"
msgstr "לעולם לא"

#: src/app/main/ui/settings/access-tokens.cljs
msgid "dashboard.access-tokens.expired-on"
msgstr "התוקף פג ב־%s"

#: src/app/main/ui/settings/access-tokens.cljs
msgid "dashboard.access-tokens.expires-on"
msgstr "התוקף יפוג ב־%s"

#: src/app/main/ui/settings/access-tokens.cljs
msgid "dashboard.access-tokens.no-expiration"
msgstr "אין תאריך תפוגה"

#: src/app/main/ui/settings/access-tokens.cljs
msgid "dashboard.access-tokens.personal"
msgstr "אסימוני כניסה אישיים"

#: src/app/main/ui/settings/access-tokens.cljs
msgid "dashboard.access-tokens.personal.description"
msgstr ""
"אסימוני גישה אישיים הם דרך חלופית למערכת אימות הכניסה/סיסמה שלנו ומאפשרים "
"ליישום לגשת ל־API הפנימי של Penpot"

#: src/app/main/ui/settings/access-tokens.cljs
msgid "dashboard.access-tokens.token-will-expire"
msgstr "האסימון יפוג ב־%s"

#: src/app/main/ui/settings/access-tokens.cljs
msgid "dashboard.access-tokens.token-will-not-expire"
msgstr "לאסימון אין תאריך תפוגה"

#: src/app/main/ui/workspace/header.cljs,
#: src/app/main/ui/dashboard/file_menu.cljs
msgid "dashboard.add-shared"
msgstr "הוספת ספריה משותפת"

#: src/app/main/ui/settings/profile.cljs
msgid "dashboard.change-email"
msgstr "החלפת דוא״ל"

#: src/app/main/data/dashboard.cljs, src/app/main/data/dashboard.cljs
msgid "dashboard.copy-suffix"
msgstr "(עותק)"

#: src/app/main/ui/dashboard/sidebar.cljs
msgid "dashboard.create-new-team"
msgstr "יצירת צוות חדש"

#: src/app/main/ui/dashboard/sidebar.cljs
msgid "dashboard.default-team-name"
msgstr "ה־Penpot שלך"

#: src/app/main/ui/dashboard/sidebar.cljs
msgid "dashboard.delete-team"
msgstr "מחיקת צוות"

msgid "dashboard.download-binary-file"
msgstr "הורדת קובץ Penpot‏ (‎.penpot)"

msgid "dashboard.download-standard-file"
msgstr "הורדת קובץ תקני (‎.svg + .json)"

#: src/app/main/ui/dashboard/project_menu.cljs,
#: src/app/main/ui/dashboard/file_menu.cljs
msgid "dashboard.duplicate"
msgstr "שכפול"

#: src/app/main/ui/dashboard/file_menu.cljs
msgid "dashboard.duplicate-multi"
msgstr "שכפול %s קבצים"

#: src/app/main/ui/dashboard/grid.cljs
msgid "dashboard.empty-placeholder-drafts"
msgstr ""
"קבצים שנוספו לספריות יתווספו לכאן. כדאי לנסות לשתף את הקבצים שלך או להוסיף "
"אותם מ[הספריות והתבניות](https://penpot.app/libraries-templates.html)."

msgid "dashboard.export-binary-multi"
msgstr "הורדת %s קובצי Penpot‏ (‎.penpot)"

msgid "dashboard.export-frames"
msgstr "ייצוא לוחות אומנות כ־PDF"

#: src/app/main/ui/export.cljs
msgid "dashboard.export-frames.title"
msgstr "ייצוא כ־PDF"

msgid "dashboard.export-multi"
msgstr "ייצוא קובצי %s של Penpot"

#: src/app/main/ui/export.cljs
msgid "dashboard.export-multiple.selected"
msgstr "נבחרו %s מתוך %s רכיבים"

#: src/app/main/ui/workspace/header.cljs
msgid "dashboard.export-shapes"
msgstr "ייצוא"

#: src/app/main/ui/export.cljs
msgid "dashboard.export-shapes.how-to"
msgstr "אפשר להוסיף הגדרות ייצוא לרכיבים ממאפייני העיצוב (מתחתית הסרגל שמשמאל)."

#: src/app/main/ui/export.cljs
msgid "dashboard.export-shapes.how-to-link"
msgstr "מידע על הגדרות ייצוא ב־Penpot."

#: src/app/main/ui/export.cljs
msgid "dashboard.export-shapes.no-elements"
msgstr "אין רכיבים עם הגדרות ייצוא."

#: src/app/main/ui/export.cljs
msgid "dashboard.export-shapes.title"
msgstr "ייצוא הבחירה"

msgid "dashboard.export-standard-multi"
msgstr "הורדת %s קבצים תקניים (‎.svg + .json)"

msgid "dashboard.export.detail"
msgstr "* עשוי לכלול רכיבים, גרפיקה, צבעים ו/או טיפוגרפיות."

msgid "dashboard.export.explain"
msgstr ""
"אחד או יותר מהקבצים שברצונך לייצא משתמשים בספריות משותפות. מה לעשות עם "
"המשאבים שלהן*?"

msgid "dashboard.export.options.all.message"
msgstr "קבצים עם ספריות משותפות יצורפו לייצוא, תוך שימור הקישוריות שלהם."

msgid "dashboard.export.options.all.title"
msgstr "ייצוא ספריות משותפות"

msgid "dashboard.export.options.detach.message"
msgstr "ספריות משותפות לא יצורפו לייצוא ואף משאב לא יתווסף לספריה. "

msgid "dashboard.export.options.detach.title"
msgstr "להתייחס למשאבים בספריות משותפות כעצמים בסיסיים"

msgid "dashboard.export.options.merge.message"
msgstr "הקובץ שלך ייוצא כשכל המשאבים החיצוניים ממוזגים לספריית הקבצים."

msgid "dashboard.export.options.merge.title"
msgstr "לכלול משאבי ספריה משותפת בספריות הקבצים"

msgid "dashboard.export.title"
msgstr "ייצוא קבצים"

msgid "dashboard.fonts.deleted-placeholder"
msgstr "הגופן נמחק"

#: src/app/main/ui/dashboard/fonts.cljs
msgid "dashboard.fonts.dismiss-all"
msgstr "להתעלם מהכול"

msgid "dashboard.fonts.empty-placeholder"
msgstr "גופנים שהעלית יופיעו כאן."

#: src/app/main/ui/dashboard/fonts.cljs
msgid "dashboard.fonts.fonts-added"
msgid_plural "dashboard.fonts.fonts-added"
msgstr[0] "נוסף גופן"
msgstr[1] "נוספו 2 גופנים"
msgstr[2] "נוספו %s גופנים"
msgstr[3] "נוספו %s גופנים"

msgid "dashboard.fonts.hero-text1"
msgstr ""
"כל גופן דפדפן שיועלה כאן יתווסף לרשימת משפחת הגופנים שזמין במאפייני הטקסט "
"של הקבצים של הצוות הזה. גופנים מאותו שם של משפחת גופנים יקובצו תחת **משפחת "
"גופנים יחידה**. ניתן להעלות גופנים מהסוגים הבאים: **TTF,‏ OTF ו־WOFF** (אחד "
"הסוגים יספיק)."

msgid "dashboard.fonts.hero-text2"
msgstr ""
"עליך להעלות גופנים בבעלותך או שיש לך רישיון להשתמש בהם ב־Penpot. ניתן למצוא "
"על כך מידע נוסף בסעיף זכויות התוכן של [תנאי השירות של "
"Penpot](https://penpot.app/terms.html). אפשר גם לקרוא גם על [רישוי "
"גופנים](https://www.typography.com/faq)."

#: src/app/main/ui/dashboard/fonts.cljs
msgid "dashboard.fonts.upload-all"
msgstr "להעלות הכול"

msgid "dashboard.fonts.warning-text"
msgstr ""
"זיהינו בעיה אפשרית בגודפים שלך ביחס למדדים אנכיים למערכת הפעלה שונות. כדי "
"לבדוק את זה אפשר להשתמש בשירות מדידות אנכיות של גופנים כגון "
"[זה]](https://vertical-metrics.netlify.app/). בנוסף, המלצתנו היא להשתמש "
"ב־[Transfonter](https://transfonter.org/) כדי לייצר גופני רשת ולתקן שגיאות. "

msgid "dashboard.import"
msgstr "ייבוא קובצי Penpot"

msgid "dashboard.import.analyze-error"
msgstr "אופס! לא הצלחנו לייבא את הקובץ הזה"

msgid "dashboard.import.analyze-error.components-v2"
msgstr "קובץ עם רכיבים בגרסה 2 מופעל אך הצוות הזה לא תומך בזה עדיין."

msgid "dashboard.import.import-error"
msgstr "אירעה תקלה בייבוא הקובץ. הוא לא ייובא."

msgid "dashboard.import.import-message"
msgid_plural "dashboard.import.import-message"
msgstr[0] "קובץ יובא בהצלחה."
msgstr[1] "%s קבצים יובאו בהצלחה."
msgstr[2] "%s קבצים יובאו בהצלחה."
msgstr[3] "%s קבצים יובאו בהצלחה."

msgid "dashboard.import.import-warning"
msgstr "חלק מהקבצים הכילו פריטים שגויים שהוסרו."

msgid "dashboard.import.progress.process-colors"
msgstr "עיבוד צבעים"

msgid "dashboard.import.progress.process-components"
msgstr "עיבוד רכיבים"

msgid "dashboard.import.progress.process-media"
msgstr "עיבוד מדיה"

msgid "dashboard.import.progress.process-page"
msgstr "עיבוד עמוד: %s"

msgid "dashboard.import.progress.process-typographies"
msgstr "עיבוד טיפוגרפיות"

msgid "dashboard.import.progress.upload-data"
msgstr "הנתונים נשלחים לשרת (%s/%s)"

msgid "dashboard.import.progress.upload-media"
msgstr "נשלח קובץ: %s"

#: src/app/main/ui/dashboard/team.cljs
msgid "dashboard.invite-profile"
msgstr "הזמנת אנשים"

#: src/app/main/ui/dashboard/sidebar.cljs,
#: src/app/main/ui/dashboard/sidebar.cljs
msgid "dashboard.leave-team"
msgstr "עזיבת הצוות"

msgid "dashboard.libraries-and-templates"
msgstr "ספריות ותבניות"

msgid "dashboard.libraries-and-templates.explore"
msgstr "עיון ביותר כאלה והסברים כיצד לתרום להן"

msgid "dashboard.libraries-and-templates.import-error"
msgstr "אירעה שגיאה בייבוא התבנית והיא לא ייובאה."

#: src/app/main/ui/dashboard/libraries.cljs
msgid "dashboard.libraries-title"
msgstr "ספריות משותפות"

#: src/app/main/ui/dashboard/grid.cljs
msgid "dashboard.loading-files"
msgstr "הקבצים שלך נטענים…"

msgid "dashboard.loading-fonts"
msgstr "הגופנים שלך נטענים…"

#: src/app/main/ui/dashboard/project_menu.cljs,
#: src/app/main/ui/dashboard/file_menu.cljs
msgid "dashboard.move-to"
msgstr "העברה אל"

#: src/app/main/ui/dashboard/file_menu.cljs
msgid "dashboard.move-to-multi"
msgstr "העברה של %s קבצים אל"

#: src/app/main/ui/dashboard/file_menu.cljs
msgid "dashboard.move-to-other-team"
msgstr "העברה לצוות אחר"

#: src/app/main/ui/dashboard/projects.cljs,
#: src/app/main/ui/dashboard/files.cljs
msgid "dashboard.new-file"
msgstr "+ קובץ חדש"

#: src/app/main/data/dashboard.cljs
msgid "dashboard.new-file-prefix"
msgstr "קובץ חדש"

#: src/app/main/ui/dashboard/projects.cljs
msgid "dashboard.new-project"
msgstr "+ מיזם חדש"

#: src/app/main/data/dashboard.cljs
msgid "dashboard.new-project-prefix"
msgstr "מיזם חדש"

#: src/app/main/ui/dashboard/search.cljs
msgid "dashboard.no-matches-for"
msgstr "לא נמצאו תוצאות לחיפוש אחר „%s”"

#: src/app/main/ui/dashboard/sidebar.cljs
msgid "dashboard.no-projects-placeholder"
msgstr "מיזמים נעוצים יופיעו כאן"

#: src/app/main/ui/auth/verify_token.cljs
msgid "dashboard.notifications.email-changed-successfully"
msgstr "כתובת הדוא״ל שלך עודכנה בהצלחה"

#: src/app/main/ui/auth/verify_token.cljs
msgid "dashboard.notifications.email-verified-successfully"
msgstr "כתובת הדוא״ל שלך אומתה בהצלחה"

#: src/app/main/ui/settings/password.cljs
msgid "dashboard.notifications.password-saved"
msgstr "הסיסמה נשמרה בהצלחה!"

#: src/app/main/ui/dashboard/team.cljs
msgid "dashboard.num-of-members"
msgstr "%s חברים"

#: src/app/main/ui/dashboard/file_menu.cljs
msgid "dashboard.open-in-new-tab"
msgstr "פתיחת קובץ בלשונית חדשה"

msgid "dashboard.options"
msgstr "אפשרויות"

#: src/app/main/ui/settings/password.cljs
msgid "dashboard.password-change"
msgstr "החלפת סיסמה"

#: src/app/main/ui/dashboard/project_menu.cljs
msgid "dashboard.pin-unpin"
msgstr "נעיצה/שחרור"

#: src/app/main/ui/dashboard/projects.cljs
msgid "dashboard.projects-title"
msgstr "מיזמים"

#: src/app/main/ui/settings/profile.cljs
msgid "dashboard.remove-account"
msgstr "להסיר את החשבון שלך?"

#: src/app/main/ui/workspace/header.cljs,
#: src/app/main/ui/dashboard/file_menu.cljs
msgid "dashboard.remove-shared"
msgstr "הסרה כספריה משותפת"

#: src/app/main/ui/settings/profile.cljs
msgid "dashboard.save-settings"
msgstr "שמירת ההגדרות"

#: src/app/main/ui/dashboard/sidebar.cljs
msgid "dashboard.search-placeholder"
msgstr "חיפוש…"

#: src/app/main/ui/dashboard/search.cljs
msgid "dashboard.searching-for"
msgstr "מתבצע חיפוש אחר „%s”…"

#: src/app/main/ui/settings/options.cljs
msgid "dashboard.select-ui-language"
msgstr "בחירת שפת מנשק משתמש"

#: src/app/main/ui/settings/options.cljs
msgid "dashboard.select-ui-theme"
msgstr "בחירת ערכת עיצוב"

#: src/app/main/ui/dashboard/grid.cljs
msgid "dashboard.show-all-files"
msgstr "הצגת כל הקבצים"

#: src/app/main/ui/dashboard/file_menu.cljs
msgid "dashboard.success-delete-file"
msgid_plural "dashboard.success-delete-file"
msgstr[0] "הקובץ שלך נמחק בהצלחה"
msgstr[1] "הקבצים שלך נמחקו בהצלחה"
msgstr[2] "הקבצים שלך נמחקו בהצלחה"
msgstr[3] "הקבצים שלך נמחקו בהצלחה"

#: src/app/main/ui/dashboard/project_menu.cljs
msgid "dashboard.success-delete-project"
msgstr "המיזם שלך נמחק בהצלחה"

#: src/app/main/ui/dashboard/file_menu.cljs
msgid "dashboard.success-duplicate-file"
msgid_plural "dashboard.success-delete-file"
msgstr[0] "הקובץ שלך שוכפל בהצלחה"
msgstr[1] "הקבצים שלך שוכפלו בהצלחה"
msgstr[2] "הקבצים שלך שוכפלו בהצלחה"
msgstr[3] "הקבצים שלך שוכפלו בהצלחה"

#: src/app/main/ui/dashboard/project_menu.cljs
msgid "dashboard.success-duplicate-project"
msgstr "המיזם שלך שוכפל בהצלחה"

#: src/app/main/ui/dashboard/grid.cljs, src/app/main/ui/dashboard/sidebar.cljs,
#: src/app/main/ui/dashboard/file_menu.cljs
msgid "dashboard.success-move-file"
msgstr "הקובץ שלך הועבר בהצלחה"

#: src/app/main/ui/dashboard/file_menu.cljs
msgid "dashboard.success-move-files"
msgstr "הקבצים שלך הועברו בהצלחה"

#: src/app/main/ui/dashboard/project_menu.cljs
msgid "dashboard.success-move-project"
msgstr "המיזם שלך הועבר בהצלחה"

#: src/app/main/ui/dashboard/team.cljs
msgid "dashboard.team-info"
msgstr "פרטי הצוות"

#: src/app/main/ui/dashboard/team.cljs
msgid "dashboard.team-members"
msgstr "חברי הצוות"

#: src/app/main/ui/dashboard/team.cljs
msgid "dashboard.team-projects"
msgstr "מיזמי הצוות"

#: src/app/main/ui/settings/options.cljs
msgid "dashboard.theme-change"
msgstr "ערכת עיצוב מנשק משתמש"

#: src/app/main/ui/dashboard/search.cljs
msgid "dashboard.title-search"
msgstr "תוצאות חיפוש"

#: src/app/main/ui/dashboard/search.cljs
msgid "dashboard.type-something"
msgstr "נא להקליד כדי לחפש"

#: src/app/main/ui/workspace/header.cljs,
#: src/app/main/ui/dashboard/file_menu.cljs
msgid "dashboard.unpublish-shared"
msgstr "ביטול פרסום ספרייה"

#: src/app/main/ui/settings/profile.cljs,
#: src/app/main/ui/settings/password.cljs,
#: src/app/main/ui/settings/options.cljs
msgid "dashboard.update-settings"
msgstr "עדכון הגדרות"

msgid "dashboard.webhooks.active"
msgstr "פעילה"

msgid "dashboard.webhooks.active.explain"
msgstr "כאשר ההתליה הזאת מופעלת פרטי האירוע יישלחו"

msgid "dashboard.webhooks.content-type"
msgstr "סוג תוכן"

msgid "dashboard.webhooks.create"
msgstr "יצירת התליית רשת"

msgid "dashboard.webhooks.create.success"
msgstr "התליית הרשת נוצרה בהצלחה."

msgid "dashboard.webhooks.description"
msgstr ""
"התליות רשת הן דרך פשוטה לאפשר לאתרים אחרים לקבל הודעות כשאירועים מסוימים "
"מתרחשים ב־Penpot. אנו נשלח בקשת POST לכל אחת מהכתובות שתצויינה."

msgid "dashboard.webhooks.empty.add-one"
msgstr "לחיצה על הכפתור „הוספת התליית רשת” תוסיף אחת."

msgid "dashboard.webhooks.empty.no-webhooks"
msgstr "לא נוצרו התליות רשת עדיין."

msgid "dashboard.webhooks.update.success"
msgstr "התליות הרשת עודכנו בהצלחה."

#: src/app/main/ui/settings.cljs
msgid "dashboard.your-account-title"
msgstr "החשבון שלך"

#: src/app/main/ui/settings/profile.cljs
msgid "dashboard.your-email"
msgstr "דוא״ל"

#: src/app/main/ui/settings/profile.cljs
msgid "dashboard.your-name"
msgstr "שמך"

#: src/app/main/ui/dashboard/search.cljs, src/app/main/ui/dashboard/team.cljs,
#: src/app/main/ui/dashboard/libraries.cljs,
#: src/app/main/ui/dashboard/projects.cljs,
#: src/app/main/ui/dashboard/sidebar.cljs,
#: src/app/main/ui/dashboard/file_menu.cljs
msgid "dashboard.your-penpot"
msgstr "ה־Penpot שלך"

#: src/app/main/ui/alert.cljs
msgid "ds.alert-ok"
msgstr "אישור"

#: src/app/main/ui/alert.cljs
msgid "ds.alert-title"
msgstr "תשומת לב"

#: src/app/main/ui/confirm.cljs
msgid "ds.component-subtitle"
msgstr "רכיבים לעדכון:"

#: src/app/main/ui/confirm.cljs
msgid "ds.confirm-cancel"
msgstr "ביטול"

#: src/app/main/ui/confirm.cljs
msgid "ds.confirm-ok"
msgstr "אישור"

#: src/app/main/ui/confirm.cljs, src/app/main/ui/confirm.cljs
msgid "ds.confirm-title"
msgstr "להמשיך?"

#: src/app/main/ui/auth/login.cljs
msgid "errors.auth-provider-not-configured"
msgstr "לא מוגדר ספק אימות."

msgid "errors.auth.unable-to-login"
msgstr "נראה שלא עברת אימות או שתוקף ההפעלה פג."

msgid "errors.bad-font"
msgstr "לא ניתן לטעון את הגופן %s"

msgid "errors.bad-font-plural"
msgstr "לא ניתן לטעון את הגופנים %s"

msgid "errors.cannot-upload"
msgstr "לא ניתן להעלות את קובץ המדיה."

#: src/app/main/data/workspace.cljs
msgid "errors.clipboard-not-implemented"
msgstr "הדפדפן שלך לא יכול לבצע את הפעולה הזאת"

#: src/app/main/ui/auth/verify_token.cljs,
#: src/app/main/ui/settings/change_email.cljs
msgid "errors.email-already-exists"
msgstr "כתובת הדוא״ל כבר בשימוש"

#: src/app/main/ui/auth/verify_token.cljs
msgid "errors.email-already-validated"
msgstr "כתובת הדוא״ל כבר אומתה."

msgid "errors.email-as-password"
msgstr "אין לך אפשרות להשתמש בכתובת הדוא״ל שלך כסיסמה"

#: src/app/main/ui/auth/register.cljs,
#: src/app/main/ui/auth/recovery_request.cljs,
#: src/app/main/ui/settings/change_email.cljs,
#: src/app/main/ui/dashboard/team.cljs
msgid "errors.email-has-permanent-bounces"
msgstr "לכתובת הדוא״ל „%s” יש יותר מדי דוחות החזרה קבועים."

#: src/app/main/ui/auth/register.cljs, src/app/main/ui/auth/login.cljs,
#: src/app/main/ui/auth/recovery_request.cljs
msgid "errors.email-invalid"
msgstr "נא למלא כתובת דוא״ל תקפה בבקשה"

#: src/app/main/ui/settings/change_email.cljs
msgid "errors.email-invalid-confirmation"
msgstr "כתובת הדוא״ל לאימות חייבת להיות תואמת"

msgid "errors.email-spam-or-permanent-bounces"
msgstr "כתובת הדוא״ל „%s” דווחה כספאם או שההודעות תוקפצנה לצמיתות."

#: src/app/main/errors.cljs
msgid "errors.feature-mismatch"
msgstr ""
"נראה שניסית לפתוח קובץ בו פעילה היכולת ‚%s’ אבל מנשק ה־Penpot שלך לא תומך "
"בה או שהיא מושבתת."

#: src/app/main/errors.cljs
msgid "errors.feature-not-supported"
msgstr "אין תמיכה ביכולת ‚%s’."

#: src/app/main/errors.cljs
msgid "errors.file-feature-mismatch"
msgstr ""
"נראה שאין התאמ בין היכולות הפעילות לבין הקובץ שניסית לפתוח. יש להחיל הסבות "
"עבור ‚%s’ לפני שיתאפשר לפתוח את הקובץ הזה."

#: src/app/main/ui/auth/verify_token.cljs,
#: src/app/main/ui/settings/feedback.cljs, src/app/main/ui/dashboard/team.cljs
msgid "errors.generic"
msgstr "קרה משהו לא טוב."

#: src/app/main/ui/components/color_input.cljs
msgid "errors.invalid-color"
msgstr "צבע שגוי"

#: src/app/main/ui/auth/verify_token.cljs
msgid "errors.invite-invalid"
msgstr "ההזמנה שגויה"

msgid "errors.invite-invalid.info"
msgstr "ההזמנה כנראה בוטלה או שתוקפה פג."

#: src/app/main/ui/auth/login.cljs
msgid "errors.ldap-disabled"
msgstr "אימות מול LDAP הושבת."

#: src/app/main/errors.cljs
msgid "errors.max-quote-reached"
msgstr "הגעת למיכסת ה־‚%s’. נא ליצור קשר עם התמיכה."

#: src/app/main/data/workspace/persistence.cljs
msgid "errors.media-too-large"
msgstr "התמונה גדולה מכדי להוסיף אותה."

#: src/app/main/data/workspace/persistence.cljs, src/app/main/data/media.cljs
msgid "errors.media-type-mismatch"
msgstr "נראה כי תוכן התמונה לא תואם לסיומת הקובץ."

#: src/app/main/data/workspace/persistence.cljs, src/app/main/data/media.cljs
msgid "errors.media-type-not-allowed"
msgstr "נראה כי זאת תמונה שגויה."

#: src/app/main/ui/dashboard/team.cljs
msgid "errors.member-is-muted"
msgstr "הודעות הדוא״ל לפרופיל שהזמנת מושתקות (דיווחים על דואר זבל או הרבה החזרות)."

#: src/app/main/ui/settings/password.cljs
msgid "errors.password-invalid-confirmation"
msgstr "סיסמת האימות חייבת להיות תואמת"

#: src/app/main/ui/settings/password.cljs
msgid "errors.password-too-short"
msgstr "הסיסמה חייבת להיות באורך 8 תווים לפחות"

msgid "errors.paste-data-validation"
msgstr "נתונים שגויים בלוח הגזירים"

msgid "errors.profile-blocked"
msgstr "הפרופיל חסום"

#: src/app/main/ui/auth/recovery_request.cljs,
#: src/app/main/ui/settings/change_email.cljs,
#: src/app/main/ui/dashboard/team.cljs
msgid "errors.profile-is-muted"
msgstr "הודעות הדוא״ל לפרופיל שלך מושתקות (דיווחי דואר זבל או הרבה החזרות)."

#: src/app/main/ui/auth/register.cljs
msgid "errors.registration-disabled"
msgstr "ההרשמה מושבתת כרגע."

#: src/app/main/errors.cljs
msgid "errors.team-feature-mismatch"
msgstr "התגלתה יכולת לא תואמת ‚%s’"

msgid "errors.team-leave.insufficient-members"
msgstr "אין מספיק חברים כדי לעזוב את הצוות, כנראה יהיה עליך למחוק אותו."

msgid "errors.team-leave.member-does-not-exists"
msgstr "החבר שניסית להקצות לא קיים."

msgid "errors.team-leave.owner-cant-leave"
msgstr "הבעלים לא יכולים לעזוב את הקבוצה, עליך להעביר את תפקיד הבעלות."

#: src/app/main/data/media.cljs,
#: src/app/main/ui/workspace/sidebar/options/menus/exports.cljs,
#: src/app/main/ui/inspect/exports.cljs
msgid "errors.unexpected-error"
msgstr "אירעה שגיאה בלתי צפויה."

#: src/app/main/ui/auth/verify_token.cljs
msgid "errors.unexpected-token"
msgstr "אסימון בלתי ידוע"

msgid "errors.validation"
msgstr "שגיאת אימות"

#: src/app/main/errors.cljs
msgid "errors.version-not-supported"
msgstr "מספר גרסת הקובץ לא תואם"

msgid "errors.webhooks.connection"
msgstr "שגיאת תקשורת, הכתובת אינה נגישה"

msgid "errors.webhooks.invalid-uri"
msgstr "הכתובת לא מעבירה תיקוף."

msgid "errors.webhooks.last-delivery"
msgstr "ההעברה האחרונה לא הצליחה."

msgid "errors.webhooks.ssl-validation"
msgstr "שגיאה בתיקוף SSL."

msgid "errors.webhooks.timeout"
msgstr "תום זמן המתנה"

msgid "errors.webhooks.unexpected"
msgstr "שגיאה לא צפויה בעת תיקוף"

msgid "errors.webhooks.unexpected-status"
msgstr "המצב %s לא צפוי"

#: src/app/main/ui/auth/login.cljs
msgid "errors.wrong-credentials"
msgstr "כתובת הדוא״ל או הסיסמה שגויים."

#: src/app/main/ui/settings/password.cljs
msgid "errors.wrong-old-password"
msgstr "הסיסמה הישנה שגויה"

#: src/app/main/ui/settings/feedback.cljs
msgid "feedback.description"
msgstr "תיאור"

#: src/app/main/ui/settings/feedback.cljs
msgid "feedback.discourse-go-to"
msgstr "מעבר לפורום של Penpot"

#: src/app/main/ui/settings/feedback.cljs
msgid "feedback.discourse-subtitle1"
msgstr "אנחנו שמחים שהצטרפת אלינו. לקבלת עזרה, נא לחפש בטרם פרסום הודעה."

#: src/app/main/ui/settings/feedback.cljs
msgid "feedback.discourse-title"
msgstr "קהילת Penpot"

#: src/app/main/ui/settings/feedback.cljs
msgid "feedback.subject"
msgstr "נושא"

#: src/app/main/ui/settings/feedback.cljs
msgid "feedback.subtitle"
msgstr ""
"נא לתאר את הסיבה שלך לשליחת ההודעה תוך פירוט האם זאת תקלה, רעיון או בספק. "
"אחד מחברי הצוות שלנו יגיב לך במהירות האפשרית."

#: src/app/main/ui/settings/feedback.cljs
msgid "feedback.title"
msgstr "דוא״ל"

#: src/app/main/ui/settings/feedback.cljs
msgid "feedback.twitter-go-to"
msgstr "מעבר ל־X"

#: src/app/main/ui/settings/feedback.cljs
msgid "feedback.twitter-subtitle1"
msgstr "כאן כדי לסייע בסוגיות טכניות."

#: src/app/main/ui/settings/feedback.cljs
msgid "feedback.twitter-title"
msgstr "חשבון תמיכה ב־X"

#: src/app/main/ui/settings/password.cljs
msgid "generic.error"
msgstr "אירעה שגיאה"

#: src/app/main/ui/inspect/attributes/blur.cljs
msgid "inspect.attributes.blur"
msgstr "טשטוש"

#: src/app/main/ui/inspect/attributes/blur.cljs
msgid "inspect.attributes.blur.value"
msgstr "ערך"

#: src/app/main/ui/inspect/attributes/common.cljs
msgid "inspect.attributes.color.hex"
msgstr "הקסדצימלי"

#: src/app/main/ui/inspect/attributes/common.cljs
msgid "inspect.attributes.color.hsla"
msgstr "HSLA"

#: src/app/main/ui/inspect/attributes/common.cljs
msgid "inspect.attributes.color.rgba"
msgstr "RGBA"

#: src/app/main/ui/inspect/attributes/fill.cljs
msgid "inspect.attributes.fill"
msgstr "מילוי"

#: src/app/main/ui/inspect/attributes/image.cljs
msgid "inspect.attributes.image.download"
msgstr "הורדת תמונת מקור"

#: src/app/main/ui/inspect/attributes/image.cljs
msgid "inspect.attributes.image.height"
msgstr "גובה"

#: src/app/main/ui/inspect/attributes/image.cljs
msgid "inspect.attributes.image.width"
msgstr "רוחב"

#: src/app/main/ui/inspect/attributes/layout.cljs
msgid "inspect.attributes.layout"
msgstr "פריסה"

#: src/app/main/ui/inspect/attributes/layout.cljs
msgid "inspect.attributes.layout.height"
msgstr "גובה"

#: src/app/main/ui/inspect/attributes/layout.cljs
msgid "inspect.attributes.layout.left"
msgstr "שמאל"

#: src/app/main/ui/inspect/attributes/layout.cljs,
#: src/app/main/ui/inspect/attributes/layout.cljs
msgid "inspect.attributes.layout.radius"
msgstr "רדיוס"

#: src/app/main/ui/inspect/attributes/layout.cljs
msgid "inspect.attributes.layout.rotation"
msgstr "סיבוב"

#: src/app/main/ui/inspect/attributes/layout.cljs
msgid "inspect.attributes.layout.top"
msgstr "עליון"

#: src/app/main/ui/inspect/attributes/layout.cljs
msgid "inspect.attributes.layout.width"
msgstr "רוחב"

#: src/app/main/ui/inspect/attributes/shadow.cljs
msgid "inspect.attributes.shadow"
msgstr "צל"

#: src/app/main/ui/inspect/attributes/layout.cljs
msgid "inspect.attributes.size"
msgstr "גודל ומיקום"

#: src/app/main/ui/inspect/attributes/stroke.cljs
msgid "inspect.attributes.stroke"
msgstr "מתאר"

msgid "inspect.attributes.stroke.alignment.center"
msgstr "מרכז"

msgid "inspect.attributes.stroke.alignment.inner"
msgstr "בפנים"

msgid "inspect.attributes.stroke.alignment.outer"
msgstr "בחוץ"

msgid "inspect.attributes.stroke.style.dotted"
msgstr "מנוקד"

msgid "inspect.attributes.stroke.style.mixed"
msgstr "מעורב"

msgid "inspect.attributes.stroke.style.none"
msgstr "ללא"

msgid "inspect.attributes.stroke.style.solid"
msgstr "אחיד"

#: src/app/main/ui/inspect/attributes/stroke.cljs
msgid "inspect.attributes.stroke.width"
msgstr "רוחב"

#: src/app/main/ui/inspect/attributes/text.cljs
msgid "inspect.attributes.typography"
msgstr "טיפוגרפיה"

#: src/app/main/ui/inspect/attributes/text.cljs
msgid "inspect.attributes.typography.font-family"
msgstr "משפחת גופנים"

#: src/app/main/ui/inspect/attributes/text.cljs
msgid "inspect.attributes.typography.font-size"
msgstr "גודל גופן"

#: src/app/main/ui/inspect/attributes/text.cljs
msgid "inspect.attributes.typography.font-style"
msgstr "סגנון גופן"

#: src/app/main/ui/inspect/attributes/text.cljs
msgid "inspect.attributes.typography.font-weight"
msgstr "משקל גופן"

#: src/app/main/ui/inspect/attributes/text.cljs
msgid "inspect.attributes.typography.letter-spacing"
msgstr "ריווח תווים"

#: src/app/main/ui/inspect/attributes/text.cljs
msgid "inspect.attributes.typography.line-height"
msgstr "גובה שורה"

#: src/app/main/ui/inspect/attributes/text.cljs
msgid "inspect.attributes.typography.text-decoration"
msgstr "עיטור טקסט"

msgid "inspect.attributes.typography.text-decoration.none"
msgstr "ללא"

msgid "inspect.attributes.typography.text-decoration.strikethrough"
msgstr "קו חוצה"

msgid "inspect.attributes.typography.text-decoration.underline"
msgstr "קו תחתי"

#: src/app/main/ui/inspect/attributes/text.cljs
msgid "inspect.attributes.typography.text-transform"
msgstr "התמרת טקסט"

msgid "inspect.attributes.typography.text-transform.lowercase"
msgstr "אותיות קטנות"

msgid "inspect.attributes.typography.text-transform.none"
msgstr "ללא"

msgid "inspect.attributes.typography.text-transform.titlecase"
msgstr "ראשונות גדולות"

msgid "inspect.attributes.typography.text-transform.unset"
msgstr "ביטול הגדרה"

msgid "inspect.attributes.typography.text-transform.uppercase"
msgstr "אותיות גדולות"

msgid "inspect.empty.help"
msgstr "למידע נוסף על חקירת עיצוב אפשר לבקר במרכז העזרה של Penpot"

msgid "inspect.empty.more-info"
msgstr "מידע נוסף על חקירה"

msgid "inspect.empty.select"
msgstr "ניתן לבחור צורה, לוח או קבוצה ולראות את המאפיינים והקוד שלהם"

#: src/app/main/ui/inspect/right_sidebar.cljs
msgid "inspect.tabs.code"
msgstr "קוד"

msgid "inspect.tabs.code.selected.circle"
msgstr "עיגול"

msgid "inspect.tabs.code.selected.component"
msgstr "רכיב"

msgid "inspect.tabs.code.selected.curve"
msgstr "עיקול"

msgid "inspect.tabs.code.selected.frame"
msgstr "לוח"

msgid "inspect.tabs.code.selected.group"
msgstr "קבוצה"

msgid "inspect.tabs.code.selected.image"
msgstr "תמונה"

msgid "inspect.tabs.code.selected.mask"
msgstr "מסכה"

#: src/app/main/ui/inspect/right_sidebar.cljs
msgid "inspect.tabs.code.selected.multiple"
msgstr "%s נבחרו"

msgid "inspect.tabs.code.selected.path"
msgstr "נתיב"

msgid "inspect.tabs.code.selected.rect"
msgstr "ריבוע"

msgid "inspect.tabs.code.selected.svg-raw"
msgstr "SVG"

msgid "inspect.tabs.code.selected.text"
msgstr "טקסט"

#: src/app/main/ui/inspect/right_sidebar.cljs
msgid "inspect.tabs.info"
msgstr "מידע"

#: src/app/main/ui/workspace/header.cljs
msgid "label.shortcuts"
msgstr "קיצורי דרך"

msgid "labels.accept"
msgstr "מקובל"

#: src/app/main/ui/settings/sidebar.cljs
msgid "labels.access-tokens"
msgstr "אסימוני גישה"

msgid "labels.active"
msgstr "פעיל"

msgid "labels.add-custom-font"
msgstr "הוספת גופן משלך"

#: src/app/main/ui/dashboard/team.cljs, src/app/main/ui/dashboard/team.cljs
msgid "labels.admin"
msgstr "ניהול"

#: src/app/main/ui/workspace/comments.cljs
msgid "labels.all"
msgstr "הכול"

msgid "labels.and"
msgstr "וגם"

msgid "labels.back"
msgstr "חזרה"

#: src/app/main/ui/static.cljs
msgid "labels.bad-gateway.desc-message"
msgstr ""
"נראה כאילו עליך להמתין מעט ולנסות שוב, אנו מבצעים עבודות תחזוקה פשוטות "
"בשרתים שלנו."

#: src/app/main/ui/static.cljs
msgid "labels.bad-gateway.main-message"
msgstr "שער גישה שגוי"

#: src/app/main/ui/dashboard/sidebar.cljs
msgid "labels.cancel"
msgstr "ביטול"

msgid "labels.close"
msgstr "סגירה"

#: src/app/main/ui/dashboard/comments.cljs
msgid "labels.comments"
msgstr "הערות"

#: src/app/main/ui/dashboard/sidebar.cljs
msgid "labels.community"
msgstr "קהילה"

#: src/app/main/ui/settings/password.cljs
msgid "labels.confirm-password"
msgstr "אישור סיסמה"

msgid "labels.continue"
msgstr "להמשיך"

msgid "labels.continue-with"
msgstr "להמשיך עם"

msgid "labels.continue-with-penpot"
msgstr "אפשר להמשיך עם חשבון Penpot"

#: src/app/main/ui/dashboard/team.cljs
msgid "labels.copy-invitation-link"
msgstr "העתקת קישור"

#: src/app/main/ui/workspace/sidebar/assets.cljs
msgid "labels.create"
msgstr "יצירה"

#: src/app/main/ui/dashboard/team_form.cljs,
#: src/app/main/ui/dashboard/team_form.cljs
msgid "labels.create-team"
msgstr "יצירת צוות חדש"

#: src/app/main/ui/dashboard/team_form.cljs
msgid "labels.create-team.placeholder"
msgstr "נא למלא שם לצוות החדש"

msgid "labels.custom-fonts"
msgstr "גופנים משלך"

#: src/app/main/ui/settings/sidebar.cljs
msgid "labels.dashboard"
msgstr "לוח בקרה"

#: src/app/main/ui/dashboard/project_menu.cljs,
#: src/app/main/ui/dashboard/file_menu.cljs
msgid "labels.delete"
msgstr "מחיקה"

#: src/app/main/ui/comments.cljs
msgid "labels.delete-comment"
msgstr "מחיקת הערה"

#: src/app/main/ui/comments.cljs
msgid "labels.delete-comment-thread"
msgstr "מחיקת שרשור"

#: src/app/main/ui/dashboard/team.cljs
msgid "labels.delete-invitation"
msgstr "מחיקת הזמנה"

#: src/app/main/ui/dashboard/file_menu.cljs
msgid "labels.delete-multi-files"
msgstr "מחיקת %s קבצים"

msgid "labels.discard"
msgstr "התעלמות"

#: src/app/main/ui/dashboard/projects.cljs,
#: src/app/main/ui/dashboard/sidebar.cljs,
#: src/app/main/ui/dashboard/files.cljs,
#: src/app/main/ui/dashboard/file_menu.cljs
msgid "labels.drafts"
msgstr "טיוטות"

#: src/app/main/ui/comments.cljs
msgid "labels.edit"
msgstr "עריכה"

msgid "labels.edit-file"
msgstr "עריכת קובץ"

#: src/app/main/ui/dashboard/team.cljs, src/app/main/ui/dashboard/team.cljs
msgid "labels.editor"
msgstr "עורך"

#: src/app/main/ui/dashboard/team.cljs
msgid "labels.expired-invitation"
msgstr "התוקף פג"

msgid "labels.export"
msgstr "ייצוא"

#: src/app/main/ui/settings/feedback.cljs
msgid "labels.feedback-disabled"
msgstr "המשוב הושבת"

#: src/app/main/ui/settings/feedback.cljs
msgid "labels.feedback-sent"
msgstr "המשוב נשלח"

msgid "labels.font-family"
msgstr "משפחת גופנים"

msgid "labels.font-providers"
msgstr "ספקי גופנים"

msgid "labels.font-variants"
msgstr "סגנונות"

msgid "labels.fonts"
msgstr "גופנים"

#: src/app/main/ui/dashboard/sidebar.cljs
msgid "labels.github-repo"
msgstr "מאגר GitHub"

#: src/app/main/ui/workspace/header.cljs,
#: src/app/main/ui/settings/sidebar.cljs,
#: src/app/main/ui/dashboard/sidebar.cljs
msgid "labels.give-feedback"
msgstr "הגשת משוב"

msgid "labels.go-back"
msgstr "חזרה"

#: src/app/main/ui/dashboard/sidebar.cljs
msgid "labels.help-center"
msgstr "מרכז העזרה"

#: src/app/main/ui/workspace/comments.cljs, src/app/main/ui/viewer/header.cljs
msgid "labels.hide-resolved-comments"
msgstr "הסתרת הערות שנפתרו"

msgid "labels.inactive"
msgstr "בלתי פעיל"

msgid "labels.installed-fonts"
msgstr "גופנים מותקנים"

#: src/app/main/ui/static.cljs
msgid "labels.internal-error.desc-message"
msgstr ""
"משהו לא טוב קרה. נא לנסות לבצע את הפעולה שוב ואם הבעיה חוזרת, נא ליצור קשר "
"עם התמיכה."

#: src/app/main/ui/static.cljs
msgid "labels.internal-error.main-message"
msgstr "שגיאה פנימית"

#: src/app/main/ui/settings/sidebar.cljs, src/app/main/ui/dashboard/team.cljs,
#: src/app/main/ui/dashboard/sidebar.cljs
msgid "labels.invitations"
msgstr "הזמנות"

#: src/app/main/ui/settings/options.cljs
msgid "labels.language"
msgstr "שפה"

#: src/app/main/ui/dashboard/sidebar.cljs
msgid "labels.libraries-and-templates"
msgstr "ספריות ותבניות"

msgid "labels.log-or-sign"
msgstr "כניסה או הרשמה"

#: src/app/main/ui/settings.cljs, src/app/main/ui/dashboard/sidebar.cljs
msgid "labels.logout"
msgstr "יציאה"

#: src/app/main/ui/dashboard/team.cljs, src/app/main/ui/dashboard/sidebar.cljs
msgid "labels.member"
msgstr "חבר"

#: src/app/main/ui/dashboard/team.cljs, src/app/main/ui/dashboard/sidebar.cljs
msgid "labels.members"
msgstr "חברים"

#: src/app/main/ui/settings/password.cljs
msgid "labels.new-password"
msgstr "סיסמה חדשה"

#: src/app/main/ui/workspace/comments.cljs,
#: src/app/main/ui/dashboard/comments.cljs
msgid "labels.no-comments-available"
msgstr "עברת על הכול! התראות על הערות חדשות תופענה כאן."

#: src/app/main/ui/dashboard/team.cljs
msgid "labels.no-invitations"
msgstr "אין הזמנות ממתינות."

#: src/app/main/ui/dashboard/team.cljs
msgid "labels.no-invitations-hint"
msgstr "לחיצה על הכפתור **הזמנת אנשים** תאפשר להזמין אנשים לצוות."

#: src/app/main/ui/static.cljs
msgid "labels.not-found.desc-message"
msgstr "יכול להיות שהעמוד לא קיים או שאין לך הרשאות לגשת אליו."

#: src/app/main/ui/static.cljs
msgid "labels.not-found.main-message"
msgstr "אופס!"

#: src/app/main/ui/dashboard/team.cljs
msgid "labels.num-of-files"
msgid_plural "labels.num-of-files"
msgstr[0] "קובץ"
msgstr[1] "%s קבצים"
msgstr[2] "%s קבצים"
msgstr[3] "%s קבצים"

msgid "labels.num-of-frames"
msgid_plural "labels.num-of-frames"
msgstr[0] "לוח"
msgstr[1] "%s לוחות"
msgstr[2] "%s לוחות"
msgstr[3] "%s לוחות"

#: src/app/main/ui/dashboard/team.cljs
msgid "labels.num-of-projects"
msgid_plural "labels.num-of-projects"
msgstr[0] "מיזם"
msgstr[1] "%s מיזמים"
msgstr[2] "%s מיזמים"
msgstr[3] "%s מיזמים"

#: src/app/main/ui/settings/password.cljs
msgid "labels.old-password"
msgstr "סיסמה ישנה"

#: src/app/main/ui/workspace/comments.cljs
msgid "labels.only-yours"
msgstr "שלך בלבד"

msgid "labels.or"
msgstr "או"

#: src/app/main/ui/dashboard/team.cljs, src/app/main/ui/dashboard/team.cljs
msgid "labels.owner"
msgstr "בעלים"

#: src/app/main/ui/settings/sidebar.cljs,
#: src/app/main/ui/dashboard/sidebar.cljs
msgid "labels.password"
msgstr "סיסמה"

#: src/app/main/ui/dashboard/team.cljs
msgid "labels.pending-invitation"
msgstr "בהמתנה"

#: src/app/main/ui/settings/sidebar.cljs,
#: src/app/main/ui/dashboard/sidebar.cljs
msgid "labels.profile"
msgstr "פרופיל"

#: src/app/main/ui/dashboard/sidebar.cljs
msgid "labels.projects"
msgstr "מיזמים"

#: src/app/main/ui/settings/sidebar.cljs
msgid "labels.release-notes"
msgstr "הודעות מהדורה"

#: src/app/main/ui/workspace.cljs
msgid "labels.reload-file"
msgstr "רענון קובץ"

#: src/app/main/ui/workspace/libraries.cljs,
#: src/app/main/ui/dashboard/team.cljs
msgid "labels.remove"
msgstr "הסרה"

#: src/app/main/ui/dashboard/team.cljs
msgid "labels.remove-member"
msgstr "הסרת חבר"

#: src/app/main/ui/dashboard/sidebar.cljs,
#: src/app/main/ui/dashboard/project_menu.cljs,
#: src/app/main/ui/dashboard/file_menu.cljs
msgid "labels.rename"
msgstr "שינוי שם"

#: src/app/main/ui/dashboard/team_form.cljs
msgid "labels.rename-team"
msgstr "שינוי שם לצוות"

#: src/app/main/ui/dashboard/team.cljs
msgid "labels.resend-invitation"
msgstr "שליחת ההזמנה מחדש"

#: src/app/main/ui/static.cljs, src/app/main/ui/static.cljs
msgid "labels.retry"
msgstr "ניסיון חוזר"

#: src/app/main/ui/dashboard/team.cljs
msgid "labels.role"
msgstr "תפקיד"

msgid "labels.save"
msgstr "שמירה"

msgid "labels.search"
msgstr "חיפוש"

msgid "labels.search-font"
msgstr "חיפוש גופן"

#: src/app/main/ui/settings/feedback.cljs
msgid "labels.send"
msgstr "שליחה"

#: src/app/main/ui/settings/feedback.cljs
msgid "labels.sending"
msgstr "מתבצעת שליחה…"

#: src/app/main/ui/static.cljs
msgid "labels.service-unavailable.desc-message"
msgstr "אנחנו בהפוגת תחזוקה מתוכננת של המערכות שלנו."

#: src/app/main/ui/static.cljs
msgid "labels.service-unavailable.main-message"
msgstr "השירות אינו זמין"

#: src/app/main/ui/settings/sidebar.cljs, src/app/main/ui/dashboard/team.cljs,
#: src/app/main/ui/dashboard/sidebar.cljs
msgid "labels.settings"
msgstr "הגדרות"

msgid "labels.share"
msgstr "שיתוף"

msgid "labels.share-prototype"
msgstr "שיתוף אבטיפוס"

#: src/app/main/ui/dashboard/sidebar.cljs
msgid "labels.shared-libraries"
msgstr "ספריות משותפות"

#: src/app/main/ui/workspace/comments.cljs, src/app/main/ui/viewer/header.cljs
msgid "labels.show-all-comments"
msgstr "הצגת כל ההערות"

msgid "labels.show-comments-list"
msgstr "הצגת רשימת הערות"

#: src/app/main/ui/workspace/comments.cljs, src/app/main/ui/viewer/header.cljs
msgid "labels.show-your-comments"
msgstr "הצגת ההערות שלך בלבד"

#: src/app/main/ui/dashboard/team.cljs
msgid "labels.status"
msgstr "מצב"

#: src/app/main/ui/dashboard/sidebar.cljs
msgid "labels.tutorials"
msgstr "מדריכים"

#: src/app/main/ui/dashboard/file_menu.cljs
msgid "labels.unpublish-multi-files"
msgstr "ביטול פרסום קובצי %s"

#: src/app/main/ui/settings/profile.cljs
msgid "labels.update"
msgstr "עדכון"

#: src/app/main/ui/dashboard/team_form.cljs
msgid "labels.update-team"
msgstr "עדכון צוות"

msgid "labels.upload"
msgstr "העלאה"

msgid "labels.upload-custom-fonts"
msgstr "העלאת גופנים משלך"

msgid "labels.uploading"
msgstr "מתבצעת העלאה…"

msgid "labels.view-only"
msgstr "תצוגה בלבד"

#: src/app/main/ui/dashboard/team.cljs
msgid "labels.viewer"
msgstr "מציג"

msgid "labels.webhooks"
msgstr "התליות"

#: src/app/main/ui/comments.cljs
msgid "labels.write-new-comment"
msgstr "כתיבת הערה חדשה"

#: src/app/main/ui/dashboard/team.cljs, src/app/main/ui/dashboard/sidebar.cljs
msgid "labels.you"
msgstr "(אני)"

#: src/app/main/ui/dashboard/sidebar.cljs
msgid "labels.your-account"
msgstr "החשבון שלך"

msgid "media.choose-image"
msgstr "בחירת תמונה"

msgid "media.gradient"
msgstr "מדרג"

msgid "media.image"
msgstr "תמונה"

msgid "media.linear"
msgstr "קווי"

#: src/app/main/data/workspace/persistence.cljs, src/app/main/data/media.cljs
msgid "media.loading"
msgstr "התמונה נטענת…"

msgid "media.radial"
msgstr "מעגלי"

msgid "media.solid"
msgstr "אחיד"

msgid "modals.add-shared-confirm-empty.hint"
msgstr ""
"הספרייה שלך ריקה. לאחר שנוספה כתיקייה משותפת, הנכסים שנוצרים על ידיך יהיו "
"זמינים לצד שאר הקבצים שלך. לפרסם אותה?"

#: src/app/main/ui/workspace/header.cljs,
#: src/app/main/ui/dashboard/file_menu.cljs
msgid "modals.add-shared-confirm.accept"
msgstr "הוספה כספריה משותפת"

#: src/app/main/ui/workspace/header.cljs,
#: src/app/main/ui/dashboard/file_menu.cljs
msgid "modals.add-shared-confirm.hint"
msgstr ""
"לאחר שנוספה כספריה משותפת, המשאבים בספריית הקבצים הזאת יהיו זמינים בנוסף "
"לשאר הקבצים שלך."

#: src/app/main/ui/workspace/header.cljs,
#: src/app/main/ui/dashboard/file_menu.cljs
msgid "modals.add-shared-confirm.message"
msgstr "הוספת „%s” כספריה משותפת"

#: src/app/main/ui/workspace/nudge.cljs
msgid "modals.big-nudge"
msgstr "הינד גדול"

#: src/app/main/ui/settings/change_email.cljs
msgid "modals.change-email.confirm-email"
msgstr "אימות כתובת דוא״ל חדשה"

#: src/app/main/ui/settings/change_email.cljs
msgid "modals.change-email.info"
msgstr "נשלח הודעה לכתובת הדוא״ל הנוכחית שלך „%s” כדי לאמת את הזהות שלך."

#: src/app/main/ui/settings/change_email.cljs
msgid "modals.change-email.new-email"
msgstr "כתובת דוא״ל חדשה"

#: src/app/main/ui/settings/change_email.cljs
msgid "modals.change-email.submit"
msgstr "החלפת כתובת דוא״ל"

#: src/app/main/ui/settings/change_email.cljs
msgid "modals.change-email.title"
msgstr "החלפת כתובת הדוא״ל שלך"

#: src/app/main/ui/settings/access-tokens.cljs
msgid "modals.create-access-token.copy-token"
msgstr "העתקת אסימון"

#: src/app/main/ui/settings/access-tokens.cljs
msgid "modals.create-access-token.expiration-date.label"
msgstr "תאריך תפוגה"

#: src/app/main/ui/settings/access-tokens.cljs
msgid "modals.create-access-token.name.label"
msgstr "שם"

#: src/app/main/ui/settings/access-tokens.cljs
msgid "modals.create-access-token.name.placeholder"
msgstr "השם יכול לסייע לך להבין למה מיועד האסימון"

#: src/app/main/ui/settings/access-tokens.cljs
msgid "modals.create-access-token.submit-label"
msgstr "יצירת אסימון"

#: src/app/main/ui/settings/access-tokens.cljs
msgid "modals.create-access-token.title"
msgstr "יצירת אסימון גישה"

msgid "modals.create-webhook.submit-label"
msgstr "יצירת התליה"

msgid "modals.create-webhook.title"
msgstr "יצירת התליה"

msgid "modals.create-webhook.url.label"
msgstr "כתובת מטען"

msgid "modals.create-webhook.url.placeholder"
msgstr "https://example.com/postreceive"

#: src/app/main/ui/settings/access-tokens.cljs
msgid "modals.delete-acces-token.accept"
msgstr "מחיקת אסימון"

#: src/app/main/ui/settings/access-tokens.cljs
msgid "modals.delete-acces-token.message"
msgstr "למחוק את האסימון הזה?"

#: src/app/main/ui/settings/access-tokens.cljs
msgid "modals.delete-acces-token.title"
msgstr "מחיקת אסימון"

#: src/app/main/ui/settings/delete_account.cljs
msgid "modals.delete-account.cancel"
msgstr "ביטול ושמירה על החשבון שלי"

#: src/app/main/ui/settings/delete_account.cljs
msgid "modals.delete-account.confirm"
msgstr "כן, למחוק את החשבון שלי"

#: src/app/main/ui/settings/delete_account.cljs
msgid "modals.delete-account.info"
msgstr "הסרת החשבון שלך תוביל לאיבוד כל המיזמים והארכיונים הקיימים שלך."

#: src/app/main/ui/settings/delete_account.cljs
msgid "modals.delete-account.title"
msgstr "למחוק את החשבון שלך?"

#: src/app/main/ui/comments.cljs
msgid "modals.delete-comment-thread.accept"
msgstr "מחיקת דיון"

#: src/app/main/ui/comments.cljs
msgid "modals.delete-comment-thread.message"
msgstr "למחוק את הדיון הזה? כל התגובות בשרשור תימחקנה."

#: src/app/main/ui/comments.cljs
msgid "modals.delete-comment-thread.title"
msgstr "מחיקת דיון"

msgid "modals.delete-component-annotation.message"
msgstr "למחוק את הסימון הזה?"

msgid "modals.delete-component-annotation.title"
msgstr "מחיקת סימון"

#: src/app/main/ui/dashboard/file_menu.cljs
msgid "modals.delete-file-confirm.accept"
msgstr "מחיקת קובץ"

#: src/app/main/ui/dashboard/file_menu.cljs
msgid "modals.delete-file-confirm.message"
msgstr "למחוק את הקובץ?"

#: src/app/main/ui/dashboard/file_menu.cljs
msgid "modals.delete-file-confirm.title"
msgstr "הקובץ נמחק"

#: src/app/main/ui/dashboard/file_menu.cljs
msgid "modals.delete-file-multi-confirm.accept"
msgstr "מחיקת קבצים"

#: src/app/main/ui/dashboard/file_menu.cljs
msgid "modals.delete-file-multi-confirm.message"
msgstr "למחוק %s קבצים?"

#: src/app/main/ui/dashboard/file_menu.cljs
msgid "modals.delete-file-multi-confirm.title"
msgstr "%s קבצים נמחקים"

msgid "modals.delete-font-variant.message"
msgstr "למחוק את סגנון הגופן הזה? הוא לא ייטען אם נעשה בו שימוש בקובץ."

msgid "modals.delete-font-variant.title"
msgstr "סגנון גופן נמחק"

msgid "modals.delete-font.message"
msgstr "למחוק את הגופן הזה? הוא לא ייטען אם נעשה בו שימוש בקובץ."

msgid "modals.delete-font.title"
msgstr "גופן נמחק"

#: src/app/main/ui/workspace/sidebar/sitemap.cljs
msgid "modals.delete-page.body"
msgstr "למחוק את העמוד הזה?"

#: src/app/main/ui/workspace/sidebar/sitemap.cljs
msgid "modals.delete-page.title"
msgstr "מחיקת עמוד"

#: src/app/main/ui/dashboard/project_menu.cljs
msgid "modals.delete-project-confirm.accept"
msgstr "מחיקת מיזם"

#: src/app/main/ui/dashboard/project_menu.cljs
msgid "modals.delete-project-confirm.message"
msgstr "למחוק את המיזם הזה?"

#: src/app/main/ui/dashboard/project_menu.cljs
msgid "modals.delete-project-confirm.title"
msgstr "מחיקת מיזם"

#: src/app/main/ui/workspace/header.cljs,
#: src/app/main/ui/dashboard/file_menu.cljs
msgid "modals.delete-shared-confirm.accept"
msgid_plural "modals.delete-shared-confirm.accept"
msgstr[0] "מחיקת קובץ"
msgstr[1] "מחיקת קבצים"
msgstr[2] "מחיקת קבצים"
msgstr[3] "מחיקת קבצים"

#: src/app/main/ui/workspace/header.cljs, src/app/main/ui/dashboard/file_menu.cljs
msgid "modals.delete-shared-confirm.activated.no-files-message"
msgid_plural "modals.delete-shared-confirm.activated.no-files-message"
msgstr[0] "לא מופעל באף קובץ."
msgstr[1] "לא מופעלים באף קובץ."
msgstr[2] "לא מופעלים באף קובץ."
msgstr[3] "לא מופעלים באף קובץ."

#: src/app/main/ui/workspace/header.cljs, src/app/main/ui/dashboard/file_menu.cljs
msgid "modals.delete-shared-confirm.activated.scd-message"
msgid_plural "modals.delete-shared-confirm.activated.scd-message"
msgstr[0] "הספרייה הזאת מופעלת כאן: "
msgstr[1] "הספריות האלו מופעלות כאן: "
msgstr[2] "הספריות האלו מופעלות כאן: "
msgstr[3] "הספריות האלו מופעלות כאן: "

#: src/app/main/ui/workspace/header.cljs,
#: src/app/main/ui/dashboard/file_menu.cljs
msgid "modals.delete-shared-confirm.message"
msgid_plural "modals.delete-shared-confirm.message"
msgstr[0] "למחוק את הקובץ?"
msgstr[1] "למחוק את הקבצים?"
msgstr[2] "למחוק את הקבצים?"
msgstr[3] "למחוק את הקבצים?"

#: src/app/main/ui/workspace/header.cljs,
#: src/app/main/ui/dashboard/file_menu.cljs
msgid "modals.delete-shared-confirm.title"
msgid_plural "modals.delete-shared-confirm.title"
msgstr[0] "מחיקת קובץ"
msgstr[1] "מחיקת קבצים"
msgstr[2] "מחיקת קבצים"
msgstr[3] "מחיקת קבצים"

#: src/app/main/ui/dashboard/sidebar.cljs
msgid "modals.delete-team-confirm.accept"
msgstr "מחיקת צוות"

#: src/app/main/ui/dashboard/sidebar.cljs
msgid "modals.delete-team-confirm.message"
msgstr "למחוק את הצוות הזה? כל המיזמים והקבצים שמשויכים לצוות יימחקו לצמיתות."

#: src/app/main/ui/dashboard/sidebar.cljs
msgid "modals.delete-team-confirm.title"
msgstr "צוות נמחק"

#: src/app/main/ui/dashboard/team.cljs
msgid "modals.delete-team-member-confirm.accept"
msgstr "מחיקת חבר"

#: src/app/main/ui/dashboard/team.cljs
msgid "modals.delete-team-member-confirm.message"
msgstr "למחוק את החבר הזה מהצוות?"

#: src/app/main/ui/dashboard/team.cljs
msgid "modals.delete-team-member-confirm.title"
msgstr "למחוק חבר בצוות"

#: src/app/main/ui/workspace/header.cljs, src/app/main/ui/dashboard/file_menu.cljs
msgid "modals.delete-unpublish-shared-confirm.activated.hint"
msgid_plural "modals.delete-unpublish-shared-confirm.activated.hint"
msgstr[0] "נכסים שכבר נעשה בהם שימוש בקובץ הזה יישארו שם (אף עיצוב לא ייפגע)."
msgstr[1] "נכסים שכבר נעשה בהם שימוש בקבצים האלה יישארו שם (אף עיצוב לא ייפגע)."
msgstr[2] "נכסים שכבר נעשה בהם שימוש בקבצים האלה יישארו שם (אף עיצוב לא ייפגע)."
msgstr[3] "נכסים שכבר נעשה בהם שימוש בקבצים האלה יישארו שם (אף עיצוב לא ייפגע)."

msgid "modals.delete-webhook.accept"
msgstr "מחיקת התליה"

msgid "modals.delete-webhook.message"
msgstr "למחוק את ההתליה?"

msgid "modals.delete-webhook.title"
msgstr "מחיקת התליה"

msgid "modals.edit-webhook.submit-label"
msgstr "עריכת התליה"

msgid "modals.edit-webhook.title"
msgstr "עריכת התליה"

#: src/app/main/ui/dashboard/team.cljs
msgid "modals.invite-member-confirm.accept"
msgstr "שליחת הזמנה"

msgid "modals.invite-member.emails"
msgstr "כתובות דוא״ל, מופרדות בפסיקים"

msgid "modals.invite-member.repeated-invitation"
msgstr "חלק מכתובות הדוא״ל הן של חברי צוות נוכחיים. ההזמנות לא תישלחנה אליהם."

#: src/app/main/ui/dashboard/team.cljs
msgid "modals.invite-team-member.title"
msgstr "הזמנת חברים לצוות"

#: src/app/main/ui/dashboard/sidebar.cljs
msgid "modals.leave-and-close-confirm.hint"
msgstr "כיוון שאין עוד חברים בצוות הזה מלבדך, הצוות יימחק על כל המיזמים והקבצים שלו."

#: src/app/main/ui/dashboard/sidebar.cljs
msgid "modals.leave-and-close-confirm.message"
msgstr "ברצונך לעזוב את הצוות %s?"

msgid "modals.leave-and-reassign.forbidden"
msgstr ""
"אי אפשר לעזוב צוות אם אין חברים שאפשר לקדם לבעלות עליה. אולי עדיף למחוק את "
"הצוות."

#: src/app/main/ui/dashboard/sidebar.cljs
msgid "modals.leave-and-reassign.hint1"
msgstr "הבעלות על הצוות הזה בידיך. נא לבחור מישהו כדי לקידום לבעלות בטרם עזיבתך."

#: src/app/main/ui/dashboard/sidebar.cljs
msgid "modals.leave-and-reassign.promote-and-leave"
msgstr "קידום ועזיבה"

#: src/app/main/ui/dashboard/sidebar.cljs
msgid "modals.leave-and-reassign.select-member-to-promote"
msgstr "נא לבחור חבר לקידום"

#: src/app/main/ui/dashboard/sidebar.cljs
msgid "modals.leave-and-reassign.title"
msgstr "בטרם עזיבתך"

#: src/app/main/ui/dashboard/sidebar.cljs
msgid "modals.leave-confirm.accept"
msgstr "עזיבת צוות"

#: src/app/main/ui/dashboard/sidebar.cljs
msgid "modals.leave-confirm.message"
msgstr "לעזוב את הצוות הזה?"

#: src/app/main/ui/dashboard/sidebar.cljs
msgid "modals.leave-confirm.title"
msgstr "עזיבת הצוות"

#: src/app/main/ui/workspace/nudge.cljs
msgid "modals.nudge-title"
msgstr "כמות ההינד"

#: src/app/main/ui/dashboard/team.cljs
msgid "modals.promote-owner-confirm.accept"
msgstr "העברת בעלות"

#: src/app/main/ui/dashboard/team.cljs
msgid "modals.promote-owner-confirm.hint"
msgstr ""
"העברת בעלות תשנה את תפקידך לחלק מההנהלה תוך אובדן חלק מההרשאות שלך על הצוות "
"הזה. "

#: src/app/main/ui/dashboard/team.cljs
msgid "modals.promote-owner-confirm.message"
msgstr "הצוות הזה הוא כרגע בבעלותך. להפוך את %s לבעלים החדשים של הצוות?"

#: src/app/main/ui/dashboard/team.cljs
msgid "modals.promote-owner-confirm.title"
msgstr "בעלים חדשים לצוות"

msgid "modals.publish-empty-library.accept"
msgstr "פרסום"

msgid "modals.publish-empty-library.message"
msgstr "הספרייה שלך ריקה. לפרסם אותה בכל זאת?"

msgid "modals.publish-empty-library.title"
msgstr "פרסום ספרייה ריקה"

#: src/app/main/ui/workspace/header.cljs,
#: src/app/main/ui/dashboard/file_menu.cljs
msgid "modals.remove-shared-confirm.accept"
msgstr "הסרה כספריה משותפת"

#: src/app/main/ui/workspace/header.cljs,
#: src/app/main/ui/dashboard/file_menu.cljs
msgid "modals.remove-shared-confirm.hint"
msgstr ""
"לאחר הסרה כספריה משותפת, ספריית הקבצים של הקובץ הזה לא תהיה זמינה עוד "
"לשימוש בקרב שאר הקבצים שלך."

#: src/app/main/ui/workspace/header.cljs,
#: src/app/main/ui/dashboard/file_menu.cljs
msgid "modals.remove-shared-confirm.message"
msgstr "הסרת „%s” כספריה משותפת"

#: src/app/main/ui/workspace/nudge.cljs
msgid "modals.small-nudge"
msgstr "הינד קטן"

#: src/app/main/ui/workspace/header.cljs,
#: src/app/main/ui/dashboard/file_menu.cljs
msgid "modals.unpublish-shared-confirm.accept"
msgid_plural "modals.unpublish-shared-confirm.accept"
msgstr[0] "ביטול פרסום"
msgstr[1] "ביטול פרסום"
msgstr[2] "ביטול פרסום"
msgstr[3] "ביטול פרסום"

#: src/app/main/ui/workspace/header.cljs,
#: src/app/main/ui/dashboard/file_menu.cljs
msgid "modals.unpublish-shared-confirm.message"
msgid_plural "modals.unpublish-shared-confirm.message"
msgstr[0] "לבטל את פרסום הספרייה הזאת?"
msgstr[1] "לבטל את פרסום הספריות האלו?"
msgstr[2] "לבטל את פרסום הספריות האלו?"
msgstr[3] "לבטל את פרסום הספריות האלו?"

#: src/app/main/ui/workspace/header.cljs,
#: src/app/main/ui/dashboard/file_menu.cljs
msgid "modals.unpublish-shared-confirm.title"
msgid_plural "modals.unpublish-shared-confirm.title"
msgstr[0] "ביטול פרסום ספרייה"
msgstr[1] "ביטול פרסום ספריות"
msgstr[2] "ביטול פרסום ספריות"
msgstr[3] "ביטול פרסום ספריות"

#: src/app/main/ui/workspace/sidebar/options/menus/component.cljs,
#: src/app/main/ui/workspace/context_menu.cljs
msgid "modals.update-remote-component-in-bulk.hint"
msgstr ""
"פעולה זו תעדכן רכיבים בספרייה משותפת. עשוי להשפיע על קבצים אחרים שמשתמשים "
"בה."

#: src/app/main/ui/workspace/sidebar/options/menus/component.cljs,
#: src/app/main/ui/workspace/context_menu.cljs
msgid "modals.update-remote-component-in-bulk.message"
msgstr "עדכון רכיבים בספרייה משותפת"

#: src/app/main/ui/workspace/sidebar/options/menus/component.cljs,
#: src/app/main/ui/workspace/context_menu.cljs
msgid "modals.update-remote-component.accept"
msgstr "עדכון"

#: src/app/main/ui/workspace/sidebar/options/menus/component.cljs,
#: src/app/main/ui/workspace/context_menu.cljs
msgid "modals.update-remote-component.cancel"
msgstr "ביטול"

#: src/app/main/ui/workspace/sidebar/options/menus/component.cljs,
#: src/app/main/ui/workspace/context_menu.cljs
msgid "modals.update-remote-component.hint"
msgstr ""
"פעולה זו תעדכן רכיב בספריה משותפת. זה עשוי להשפיע על הקבצים האחרים שמשתמשים "
"בה."

#: src/app/main/ui/workspace/sidebar/options/menus/component.cljs,
#: src/app/main/ui/workspace/context_menu.cljs
msgid "modals.update-remote-component.message"
msgstr "עדכון רכיב בספריה משותפת"

#: src/app/main/data/common.cljs
msgid "notifications.by-code.upgrade-version"
msgstr "יש גרסה חדשה, נא לרענן את העמוד"

#: src/app/main/ui/dashboard/team.cljs
msgid "notifications.invitation-email-sent"
msgstr "ההזמנה נשלחה בהצלחה"

#: src/app/main/ui/dashboard/team.cljs
msgid "notifications.invitation-link-copied"
msgstr "קישור ההזמנה הועתק"

#: src/app/main/ui/settings/delete_account.cljs
msgid "notifications.profile-deletion-not-allowed"
msgstr ""
"אי אפשר למחוק את הפרופיל שלך. יש להקצות את הצוותים שלך מחדש בטרם המשך "
"בתהליך."

#: src/app/main/ui/settings/profile.cljs, src/app/main/ui/settings/options.cljs
msgid "notifications.profile-saved"
msgstr "הפרופיל נשמר בהצלחה!"

#: src/app/main/ui/settings/change_email.cljs
msgid "notifications.validation-email-sent"
msgstr "הודעת האימות נשלחה בדוא״ל אל %s. נא לבדוק את הדוא״ל שלך!"

msgid "onboarding-v2.before-start.desc1"
msgstr ""
"רצוי לדעת שיש מגוון משאבים זמינים לך כדי לסייע לך להתחיל להשתמש ב־Penpot "
"כמו המדריך למשתמשים וערוץ ה־YouTube שלנו."

msgid "onboarding-v2.before-start.desc2"
msgstr "מידע מפורט על אופן השימוש ב־Penpot. החל מתכנון אבטיפוס ועד שיתוף עיצובים."

msgid "onboarding-v2.before-start.desc2.title"
msgstr "מדריך למשתמשים"

msgid "onboarding-v2.before-start.desc3"
msgstr "אפשר לצפות במדריכים שלנו ובמדריכים שנוצרו על ידי חברי הקהילה שלנו."

msgid "onboarding-v2.before-start.desc3.title"
msgstr "מדריכים מצולמים"

msgid "onboarding-v2.before-start.title"
msgstr "לפני שמתחילים"

msgid "onboarding-v2.newsletter.desc"
msgstr ""
"ניתן להירשם לרשימת הדיוור של Penpot כדי להתעדכן בתהליך פיתוח המוצר ובחדשות "
"נוספות."

msgid "onboarding-v2.newsletter.news"
msgstr "נא לשלוח לי חדשות על Penpot (בלוגים, מדריכים מצולמים, שידורים…)."

msgid "onboarding-v2.newsletter.privacy1"
msgstr "אכפת לנו מפרטיות, כאן ניתן לקרוא את "

msgid "onboarding-v2.newsletter.privacy2"
msgstr ""
"אנו נשלח לך בדוא״ל רק הודעות שרלוונטיות לך. אפשר לבטל את המינוי דרך כפתור "
"ביטול המינוי בכל אחת מהודעות הדיוור שלנו."

msgid "onboarding-v2.newsletter.updates"
msgstr "נא לשלוח לי עדכונים על המוצר (יכולות חדשות, מהדורות, תיקונים…)."

msgid "onboarding-v2.welcome.desc1"
msgstr ""
"Penpot הוא בקוד פתוח והוא נוצר על ידי Kaleidos וגם על ידי הקהילה בה מגוון "
"אנשים כבר מסייעים זה לזה. כל אחד יכול לתרום דרך:"

msgid "onboarding-v2.welcome.desc2"
msgstr ""
"מקום ציבורי ללמידה, שיתוף ודיון על Penpot, ההווה והעתיד שלו עם כל הקהילה "
"וצוות הליבה של Penpot."

msgid "onboarding-v2.welcome.desc2.title"
msgstr "השתתפות בפעילות הקהילתית"

msgid "onboarding-v2.welcome.desc3"
msgstr ""
"כאן אפשר למצוא מידע על כיצד לשתף פעולה בנושאי תרגום, בקשות יכולות, תרומות "
"ליבה, מצוד אחר תקלות…"

msgid "onboarding-v2.welcome.desc3.title"
msgstr "מדריך למתנדבים"

msgid "onboarding-v2.welcome.title"
msgstr "ברוך בואך ל־Penpot!"

msgid "onboarding.choice.team-up.continue-creating-team"
msgstr "להמשיך ביצירת צוות"

msgid "onboarding.choice.team-up.continue-without-a-team"
msgstr "להמשיך בלי צוות"

msgid "onboarding.choice.team-up.create-team-and-invite"
msgstr "ליצור צוות ולהזמין"

msgid "onboarding.choice.team-up.create-team-and-send-invites"
msgstr "ליצור צוות ולשלוח הזמנות"

msgid "onboarding.choice.team-up.create-team-and-send-invites-description"
msgstr "אפשר להזמין בהמשך"

msgid "onboarding.choice.team-up.create-team-desc"
msgstr "לאחר מתן שם לצוות שלך, יתאפשר לך להזמין אנשים להצטרף."

msgid "onboarding.choice.team-up.create-team-placeholder"
msgstr "נא למלא את שם הצוות"

msgid "onboarding.choice.team-up.create-team-without-invite"
msgstr "ליצור צוות"

msgid "onboarding.choice.team-up.create-team-without-inviting"
msgstr "ליצור צוות בלי לשלוח הזמנות"

msgid "onboarding.choice.team-up.invite-members"
msgstr "הזמנת חברים"

msgid "onboarding.choice.team-up.invite-members-info"
msgstr "רצוי לזכור לכלול את כולם. מפתחים, מעצבים, מנהלים… גיוון מעשיר :)"

msgid "onboarding.choice.team-up.roles"
msgstr "הזמנה עם התפקיד:"

msgid "onboarding.choice.team-up.start-without-a-team"
msgstr "להתחיל בלי צוות"

msgid "onboarding.choice.team-up.start-without-a-team-description"
msgstr "אפשר ליצור צוות בהמשך."

msgid "onboarding.newsletter.accept"
msgstr "כן, להירשם"

msgid "onboarding.newsletter.acceptance-message"
msgstr "בקשת המינוי שלך נשלחה, נשלח לך הודעה בדוא״ל כדי לאשר אותה."

msgid "onboarding.newsletter.policy"
msgstr "מדיניות פרטיות."

msgid "onboarding.newsletter.title"
msgstr "מעניין אותך לקבל חדשות על Penpot?"

msgid "onboarding.team-modal.create-team"
msgstr "יצירת צוות"

msgid "onboarding.team-modal.create-team-desc"
msgstr ""
"צוות מאפשר לך לשתף פעולה עם משתמשים אחרים ב־Penpot שעובדים על אותם קבצים "
"ומיזמים."

msgid "onboarding.team-modal.create-team-feature-1"
msgstr "אין הגבלה על קבצים או מיזמים"

msgid "onboarding.team-modal.create-team-feature-2"
msgstr "מהדורת ריבוי משתתפים"

msgid "onboarding.team-modal.create-team-feature-3"
msgstr "ניהול תפקידים"

msgid "onboarding.team-modal.create-team-feature-4"
msgstr "ללא הגבלת משתמשים"

msgid "onboarding.team-modal.create-team-feature-5"
msgstr "100% בחינם!"

msgid "onboarding.templates.subtitle"
msgstr "הנה כמה תבניות."

msgid "onboarding.templates.title"
msgstr "להתחיל לעצב"

msgid "onboarding.welcome.alt"
msgstr "Penpot"

#: src/app/main/ui/auth/recovery.cljs
msgid "profile.recovery.go-to-login"
msgstr "מעבר למסך הכניסה"

#: src/app/main/ui/onboarding/questions.cljs
msgid "question.design-tool-more-experienced-with"
msgstr "באיזה כלי עיצוב יש לך יותר ניסיון?"

#: src/app/main/ui/onboarding/questions.cljs
msgid "questions.11-30"
msgstr "11‏-30"

#: src/app/main/ui/onboarding/questions.cljs
msgid "questions.2-10"
msgstr "2-‏10"

#: src/app/main/ui/onboarding/questions.cljs
msgid "questions.31-50"
msgstr "31‏-50"

#: src/app/main/ui/onboarding/questions.cljs
msgid "questions.a-lot"
msgstr "הרבה מהם"

#: src/app/main/ui/onboarding/questions.cljs
msgid "questions.adobe-xd"
msgstr "Adobe XD"

#: src/app/main/ui/onboarding/questions.cljs
msgid "questions.canva"
msgstr "Canva"

#: src/app/main/ui/onboarding/questions.cljs
msgid "questions.describe-your-experience-working-on"
msgstr "מה יתאר הכי טוב את אופן השימוש שלך…"

#: src/app/main/ui/onboarding/questions.cljs
msgid "questions.designer"
msgstr "עיצוב"

#: src/app/main/ui/onboarding/questions.cljs
msgid "questions.developer"
msgstr "פיתוח"

#: src/app/main/ui/onboarding/questions.cljs
msgid "questions.discover-more-about-penpot"
msgstr "היכרות מעמיקה יותר עם Penpot"

#: src/app/main/ui/onboarding/questions.cljs
msgid "questions.figma"
msgstr "Figma"

#: src/app/main/ui/onboarding/questions.cljs
msgid "questions.founder"
msgstr "מייסד/סגן נשיא"

#: src/app/main/ui/onboarding/questions.cljs
msgid "questions.freelancer"
msgstr "יש לי עסק משלי"

#: src/app/main/ui/onboarding/questions.cljs
msgid "questions.get-the-code-from-my-team-project"
msgstr "הורדת הקוד מהמיזם הצוותי שלי "

#: src/app/main/ui/onboarding/questions.cljs
msgid "questions.interface-design-visual-assets-design-systems"
msgstr "… עיצוב מנשק, נכסים חזותיים, מערכות עיצוב, וכו׳."

#: src/app/main/ui/onboarding/questions.cljs
msgid "questions.invision"
msgstr "InVision"

#: src/app/main/ui/onboarding/questions.cljs
msgid "questions.leave-feedback-for-my-team-project"
msgstr "להשאיר משוב למיזם הצוותי שלי"

#: src/app/main/ui/onboarding/questions.cljs
msgid "questions.lets-get-started"
msgstr "מתחילים!"

#: src/app/main/ui/onboarding/questions.cljs
msgid "questions.manager"
msgstr "ניהול מוצר או מיזם"

#: src/app/main/ui/onboarding/questions.cljs
msgid "questions.marketing"
msgstr "שיווק"

#: src/app/main/ui/onboarding/questions.cljs
msgid "questions.more-than-50"
msgstr "גדול מ־50"

#: src/app/main/ui/onboarding/questions.cljs
msgid "questions.next"
msgstr "הבאה"

#: src/app/main/ui/onboarding/questions.cljs
msgid "questions.none"
msgstr "כלום"

#: src/app/main/ui/onboarding/questions.cljs
msgid "questions.other"
msgstr "אחר (נא לפרט)"

#: src/app/main/ui/onboarding/questions.cljs
msgid "questions.personal-project"
msgstr "זאת עבודה על מיזם פרטי"

#: src/app/main/ui/onboarding/questions.cljs
msgid "questions.previous"
msgstr "הקודמת"

#: src/app/main/ui/onboarding/questions.cljs
msgid "questions.questions-how-are-you-planning-to-use-penpot"
msgstr "מהן התוכניות שלך בנוגע לשימוש ב־Penpot?"

#: src/app/main/ui/onboarding/questions.cljs
msgid "questions.role"
msgstr "מה התפקיד שלך?"

#: src/app/main/ui/onboarding/questions.cljs
msgid "questions.select-option"
msgstr "בחירת אפשרות"

#: src/app/main/ui/onboarding/questions.cljs
msgid "questions.sketch"
msgstr "Sketch"

#: src/app/main/ui/onboarding/questions.cljs
msgid "questions.some"
msgstr "חלק מהם"

#: src/app/main/ui/onboarding/questions.cljs
msgid "questions.start"
msgstr "התחלה"

#: src/app/main/ui/onboarding/questions.cljs
msgid "questions.start-to-work-on-my-project"
msgstr "התחלת עבודה על מיזם משלי"

#: src/app/main/ui/onboarding/questions.cljs
msgid "questions.student-teacher"
msgstr "סטודנט/ית או מרצה"

#: src/app/main/ui/onboarding/questions.cljs
msgid "questions.team-size"
msgstr "מה גודל הצוות שלך?"

#: src/app/main/ui/onboarding/questions.cljs
msgid "questions.test-penpot-to-see-if-its-a-fit-for-team"
msgstr "לבדוק את Penpot ולראות אם הוא מתאים לצוות שלי "

#: src/app/main/ui/onboarding/questions.cljs
msgid "questions.try-out-before-using-penpot-on-premise"
msgstr "אפשר להתנסות לפני שימוש ב־Penpot אצלך בעבודה"

#: src/app/main/ui/onboarding/questions.cljs
msgid "questions.wireframes-user-journeys-flows-navigation-trees"
msgstr "… תרשימי מתאר, סיפורי ותהליכי משתמשים, עצי ניווט ועוד."

#: src/app/main/ui/onboarding/questions.cljs
msgid "questions.work-in-concept-ideas"
msgstr "עבודה עם רעיונות למימוש"

#: src/app/main/ui/onboarding/questions.cljs
msgid "questions.your-feedback-will-help-us"
msgstr ""
"המשוב שלך יסייע לנו להבין מה הם ההרגלים וההעדפות שלך כדי שנוכל להמשיך להפוך "
"את Penpot לכלי מהנה ושימושי."

#: src/app/main/ui/workspace/sidebar/options/rows/color_row.cljs,
msgid "settings.detach"
msgstr "ניתוק"

#: src/app/main/ui/workspace/sidebar/options/rows/color_row.cljs,
#: src/app/main/ui/workspace/sidebar/options/menus/stroke.cljs,
#: src/app/main/ui/workspace/sidebar/options/menus/layer.cljs,
#: src/app/main/ui/workspace/sidebar/options/menus/typography.cljs,
#: src/app/main/ui/workspace/sidebar/options/menus/shadow.cljs,
#: src/app/main/ui/workspace/sidebar/options/menus/blur.cljs
msgid "settings.multiple"
msgstr "מעורב"

# SECTIONS
msgid "shortcut-section.basics"
msgstr "יסודות"

msgid "shortcut-section.dashboard"
msgstr "לוח בקרה"

msgid "shortcut-section.viewer"
msgstr "מציג"

msgid "shortcut-section.workspace"
msgstr "סביבת עבודה"

# SUBSECTIONS
msgid "shortcut-subsection.alignment"
msgstr "יישור"

msgid "shortcut-subsection.edit"
msgstr "עריכה"

msgid "shortcut-subsection.general-dashboard"
msgstr "כללי"

msgid "shortcut-subsection.general-viewer"
msgstr "כללי"

msgid "shortcut-subsection.main-menu"
msgstr "תפריט ראשי"

msgid "shortcut-subsection.modify-layers"
msgstr "שינוי שכבות"

msgid "shortcut-subsection.navigation-dashboard"
msgstr "ניווט"

msgid "shortcut-subsection.navigation-viewer"
msgstr "ניווט"

msgid "shortcut-subsection.navigation-workspace"
msgstr "ניווט"

msgid "shortcut-subsection.panels"
msgstr "לוחות"

msgid "shortcut-subsection.path-editor"
msgstr "נתיבים"

msgid "shortcut-subsection.shape"
msgstr "צורות"

msgid "shortcut-subsection.text-editor"
msgstr "טקסטים"

msgid "shortcut-subsection.tools"
msgstr "כלים"

msgid "shortcut-subsection.zoom-viewer"
msgstr "תקריב"

msgid "shortcut-subsection.zoom-workspace"
msgstr "תקריב"

msgid "shortcuts.add-comment"
msgstr "הערות"

msgid "shortcuts.add-node"
msgstr "הוספת מפרק"

msgid "shortcuts.align-bottom"
msgstr "יישור לתחתית"

msgid "shortcuts.align-center"
msgstr "יישור למרכז"

msgid "shortcuts.align-hcenter"
msgstr "יישור למרכז אופקית"

msgid "shortcuts.align-justify"
msgstr "יישור משני הצדדים"

msgid "shortcuts.align-left"
msgstr "יישור שמאלה"

msgid "shortcuts.align-right"
msgstr "יישור ימינה"

msgid "shortcuts.align-top"
msgstr "יישור לראש"

msgid "shortcuts.align-vcenter"
msgstr "יישור למרכז אנכית"

msgid "shortcuts.artboard-selection"
msgstr "יצירת לוח מהבחירה"

msgid "shortcuts.bold"
msgstr "החלפת מצב מודגש"

msgid "shortcuts.bool-difference"
msgstr "הבדל בוליאני"

msgid "shortcuts.bool-exclude"
msgstr "החרגה בוליאנית"

msgid "shortcuts.bool-intersection"
msgstr "הצלבה בוליאנית"

msgid "shortcuts.bool-union"
msgstr "איחוד בוליאני"

msgid "shortcuts.bring-back"
msgstr "שליחה אחורה"

msgid "shortcuts.bring-backward"
msgstr "הרחקה לאחור"

msgid "shortcuts.bring-forward"
msgstr "קידום"

msgid "shortcuts.bring-front"
msgstr "הבאה לחזית"

msgid "shortcuts.clear-undo"
msgstr "פינוי ביטול"

msgid "shortcuts.copy"
msgstr "העתקה"

msgid "shortcuts.create-component"
msgstr "יצירת רכיב"

msgid "shortcuts.create-new-project"
msgstr "יצירת חדש"

msgid "shortcuts.cut"
msgstr "גזירה"

msgid "shortcuts.decrease-zoom"
msgstr "התרחקות"

msgid "shortcuts.delete"
msgstr "מחיקה"

msgid "shortcuts.delete-node"
msgstr "מחיקת מפרק"

msgid "shortcuts.detach-component"
msgstr "ניתוק רכיב"

msgid "shortcuts.draw-curve"
msgstr "עיקול"

msgid "shortcuts.draw-ellipse"
msgstr "אליפסה"

msgid "shortcuts.draw-frame"
msgstr "לוח"

msgid "shortcuts.draw-nodes"
msgstr "ציור נתיב"

msgid "shortcuts.draw-path"
msgstr "נתיב"

msgid "shortcuts.draw-rect"
msgstr "ריבוע"

msgid "shortcuts.draw-text"
msgstr "טקסט"

msgid "shortcuts.duplicate"
msgstr "שכפול"

msgid "shortcuts.escape"
msgstr "ביטול"

msgid "shortcuts.export-shapes"
msgstr "ייצוא צורות"

msgid "shortcuts.fit-all"
msgstr "כיוון תקריב כדי להציג הכול"

msgid "shortcuts.flip-horizontal"
msgstr "היפוך אופקי"

msgid "shortcuts.flip-vertical"
msgstr "היפוך אנכי"

msgid "shortcuts.font-size-dec"
msgstr "הקטנת גודל הכתב"

msgid "shortcuts.font-size-inc"
msgstr "הגדלת גודל הכתב"

msgid "shortcuts.go-to-drafts"
msgstr "מעבר לטיוטות"

msgid "shortcuts.go-to-libs"
msgstr "מעבר לספריות המשותפות"

msgid "shortcuts.go-to-search"
msgstr "חיפוש"

msgid "shortcuts.group"
msgstr "קבוצה"

msgid "shortcuts.h-distribute"
msgstr "פיזור אופקית"

msgid "shortcuts.hide-ui"
msgstr "הצגת/הסתרת מנשק משתמש"

msgid "shortcuts.increase-zoom"
msgstr "התקרבות"

msgid "shortcuts.insert-image"
msgstr "הוספת תמונה"

msgid "shortcuts.italic"
msgstr "החלפת מצב נטוי"

msgid "shortcuts.join-nodes"
msgstr "צירוף מפרקים"

msgid "shortcuts.letter-spacing-dec"
msgstr "הקטנת ריווח תווים"

msgid "shortcuts.letter-spacing-inc"
msgstr "הגדלת ריווח תווים"

msgid "shortcuts.line-height-dec"
msgstr "הנמכת שורה"

msgid "shortcuts.line-height-inc"
msgstr "הגבהת שורה"

msgid "shortcuts.line-through"
msgstr "החלפת מצב קו חוצה"

msgid "shortcuts.make-corner"
msgstr "הפיכה לפינה"

msgid "shortcuts.make-curve"
msgstr "הפיכה לעיקול"

msgid "shortcuts.mask"
msgstr "מסכה"

msgid "shortcuts.merge-nodes"
msgstr "מיזוג מפרקים"

msgid "shortcuts.move"
msgstr "העברה"

msgid "shortcuts.move-fast-down"
msgstr "העברה למטה מהר"

msgid "shortcuts.move-fast-left"
msgstr "העברה שמאלה מהר"

msgid "shortcuts.move-fast-right"
msgstr "העברה ימינה מהר"

msgid "shortcuts.move-fast-up"
msgstr "העברה למעלה מהר"

msgid "shortcuts.move-nodes"
msgstr "העברת מפרק"

msgid "shortcuts.move-unit-down"
msgstr "העברה למטה"

msgid "shortcuts.move-unit-left"
msgstr "העברה שמאלה"

msgid "shortcuts.move-unit-right"
msgstr "העברה ימינה"

msgid "shortcuts.move-unit-up"
msgstr "העברה למעלה"

msgid "shortcuts.next-frame"
msgstr "הלוח הבא"

msgid "shortcuts.not-found"
msgstr "לא נמצאו קיצורי דרך"

msgid "shortcuts.opacity-0"
msgstr "הגדרת אטימות ל־100%"

msgid "shortcuts.opacity-1"
msgstr "הגדרת אטימות ל־10%"

msgid "shortcuts.opacity-2"
msgstr "הגדרת אטימות ל־20%"

msgid "shortcuts.opacity-3"
msgstr "הגדרת אטימות ל־30%"

msgid "shortcuts.opacity-4"
msgstr "הגדרת אטימות ל־40%"

msgid "shortcuts.opacity-5"
msgstr "הגדרת אטימות ל־50%"

msgid "shortcuts.opacity-6"
msgstr "הגדרת אטימות ל־60%"

msgid "shortcuts.opacity-7"
msgstr "הגדרת אטימות ל־70%"

msgid "shortcuts.opacity-8"
msgstr "הגדרת אטימות ל־80%"

msgid "shortcuts.opacity-9"
msgstr "הגדרת אטימות ל־90%"

msgid "shortcuts.open-color-picker"
msgstr "בוחר צבעים"

msgid "shortcuts.open-comments"
msgstr "מעבר לסעיף הערות צופים"

msgid "shortcuts.open-dashboard"
msgstr "מעבר ללוח בקרה"

msgid "shortcuts.open-inspect"
msgstr "מעבר לסעיף חקירת צופה"

msgid "shortcuts.open-interactions"
msgstr "מעבר לסעיף תפעול משתמש"

msgid "shortcuts.open-viewer"
msgstr "מעבר לסעיף תפעול צופה"

msgid "shortcuts.open-workspace"
msgstr "מעבר לסביבת עבודה"

msgid "shortcuts.or"
msgstr " או "

msgid "shortcuts.paste"
msgstr "הדבקה"

msgid "shortcuts.prev-frame"
msgstr "לוח קודם"

msgid "shortcuts.redo"
msgstr "ביצוע חוזר"

msgid "shortcuts.reset-zoom"
msgstr "איפוס תקריב"

msgid "shortcuts.search-placeholder"
msgstr "חיפוש בקיצורי הדרך"

msgid "shortcuts.select-all"
msgstr "בחירה בהכול"

msgid "shortcuts.select-next"
msgstr "בחירת השכבה הבאה"

msgid "shortcuts.select-parent-layer"
msgstr "בחירת שכבת הורה"

msgid "shortcuts.select-prev"
msgstr "בחירת השכבה הקודמת"

msgid "shortcuts.separate-nodes"
msgstr "הפרדת מפרקים"

msgid "shortcuts.show-pixel-grid"
msgstr "הצגת/הסתרת רשת פיקסלים"

msgid "shortcuts.show-shortcuts"
msgstr "הצגת/הסתרת קיצורי דרך"

msgid "shortcuts.snap-nodes"
msgstr "הצמדה למפרקים"

msgid "shortcuts.snap-pixel-grid"
msgstr "הצמדה לרשת פיקסלים"

msgid "shortcuts.start-editing"
msgstr "התחלת עריכה"

msgid "shortcuts.start-measure"
msgstr "התחלת מדידה"

msgid "shortcuts.stop-measure"
msgstr "עצירת מדידה"

msgid "shortcuts.text-align-center"
msgstr "יישור למרכז"

msgid "shortcuts.text-align-justify"
msgstr "פיזור שווה"

msgid "shortcuts.text-align-left"
msgstr "יישור לשמאל"

msgid "shortcuts.text-align-right"
msgstr "יישור לימין"

msgid "shortcuts.thumbnail-set"
msgstr "הגדרת תמונות ממוזערות"

#: src/app/main/ui/workspace/sidebar/shortcuts.cljs
msgid "shortcuts.title"
msgstr "קיצורי מקלדת"

msgid "shortcuts.toggle-alignment"
msgstr "החלפת מצב יישור דינמי"

msgid "shortcuts.toggle-assets"
msgstr "החלפת מצב נכסים"

msgid "shortcuts.toggle-colorpalette"
msgstr "החלפת מצב לוח צבעים"

msgid "shortcuts.toggle-focus-mode"
msgstr "החלפת מצב מיקוד"

msgid "shortcuts.toggle-fullscreen"
msgstr "החלפת מילוי מסך"

msgid "shortcuts.toggle-history"
msgstr "החלפת הצגת היסטוריה"

msgid "shortcuts.toggle-layers"
msgstr "החלפת הצגת שכבות"

msgid "shortcuts.toggle-layout-flex"
msgstr "הוספת/הסרת פריסת flex"

msgid "shortcuts.toggle-lock"
msgstr "נעילת הנבחרים"

msgid "shortcuts.toggle-lock-size"
msgstr "נעילת יחס"

msgid "shortcuts.toggle-textpalette"
msgstr "החלפת לוח טקסט"

msgid "shortcuts.toggle-theme"
msgstr "החלפת ערכת עיצוב"

msgid "shortcuts.toggle-visibility"
msgstr "החלפת מצב הצגה"

msgid "shortcuts.toggle-zoom-style"
msgstr "החלפת סגנון תקריב"

msgid "shortcuts.underline"
msgstr "החלפת מצב קו תחתי"

msgid "shortcuts.undo"
msgstr "ביטול"

msgid "shortcuts.ungroup"
msgstr "פירוק קבוצה"

msgid "shortcuts.unmask"
msgstr "ביטול מסכה"

msgid "shortcuts.v-distribute"
msgstr "פיזור אנכי"

msgid "shortcuts.zoom-lense-decrease"
msgstr "הקטנת עדשת תקריב"

msgid "shortcuts.zoom-lense-increase"
msgstr "הגדלת עדשת תקריב"

msgid "shortcuts.zoom-selected"
msgstr "התמקדות על הנבחר"

#: src/app/main/ui/dashboard/team.cljs
msgid "team.webhooks.max-length"
msgstr "אורך שם ההתליה הוא עד 2048 תווים."

#: src/app/main/ui/dashboard/files.cljs
msgid "title.dashboard.files"
msgstr "%s‏ - Penpot"

#: src/app/main/ui/dashboard/fonts.cljs
msgid "title.dashboard.font-providers"
msgstr "ספקי גופנים - %s‏ - Penpot"

#: src/app/main/ui/dashboard/fonts.cljs
msgid "title.dashboard.fonts"
msgstr "גופנים - %s‏ - Penpot"

#: src/app/main/ui/dashboard/projects.cljs
msgid "title.dashboard.projects"
msgstr "מיזמים - %s‏ - Penpot"

#: src/app/main/ui/dashboard/search.cljs
msgid "title.dashboard.search"
msgstr "חיפוש - %s‏ - Penpot"

#: src/app/main/ui/dashboard/libraries.cljs
msgid "title.dashboard.shared-libraries"
msgstr "ספריות משותפות - %s‏ - Penpot"

#: src/app/main/ui/auth/verify_token.cljs, src/app/main/ui/auth.cljs
msgid "title.default"
msgstr "Penpot - חופש עיצובי לצוותים"

#: src/app/main/ui/settings/access-tokens.cljs
msgid "title.settings.access-tokens"
msgstr "פרופיל - אסימוני גישה"

#: src/app/main/ui/settings/feedback.cljs
msgid "title.settings.feedback"
msgstr "הגשת משוב - Penpot"

#: src/app/main/ui/settings/options.cljs
msgid "title.settings.options"
msgstr "הגדרות - Penpot"

#: src/app/main/ui/settings/password.cljs
msgid "title.settings.password"
msgstr "סיסמה - Penpot"

#: src/app/main/ui/settings/profile.cljs
msgid "title.settings.profile"
msgstr "פרופיל - Penpot"

#: src/app/main/ui/dashboard/team.cljs
msgid "title.team-invitations"
msgstr "הזמנות - %s -‏ Penpot"

#: src/app/main/ui/dashboard/team.cljs
msgid "title.team-members"
msgstr "חברים - %s‏ - Penpot"

#: src/app/main/ui/dashboard/team.cljs
msgid "title.team-settings"
msgstr "הגדרות - %s‏ - Penpot"

msgid "title.team-webhooks"
msgstr "התליות - %s‏ - Penpot"

#: src/app/main/ui/inspect.cljs, src/app/main/ui/viewer.cljs
msgid "title.viewer"
msgstr "%s - מצב תצוגה - Penpot"

#: src/app/main/ui/workspace.cljs
msgid "title.workspace"
msgstr "%s‏ - Penpot"

msgid "viewer.breaking-change.description"
msgstr ""
"קישור זה לשיתוף אינו תקף עוד. נא ליצור אחד חדש או לבקש מהבעלים ליצור אחד "
"חדש."

msgid "viewer.breaking-change.message"
msgstr "מתנצלים!"

#: src/app/main/ui/inspect.cljs, src/app/main/ui/viewer.cljs
msgid "viewer.empty-state"
msgstr "לא נמצאו לוחות בעמוד."

#: src/app/main/ui/inspect.cljs, src/app/main/ui/viewer.cljs
msgid "viewer.frame-not-found"
msgstr "הלוח לא נמצא."

msgid "viewer.header.comments-section"
msgstr "הערות (%s)"

#: src/app/main/ui/viewer/header.cljs
msgid "viewer.header.dont-show-interactions"
msgstr "לא להציג אינטראקציות"

#: src/app/main/ui/viewer/header.cljs
msgid "viewer.header.fullscreen"
msgstr "מסך מלא"

msgid "viewer.header.inspect-section"
msgstr "חקירה (%s)"

#: src/app/main/ui/viewer/header.cljs
msgid "viewer.header.interactions"
msgstr "אינטראקציות"

msgid "viewer.header.interactions-section"
msgstr "אינטראקציות (%s)"

#: src/app/main/ui/viewer/header.cljs
msgid "viewer.header.share.copy-link"
msgstr "העתקת קישור"

#: src/app/main/ui/viewer/header.cljs
msgid "viewer.header.show-interactions"
msgstr "הצגת פעילויות"

#: src/app/main/ui/viewer/header.cljs
msgid "viewer.header.show-interactions-on-click"
msgstr "הצגת פעילויות בקליק"

#: src/app/main/ui/viewer/header.cljs
msgid "viewer.header.sitemap"
msgstr "מפת אתר"

msgid "webhooks.last-delivery.success"
msgstr "ההעברה האחרונה הצליחה."

#: src/app/main/ui/workspace/sidebar/align.cljs
msgid "workspace.align.hcenter"
msgstr "(%s) יישור למרכז האופקי"

#: src/app/main/ui/workspace/sidebar/align.cljs
msgid "workspace.align.hdistribute"
msgstr "(%s) פיזור ריווח אופקי"

#: src/app/main/ui/workspace/sidebar/align.cljs
msgid "workspace.align.hleft"
msgstr "(%s) יישור שמאלה"

#: src/app/main/ui/workspace/sidebar/align.cljs
msgid "workspace.align.hright"
msgstr "(%s) יישור ימינה"

#: src/app/main/ui/workspace/sidebar/align.cljs
msgid "workspace.align.vbottom"
msgstr "(%s) יישור למטה"

#: src/app/main/ui/workspace/sidebar/align.cljs
msgid "workspace.align.vcenter"
msgstr "(%s) יישור למרכז אנכית"

#: src/app/main/ui/workspace/sidebar/align.cljs
msgid "workspace.align.vdistribute"
msgstr "(%s) פיזור בריווח אנכי"

#: src/app/main/ui/workspace/sidebar/align.cljs
msgid "workspace.align.vtop"
msgstr "(%s) יישור למעלה"

#: src/app/main/ui/workspace/sidebar/assets.cljs
msgid "workspace.assets.assets"
msgstr "משאבים"

#: src/app/main/ui/workspace/sidebar/assets.cljs
msgid "workspace.assets.box-filter-all"
msgstr "כל המשאבים"

#: src/app/main/ui/workspace/sidebar/assets.cljs,
#: src/app/main/ui/workspace/sidebar/assets.cljs
msgid "workspace.assets.colors"
msgstr "צבעים"

#: src/app/main/ui/workspace/sidebar/assets.cljs,
#: src/app/main/ui/workspace/sidebar/assets.cljs
msgid "workspace.assets.components"
msgstr "רכיבים"

#: src/app/main/ui/workspace/sidebar/assets.cljs
msgid "workspace.assets.create-group"
msgstr "יצירת קבוצה"

#: src/app/main/ui/workspace/sidebar/assets.cljs
msgid "workspace.assets.create-group-hint"
msgstr "הפריטים שלך יקבלו אוטומטית שם בסגנון „שם קבוצה / שם פריט”"

#: src/app/main/ui/workspace/sidebar/sitemap.cljs,
#: src/app/main/ui/workspace/sidebar/assets.cljs,
#: src/app/main/ui/workspace/sidebar/assets.cljs
msgid "workspace.assets.delete"
msgstr "מחיקה"

#: src/app/main/ui/workspace/sidebar/sitemap.cljs,
#: src/app/main/ui/workspace/sidebar/assets.cljs
msgid "workspace.assets.duplicate"
msgstr "שכפול"

msgid "workspace.assets.duplicate-main"
msgstr "שכפול הראשי"

#: src/app/main/ui/workspace/sidebar/assets.cljs,
#: src/app/main/ui/workspace/sidebar/assets.cljs
msgid "workspace.assets.edit"
msgstr "עריכה"

#: src/app/main/ui/workspace/sidebar/assets.cljs,
#: src/app/main/ui/workspace/sidebar/assets.cljs
msgid "workspace.assets.graphics"
msgstr "גרפיקה"

#: src/app/main/ui/workspace/sidebar/assets.cljs
msgid "workspace.assets.group"
msgstr "קבוצה"

#: src/app/main/ui/workspace/sidebar/assets.cljs
msgid "workspace.assets.group-name"
msgstr "שם קבוצה"

#: src/app/main/ui/workspace/sidebar/assets.cljs
msgid "workspace.assets.libraries"
msgstr "ספריות"

msgid "workspace.assets.local-library"
msgstr "ספרייה מקומית"

#: src/app/main/ui/workspace/sidebar/assets.cljs
msgid "workspace.assets.not-found"
msgstr "לא נמצאו משאבים"

msgid "workspace.assets.open-library"
msgstr "פתיחת קובץ ספרייה"

#: src/app/main/ui/workspace/sidebar/sitemap.cljs,
#: src/app/main/ui/workspace/sidebar/assets.cljs,
#: src/app/main/ui/workspace/sidebar/assets.cljs
msgid "workspace.assets.rename"
msgstr "שינוי שם"

#: src/app/main/ui/workspace/sidebar/assets.cljs
msgid "workspace.assets.rename-group"
msgstr "שינוי שם קבוצה"

#: src/app/main/ui/workspace/sidebar/assets.cljs
msgid "workspace.assets.search"
msgstr "חיפוש במשאבים"

#: src/app/main/ui/workspace/sidebar/assets.cljs
msgid "workspace.assets.selected-count"
msgid_plural "workspace.assets.selected-count"
msgstr[0] "פריט נבחר"
msgstr[1] "%s פריטים נבחרו"
msgstr[2] "%s פריטים נבחרו"
msgstr[3] "%s פריטים נבחרו"

#: src/app/main/ui/workspace/sidebar/assets.cljs
msgid "workspace.assets.shared-library"
msgstr "ספרייה משותפת"

#: src/app/main/ui/workspace/sidebar/assets.cljs,
#: src/app/main/ui/workspace/sidebar/assets.cljs
msgid "workspace.assets.typography"
msgstr "טיפוגרפיות"

#: src/app/main/ui/workspace/sidebar/options/menus/typography.cljs
msgid "workspace.assets.typography.font-id"
msgstr "גופן"

#: src/app/main/ui/workspace/sidebar/options/menus/typography.cljs
msgid "workspace.assets.typography.font-size"
msgstr "גודל"

#: src/app/main/ui/workspace/sidebar/options/menus/typography.cljs
msgid "workspace.assets.typography.font-variant-id"
msgstr "הגוון"

#: src/app/main/ui/workspace/sidebar/options/menus/typography.cljs
msgid "workspace.assets.typography.go-to-edit"
msgstr "מעבר לקובץ ספריית סגנון כדי לערוך"

#: src/app/main/ui/workspace/sidebar/options/menus/typography.cljs
msgid "workspace.assets.typography.letter-spacing"
msgstr "ריווח תווים"

#: src/app/main/ui/workspace/sidebar/options/menus/typography.cljs
msgid "workspace.assets.typography.line-height"
msgstr "גובה שורה"

#: src/app/main/ui/workspace/sidebar/options/menus/typography.cljs,
#: src/app/main/ui/inspect/attributes/text.cljs,
#: src/app/main/ui/inspect/attributes/text.cljs
msgid "workspace.assets.typography.sample"
msgstr "שצ"

msgid "workspace.assets.typography.text-styles"
msgstr "סגנונות טקסט"

#: src/app/main/ui/workspace/sidebar/options/menus/typography.cljs
msgid "workspace.assets.typography.text-transform"
msgstr "התמרת טקסט"

#: src/app/main/ui/workspace/sidebar/assets.cljs
msgid "workspace.assets.ungroup"
msgstr "פירוק קבוצה"

msgid "workspace.context-menu.grid-cells.area"
msgstr "יצירת שטח"

msgid "workspace.context-menu.grid-cells.create-board"
msgstr "יצירת לוח"

msgid "workspace.context-menu.grid-cells.merge"
msgstr "מיזוג תאים"

msgid "workspace.context-menu.grid-track.column.add-after"
msgstr "הוספת עמודה מימין"

msgid "workspace.context-menu.grid-track.column.add-before"
msgstr "הוספת עמודה משמאל"

msgid "workspace.context-menu.grid-track.column.delete"
msgstr "מחיקת עמודה"

msgid "workspace.context-menu.grid-track.column.delete-shapes"
msgstr "מחיקת עמודה וצורות"

msgid "workspace.context-menu.grid-track.column.duplicate"
msgstr "שכפול עמודה"

msgid "workspace.context-menu.grid-track.row.add-after"
msgstr "הוספת שורה מתחת"

msgid "workspace.context-menu.grid-track.row.add-before"
msgstr "הוספת שורה למעלה"

msgid "workspace.context-menu.grid-track.row.delete"
msgstr "מחיקת שורה"

msgid "workspace.context-menu.grid-track.row.delete-shapes"
msgstr "מחיקת שורה וצורות"

msgid "workspace.context-menu.grid-track.row.duplicate"
msgstr "שכפול שורה"

msgid "workspace.focus.focus-mode"
msgstr "מצב מיקוד"

msgid "workspace.focus.focus-off"
msgstr "מיקוד כבוי"

msgid "workspace.focus.focus-on"
msgstr "מיקוד פעיל"

msgid "workspace.focus.selection"
msgstr "בחירה"

#: src/app/main/data/workspace/libraries.cljs,
#: src/app/main/ui/components/color_bullet.cljs
msgid "workspace.gradients.linear"
msgstr "מדרג קווי"

#: src/app/main/data/workspace/libraries.cljs,
#: src/app/main/ui/components/color_bullet.cljs
msgid "workspace.gradients.radial"
msgstr "מדרג מעגלי"

#: src/app/main/ui/workspace/header.cljs
msgid "workspace.header.menu.disable-dynamic-alignment"
msgstr "השבתת יישור דינמי"

msgid "workspace.header.menu.disable-scale-content"
msgstr "השבתת קנה מידה יחסי"

#: src/app/main/ui/workspace/header.cljs
msgid "workspace.header.menu.disable-scale-text"
msgstr "השבתת שינוי גודל טקסט"

#: src/app/main/ui/workspace/header.cljs
msgid "workspace.header.menu.disable-snap-guides"
msgstr "השבתת הצמדה לקווים המנחים"

msgid "workspace.header.menu.disable-snap-pixel-grid"
msgstr "השבתת הצמדה לפיקסל"

#: src/app/main/ui/workspace/header.cljs
msgid "workspace.header.menu.enable-dynamic-alignment"
msgstr "הפעלת יישור דינמי"

msgid "workspace.header.menu.enable-scale-content"
msgstr "הפעלת קנה מידה יחסי"

#: src/app/main/ui/workspace/header.cljs
msgid "workspace.header.menu.enable-scale-text"
msgstr "הפעלת שינוי גודל טקסט"

#: src/app/main/ui/workspace/header.cljs
msgid "workspace.header.menu.enable-snap-guides"
msgstr "הצמדה לקווים מנחים"

msgid "workspace.header.menu.enable-snap-pixel-grid"
msgstr "הפעלת הצמדה לפיקסל"

#: src/app/main/ui/workspace/header.cljs
msgid "workspace.header.menu.hide-artboard-names"
msgstr "הסתרת שמות לוחות"

#: src/app/main/ui/workspace/header.cljs
msgid "workspace.header.menu.hide-palette"
msgstr "הסתרת ערכת צבעים"

msgid "workspace.header.menu.hide-pixel-grid"
msgstr "הסתרת רשת פיקסלים"

#: src/app/main/ui/workspace/header.cljs
msgid "workspace.header.menu.hide-rules"
msgstr "הסתרת סרגלים"

#: src/app/main/ui/workspace/header.cljs
msgid "workspace.header.menu.hide-textpalette"
msgstr "הסתרת לוח גופנים"

#: src/app/main/ui/workspace/header.cljs
msgid "workspace.header.menu.option.edit"
msgstr "עריכה"

#: src/app/main/ui/workspace/header.cljs
msgid "workspace.header.menu.option.file"
msgstr "קובץ"

#: src/app/main/ui/workspace/header.cljs
msgid "workspace.header.menu.option.help-info"
msgstr "עזרה ומידע"

#: src/app/main/ui/workspace/header.cljs
msgid "workspace.header.menu.option.preferences"
msgstr "העדפות"

#: src/app/main/ui/workspace/header.cljs
msgid "workspace.header.menu.option.view"
msgstr "תצוגה"

msgid "workspace.header.menu.redo"
msgstr "ביצוע מחדש"

#: src/app/main/ui/workspace/header.cljs
msgid "workspace.header.menu.select-all"
msgstr "לבחור הכול"

#: src/app/main/ui/workspace/header.cljs
msgid "workspace.header.menu.show-artboard-names"
msgstr "הצגת שמות לוחות"

#: src/app/main/ui/workspace/header.cljs
msgid "workspace.header.menu.show-palette"
msgstr "הצגת ערכת צבעים"

msgid "workspace.header.menu.show-pixel-grid"
msgstr "הצגת רשת פיקסלים"

#: src/app/main/ui/workspace/header.cljs
msgid "workspace.header.menu.show-rules"
msgstr "הצגת סרגלים"

#: src/app/main/ui/workspace/header.cljs
msgid "workspace.header.menu.show-textpalette"
msgstr "הצגת לוח גופנים"

msgid "workspace.header.menu.toggle-dark-theme"
msgstr "החלפה לערכת עיצוב כהה"

msgid "workspace.header.menu.toggle-light-theme"
msgstr "החלפה לערכת עיצוב בהירה"

msgid "workspace.header.menu.undo"
msgstr "החזרה"

#: src/app/main/ui/workspace/header.cljs
msgid "workspace.header.reset-zoom"
msgstr "איפוס"

#: src/app/main/ui/workspace/header.cljs
msgid "workspace.header.save-error"
msgstr "שגיאה בשמירה"

#: src/app/main/ui/workspace/header.cljs
msgid "workspace.header.saved"
msgstr "נשמר"

#: src/app/main/ui/workspace/header.cljs
msgid "workspace.header.saving"
msgstr "בשמירה"

#: src/app/main/ui/workspace/header.cljs
msgid "workspace.header.unsaved"
msgstr "שינויים שלא נשמרו"

#: src/app/main/ui/workspace/header.cljs
msgid "workspace.header.viewer"
msgstr "מצב תצוגה (%s)"

#: src/app/main/ui/workspace/header.cljs
msgid "workspace.header.zoom"
msgstr "תקריב"

#: src/app/main/ui/workspace/header.cljs
msgid "workspace.header.zoom-fill"
msgstr "מילוי - שינוי גודל כדי למלא"

#: src/app/main/ui/workspace/header.cljs
msgid "workspace.header.zoom-fit"
msgstr "התאמה - שינוי גודל כדי להתאים"

#: src/app/main/ui/workspace/header.cljs
msgid "workspace.header.zoom-fit-all"
msgstr "כיוון תקריב כדי להציג הכול"

#: src/app/main/ui/workspace/header.cljs
msgid "workspace.header.zoom-full-screen"
msgstr "מסך מלא"

#: src/app/main/ui/workspace/header.cljs
msgid "workspace.header.zoom-selected"
msgstr "התמקדות על הנבחר"

msgid "workspace.layout_grid.editor.options.edit-grid"
msgstr "עריכת רשת"

msgid "workspace.layout_grid.editor.options.exit"
msgstr "יציאה מהמערכת"

msgid "workspace.layout_grid.editor.title"
msgstr "רשת עריכה"

msgid "workspace.layout_grid.editor.top-bar.done"
msgstr "בוצע"

msgid "workspace.layout_grid.editor.top-bar.locate"
msgstr "איתור"

#: src/app/main/ui/workspace/libraries.cljs
msgid "workspace.libraries.add"
msgstr "הוספה"

#: src/app/main/ui/workspace/libraries.cljs
msgid "workspace.libraries.colors"
msgstr "%s צבעים"

#: src/app/main/ui/workspace/colorpalette.cljs
msgid "workspace.libraries.colors.empty-palette"
msgstr "אין עדיין סגנונות צבע בספרייה שלך"

#: src/app/main/ui/workspace/textpalette.cljs
msgid "workspace.libraries.colors.empty-typography-palette"
msgstr "עדיין אין סוגי טיפוגרפיה בספרייה שלך"

#: src/app/main/ui/workspace/colorpicker/libraries.cljs,
#: src/app/main/ui/workspace/colorpalette.cljs
msgid "workspace.libraries.colors.file-library"
msgstr "ספריית קבצים"

#: src/app/main/ui/workspace/colorpicker.cljs
msgid "workspace.libraries.colors.hsv"
msgstr "HSV"

#: src/app/main/ui/workspace/colorpicker/libraries.cljs,
#: src/app/main/ui/workspace/colorpalette.cljs
msgid "workspace.libraries.colors.recent-colors"
msgstr "צבעים אחרונים"

#: src/app/main/ui/workspace/colorpicker.cljs
msgid "workspace.libraries.colors.rgb-complementary"
msgstr "RGB משלים"

#: src/app/main/ui/workspace/colorpicker.cljs
msgid "workspace.libraries.colors.rgba"
msgstr "RGBA"

#: src/app/main/ui/workspace/colorpicker.cljs
msgid "workspace.libraries.colors.save-color"
msgstr "שמירת סגנון צבע"

#: src/app/main/ui/workspace/libraries.cljs
msgid "workspace.libraries.components"
msgstr "%s רכיבים"

#: src/app/main/ui/workspace/libraries.cljs
msgid "workspace.libraries.file-library"
msgstr "ספריית קבצים"

#: src/app/main/ui/workspace/libraries.cljs
msgid "workspace.libraries.graphics"
msgstr "%s גרפיקה"

#: src/app/main/ui/workspace/libraries.cljs
msgid "workspace.libraries.in-this-file"
msgstr "ספריות בקובץ הזה"

#: src/app/main/ui/workspace/libraries.cljs
msgid "workspace.libraries.libraries"
msgstr "ספריות"

#: src/app/main/ui/workspace/libraries.cljs
msgid "workspace.libraries.library"
msgstr "ספרייה"

#: src/app/main/ui/workspace/libraries.cljs
msgid "workspace.libraries.library-updates"
msgstr "עדכוני ספרייה"

#: src/app/main/ui/workspace/libraries.cljs
msgid "workspace.libraries.loading"
msgstr "בטעינה…"

#: src/app/main/ui/workspace/libraries.cljs
msgid "workspace.libraries.no-libraries-need-sync"
msgstr "אין ספריות משותפות שדורשות עדכון"

#: src/app/main/ui/workspace/libraries.cljs
msgid "workspace.libraries.no-matches-for"
msgstr "לא נמצאו תוצאות לחיפוש אחר „%s”"

#: src/app/main/ui/workspace/libraries.cljs
msgid "workspace.libraries.no-shared-libraries-available"
msgstr "אין ספריות משותפות זמינות"

#: src/app/main/ui/workspace/libraries.cljs
msgid "workspace.libraries.search-shared-libraries"
msgstr "חיפוש בספריות המשותפות"

#: src/app/main/ui/workspace/libraries.cljs
msgid "workspace.libraries.shared-libraries"
msgstr "ספריות משותפות"

#: src/app/main/ui/workspace/sidebar/options/menus/text.cljs
msgid "workspace.libraries.text.multiple-typography"
msgstr "מגוון טיפוגרפיות"

#: src/app/main/ui/workspace/sidebar/options/menus/text.cljs
msgid "workspace.libraries.text.multiple-typography-tooltip"
msgstr "ניתוק כל הטיפוגרפיות"

#: src/app/main/ui/workspace/libraries.cljs
msgid "workspace.libraries.typography"
msgstr "%s טיפוגרפיות"

#: src/app/main/ui/workspace/libraries.cljs
msgid "workspace.libraries.update"
msgstr "עדכון"

#: src/app/main/data/workspace/libraries.cljs
msgid "workspace.libraries.update.see-all-changes"
msgstr "הצגת כל השינויים"

#: src/app/main/ui/workspace/libraries.cljs
msgid "workspace.libraries.updates"
msgstr "עדכונים"

#: src/app/main/ui/workspace/sidebar/options/menus/interactions.cljs
msgid "workspace.options.add-interaction"
msgstr "יש ללחוץ על הכפתור + כדי להוסיף אינטראקציות."

#: src/app/main/ui/workspace/sidebar/options/menus/blur.cljs
msgid "workspace.options.blur-options.title"
msgstr "טשטוש"

#: src/app/main/ui/workspace/sidebar/options/menus/blur.cljs
msgid "workspace.options.blur-options.title.group"
msgstr "טשטוש קבוצה"

#: src/app/main/ui/workspace/sidebar/options/menus/blur.cljs
msgid "workspace.options.blur-options.title.multiple"
msgstr "טשטוש בחירה"

#: src/app/main/ui/workspace/sidebar/options/page.cljs
msgid "workspace.options.canvas-background"
msgstr "רקע משטח ציור"

msgid "workspace.options.clip-content"
msgstr "חיתוך התוכן"

#: src/app/main/ui/workspace/sidebar/options/menus/component.cljs
msgid "workspace.options.component"
msgstr "רכיב"

msgid "workspace.options.component.annotation"
msgstr "הסבר"

msgid "workspace.options.component.copy"
msgstr "העתקה"

msgid "workspace.options.component.create-annotation"
msgstr "יצירת הסבר"

msgid "workspace.options.component.edit-annotation"
msgstr "עריכת הסבר"

msgid "workspace.options.component.main"
msgstr "ראשי"

msgid "workspace.options.component.swap"
msgstr "החלפת רכיב"

msgid "workspace.options.component.swap.empty"
msgstr "עדיין אין נכסים בתיקייה הזאת"

#: src/app/main/ui/workspace/sidebar/options/menus/measures.cljs
msgid "workspace.options.constraints"
msgstr "הגבלות"

#: src/app/main/ui/workspace/sidebar/options/menus/measures.cljs
msgid "workspace.options.constraints.bottom"
msgstr "תחתית"

#: src/app/main/ui/workspace/sidebar/options/menus/measures.cljs
msgid "workspace.options.constraints.center"
msgstr "מרכז"

#: src/app/main/ui/workspace/sidebar/options/menus/measures.cljs
msgid "workspace.options.constraints.fix-when-scrolling"
msgstr "תיקון בעת גלילה"

#: src/app/main/ui/workspace/sidebar/options/menus/measures.cljs
msgid "workspace.options.constraints.left"
msgstr "שמאל"

#: src/app/main/ui/workspace/sidebar/options/menus/measures.cljs
msgid "workspace.options.constraints.leftright"
msgstr "שמאל וימין"

#: src/app/main/ui/workspace/sidebar/options/menus/measures.cljs
msgid "workspace.options.constraints.right"
msgstr "ימין"

#: src/app/main/ui/workspace/sidebar/options/menus/measures.cljs
msgid "workspace.options.constraints.scale"
msgstr "שינוי גודל"

#: src/app/main/ui/workspace/sidebar/options/menus/measures.cljs
msgid "workspace.options.constraints.top"
msgstr "עליון"

#: src/app/main/ui/workspace/sidebar/options/menus/measures.cljs
msgid "workspace.options.constraints.topbottom"
msgstr "עליון ותחתון"

#: src/app/main/ui/workspace/sidebar/options.cljs
msgid "workspace.options.design"
msgstr "עיצוב"

#: src/app/main/ui/workspace/sidebar/options/menus/exports.cljs,
#: src/app/main/ui/inspect/exports.cljs
msgid "workspace.options.export"
msgstr "ייצוא"

#: src/app/main/ui/workspace/sidebar/options/menus/exports.cljs,
#: src/app/main/ui/inspect/exports.cljs
msgid "workspace.options.export-multiple"
msgstr "ייצוא הבחירה"

#: src/app/main/ui/workspace/sidebar/options/menus/exports.cljs,
#: src/app/main/ui/inspect/exports.cljs
msgid "workspace.options.export-object"
msgid_plural "workspace.options.export-object"
msgstr[0] "ייצוא רכיב"
msgstr[1] "ייצוא %s רכיבים"
msgstr[2] "ייצוא %s רכיבים"
msgstr[3] "ייצוא %s רכיבים"

#: src/app/main/ui/workspace/sidebar/options/menus/exports.cljs
msgid "workspace.options.export.suffix"
msgstr "סיומת"

#: src/app/main/ui/workspace/sidebar/options/menus/exports.cljs,
#: src/app/main/ui/inspect/exports.cljs, src/app/main/ui/workspace/header.cljs
msgid "workspace.options.exporting-complete"
msgstr "הייצוא הושלם"

#: src/app/main/ui/workspace/sidebar/options/menus/exports.cljs,
#: src/app/main/ui/inspect/exports.cljs
msgid "workspace.options.exporting-object"
msgstr "מתבצע ייצוא…"

#: src/app/main/ui/workspace/sidebar/options/menus/exports.cljs,
#: src/app/main/ui/inspect/exports.cljs, src/app/main/ui/workspace/header.cljs
msgid "workspace.options.exporting-object-error"
msgstr "הייצוא נכשל"

#: src/app/main/ui/workspace/sidebar/options/menus/exports.cljs,
#: src/app/main/ui/inspect/exports.cljs, src/app/main/ui/workspace/header.cljs
msgid "workspace.options.exporting-object-slow"
msgstr "הייצוא אטי בהגזמה"

#: src/app/main/ui/workspace/sidebar/options/menus/fill.cljs
msgid "workspace.options.fill"
msgstr "מילוי"

#: src/app/main/ui/workspace/sidebar/options/menus/interactions.cljs
msgid "workspace.options.flows.add-flow-start"
msgstr "הוספת תחילת זרימה"

#: src/app/main/ui/workspace/sidebar/options/menus/interactions.cljs
msgid "workspace.options.flows.flow"
msgstr "זרימה"

#: src/app/main/ui/workspace/sidebar/options/menus/interactions.cljs
msgid "workspace.options.flows.flow-start"
msgstr "התחלת זרימה"

#: src/app/main/ui/workspace/sidebar/options/menus/interactions.cljs
msgid "workspace.options.flows.flow-starts"
msgstr "הזרימה מתחילה"

#: src/app/main/ui/workspace/sidebar/options/menus/frame_grid.cljs
msgid "workspace.options.grid.auto"
msgstr "אוטומטי"

#: src/app/main/ui/workspace/sidebar/options/menus/frame_grid.cljs
msgid "workspace.options.grid.column"
msgstr "עמודות"

#: src/app/main/ui/workspace/sidebar/options/menus/frame_grid.cljs
msgid "workspace.options.grid.grid-title"
msgstr "טבלה"

msgid "workspace.options.grid.params.color"
msgstr "צבע"

#: src/app/main/ui/workspace/sidebar/options/menus/frame_grid.cljs
msgid "workspace.options.grid.params.columns"
msgstr "עמודות"

#: src/app/main/ui/workspace/sidebar/options/menus/frame_grid.cljs
msgid "workspace.options.grid.params.gutter"
msgstr "מרזב"

#: src/app/main/ui/workspace/sidebar/options/menus/frame_grid.cljs
msgid "workspace.options.grid.params.height"
msgstr "גובה"

#: src/app/main/ui/workspace/sidebar/options/menus/frame_grid.cljs
msgid "workspace.options.grid.params.margin"
msgstr "שול"

#: src/app/main/ui/workspace/sidebar/options/menus/frame_grid.cljs
msgid "workspace.options.grid.params.rows"
msgstr "שורות"

#: src/app/main/ui/workspace/sidebar/options/menus/frame_grid.cljs
msgid "workspace.options.grid.params.set-default"
msgstr "הגדרה כבררת מחדל"

#: src/app/main/ui/workspace/sidebar/options/menus/frame_grid.cljs
msgid "workspace.options.grid.params.size"
msgstr "גודל"

#: src/app/main/ui/workspace/sidebar/options/menus/frame_grid.cljs
msgid "workspace.options.grid.params.type"
msgstr "סוג"

#: src/app/main/ui/workspace/sidebar/options/menus/frame_grid.cljs
msgid "workspace.options.grid.params.type.bottom"
msgstr "תחתון"

#: src/app/main/ui/workspace/sidebar/options/menus/frame_grid.cljs
msgid "workspace.options.grid.params.type.center"
msgstr "מרכז"

#: src/app/main/ui/workspace/sidebar/options/menus/frame_grid.cljs
msgid "workspace.options.grid.params.type.left"
msgstr "שמאל"

#: src/app/main/ui/workspace/sidebar/options/menus/frame_grid.cljs
msgid "workspace.options.grid.params.type.right"
msgstr "ימין"

#: src/app/main/ui/workspace/sidebar/options/menus/frame_grid.cljs
msgid "workspace.options.grid.params.type.stretch"
msgstr "מתיחה"

#: src/app/main/ui/workspace/sidebar/options/menus/frame_grid.cljs
msgid "workspace.options.grid.params.type.top"
msgstr "עליון"

#: src/app/main/ui/workspace/sidebar/options/menus/frame_grid.cljs
msgid "workspace.options.grid.params.use-default"
msgstr "להשתמש בבררת המחדל"

#: src/app/main/ui/workspace/sidebar/options/menus/frame_grid.cljs
msgid "workspace.options.grid.params.width"
msgstr "רוחב"

#: src/app/main/ui/workspace/sidebar/options/menus/frame_grid.cljs
msgid "workspace.options.grid.row"
msgstr "שורות"

#: src/app/main/ui/workspace/sidebar/options/menus/frame_grid.cljs
msgid "workspace.options.grid.square"
msgstr "ריבוע"

#: src/app/main/ui/workspace/sidebar/options/menus/fill.cljs
msgid "workspace.options.group-fill"
msgstr "מילוי קבוצה"

#: src/app/main/ui/workspace/sidebar/options/menus/stroke.cljs
msgid "workspace.options.group-stroke"
msgstr "מתאר קבוצה"

msgid "workspace.options.guides.title"
msgstr "קווים מנחים"

msgid "workspace.options.height"
msgstr "גובה"

msgid "workspace.options.inspect"
msgstr "חקירה"

#: src/app/main/ui/workspace/sidebar/options/menus/interactions.cljs
msgid "workspace.options.interaction-action"
msgstr "פעולה"

#: src/app/main/ui/workspace/sidebar/options/menus/interactions.cljs
msgid "workspace.options.interaction-after-delay"
msgstr "לאחר השהיה"

#: src/app/main/ui/workspace/sidebar/options/menus/interactions.cljs
msgid "workspace.options.interaction-animation"
msgstr "הנפשה"

#: src/app/main/ui/workspace/sidebar/options/menus/interactions.cljs
msgid "workspace.options.interaction-animation-dissolve"
msgstr "התמוססות"

#: src/app/main/ui/workspace/sidebar/options/menus/interactions.cljs
msgid "workspace.options.interaction-animation-none"
msgstr "ללא"

#: src/app/main/ui/workspace/sidebar/options/menus/interactions.cljs
msgid "workspace.options.interaction-animation-push"
msgstr "דחיפה"

#: src/app/main/ui/workspace/sidebar/options/menus/interactions.cljs
msgid "workspace.options.interaction-animation-slide"
msgstr "גלישה"

msgid "workspace.options.interaction-auto"
msgstr "אוטו"

#: src/app/main/ui/workspace/sidebar/options/menus/interactions.cljs
msgid "workspace.options.interaction-background"
msgstr "הוספת שכבת רקע"

#: src/app/main/ui/workspace/sidebar/options/menus/interactions.cljs
msgid "workspace.options.interaction-close-outside"
msgstr "תיסגר בלחיצה מחוצה לה"

#: src/app/main/ui/workspace/sidebar/options/menus/interactions.cljs
msgid "workspace.options.interaction-close-overlay"
msgstr "סגירת שכבת על"

#: src/app/main/ui/workspace/sidebar/options/menus/interactions.cljs
msgid "workspace.options.interaction-close-overlay-dest"
msgstr "סגירת שכבת על: %s"

#: src/app/main/ui/workspace/sidebar/options/menus/interactions.cljs
msgid "workspace.options.interaction-delay"
msgstr "השהיה"

#: src/app/main/ui/workspace/sidebar/options/menus/interactions.cljs
msgid "workspace.options.interaction-destination"
msgstr "יעד"

#: src/app/main/ui/workspace/sidebar/options/menus/interactions.cljs
msgid "workspace.options.interaction-duration"
msgstr "משך"

#: src/app/main/ui/workspace/sidebar/options/menus/interactions.cljs
msgid "workspace.options.interaction-easing"
msgstr "החלקה"

#: src/app/main/ui/workspace/sidebar/options/menus/interactions.cljs
msgid "workspace.options.interaction-easing-ease"
msgstr "קלה"

#: src/app/main/ui/workspace/sidebar/options/menus/interactions.cljs
msgid "workspace.options.interaction-easing-ease-in"
msgstr "החלקה פנימה"

#: src/app/main/ui/workspace/sidebar/options/menus/interactions.cljs
msgid "workspace.options.interaction-easing-ease-in-out"
msgstr "החלקה פנימה החוצה"

#: src/app/main/ui/workspace/sidebar/options/menus/interactions.cljs
msgid "workspace.options.interaction-easing-ease-out"
msgstr "החלקה החוצה"

#: src/app/main/ui/workspace/sidebar/options/menus/interactions.cljs
msgid "workspace.options.interaction-easing-linear"
msgstr "קווי"

#: src/app/main/ui/workspace/sidebar/options/menus/interactions.cljs
msgid "workspace.options.interaction-in"
msgstr "פנימה"

#: src/app/main/ui/workspace/sidebar/options/menus/interactions.cljs
msgid "workspace.options.interaction-mouse-enter"
msgstr "כניסת עכבר"

#: src/app/main/ui/workspace/sidebar/options/menus/interactions.cljs
msgid "workspace.options.interaction-mouse-leave"
msgstr "יציאת עכבר"

#: src/app/main/ui/workspace/sidebar/options/menus/interactions.cljs
msgid "workspace.options.interaction-ms"
msgstr "מילישניות"

#: src/app/main/ui/workspace/sidebar/options/menus/interactions.cljs
msgid "workspace.options.interaction-navigate-to"
msgstr "ניווט אל"

#: src/app/main/ui/workspace/sidebar/options/menus/interactions.cljs
msgid "workspace.options.interaction-navigate-to-dest"
msgstr "ניווט אל: %s"

#: src/app/main/ui/workspace/sidebar/options/menus/interactions.cljs
msgid "workspace.options.interaction-none"
msgstr "(לא הוגדר)"

#: src/app/main/ui/workspace/sidebar/options/menus/interactions.cljs
msgid "workspace.options.interaction-offset-effect"
msgstr "אפקט הזחה"

#: src/app/main/ui/workspace/sidebar/options/menus/interactions.cljs
msgid "workspace.options.interaction-on-click"
msgstr "בלחיצה"

#: src/app/main/ui/workspace/sidebar/options/menus/interactions.cljs
msgid "workspace.options.interaction-open-overlay"
msgstr "פתיחת שכבת על"

#: src/app/main/ui/workspace/sidebar/options/menus/interactions.cljs
msgid "workspace.options.interaction-open-overlay-dest"
msgstr "פתיחת שכבת על: %s"

#: src/app/main/ui/workspace/sidebar/options/menus/interactions.cljs
msgid "workspace.options.interaction-open-url"
msgstr "פתיחת כתובת"

#: src/app/main/ui/workspace/sidebar/options/menus/interactions.cljs
msgid "workspace.options.interaction-out"
msgstr "החוצה"

#: src/app/main/ui/workspace/sidebar/options/menus/interactions.cljs
msgid "workspace.options.interaction-pos-bottom-center"
msgstr "בתחתית במרכז"

#: src/app/main/ui/workspace/sidebar/options/menus/interactions.cljs
msgid "workspace.options.interaction-pos-bottom-left"
msgstr "בתחתית משמאל"

#: src/app/main/ui/workspace/sidebar/options/menus/interactions.cljs
msgid "workspace.options.interaction-pos-bottom-right"
msgstr "בתחתית מימין"

#: src/app/main/ui/workspace/sidebar/options/menus/interactions.cljs
msgid "workspace.options.interaction-pos-center"
msgstr "מרכז"

#: src/app/main/ui/workspace/sidebar/options/menus/interactions.cljs
msgid "workspace.options.interaction-pos-manual"
msgstr "ידני"

#: src/app/main/ui/workspace/sidebar/options/menus/interactions.cljs
msgid "workspace.options.interaction-pos-top-center"
msgstr "בראש באמצע"

#: src/app/main/ui/workspace/sidebar/options/menus/interactions.cljs
msgid "workspace.options.interaction-pos-top-left"
msgstr "בראש משמאל"

#: src/app/main/ui/workspace/sidebar/options/menus/interactions.cljs
msgid "workspace.options.interaction-pos-top-right"
msgstr "בראש מימין"

#: src/app/main/ui/workspace/sidebar/options/menus/interactions.cljs
msgid "workspace.options.interaction-position"
msgstr "מיקום"

#: src/app/main/ui/workspace/sidebar/options/menus/interactions.cljs
msgid "workspace.options.interaction-preserve-scroll"
msgstr "שימור מיקום גלילה"

#: src/app/main/ui/workspace/sidebar/options/menus/interactions.cljs
msgid "workspace.options.interaction-prev-screen"
msgstr "המסך הקודם"

#: src/app/main/ui/workspace/sidebar/options/menus/interactions.cljs
msgid "workspace.options.interaction-relative-to"
msgstr "יחסי אל"

#: src/app/main/ui/workspace/sidebar/options/menus/interactions.cljs
msgid "workspace.options.interaction-self"
msgstr "עצמי"

#: src/app/main/ui/workspace/sidebar/options/menus/interactions.cljs
msgid "workspace.options.interaction-toggle-overlay"
msgstr "החלפת מצב שכבת על"

#: src/app/main/ui/workspace/sidebar/options/menus/interactions.cljs
msgid "workspace.options.interaction-toggle-overlay-dest"
msgstr "החלפת מצב שכבת על: %s"

#: src/app/main/ui/workspace/sidebar/options/menus/interactions.cljs
msgid "workspace.options.interaction-trigger"
msgstr "הקפצה"

#: src/app/main/ui/workspace/sidebar/options/menus/interactions.cljs
msgid "workspace.options.interaction-url"
msgstr "כתובת"

#: src/app/main/ui/workspace/sidebar/options/menus/interactions.cljs
msgid "workspace.options.interaction-while-hovering"
msgstr "בזמן ריחוף"

#: src/app/main/ui/workspace/sidebar/options/menus/interactions.cljs
msgid "workspace.options.interaction-while-pressing"
msgstr "בזמן לחיצה"

#: src/app/main/ui/workspace/sidebar/options/menus/interactions.cljs
msgid "workspace.options.interactions"
msgstr "אינטראקציות"

#: src/app/main/ui/workspace/sidebar/options/menus/layer.cljs
msgid "workspace.options.layer-options.blend-mode.color"
msgstr "צבע"

#: src/app/main/ui/workspace/sidebar/options/menus/layer.cljs
msgid "workspace.options.layer-options.blend-mode.color-burn"
msgstr "צריבת צבע"

#: src/app/main/ui/workspace/sidebar/options/menus/layer.cljs
msgid "workspace.options.layer-options.blend-mode.color-dodge"
msgstr "בריחת צבע"

#: src/app/main/ui/workspace/sidebar/options/menus/layer.cljs
msgid "workspace.options.layer-options.blend-mode.darken"
msgstr "החשכה"

#: src/app/main/ui/workspace/sidebar/options/menus/layer.cljs
msgid "workspace.options.layer-options.blend-mode.difference"
msgstr "הבדל"

#: src/app/main/ui/workspace/sidebar/options/menus/layer.cljs
msgid "workspace.options.layer-options.blend-mode.exclusion"
msgstr "הדרה"

#: src/app/main/ui/workspace/sidebar/options/menus/layer.cljs
msgid "workspace.options.layer-options.blend-mode.hard-light"
msgstr "אור קשיח"

#: src/app/main/ui/workspace/sidebar/options/menus/layer.cljs
msgid "workspace.options.layer-options.blend-mode.hue"
msgstr "גוון"

#: src/app/main/ui/workspace/sidebar/options/menus/layer.cljs
msgid "workspace.options.layer-options.blend-mode.lighten"
msgstr "הבהרה"

#: src/app/main/ui/workspace/sidebar/options/menus/layer.cljs
msgid "workspace.options.layer-options.blend-mode.luminosity"
msgstr "תאורה"

#: src/app/main/ui/workspace/sidebar/options/menus/layer.cljs
msgid "workspace.options.layer-options.blend-mode.multiply"
msgstr "הכפלה"

#: src/app/main/ui/workspace/sidebar/options/menus/layer.cljs
msgid "workspace.options.layer-options.blend-mode.normal"
msgstr "רגיל"

#: src/app/main/ui/workspace/sidebar/options/menus/layer.cljs
msgid "workspace.options.layer-options.blend-mode.overlay"
msgstr "שכבת על"

#: src/app/main/ui/workspace/sidebar/options/menus/layer.cljs
msgid "workspace.options.layer-options.blend-mode.saturation"
msgstr "רוויה"

#: src/app/main/ui/workspace/sidebar/options/menus/layer.cljs
msgid "workspace.options.layer-options.blend-mode.screen"
msgstr "מסך"

#: src/app/main/ui/workspace/sidebar/options/menus/layer.cljs
msgid "workspace.options.layer-options.blend-mode.soft-light"
msgstr "אור רך"

#: src/app/main/ui/workspace/sidebar/options/menus/layer.cljs
msgid "workspace.options.layer-options.title"
msgstr "שכבה"

#: src/app/main/ui/workspace/sidebar/options/menus/layer.cljs
msgid "workspace.options.layer-options.title.group"
msgstr "קיבוץ שכבות"

#: src/app/main/ui/workspace/sidebar/options/menus/layer.cljs
msgid "workspace.options.layer-options.title.multiple"
msgstr "שכבות נבחרות"

#: src/app/main/ui/workspace/sidebar/options/menus/layout_item.cljs
msgid "workspace.options.layout-item.advanced-ops"
msgstr "אפשרויות מתקדמות"

#: src/app/main/ui/workspace/sidebar/options/menus/layout_item.cljs
msgid "workspace.options.layout-item.layout-item-max-h"
msgstr "גובה מר.‏"

#: src/app/main/ui/workspace/sidebar/options/menus/layout_item.cljs
msgid "workspace.options.layout-item.layout-item-max-w"
msgstr "רוחב מר.‏"

#: src/app/main/ui/workspace/sidebar/options/menus/layout_item.cljs
msgid "workspace.options.layout-item.layout-item-min-h"
msgstr "גובה מז.‏"

#: src/app/main/ui/workspace/sidebar/options/menus/layout_item.cljs
msgid "workspace.options.layout-item.layout-item-min-w"
msgstr "רוחב מז.‏"

#: src/app/main/ui/workspace/sidebar/options/menus/layout_item.cljs
msgid "workspace.options.layout-item.title.layout-item-max-h"
msgstr "גובה מרבי"

#: src/app/main/ui/workspace/sidebar/options/menus/layout_item.cljs
msgid "workspace.options.layout-item.title.layout-item-max-w"
msgstr "רוחב מרבי"

#: src/app/main/ui/workspace/sidebar/options/menus/layout_item.cljs
msgid "workspace.options.layout-item.title.layout-item-min-h"
msgstr "גובה מזערי"

#: src/app/main/ui/workspace/sidebar/options/menus/layout_item.cljs
msgid "workspace.options.layout-item.title.layout-item-min-w"
msgstr "רוחב מזערי"

#: src/app/main/ui/workspace/sidebar/options/menus/layout.cljs
msgid "workspace.options.layout.bottom"
msgstr "תחתית"

#: src/app/main/ui/workspace/sidebar/options/menus/layout.cljs
msgid "workspace.options.layout.direction.column"
msgstr "עמודה"

#: src/app/main/ui/workspace/sidebar/options/menus/layout.cljs
msgid "workspace.options.layout.direction.column-reverse"
msgstr "היפוך עמודה"

#: src/app/main/ui/workspace/sidebar/options/menus/layout.cljs
msgid "workspace.options.layout.direction.row"
msgstr "שורה"

#: src/app/main/ui/workspace/sidebar/options/menus/layout.cljs
msgid "workspace.options.layout.direction.row-reverse"
msgstr "היפוך שורה"

#: src/app/main/ui/workspace/sidebar/options/menus/layout.cljs
msgid "workspace.options.layout.gap"
msgstr "מרווח"

#: src/app/main/ui/workspace/sidebar/options/menus/layout.cljs
msgid "workspace.options.layout.left"
msgstr "שמאל"

#: src/app/main/ui/workspace/sidebar/options/menus/layout_item.cljs
msgid "workspace.options.layout.margin"
msgstr "שול"

#: src/app/main/ui/workspace/sidebar/options/menus/layout_item.cljs
msgid "workspace.options.layout.margin-all"
msgstr "כל הצדדים"

#: src/app/main/ui/workspace/sidebar/options/menus/layout_item.cljs
msgid "workspace.options.layout.margin-simple"
msgstr "שול פשוט"

#: src/app/main/ui/workspace/sidebar/options/menus/layout.cljs
msgid "workspace.options.layout.packed"
msgstr "אסוף"

#: src/app/main/ui/workspace/sidebar/options/menus/layout.cljs
msgid "workspace.options.layout.padding"
msgstr "ריפוד"

#: src/app/main/ui/workspace/sidebar/options/menus/layout.cljs
msgid "workspace.options.layout.padding-all"
msgstr "כל הצדדים"

#: src/app/main/ui/workspace/sidebar/options/menus/layout.cljs
msgid "workspace.options.layout.padding-simple"
msgstr "ריפוד פשוט"

#: src/app/main/ui/workspace/sidebar/options/menus/layout.cljs
msgid "workspace.options.layout.right"
msgstr "ימין"

#: src/app/main/ui/workspace/sidebar/options/menus/layout.cljs
msgid "workspace.options.layout.space-around"
msgstr "רווח מסביב"

#: src/app/main/ui/workspace/sidebar/options/menus/layout.cljs
msgid "workspace.options.layout.space-between"
msgstr "רווח בין לבין"

#: src/app/main/ui/workspace/sidebar/options/menus/layout.cljs
msgid "workspace.options.layout.top"
msgstr "עליון"

#: src/app/main/ui/workspace/sidebar/options/menus/color_selection.cljs
msgid "workspace.options.more-colors"
msgstr "צבעים נוספים"

#: src/app/main/ui/workspace/sidebar/options/menus/color_selection.cljs
msgid "workspace.options.more-lib-colors"
msgstr "צבעי ספרייה נוספים"

msgid "workspace.options.opacity"
msgstr "אטימות"

#: src/app/main/ui/workspace/sidebar/options/shapes/frame.cljs,
#: src/app/main/ui/workspace/sidebar/options/menus/measures.cljs
msgid "workspace.options.position"
msgstr "מיקום"

#: src/app/main/ui/workspace/sidebar/options.cljs
msgid "workspace.options.prototype"
msgstr "אבטיפוס"

msgid "workspace.options.radius"
msgstr "רדיוס"

#: src/app/main/ui/workspace/sidebar/options/menus/measures.cljs
msgid "workspace.options.radius-bottom-left"
msgstr "בתחתית משמאל"

#: src/app/main/ui/workspace/sidebar/options/menus/measures.cljs
msgid "workspace.options.radius-bottom-right"
msgstr "בתחתית מימין"

#: src/app/main/ui/workspace/sidebar/options/menus/measures.cljs
msgid "workspace.options.radius-top-left"
msgstr "בראש משמאל"

#: src/app/main/ui/workspace/sidebar/options/menus/measures.cljs
msgid "workspace.options.radius-top-right"
msgstr "בראש מימין"

#: src/app/main/ui/workspace/sidebar/options/menus/measures.cljs
msgid "workspace.options.radius.all-corners"
msgstr "כל הפינות"

#: src/app/main/ui/workspace/sidebar/options/menus/measures.cljs
msgid "workspace.options.radius.single-corners"
msgstr "פינות עצמאיות"

msgid "workspace.options.recent-fonts"
msgstr "אחרונים"

#: src/app/main/ui/workspace/sidebar/options/menus/exports.cljs,
#: src/app/main/ui/inspect/exports.cljs, src/app/main/ui/workspace/header.cljs
msgid "workspace.options.retry"
msgstr "לנסות שוב"

#: src/app/main/ui/workspace/sidebar/options/menus/measures.cljs
msgid "workspace.options.rotation"
msgstr "סיבוב"

msgid "workspace.options.search-font"
msgstr "חיפוש גופן"

#: src/app/main/ui/workspace/sidebar/options/menus/interactions.cljs
msgid "workspace.options.select-a-shape"
msgstr "נא לבחור צורה, לוח או קבוצה כדי לגרור חיבור ללוח אחר."

#: src/app/main/ui/workspace/sidebar/options/menus/color_selection.cljs
msgid "workspace.options.selection-color"
msgstr "צבעים נבחרים"

#: src/app/main/ui/workspace/sidebar/options/menus/fill.cljs
msgid "workspace.options.selection-fill"
msgstr "מילוי בחירה"

#: src/app/main/ui/workspace/sidebar/options/menus/stroke.cljs
msgid "workspace.options.selection-stroke"
msgstr "מתאר בחירה"

#: src/app/main/ui/workspace/sidebar/options/menus/shadow.cljs
msgid "workspace.options.shadow-options.blur"
msgstr "טשטוש"

msgid "workspace.options.shadow-options.color"
msgstr "צבע הצללה"

#: src/app/main/ui/workspace/sidebar/options/menus/shadow.cljs
msgid "workspace.options.shadow-options.drop-shadow"
msgstr "הטלת צל"

#: src/app/main/ui/workspace/sidebar/options/menus/shadow.cljs
msgid "workspace.options.shadow-options.inner-shadow"
msgstr "צל פנימי"

#: src/app/main/ui/workspace/sidebar/options/menus/shadow.cljs
msgid "workspace.options.shadow-options.offsetx"
msgstr "X"

#: src/app/main/ui/workspace/sidebar/options/menus/shadow.cljs
msgid "workspace.options.shadow-options.offsety"
msgstr "Y"

#: src/app/main/ui/workspace/sidebar/options/menus/shadow.cljs
msgid "workspace.options.shadow-options.spread"
msgstr "פיזור"

#: src/app/main/ui/workspace/sidebar/options/menus/shadow.cljs
msgid "workspace.options.shadow-options.title"
msgstr "צל"

#: src/app/main/ui/workspace/sidebar/options/menus/shadow.cljs
msgid "workspace.options.shadow-options.title.group"
msgstr "צל של קבוצה"

#: src/app/main/ui/workspace/sidebar/options/menus/shadow.cljs
msgid "workspace.options.shadow-options.title.multiple"
msgstr "צללים של בחירה"

#: src/app/main/ui/workspace/sidebar/options/menus/fill.cljs
msgid "workspace.options.show-fill-on-export"
msgstr "הצגה בייצואים"

msgid "workspace.options.show-in-viewer"
msgstr "להציג במצב הצגה"

#: src/app/main/ui/workspace/sidebar/options/shapes/frame.cljs,
#: src/app/main/ui/workspace/sidebar/options/menus/measures.cljs
msgid "workspace.options.size"
msgstr "גודל"

#: src/app/main/ui/workspace/sidebar/options/shapes/frame.cljs
msgid "workspace.options.size-presets"
msgstr "תבניות גודל"

#: src/app/main/ui/workspace/sidebar/options/menus/stroke.cljs
msgid "workspace.options.stroke"
msgstr "מתאר"

#: src/app/main/ui/workspace/sidebar/options/menus/stroke.cljs
msgid "workspace.options.stroke-cap.circle-marker"
msgstr "סמן עגול"

#: src/app/main/ui/workspace/sidebar/options/menus/stroke.cljs
msgid "workspace.options.stroke-cap.circle-marker-short"
msgstr "עיגול"

#: src/app/main/ui/workspace/sidebar/options/menus/stroke.cljs
msgid "workspace.options.stroke-cap.diamond-marker"
msgstr "סמן יהלום"

#: src/app/main/ui/workspace/sidebar/options/menus/stroke.cljs
msgid "workspace.options.stroke-cap.diamond-marker-short"
msgstr "יהלום"

#: src/app/main/ui/workspace/sidebar/options/menus/stroke.cljs
msgid "workspace.options.stroke-cap.line-arrow"
msgstr "חץ קו"

#: src/app/main/ui/workspace/sidebar/options/menus/stroke.cljs
msgid "workspace.options.stroke-cap.line-arrow-short"
msgstr "חץ"

#: src/app/main/ui/workspace/sidebar/options/menus/stroke.cljs
msgid "workspace.options.stroke-cap.none"
msgstr "ללא"

#: src/app/main/ui/workspace/sidebar/options/menus/stroke.cljs
msgid "workspace.options.stroke-cap.round"
msgstr "עגול"

#: src/app/main/ui/workspace/sidebar/options/menus/stroke.cljs
msgid "workspace.options.stroke-cap.square"
msgstr "ריבוע"

#: src/app/main/ui/workspace/sidebar/options/menus/stroke.cljs
msgid "workspace.options.stroke-cap.square-marker"
msgstr "סמן ריבוע"

#: src/app/main/ui/workspace/sidebar/options/menus/stroke.cljs
msgid "workspace.options.stroke-cap.square-marker-short"
msgstr "מרובע"

#: src/app/main/ui/workspace/sidebar/options/menus/stroke.cljs
msgid "workspace.options.stroke-cap.triangle-arrow"
msgstr "חץ משולש"

#: src/app/main/ui/workspace/sidebar/options/menus/stroke.cljs
msgid "workspace.options.stroke-cap.triangle-arrow-short"
msgstr "משולש"

msgid "workspace.options.stroke-color"
msgstr "צבע מתאר"

msgid "workspace.options.stroke-width"
msgstr "עובי מתאר"

#: src/app/main/ui/workspace/sidebar/options/menus/stroke.cljs
msgid "workspace.options.stroke.center"
msgstr "מרכז"

#: src/app/main/ui/workspace/sidebar/options/menus/stroke.cljs
msgid "workspace.options.stroke.dashed"
msgstr "מקווקוו"

#: src/app/main/ui/workspace/sidebar/options/menus/stroke.cljs
msgid "workspace.options.stroke.dotted"
msgstr "מנוקד"

#: src/app/main/ui/workspace/sidebar/options/menus/stroke.cljs
msgid "workspace.options.stroke.inner"
msgstr "בפנים"

#: src/app/main/ui/workspace/sidebar/options/menus/stroke.cljs
msgid "workspace.options.stroke.mixed"
msgstr "מעורב"

#: src/app/main/ui/workspace/sidebar/options/menus/stroke.cljs
msgid "workspace.options.stroke.outer"
msgstr "בחוץ"

#: src/app/main/ui/workspace/sidebar/options/menus/stroke.cljs
msgid "workspace.options.stroke.solid"
msgstr "אחיד"

#: src/app/main/ui/workspace/sidebar/options/menus/text.cljs
msgid "workspace.options.text-options.align-bottom"
msgstr "יישור לתחתית"

#: src/app/main/ui/workspace/sidebar/options/menus/text.cljs
msgid "workspace.options.text-options.align-middle"
msgstr "יישור לאמצע"

#: src/app/main/ui/workspace/sidebar/options/menus/text.cljs
msgid "workspace.options.text-options.align-top"
msgstr "יישור לראש"

#: src/app/main/ui/workspace/sidebar/options/menus/text.cljs
msgid "workspace.options.text-options.direction-ltr"
msgstr "משמאל לימין"

#: src/app/main/ui/workspace/sidebar/options/menus/text.cljs
msgid "workspace.options.text-options.direction-rtl"
msgstr "מימין לשמאל"

#: src/app/main/ui/workspace/sidebar/options/menus/text.cljs
msgid "workspace.options.text-options.grow-auto-height"
msgstr "גובה אוטומטי"

#: src/app/main/ui/workspace/sidebar/options/menus/text.cljs
msgid "workspace.options.text-options.grow-auto-width"
msgstr "רוחב אוטומטי"

#: src/app/main/ui/workspace/sidebar/options/menus/text.cljs
msgid "workspace.options.text-options.grow-fixed"
msgstr "קבוע"

#: src/app/main/ui/workspace/sidebar/options/menus/typography.cljs
msgid "workspace.options.text-options.letter-spacing"
msgstr "ריווח תווים"

#: src/app/main/ui/workspace/sidebar/options/menus/typography.cljs
msgid "workspace.options.text-options.line-height"
msgstr "גובה שורה"

#: src/app/main/ui/workspace/sidebar/options/menus/typography.cljs
msgid "workspace.options.text-options.lowercase"
msgstr "אותיות קטנות"

#: src/app/main/ui/workspace/sidebar/options/menus/text.cljs,
#: src/app/main/ui/workspace/sidebar/options/menus/typography.cljs
msgid "workspace.options.text-options.none"
msgstr "ללא"

#: src/app/main/ui/workspace/sidebar/options/menus/text.cljs
msgid "workspace.options.text-options.strikethrough"
msgstr "קו חוצה (%s)"

#: src/app/main/ui/workspace/sidebar/options/menus/text.cljs
msgid "workspace.options.text-options.text-align-center"
msgstr "יישור למרכז (%s)"

#: src/app/main/ui/workspace/sidebar/options/menus/text.cljs
msgid "workspace.options.text-options.text-align-justify"
msgstr "יישור לשני הצדדים (%s)"

#: src/app/main/ui/workspace/sidebar/options/menus/text.cljs
msgid "workspace.options.text-options.text-align-left"
msgstr "יישור שמאלה (%s)"

#: src/app/main/ui/workspace/sidebar/options/menus/text.cljs
msgid "workspace.options.text-options.text-align-right"
msgstr "יישור ימינה (%s)"

#: src/app/main/ui/workspace/sidebar/options/menus/text.cljs
msgid "workspace.options.text-options.title"
msgstr "טקסט"

#: src/app/main/ui/workspace/sidebar/options/menus/text.cljs
msgid "workspace.options.text-options.title-group"
msgstr "קיבוץ טקסט"

#: src/app/main/ui/workspace/sidebar/options/menus/text.cljs
msgid "workspace.options.text-options.title-selection"
msgstr "טקסט בחירה"

#: src/app/main/ui/workspace/sidebar/options/menus/typography.cljs
msgid "workspace.options.text-options.titlecase"
msgstr "רישיות כותרת"

#: src/app/main/ui/workspace/sidebar/options/menus/text.cljs
msgid "workspace.options.text-options.underline"
msgstr "קו תחתי (%s)"

#: src/app/main/ui/workspace/sidebar/options/menus/typography.cljs
msgid "workspace.options.text-options.uppercase"
msgstr "אותיות גדולות"

#: src/app/main/ui/workspace/sidebar/options/menus/interactions.cljs
msgid "workspace.options.use-play-button"
msgstr "ניתן להשתמש בכפתור הנגינה שבכותרת כדי להריץ את תצוגת האבטיפוס."

msgid "workspace.options.width"
msgstr "עובי"

msgid "workspace.options.x"
msgstr "ציר X"

msgid "workspace.options.y"
msgstr "ציר Y"

msgid "workspace.path.actions.add-node"
msgstr "הוספת מפרק (%s)"

msgid "workspace.path.actions.delete-node"
msgstr "מחיקת מפרק (%s)"

msgid "workspace.path.actions.draw-nodes"
msgstr "ציור מפרקים (%s)"

msgid "workspace.path.actions.join-nodes"
msgstr "צירוף מפרקים (%s)"

msgid "workspace.path.actions.make-corner"
msgstr "לפינה (%s)"

msgid "workspace.path.actions.make-curve"
msgstr "לעיקול (%s)"

msgid "workspace.path.actions.merge-nodes"
msgstr "מיזוג מפרקים (%s)"

msgid "workspace.path.actions.move-nodes"
msgstr "העברת מפרקים (%s)"

msgid "workspace.path.actions.separate-nodes"
msgstr "הפרדת מפרקים (%s)"

msgid "workspace.path.actions.snap-nodes"
msgstr "הצמדת מפרקים (%s)"

#: src/app/main/ui/workspace/context_menu.cljs
msgid "workspace.shape.menu.add-flex"
msgstr "הוספת פריסת flex"

msgid "workspace.shape.menu.add-grid"
msgstr "הוספת פריסת רשת"

#: src/app/main/ui/workspace/context_menu.cljs
msgid "workspace.shape.menu.back"
msgstr "הרחקה"

#: src/app/main/ui/workspace/context_menu.cljs
msgid "workspace.shape.menu.backward"
msgstr "הרחקה לאחור"

#: src/app/main/ui/workspace/context_menu.cljs
msgid "workspace.shape.menu.copy"
msgstr "העתקה"

msgid "workspace.shape.menu.create-annotation"
msgstr "יצירת הסבר"

#: src/app/main/ui/workspace/context_menu.cljs
msgid "workspace.shape.menu.create-artboard-from-selection"
msgstr "בחירה ללוח"

#: src/app/main/ui/workspace/context_menu.cljs
msgid "workspace.shape.menu.create-component"
msgstr "יצירת רכיב"

msgid "workspace.shape.menu.create-multiple-components"
msgstr "יצירת מגוון רכיבים"

#: src/app/main/ui/workspace/context_menu.cljs
msgid "workspace.shape.menu.cut"
msgstr "גזירה"

#: src/app/main/ui/workspace/context_menu.cljs
msgid "workspace.shape.menu.delete"
msgstr "מחיקה"

#: src/app/main/ui/workspace/context_menu.cljs
msgid "workspace.shape.menu.delete-flow-start"
msgstr "מחיקת התחלת זרימה"

#: src/app/main/ui/workspace/sidebar/options/menus/component.cljs,
#: src/app/main/ui/workspace/context_menu.cljs,
#: src/app/main/ui/workspace/context_menu.cljs
msgid "workspace.shape.menu.detach-instance"
msgstr "ניתוק מופע"

#: src/app/main/ui/workspace/sidebar/options/menus/component.cljs,
#: src/app/main/ui/workspace/context_menu.cljs,
#: src/app/main/ui/workspace/context_menu.cljs
msgid "workspace.shape.menu.detach-instances-in-bulk"
msgstr "הפרדת מופעים"

msgid "workspace.shape.menu.difference"
msgstr "הבדל"

#: src/app/main/ui/workspace/context_menu.cljs
msgid "workspace.shape.menu.duplicate"
msgstr "שכפול"

#: src/app/main/ui/workspace/context_menu.cljs
msgid "workspace.shape.menu.edit"
msgstr "עריכה"

msgid "workspace.shape.menu.exclude"
msgstr "החרגה"

msgid "workspace.shape.menu.flatten"
msgstr "שיטוח"

#: src/app/main/ui/workspace/context_menu.cljs
msgid "workspace.shape.menu.flip-horizontal"
msgstr "היפוך אופקי"

#: src/app/main/ui/workspace/context_menu.cljs
msgid "workspace.shape.menu.flip-vertical"
msgstr "היפוך אנכי"

#: src/app/main/ui/workspace/context_menu.cljs
msgid "workspace.shape.menu.flow-start"
msgstr "התחלת זרימה"

#: src/app/main/ui/workspace/context_menu.cljs
msgid "workspace.shape.menu.forward"
msgstr "קידום"

#: src/app/main/ui/workspace/context_menu.cljs
msgid "workspace.shape.menu.front"
msgstr "קידום לחזית"

#: src/app/main/ui/workspace/sidebar/options/menus/component.cljs,
#: src/app/main/ui/workspace/context_menu.cljs
msgid "workspace.shape.menu.go-main"
msgstr "מעבר לקובץ הרכיב הראשי"

#: src/app/main/ui/workspace/context_menu.cljs
msgid "workspace.shape.menu.group"
msgstr "קבוצה"

#: src/app/main/ui/workspace/context_menu.cljs
msgid "workspace.shape.menu.hide"
msgstr "הסתרה"

msgid "workspace.shape.menu.hide-ui"
msgstr "הצגת/הסתרת מנשק משתמש"

msgid "workspace.shape.menu.intersection"
msgstr "הצלבה"

#: src/app/main/ui/workspace/context_menu.cljs
msgid "workspace.shape.menu.lock"
msgstr "נעילה"

#: src/app/main/ui/workspace/context_menu.cljs,
#: src/app/main/ui/workspace/context_menu.cljs
msgid "workspace.shape.menu.mask"
msgstr "מסכה"

#: src/app/main/ui/workspace/context_menu.cljs,
#: src/app/main/ui/workspace/context_menu.cljs
msgid "workspace.shape.menu.paste"
msgstr "הדבקה"

msgid "workspace.shape.menu.path"
msgstr "נתיב"

#: src/app/main/ui/workspace/context_menu.cljs
msgid "workspace.shape.menu.remove-flex"
msgstr "הסרת פריסת flex"

#: src/app/main/ui/workspace/sidebar/options/menus/component.cljs,
#: src/app/main/ui/workspace/context_menu.cljs,
#: src/app/main/ui/workspace/context_menu.cljs
msgid "workspace.shape.menu.reset-overrides"
msgstr "איפוס מעקפים"

msgid "workspace.shape.menu.restore-main"
msgstr "שחזור הרכיב הראשי"

#: src/app/main/ui/workspace/context_menu.cljs
msgid "workspace.shape.menu.select-layer"
msgstr "בחירת שכבה"

#: src/app/main/ui/workspace/context_menu.cljs
msgid "workspace.shape.menu.show"
msgstr "הצגה"

#: src/app/main/ui/workspace/sidebar/options/menus/component.cljs,
#: src/app/main/ui/workspace/context_menu.cljs
msgid "workspace.shape.menu.show-in-assets"
msgstr "הצגה בלוח משאבים"

#: src/app/main/ui/workspace/sidebar/options/menus/component.cljs,
#: src/app/main/ui/workspace/context_menu.cljs
msgid "workspace.shape.menu.show-main"
msgstr "הצגת הרכיב הראשי"

msgid "workspace.shape.menu.thumbnail-remove"
msgstr "הסרת התמונה הממוזערת"

msgid "workspace.shape.menu.thumbnail-set"
msgstr "הגדרה כתמונה ממוזערת"

msgid "workspace.shape.menu.transform-to-path"
msgstr "המרה לנתיב"

#: src/app/main/ui/workspace/context_menu.cljs
msgid "workspace.shape.menu.ungroup"
msgstr "פירוק קבוצה"

msgid "workspace.shape.menu.union"
msgstr "איחוד"

#: src/app/main/ui/workspace/context_menu.cljs
msgid "workspace.shape.menu.unlock"
msgstr "שחרור נעילה"

#: src/app/main/ui/workspace/context_menu.cljs
msgid "workspace.shape.menu.unmask"
msgstr "ביטול מסכה"

#: src/app/main/ui/workspace/sidebar/options/menus/component.cljs,
#: src/app/main/ui/workspace/context_menu.cljs,
#: src/app/main/ui/workspace/context_menu.cljs
msgid "workspace.shape.menu.update-components-in-bulk"
msgstr "עדכון הרכיבים הראשיים"

#: src/app/main/ui/workspace/sidebar/options/menus/component.cljs,
#: src/app/main/ui/workspace/context_menu.cljs,
#: src/app/main/ui/workspace/context_menu.cljs
msgid "workspace.shape.menu.update-main"
msgstr "עדכון הרכיב הראשי"

msgid "workspace.sidebar.collapse"
msgstr "צמצום סרגל צד"

msgid "workspace.sidebar.expand"
msgstr "הרחבת סרגל צד"

#: src/app/main/ui/workspace/left_toolbar.cljs
msgid "workspace.sidebar.history"
msgstr "היסטוריה (%s)"

#: src/app/main/ui/workspace/left_toolbar.cljs
msgid "workspace.sidebar.layers"
msgstr "שכבות"

msgid "workspace.sidebar.layers.components"
msgstr "רכיבים"

msgid "workspace.sidebar.layers.frames"
msgstr "לוחות"

msgid "workspace.sidebar.layers.groups"
msgstr "קבוצות"

msgid "workspace.sidebar.layers.images"
msgstr "תמונות"

msgid "workspace.sidebar.layers.masks"
msgstr "מסכות"

msgid "workspace.sidebar.layers.search"
msgstr "חיפוש בשכבות"

msgid "workspace.sidebar.layers.shapes"
msgstr "צורות"

msgid "workspace.sidebar.layers.texts"
msgstr "טקסטים"

#: src/app/main/ui/workspace/sidebar/options/menus/svg_attrs.cljs,
#: src/app/main/ui/inspect/attributes/svg.cljs
msgid "workspace.sidebar.options.svg-attrs.title"
msgstr "מאפייני SVG יובאו"

#: src/app/main/ui/workspace/sidebar/sitemap.cljs
msgid "workspace.sidebar.sitemap"
msgstr "עמודים"

#: src/app/main/ui/workspace/header.cljs
msgid "workspace.sitemap"
msgstr "מפת אתר"

#: src/app/main/ui/workspace/left_toolbar.cljs
msgid "workspace.toolbar.assets"
msgstr "משאבים"

#: src/app/main/ui/workspace/left_toolbar.cljs
msgid "workspace.toolbar.color-palette"
msgstr "ערכת צבעים (%s)"

#: src/app/main/ui/workspace/left_toolbar.cljs
msgid "workspace.toolbar.comments"
msgstr "הערות (%s)"

#: src/app/main/ui/workspace/left_toolbar.cljs
msgid "workspace.toolbar.curve"
msgstr "עיקול (%s)"

#: src/app/main/ui/workspace/left_toolbar.cljs
msgid "workspace.toolbar.ellipse"
msgstr "אליפסה (%s)"

#: src/app/main/ui/workspace/left_toolbar.cljs
msgid "workspace.toolbar.frame"
msgstr "לוח (%s)"

#: src/app/main/ui/workspace/left_toolbar.cljs
msgid "workspace.toolbar.image"
msgstr "תמונה (%s)"

#: src/app/main/ui/workspace/left_toolbar.cljs
msgid "workspace.toolbar.move"
msgstr "העברה (%s)"

#: src/app/main/ui/workspace/left_toolbar.cljs
msgid "workspace.toolbar.path"
msgstr "נתיב (%s)"

#: src/app/main/ui/workspace/left_toolbar.cljs
msgid "workspace.toolbar.rect"
msgstr "ריבוע (%s)"

#: src/app/main/ui/workspace/left_toolbar.cljs
msgid "workspace.toolbar.shortcuts"
msgstr "קיצורי דרך (%s)"

#: src/app/main/ui/workspace/left_toolbar.cljs
msgid "workspace.toolbar.text"
msgstr "טקסט (%s)"

#: src/app/main/ui/workspace/left_toolbar.cljs
msgid "workspace.toolbar.text-palette"
msgstr "טיפוגרפיות (%s)"

#, markdown
msgid "workspace.top-bar.read-only"
msgstr "**מצב חקירה** (צפייה בלבד)"

msgid "workspace.top-bar.read-only.done"
msgstr "בוצע"

#: src/app/main/ui/workspace/sidebar/history.cljs
msgid "workspace.undo.empty"
msgstr "אין שינויים היסטוריים עד כה"

#: src/app/main/ui/workspace/sidebar/history.cljs
msgid "workspace.undo.entry.delete"
msgstr "%s נמחק"

#: src/app/main/ui/workspace/sidebar/history.cljs
msgid "workspace.undo.entry.modify"
msgstr "%s נערך"

#: src/app/main/ui/workspace/sidebar/history.cljs
msgid "workspace.undo.entry.move"
msgstr "פריטים שהועברו"

msgid "workspace.undo.entry.multiple.circle"
msgstr "עיגולים"

msgid "workspace.undo.entry.multiple.color"
msgstr "משאבי צבע"

msgid "workspace.undo.entry.multiple.component"
msgstr "רכיבים"

msgid "workspace.undo.entry.multiple.curve"
msgstr "עיקולים"

msgid "workspace.undo.entry.multiple.frame"
msgstr "לוח"

msgid "workspace.undo.entry.multiple.group"
msgstr "קבוצות"

msgid "workspace.undo.entry.multiple.media"
msgstr "משאבים גרפיים"

msgid "workspace.undo.entry.multiple.multiple"
msgstr "פריטים"

msgid "workspace.undo.entry.multiple.page"
msgstr "עמודים"

msgid "workspace.undo.entry.multiple.path"
msgstr "נתיבים"

msgid "workspace.undo.entry.multiple.rect"
msgstr "ריבועים"

msgid "workspace.undo.entry.multiple.shape"
msgstr "צורות"

msgid "workspace.undo.entry.multiple.text"
msgstr "טקסטים"

msgid "workspace.undo.entry.multiple.typography"
msgstr "משאבים טיפוגרפיים"

#: src/app/main/ui/workspace/sidebar/history.cljs
msgid "workspace.undo.entry.new"
msgstr "%s חדש"

msgid "workspace.undo.entry.single.circle"
msgstr "עיגול"

msgid "workspace.undo.entry.single.color"
msgstr "משאב צבע"

msgid "workspace.undo.entry.single.component"
msgstr "רכיב"

msgid "workspace.undo.entry.single.curve"
msgstr "עיקול"

msgid "workspace.undo.entry.single.frame"
msgstr "לוח"

msgid "workspace.undo.entry.single.group"
msgstr "קבוצה"

msgid "workspace.undo.entry.single.image"
msgstr "תמונה"

msgid "workspace.undo.entry.single.media"
msgstr "משאב גרפי"

msgid "workspace.undo.entry.single.multiple"
msgstr "פריט"

msgid "workspace.undo.entry.single.page"
msgstr "עמוד"

msgid "workspace.undo.entry.single.path"
msgstr "נתיב"

msgid "workspace.undo.entry.single.rect"
msgstr "ריבוע"

msgid "workspace.undo.entry.single.shape"
msgstr "צורה"

msgid "workspace.undo.entry.single.text"
msgstr "טקסט"

msgid "workspace.undo.entry.single.typography"
msgstr "משאב טיפוגרפי"

#: src/app/main/ui/workspace/sidebar/history.cljs
msgid "workspace.undo.entry.unknown"
msgstr "פעולה על %s"

#: src/app/main/ui/workspace/sidebar/history.cljs
msgid "workspace.undo.title"
msgstr "היסטוריה"

#: src/app/main/data/workspace/libraries.cljs
msgid "workspace.updates.dismiss"
msgstr "התעלמות"

#: src/app/main/data/workspace/libraries.cljs
msgid "workspace.updates.more-info"
msgstr "מידע נוסף"

#: src/app/main/data/workspace/libraries.cljs
msgid "workspace.updates.there-are-updates"
msgstr "יש עדכונים בספריות המשותפות"

#: src/app/main/data/workspace/libraries.cljs
msgid "workspace.updates.update"
msgstr "עדכון"

msgid "workspace.viewport.click-to-close-path"
<<<<<<< HEAD
msgstr "לחיצה תסגור את הנתיב"
=======
msgstr "לחיצה תסגור את הנתיב"

#: src/app/main/ui/onboarding/questions.cljs
msgid "questions.try-out-before-using-penpot-on-premise"
msgstr "אפשר להתנסות לפני שימוש ב־Penpot אצלך בעבודה"

msgid "dashboard.import.import-message"
msgid_plural "dashboard.import.import-message"
msgstr[0] "קובץ יובא בהצלחה."
msgstr[1] "%s קבצים יובאו בהצלחה."
msgstr[2] "%s קבצים יובאו בהצלחה."
msgstr[3] "%s קבצים יובאו בהצלחה."

msgid "modals.delete-component-annotation.message"
msgstr "למחוק את הסימון הזה?"

#: src/app/main/ui/workspace/header.cljs, src/app/main/ui/dashboard/file_menu.cljs
msgid "modals.delete-shared-confirm.activated.scd-message"
msgid_plural "modals.delete-shared-confirm.activated.scd-message"
msgstr[0] "הספרייה הזאת מופעלת כאן: "
msgstr[1] "הספריות האלו מופעלות כאן: "
msgstr[2] "הספריות האלו מופעלות כאן: "
msgstr[3] "הספריות האלו מופעלות כאן: "

#: src/app/main/ui/workspace/header.cljs, src/app/main/ui/dashboard/file_menu.cljs
msgid "modals.delete-shared-confirm.activated.no-files-message"
msgid_plural "modals.delete-shared-confirm.activated.no-files-message"
msgstr[0] "לא מופעל באף קובץ."
msgstr[1] "לא מופעלים באף קובץ."
msgstr[2] "לא מופעלים באף קובץ."
msgstr[3] "לא מופעלים באף קובץ."

msgid "modals.delete-component-annotation.title"
msgstr "מחיקת סימון"

#: src/app/main/ui/onboarding/questions.cljs
msgid "questions.test-penpot-to-see-if-its-a-fit-for-team"
msgstr "לבדוק את Penpot ולראות אם הוא מתאים לצוות שלי "

#: src/app/main/ui/onboarding/questions.cljs
msgid "questions.student-teacher"
msgstr "סטודנט/ית או מרצה"

#: src/app/main/ui/onboarding/questions.cljs
msgid "questions.leave-feedback-for-my-team-project"
msgstr "להשאיר משוב למיזם הצוותי שלי"

#: src/app/main/ui/settings/access-tokens.cljs
msgid "dashboard.access-tokens.personal.description"
msgstr ""
"אסימוני גישה אישיים הם דרך חלופית למערכת אימות הכניסה/סיסמה שלנו ומאפשרים "
"ליישום לגשת ל־API הפנימי של Penpot"

#: src/app/main/ui/settings/access-tokens.cljs
msgid "dashboard.access-tokens.empty.add-one"
msgstr "נא ללחוץ על הכפתור „יצירת אסימון חדש” כדי ליצור אחד חדש."

msgid "modals.add-shared-confirm-empty.hint"
msgstr ""
"הספרייה שלך ריקה. לאחר שנוספה כתיקייה משותפת, הנכסים שנוצרים על ידיך יהיו "
"זמינים לצד שאר הקבצים שלך. לפרסם אותה?"

#: src/app/main/ui/onboarding/questions.cljs
msgid "questions.interface-design-visual-assets-design-systems"
msgstr "… עיצוב מנשק, נכסים חזותיים, מערכות עיצוב, וכו׳."

#: src/app/main/ui/onboarding/questions.cljs
msgid "questions.work-in-concept-ideas"
msgstr "עבודה עם רעיונות למימוש"

msgid "workspace.options.component.copy"
msgstr "העתקה"

#: src/app/main/ui/onboarding/questions.cljs
msgid "questions.your-feedback-will-help-us"
msgstr ""
"המשוב שלך יסייע לנו להבין מה הם ההרגלים וההעדפות שלך כדי שנוכל להמשיך להפוך "
"את Penpot לכלי מהנה ושימושי."

msgid "workspace.options.component.create-annotation"
msgstr "יצירת הסבר"

msgid "workspace.options.component.edit-annotation"
msgstr "עריכת הסבר"

#: src/app/main/ui/onboarding/questions.cljs
msgid "questions.get-the-code-from-my-team-project"
msgstr "הורדת הקוד מהמיזם הצוותי שלי "

#: src/app/main/ui/workspace/sidebar/options/menus/stroke.cljs
msgid "workspace.options.stroke-cap.square-marker-short"
msgstr "מרובע"

msgid "workspace.options.component.main"
msgstr "ראשי"

#: src/app/main/ui/workspace/textpalette.cljs
msgid "workspace.libraries.colors.empty-typography-palette"
msgstr "עדיין אין סוגי טיפוגרפיה בספרייה שלך"

#: src/app/main/ui/workspace/header.cljs, src/app/main/ui/dashboard/file_menu.cljs
msgid "modals.delete-unpublish-shared-confirm.activated.hint"
msgid_plural "modals.delete-unpublish-shared-confirm.activated.hint"
msgstr[0] "נכסים שכבר נעשה בהם שימוש בקובץ הזה יישארו שם (אף עיצוב לא ייפגע)."
msgstr[1] "נכסים שכבר נעשה בהם שימוש בקבצים האלה יישארו שם (אף עיצוב לא ייפגע)."
msgstr[2] "נכסים שכבר נעשה בהם שימוש בקבצים האלה יישארו שם (אף עיצוב לא ייפגע)."
msgstr[3] "נכסים שכבר נעשה בהם שימוש בקבצים האלה יישארו שם (אף עיצוב לא ייפגע)."

msgid "workspace.options.component.annotation"
msgstr "הסבר"

msgid "workspace.layout_grid.editor.title"
msgstr "רשת עריכה"

#: src/app/main/ui/onboarding/questions.cljs
msgid "questions.wireframes-user-journeys-flows-navigation-trees"
msgstr "… תרשימי מתאר, סיפורי ותהליכי משתמשים, עצי ניווט ועוד."

#: src/app/main/ui/workspace/sidebar/options/menus/stroke.cljs
msgid "workspace.options.stroke-cap.diamond-marker-short"
msgstr "יהלום"

#: src/app/main/ui/workspace/sidebar/options/rows/color_row.cljs,
msgid "settings.detach"
msgstr "ניתוק"

#: src/app/main/ui/workspace/sidebar/options/menus/stroke.cljs
msgid "workspace.options.stroke-cap.triangle-arrow-short"
msgstr "משולש"

msgid "workspace.shape.menu.create-annotation"
msgstr "יצירת הסבר"

#: src/app/main/ui/workspace/sidebar/options/menus/stroke.cljs
msgid "workspace.options.stroke-cap.line-arrow-short"
msgstr "חץ"

#: src/app/main/ui/onboarding/questions.cljs
msgid "questions.founder"
msgstr "מייסד/סגן נשיא"

#: src/app/main/ui/workspace/sidebar/options/menus/stroke.cljs
msgid "workspace.options.stroke-cap.circle-marker-short"
msgstr "עיגול"

#: src/app/main/ui/auth/register.cljs
#, markdown
msgid "auth.terms-privacy-agreement-md"
msgstr ""
"עצם יצירת חשבון חדש מהווה הסכמה ל[תנאי השירות](%s) ול[מדיניות הפרטיות](%s) "
"שלנו."

#: src/app/main/errors.cljs
msgid "errors.version-not-supported"
msgstr "מספר גרסת הקובץ לא תואם"

#: src/app/main/errors.cljs
msgid "errors.team-feature-mismatch"
msgstr "התגלתה יכולת לא תואמת ‚%s’"

msgid "labels.share"
msgstr "שיתוף"

msgid "onboarding.choice.team-up.continue-creating-team"
msgstr "להמשיך ביצירת צוות"

msgid "onboarding.choice.team-up.start-without-a-team"
msgstr "להתחיל בלי צוות"

msgid "workspace.layout_grid.editor.options.edit-grid"
msgstr "עריכת רשת"

msgid "workspace.layout_grid.editor.options.exit"
msgstr "יציאה מהמערכת"

msgid "workspace.layout_grid.editor.top-bar.locate"
msgstr "איתור"

msgid "workspace.layout_grid.editor.top-bar.done"
msgstr "בוצע"

msgid "workspace.top-bar.read-only.done"
msgstr "בוצע"

msgid "workspace.options.guides.title"
msgstr "קווים מנחים"

msgid "media.linear"
msgstr "קווי"

msgid "media.radial"
msgstr "מעגלי"

msgid "media.gradient"
msgstr "מדרג"

msgid "media.choose-image"
msgstr "בחירת תמונה"

msgid "shortcuts.toggle-theme"
msgstr "החלפת ערכת עיצוב"

msgid "workspace.header.menu.toggle-dark-theme"
msgstr "החלפה לערכת עיצוב כהה"

msgid "workspace.context-menu.grid-track.column.add-before"
msgstr "הוספת עמודה משמאל"

msgid "workspace.context-menu.grid-track.column.delete-shapes"
msgstr "מחיקת עמודה וצורות"

msgid "workspace.context-menu.grid-track.row.duplicate"
msgstr "שכפול שורה"

#: src/app/main/errors.cljs
msgid "errors.file-feature-mismatch"
msgstr ""
"נראה שאין התאמ בין היכולות הפעילות לבין הקובץ שניסית לפתוח. יש להחיל הסבות "
"עבור ‚%s’ לפני שיתאפשר לפתוח את הקובץ הזה."

msgid "workspace.header.menu.toggle-light-theme"
msgstr "החלפה לערכת עיצוב בהירה"

msgid "workspace.options.component.swap"
msgstr "החלפת רכיב"

msgid "workspace.options.component.swap.empty"
msgstr "עדיין אין נכסים בתיקייה הזאת"

msgid "dashboard.import.analyze-error.components-v2"
msgstr "קובץ עם רכיבים בגרסה 2 מופעל אך הצוות הזה לא תומך בזה עדיין."

msgid "errors.validation"
msgstr "שגיאת אימות"

msgid "errors.paste-data-validation"
msgstr "נתונים שגויים בלוח הגזירים"

msgid "inspect.attributes.typography.text-transform.unset"
msgstr "ביטול הגדרה"

msgid "labels.search"
msgstr "חיפוש"

msgid "onboarding.choice.team-up.start-without-a-team-description"
msgstr "אפשר ליצור צוות בהמשך."

msgid "onboarding.choice.team-up.continue-without-a-team"
msgstr "להמשיך בלי צוות"

msgid "onboarding.choice.team-up.create-team-and-send-invites"
msgstr "ליצור צוות ולשלוח הזמנות"

msgid "onboarding.choice.team-up.create-team-without-inviting"
msgstr "ליצור צוות בלי לשלוח הזמנות"

msgid "onboarding.choice.team-up.create-team-and-invite"
msgstr "ליצור צוות ולהזמין"

msgid "onboarding.choice.team-up.create-team-without-invite"
msgstr "ליצור צוות"

msgid "onboarding.choice.team-up.create-team-and-send-invites-description"
msgstr "אפשר להזמין בהמשך"

#: src/app/main/ui/workspace/libraries.cljs
msgid "workspace.libraries.loading"
msgstr "בטעינה…"

#: src/app/main/ui/workspace/sidebar/options/menus/interactions.cljs
msgid "workspace.options.flows.flow"
msgstr "זרימה"

msgid "media.image"
msgstr "תמונה"

msgid "media.solid"
msgstr "אחיד"

msgid "workspace.context-menu.grid-track.column.duplicate"
msgstr "שכפול עמודה"

msgid "workspace.context-menu.grid-track.column.add-after"
msgstr "הוספת עמודה מימין"

msgid "workspace.context-menu.grid-track.column.delete"
msgstr "מחיקת עמודה"

msgid "workspace.context-menu.grid-track.row.add-before"
msgstr "הוספת שורה למעלה"

msgid "workspace.context-menu.grid-track.row.add-after"
msgstr "הוספת שורה מתחת"

msgid "workspace.context-menu.grid-track.row.delete"
msgstr "מחיקת שורה"

msgid "workspace.context-menu.grid-track.row.delete-shapes"
msgstr "מחיקת שורה וצורות"

msgid "workspace.context-menu.grid-cells.merge"
msgstr "מיזוג תאים"

msgid "workspace.context-menu.grid-cells.area"
msgstr "יצירת שטח"

msgid "workspace.context-menu.grid-cells.create-board"
msgstr "יצירת לוח"

#: src/app/main/ui/auth/login.cljs
msgid "auth.login-account-title"
msgstr "כניסה לחשבון שלי"

#: src/app/main/ui/auth/login.cljs
msgid "auth.login-tagline"
msgstr "Penpot הוא כלי בקוד פתוח לשיתוף עיצוב וקוד"

msgid "modals.move-shared-confirm.message"
msgid_plural "modals.move-shared-confirm.message"
msgstr[0] "להעביר את הספרייה הזאת?"
msgstr[1] "להעביר את הספריות האלו?"
msgstr[2] "להעביר את הספריות האלו?"
msgstr[3] "להעביר את הספריות האלו?"

msgid "onboarding.team-modal.team-definition"
msgstr "מה זה צוות?"

#: src/app/main/ui/workspace/sidebar/options/rows/color_row.cljs
msgid "settings.select-this-color"
msgstr "בחירת פריטים שמשתמשים בסגנון הזה"

msgid "shortcuts.toggle-guides"
msgstr "הצגת / הסתרת קווים מנחים"

msgid "shortcuts.scale"
msgstr "התאמת גודל"

msgid "shortcuts.toggle-layout-grid"
msgstr "הוספת/הסרת פריסת רשת"

#: src/app/main/ui/workspace/sidebar/assets.cljs
msgid "workspace.assets.sort"
msgstr "מיון"

#: src/app/main/data/users.cljs
msgid "errors.auth-provider-not-allowed"
msgstr "ספק האימות לא מורשה לפרופיל הזה"

#: src/app/main/data/users.cljs
msgid "errors.email-domain-not-allowed"
msgstr "שם התחום לא מורשה"

msgid "modals.move-shared-confirm.title"
msgid_plural "modals.move-shared-confirm.title"
msgstr[0] "העברת ספרייה"
msgstr[1] "העברת ספריות"
msgstr[2] "העברת ספריות"
msgstr[3] "העברת ספריות"

#: src/app/main/ui/onboarding/questions.cljs
msgid "questions.never-used-one"
msgstr "אין"

msgid "shortcuts.toggle-rulers"
msgstr "הצגת / הסתרת סרגלים"

msgid "shortcuts.toggle-snap-guides"
msgstr "הצמדה לקווים מנחים"

msgid "shortcuts.toggle-snap-ruler-guide"
msgstr "הצמדה לקווים מנחים סרגלים"
>>>>>>> 8abc2261
<|MERGE_RESOLUTION|>--- conflicted
+++ resolved
@@ -1,10 +1,6 @@
 msgid ""
 msgstr ""
-<<<<<<< HEAD
-"PO-Revision-Date: 2024-02-17 14:02+0000\n"
-=======
 "PO-Revision-Date: 2024-04-25 13:07+0000\n"
->>>>>>> 8abc2261
 "Last-Translator: Yaron Shahrabani <sh.yaron@gmail.com>\n"
 "Language-Team: Hebrew "
 "<https://hosted.weblate.org/projects/penpot/frontend/he/>\n"
@@ -14,11 +10,7 @@
 "Content-Transfer-Encoding: 8bit\n"
 "Plural-Forms: nplurals=4; plural=(n == 1) ? 0 : ((n == 2) ? 1 : ((n > 10 && "
 "n % 10 == 0) ? 2 : 3));\n"
-<<<<<<< HEAD
-"X-Generator: Weblate 5.4\n"
-=======
 "X-Generator: Weblate 5.5.1-dev\n"
->>>>>>> 8abc2261
 
 #: src/app/main/ui/auth/register.cljs
 msgid "auth.already-have-account"
@@ -5154,9 +5146,6 @@
 msgstr "עדכון"
 
 msgid "workspace.viewport.click-to-close-path"
-<<<<<<< HEAD
-msgstr "לחיצה תסגור את הנתיב"
-=======
 msgstr "לחיצה תסגור את הנתיב"
 
 #: src/app/main/ui/onboarding/questions.cljs
@@ -5527,5 +5516,4 @@
 msgstr "הצמדה לקווים מנחים"
 
 msgid "shortcuts.toggle-snap-ruler-guide"
-msgstr "הצמדה לקווים מנחים סרגלים"
->>>>>>> 8abc2261
+msgstr "הצמדה לקווים מנחים סרגלים"