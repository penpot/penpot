msgid ""
msgstr ""
"PO-Revision-Date: 2025-03-11 08:02+0000\n"
"Last-Translator: Denys Kisil <ossenjoyer@proton.me>\n"
"Language-Team: Ukrainian <https://hosted.weblate.org/projects/penpot/"
"frontend/ukr_UA/>\n"
"Language: ukr_UA\n"
"MIME-Version: 1.0\n"
"Content-Type: text/plain; charset=utf-8\n"
"Content-Transfer-Encoding: 8bit\n"
"Plural-Forms: nplurals=3; plural=n%10==1 && n%100!=11 ? 0 : n%10>=2 && "
"n%10<=4 && (n%100<10 || n%100>=20) ? 1 : 2;\n"
"X-Generator: Weblate 5.10.3-dev\n"

#: src/app/main/ui/auth/register.cljs:133, src/app/main/ui/static.cljs:155, src/app/main/ui/viewer/login.cljs:98
msgid "auth.already-have-account"
msgstr "Уже маєте обліковий запис?"

#: src/app/main/ui/auth/recovery_request.cljs:113, src/app/main/ui/auth/register.cljs:274
msgid "auth.check-mail"
msgstr "Перевірте свою електронну скриньку"

#: src/app/main/ui/auth/register.cljs:277
msgid "auth.check-your-email"
msgstr ""
"Підтвердьте обліковий запис за посиланням в листі та почніть користуватись "
"Penpot."

#: src/app/main/ui/auth/recovery.cljs:67
msgid "auth.confirm-password"
msgstr "Підтвердьте пароль"

#: src/app/main/ui/auth/register.cljs:145
msgid "auth.create-demo-account"
msgstr "Створити обліковий запис для демо"

#: src/app/main/ui/auth/register.cljs, src/app/main/ui/auth/login.cljs
#, unused
msgid "auth.create-demo-profile"
msgstr "Хочете лише спробувати?"

#: src/app/main/ui/auth/login.cljs:42
msgid "auth.demo-warning"
msgstr ""
"Це демонстраційний варіант сервісу, не використовуйте для роботи, бо "
"створені проєкти періодично очищуватимуться."

#: src/app/main/ui/auth/login.cljs:190, src/app/main/ui/viewer/login.cljs:84
msgid "auth.forgot-password"
msgstr "Забули пароль?"

#: src/app/main/ui/auth/register.cljs:231
msgid "auth.fullname"
msgstr "Повне ім'я"

#: src/app/main/ui/auth/login.cljs:283
msgid "auth.login-account-title"
msgstr "Увійти до мого облікового запису"

#: src/app/main/ui/auth/register.cljs:137, src/app/main/ui/static.cljs:158, src/app/main/ui/viewer/login.cljs:101
msgid "auth.login-here"
msgstr "Увійти тут."

#: src/app/main/ui/auth/login.cljs:196
msgid "auth.login-submit"
msgstr "Вхід"

#: src/app/main/ui/auth/login.cljs:286
msgid "auth.login-tagline"
msgstr ""
"Penpot це вільний інструмент з відкритим сирцевим кодом для спільної роботи "
"над дизайном та кодом"

#: src/app/main/ui/auth/login.cljs:223
msgid "auth.login-with-github-submit"
msgstr "GitHub"

#: src/app/main/ui/auth/login.cljs:229
msgid "auth.login-with-gitlab-submit"
msgstr "GitLab"

#: src/app/main/ui/auth/login.cljs:217
msgid "auth.login-with-google-submit"
msgstr "Google"

#: src/app/main/ui/auth/login.cljs:202
msgid "auth.login-with-ldap-submit"
msgstr "LDAP"

#: src/app/main/ui/auth/login.cljs:235, src/app/main/ui/auth/login.cljs:256
msgid "auth.login-with-oidc-submit"
msgstr "з OpenID"

#: src/app/main/ui/auth/recovery.cljs:60
msgid "auth.new-password"
msgstr "Вкажіть новий пароль"

#: src/app/main/ui/auth/recovery.cljs:36
msgid "auth.notifications.password-changed-successfully"
msgstr "Пароль успішно змінено"

#: src/app/main/ui/auth/recovery_request.cljs:50
msgid "auth.notifications.profile-not-verified"
msgstr ""
"Профіль не підтверджено, будь ласка, спершу підтвердьте його перш ніж "
"продовжити."

#: src/app/main/ui/auth/recovery_request.cljs:33
msgid "auth.notifications.recovery-token-sent"
msgstr "На вашу скриньку надіслано лист з посиланням на відновлення паролю."

#: src/app/main/ui/auth/verify_token.cljs:49
msgid "auth.notifications.team-invitation-accepted"
msgstr "Успішно приєднано до команди"

#: src/app/main/ui/auth/login.cljs:180, src/app/main/ui/auth/register.cljs:95
msgid "auth.password"
msgstr "Пароль"

#: src/app/main/ui/auth/register.cljs:94
msgid "auth.password-length-hint"
msgstr "Щонайменше 8 символів"

#: src/app/main/ui/auth/register.cljs:298
msgid "auth.privacy-policy"
msgstr "Політика конфіденційності"

#: src/app/main/ui/auth/recovery_request.cljs:82
msgid "auth.recovery-request-submit"
msgstr "Відновити пароль"

#: src/app/main/ui/auth/recovery_request.cljs:95
msgid "auth.recovery-request-subtitle"
msgstr "Ми надішлемо вам електронний лист з інструкціями"

#: src/app/main/ui/auth/recovery_request.cljs:94
msgid "auth.recovery-request-title"
msgstr "Забули пароль?"

#: src/app/main/ui/auth/recovery.cljs:71
msgid "auth.recovery-submit"
msgstr "Змініть свій пароль"

#: src/app/main/ui/auth/login.cljs:299, src/app/main/ui/static.cljs:141, src/app/main/ui/viewer/login.cljs:87
msgid "auth.register"
msgstr "Не маєте облікового запису?"

#: src/app/main/ui/auth/register.cljs:254
msgid "auth.register-account-tagline"
msgstr "Скажіть, як до Вас звертатись у панелі керування та листах."

#: src/app/main/ui/auth/register.cljs:253
msgid "auth.register-account-title"
msgstr "Ваше ім'я"

#: src/app/main/ui/auth/login.cljs:303, src/app/main/ui/auth/register.cljs:101, src/app/main/ui/auth/register.cljs:240, src/app/main/ui/static.cljs:145, src/app/main/ui/viewer/login.cljs:91
msgid "auth.register-submit"
msgstr "Створити обліковий запис"

#: src/app/main/ui/auth/register.cljs:124
msgid "auth.register-tagline"
msgstr ""
"З безкоштовним обліковим записом Penpot Ви зможете створювати необмежену "
"кількість команд і співпрацювати з іншими дизайнерами та розробниками над "
"безліччю проєктів. "

#: src/app/main/ui/auth/register.cljs:122
msgid "auth.register-title"
msgstr "Створити обліковий запис"

#: src/app/main/ui/auth.cljs
#, unused
msgid "auth.sidebar-tagline"
msgstr "Відкрите рішення для дизайну та прототипування."

#: src/app/main/ui/auth/register.cljs:157
#, markdown
msgid "auth.terms-and-privacy-agreement"
msgstr ""
"Я погоджуюсь із [умовами користування](%s) та [політикою "
"конфіденційності](%s)."

#: src/app/main/ui/auth/register.cljs:290, src/app/main/ui/dashboard/sidebar.cljs:1053, src/app/main/ui/workspace/main_menu.cljs:154
msgid "auth.terms-of-service"
msgstr "Умови користування"

#, unused
msgid "auth.terms-privacy-agreement"
msgstr ""
"Створюючи обліковий запис, Ви погоджуєтеся з нашими умовами користування та "
"політикою конфіденційності."

#: src/app/main/ui/auth/register.cljs:275
msgid "auth.verification-email-sent"
msgstr "Ми надіслали лист для підтвердження облікового запису на"

#: src/app/main/ui/auth/login.cljs:173, src/app/main/ui/auth/recovery_request.cljs:77, src/app/main/ui/auth/register.cljs:88
msgid "auth.work-email"
msgstr "Робоча пошта"

#: src/app/main/ui/onboarding/questions.cljs
#, unused
msgid "branding-illustrations-marketing-pieces"
msgstr "...брендинг, ілюстрації, маркетингові матеріали тощо."

#: src/app/main/ui/comments.cljs:504
msgid "comments.mentions.not-found"
msgstr "Не знайдено людей за @%s"

#: src/app/main/ui/workspace/libraries.cljs:311
msgid "common.publish"
msgstr "Опублікувати"

#: src/app/main/ui/viewer/share_link.cljs:305, src/app/main/ui/viewer/share_link.cljs:315
msgid "common.share-link.all-users"
msgstr "Усі користувачі Penpot"

#: src/app/main/ui/viewer/share_link.cljs:199
msgid "common.share-link.confirm-deletion-link-description"
msgstr ""
"Ви впевнені, що хочете видалити це посилання? Якщо Ви це зробите, то "
"посилання більше не буде доступним"

#: src/app/main/ui/viewer/share_link.cljs:260, src/app/main/ui/viewer/share_link.cljs:290
msgid "common.share-link.current-tag"
msgstr "(поточне)"

#: src/app/main/ui/viewer/share_link.cljs:208, src/app/main/ui/viewer/share_link.cljs:215
msgid "common.share-link.destroy-link"
msgstr "Стерти посилання"

#: src/app/main/ui/viewer/share_link.cljs:222
msgid "common.share-link.get-link"
msgstr "Отримати посилання"

#: src/app/main/ui/viewer/share_link.cljs:138
msgid "common.share-link.link-copied-success"
msgstr "Посилання успішно скопійовано"

#: src/app/main/ui/viewer/share_link.cljs:232
msgid "common.share-link.manage-ops"
msgstr "Керувати дозволами"

#: src/app/main/ui/viewer/share_link.cljs:278
msgid "common.share-link.page-shared"
msgid_plural "common.share-link.page-shared"
msgstr[0] "1 сторінку було поширено"
msgstr[1] "%s сторінки було поширено"
msgstr[2] "%s сторінок було поширено"

#: src/app/main/ui/viewer/share_link.cljs:299
msgid "common.share-link.permissions-can-comment"
msgstr "Можна додавати коментарі"

#: src/app/main/ui/viewer/share_link.cljs:309
msgid "common.share-link.permissions-can-inspect"
msgstr "Можна переглядати код"

#: src/app/main/ui/viewer/share_link.cljs:194
msgid "common.share-link.permissions-hint"
msgstr "Будь-хто з посиланням матиме доступ"

#: src/app/main/ui/viewer/share_link.cljs:242
msgid "common.share-link.permissions-pages"
msgstr "Сторінок поширено"

#: src/app/main/ui/viewer/share_link.cljs:184
msgid "common.share-link.placeholder"
msgstr "Посилання для спільного використання з'явиться тут"

#: src/app/main/ui/viewer/share_link.cljs:304, src/app/main/ui/viewer/share_link.cljs:314
msgid "common.share-link.team-members"
msgstr "Лише учасники команди"

#: src/app/main/ui/viewer/share_link.cljs:172
msgid "common.share-link.title"
msgstr "Поділитись прототипами"

#: src/app/main/ui/viewer/share_link.cljs:270
msgid "common.share-link.view-all"
msgstr "Вибрати все"

#: src/app/main/ui/workspace/libraries.cljs:307
msgid "common.unpublish"
msgstr "Скасувати публікацію"

#: src/app/main/ui/dashboard/projects.cljs:91
msgid "dasboard.team-hero.management"
msgstr "Керування командою"

#: src/app/main/ui/dashboard/projects.cljs:90
msgid "dasboard.team-hero.text"
msgstr ""
"Penpot призначений для командної роботи. Запрошуйте учасників до спільної "
"роботи над проєктами та файлами"

#: src/app/main/ui/dashboard/projects.cljs:88
msgid "dasboard.team-hero.title"
msgstr "Об'єднуйтесь!"

#: src/app/main/ui/dashboard/projects.cljs
#, unused
msgid "dasboard.tutorial-hero.info"
msgstr "Вивчайте основи Penpot, отримуючи задоволення від цих посібників."

#: src/app/main/ui/dashboard/projects.cljs
#, unused
msgid "dasboard.tutorial-hero.start"
msgstr "Почати навчання"

#: src/app/main/ui/dashboard/projects.cljs
#, unused
msgid "dasboard.tutorial-hero.title"
msgstr "Навчальний посібник"

#: src/app/main/ui/dashboard/projects.cljs
#, unused
msgid "dasboard.walkthrough-hero.info"
msgstr "Ознайомтесь з Penpot та дізнайтесь про його основні можливості."

#: src/app/main/ui/dashboard/projects.cljs
#, unused
msgid "dasboard.walkthrough-hero.start"
msgstr "Розпочати огляд"

#: src/app/main/ui/dashboard/projects.cljs
#, unused
msgid "dasboard.walkthrough-hero.title"
msgstr "Ознайомлення з інтерфейсом"

#: src/app/main/ui/settings/access_tokens.cljs:104
msgid "dashboard.access-tokens.copied-success"
msgstr "Токен скопійовано"

#: src/app/main/ui/settings/access_tokens.cljs:191
msgid "dashboard.access-tokens.create"
msgstr "Згенерувати новий токен"

#: src/app/main/ui/settings/access_tokens.cljs:65
msgid "dashboard.access-tokens.create.success"
msgstr "Токен доступу успішно створено."

#: src/app/main/ui/settings/access_tokens.cljs:289
msgid "dashboard.access-tokens.empty.add-one"
msgstr "Натисніть на кнопку \"Згенерувати новий токен\" щоб створити його."

#: src/app/main/ui/settings/access_tokens.cljs:288
msgid "dashboard.access-tokens.empty.no-access-tokens"
msgstr "Ви ще не створили жодного токену."

#: src/app/main/ui/settings/access_tokens.cljs:136
msgid "dashboard.access-tokens.expiration-180-days"
msgstr "180 днів"

#: src/app/main/ui/settings/access_tokens.cljs:133
msgid "dashboard.access-tokens.expiration-30-days"
msgstr "30 днів"

#: src/app/main/ui/settings/access_tokens.cljs:134
msgid "dashboard.access-tokens.expiration-60-days"
msgstr "60 днів"

#: src/app/main/ui/settings/access_tokens.cljs:135
msgid "dashboard.access-tokens.expiration-90-days"
msgstr "90 днів"

#: src/app/main/ui/settings/access_tokens.cljs:132
msgid "dashboard.access-tokens.expiration-never"
msgstr "Ніколи"

#: src/app/main/ui/settings/access_tokens.cljs:271
msgid "dashboard.access-tokens.expired-on"
msgstr "Термін дії сплив %s"

#: src/app/main/ui/settings/access_tokens.cljs:272
msgid "dashboard.access-tokens.expires-on"
msgstr "Термін дії сплине %s"

#: src/app/main/ui/settings/access_tokens.cljs:270
msgid "dashboard.access-tokens.no-expiration"
msgstr "Без терміну дії"

#: src/app/main/ui/settings/access_tokens.cljs:186
msgid "dashboard.access-tokens.personal"
msgstr "Персональні токени доступу"

#: src/app/main/ui/settings/access_tokens.cljs:187
msgid "dashboard.access-tokens.personal.description"
msgstr ""
"Персональні токени доступу є альтернативою нашій системі автентифікації "
"\"логін/пароль\" та можуть бути використаними для надання застосунку "
"доступу до внутрішнього API Penpot"

#: src/app/main/ui/settings/access_tokens.cljs:143
msgid "dashboard.access-tokens.token-will-expire"
msgstr "Термін дії токену сплине %s"

#: src/app/main/ui/settings/access_tokens.cljs:144
msgid "dashboard.access-tokens.token-will-not-expire"
msgstr "Токен не має терміну дії"

#: src/app/main/ui/dashboard/file_menu.cljs:301, src/app/main/ui/workspace/main_menu.cljs:612
msgid "dashboard.add-shared"
msgstr "Додати як Спільну Бібліотеку"

#: src/app/main/ui/settings/profile.cljs:75
msgid "dashboard.change-email"
msgstr "Змінити пошту"

#: src/app/main/data/dashboard.cljs:288, src/app/main/data/dashboard.cljs:507
msgid "dashboard.copy-suffix"
msgstr "(копія)"

#: src/app/main/ui/dashboard/sidebar.cljs:345
msgid "dashboard.create-new-team"
msgstr "Створити нову команду"

#: src/app/main/ui/workspace/main_menu.cljs:623
msgid "dashboard.create-version-menu"
msgstr "Пришпилити цю версію"

#: src/app/main/ui/components/context_menu_a11y.cljs:282, src/app/main/ui/dashboard/sidebar.cljs:659
msgid "dashboard.default-team-name"
msgstr "Ваш Penpot"

#: src/app/main/ui/dashboard/sidebar.cljs:580
msgid "dashboard.delete-team"
msgstr "Видалити команду"

#: src/app/main/ui/dashboard/file_menu.cljs:308, src/app/main/ui/dashboard/file_menu.cljs:313, src/app/main/ui/workspace/main_menu.cljs:650, src/app/main/ui/workspace/main_menu.cljs:659
msgid "dashboard.download-binary-file"
msgstr "Завантажити файл Penpot (.penpot)"

#: src/app/main/ui/dashboard/file_menu.cljs:318, src/app/main/ui/workspace/main_menu.cljs:668
msgid "dashboard.download-standard-file"
msgstr "Завантажити стандартний файл (.svg +.json)"

#: src/app/main/ui/dashboard/file_menu.cljs:283, src/app/main/ui/dashboard/project_menu.cljs:92
msgid "dashboard.duplicate"
msgstr "Створити дублікат"

#: src/app/main/ui/dashboard/file_menu.cljs:239
msgid "dashboard.duplicate-multi"
msgstr "Створити дублікат % файлів"

#: src/app/main/ui/dashboard/files.cljs:199, src/app/main/ui/dashboard/projects.cljs:285
msgid "dashboard.empty-placeholder-drafts-subtitle"
msgstr "Як тільки учасник проєкту створить чернетку, вона з'явиться тут."

#: src/app/main/ui/dashboard/files.cljs:194, src/app/main/ui/dashboard/projects.cljs:280
msgid "dashboard.empty-placeholder-drafts-title"
msgstr "Чернеток ще немає."

#: src/app/main/ui/dashboard/files.cljs:200, src/app/main/ui/dashboard/projects.cljs:286
msgid "dashboard.empty-placeholder-files-subtitle"
msgstr "Як тільки учасник проєкту створить файл, він зʼявиться тут."

#: src/app/main/ui/dashboard/files.cljs:195, src/app/main/ui/dashboard/projects.cljs:281
msgid "dashboard.empty-placeholder-files-title"
msgstr "Файлів ще немає."

#: src/app/main/ui/dashboard/placeholder.cljs:40
#, markdown
msgid "dashboard.empty-placeholder-libraries"
msgstr ""
"Додані до проєкту бібліотеки з'являться тут. Можете поширити власні файли "
"чи додати з нашої [сторінки Бібліотек та "
"шаблонів](https://penpot.app/libraries-templates)."

#: src/app/main/ui/dashboard/placeholder.cljs
#, markdown, unused
msgid "dashboard.empty-placeholder-libraries-subtitle"
msgstr ""
"Додані до проєкту бібліотеки з'являться тут. Можете поширити власні файли "
"чи додати з нашої [сторінки Бібліотек та "
"шаблонів](https://penpot.app/libraries-templates)."

#: src/app/main/ui/dashboard/placeholder.cljs:36
msgid "dashboard.empty-placeholder-libraries-subtitle-viewer-role"
msgstr "Додані до проєкту бібліотеки з'являться тут."

#: src/app/main/ui/dashboard/placeholder.cljs:33
msgid "dashboard.empty-placeholder-libraries-title"
msgstr "Бібліотек ще немає."

#: src/app/main/ui/dashboard/file_menu.cljs:249, src/app/main/ui/dashboard/file_menu.cljs:254
msgid "dashboard.export-binary-multi"
msgstr "Завантажити %s файлів Penpot (.penpot)"

#: src/app/main/ui/workspace/main_menu.cljs:676
msgid "dashboard.export-frames"
msgstr "Експортувати дошки у PDF"

#: src/app/main/ui/exports/assets.cljs:199
msgid "dashboard.export-frames.title"
msgstr "Експортувати у PDF"

#, unused
msgid "dashboard.export-multi"
msgstr "Експорт (%s) файлів Penpot"

#: src/app/main/ui/exports/assets.cljs:106
msgid "dashboard.export-multiple.selected"
msgstr "Було виділено %s з %s елементів"

#: src/app/main/ui/workspace/main_menu.cljs:638
msgid "dashboard.export-shapes"
msgstr "Експорт"

#: src/app/main/ui/exports/assets.cljs:177
msgid "dashboard.export-shapes.how-to"
msgstr ""
"Ви можете додати налаштування експорту до елементів у властивостях дизайну "
"(внизу правої панелі)."

#: src/app/main/ui/exports/assets.cljs:181
msgid "dashboard.export-shapes.how-to-link"
msgstr "Інформація про те, як налаштувати експроти в Penpot."

#: src/app/main/ui/exports/assets.cljs:176
msgid "dashboard.export-shapes.no-elements"
msgstr "У Вас немає елементів з налаштуваннями експорту."

#: src/app/main/ui/exports/assets.cljs:187
msgid "dashboard.export-shapes.title"
msgstr "Вибір експорту"

#: src/app/main/ui/dashboard/file_menu.cljs:259
msgid "dashboard.export-standard-multi"
msgstr "Завантажити %s стандартних файлів (.svg + .json)"

#: src/app/main/ui/exports/files.cljs:157
msgid "dashboard.export.detail"
msgstr "* Може містити компоненти, графіки, кольори та/або типографіки."

#: src/app/main/ui/exports/files.cljs:156
msgid "dashboard.export.explain"
msgstr ""
"Файли, які Ви хочете експортувати, використовують спільні бібліотеки. Що "
"плануєте зробити з їхніми ресурсами*?"

#: src/app/main/ui/exports/files.cljs:165
msgid "dashboard.export.options.all.message"
msgstr ""
"файли з спільними бібліотеками буде додано до експорту зі збереженням "
"зв'язків між ними."

#: src/app/main/ui/exports/files.cljs:166
msgid "dashboard.export.options.all.title"
msgstr "Експортувати спільні бібліотеки"

#: src/app/main/ui/exports/files.cljs:167
msgid "dashboard.export.options.detach.message"
msgstr ""
"Спільні бібліотеки не буде додано до експорту, і до бібліотеки не буде "
"додано ресурсів. "

#: src/app/main/ui/exports/files.cljs:168
msgid "dashboard.export.options.detach.title"
msgstr "Розглядати ресурси спільної бібліотеки як базові об'єкти"

#: src/app/main/ui/exports/files.cljs:169
msgid "dashboard.export.options.merge.message"
msgstr ""
"Ваш файл буде експортовано зі всіма зовнішніми ресурсами, об'єднаними у "
"файл бібліотеки."

#: src/app/main/ui/exports/files.cljs:170
msgid "dashboard.export.options.merge.title"
msgstr "Додати ресурси спільної бібліотеки до файлу бібліотеки"

#: src/app/main/ui/exports/files.cljs:148
msgid "dashboard.export.title"
msgstr "Експортувати файли"

#: src/app/main/ui/workspace/sidebar/options/menus/typography.cljs:313
msgid "dashboard.fonts.deleted-placeholder"
msgstr "Відсутній шрифт"

#: src/app/main/ui/dashboard/fonts.cljs:210
msgid "dashboard.fonts.dismiss-all"
msgstr "Відхилити усе"

#: src/app/main/ui/dashboard/fonts.cljs:445
msgid "dashboard.fonts.empty-placeholder"
msgstr "Користувацькі шрифти, які Ви завантажите, з'являться тут."

#: src/app/main/ui/dashboard/fonts.cljs:448
msgid "dashboard.fonts.empty-placeholder-viewer"
msgstr "Немає користувацьких шрифтів."

#: src/app/main/ui/dashboard/fonts.cljs:449
msgid "dashboard.fonts.empty-placeholder-viewer-sub"
msgstr ""
"Як тільки учасник проєкту завантажить користувацький шрифт, він зʼявиться "
"тут."

#: src/app/main/ui/dashboard/fonts.cljs:198
msgid "dashboard.fonts.fonts-added"
msgid_plural "dashboard.fonts.fonts-added"
msgstr[0] "%s шрифт було додано"
msgstr[1] "%s шрифта було додано"
msgstr[2] "% s шрифтів було додано"

#: src/app/main/ui/dashboard/fonts.cljs:174
#, markdown
msgid "dashboard.fonts.hero-text1"
msgstr ""
"Будь-який веб-шрифт, який ви завантажите сюди, буде додано до списку "
"сімейств шрифтів, доступного у властивостях тексту файлів цієї команди. "
"Шрифти з однаковою назвою сімейства будуть згруповані в **одне сімейство "
"шрифтів**. Ви можете вивантажувати шрифти у таких форматах: **TTF, OTF і "
"WOFF** (потрібен лише один)."

#: src/app/main/ui/dashboard/fonts.cljs:186
#, markdown
msgid "dashboard.fonts.hero-text2"
msgstr ""
<<<<<<< HEAD
"Ви повинні завантажувати лише ті шрифти, якими ви володієте або маєте "
"ліцензію на використання в Penpot. Дізнайтеся більше в розділі \"Content "
"Rights\" в [Умовах користування Penpot](%s). Ви "
"також можете прочитати про [ліцензування "
"шрифтів](https://www.typography.com/faq)."
=======
"Ви повинні завантажувати лише ті шрифти, якими володієте або маєте ліцензію "
"на використання в Penpot. Дізнайтеся більше в розділі \"Content Rights\" в "
"[Умовах користування Penpot](https://penpot.app/terms.html). Ви також можете "
"прочитати про [ліцензування шрифтів](https://www.typography.com/faq)."
>>>>>>> b5ea90f7

#: src/app/main/ui/dashboard/fonts.cljs:206
msgid "dashboard.fonts.upload-all"
msgstr "Вивантажити усе"

#: src/app/main/ui/dashboard/fonts.cljs:191
#, markdown
msgid "dashboard.fonts.warning-text"
msgstr ""
"Ми виявили можливу проблему у Ваших шрифтах, пов'язану з вертикальною "
"метрикою для різних операційних систем. Щоб перевірити її, Ви можете "
"скористатися сервісами вертикальної метрики шрифтів, наприклад, [цим](https"
"://vertical-metrics.netlify.app/). Крім того, ми рекомендуємо "
"використовувати [Transfonter](https://transfonter.org/) для генерації веб-"
"шрифтів і виправлення помилок. "

#: src/app/main/ui/dashboard/import.cljs:452, src/app/main/ui/dashboard/project_menu.cljs:109
msgid "dashboard.import"
msgstr "Імпортувати файли Penpot"

#: src/app/main/ui/dashboard/import.cljs:288, src/app/worker/import.cljs:851, src/app/worker/import.cljs:854
msgid "dashboard.import.analyze-error"
msgstr "Отакої! Ми не можемо імпортувати цей файл"

#, unused
msgid "dashboard.import.analyze-error.components-v2"
msgstr ""
"Файли з компонентами версії 2 активовані, але ця команда поки що не "
"підтримує їх."

#: src/app/main/ui/dashboard.cljs:248
msgid "dashboard.import.bad-url"
msgstr "Імпортування не вдалось. Посилання шаблону неправильне"

#: src/app/main/ui/dashboard.cljs:242
msgid "dashboard.import.error"
msgstr "Імпортування не вдалось. Спробуйте пізніше"

#: src/app/main/ui/dashboard/import.cljs:292
msgid "dashboard.import.import-error"
msgstr "Виникла проблема при спробі імпортувати файл. Його не було імпортовано."

#: src/app/main/ui/dashboard/import.cljs:466
msgid "dashboard.import.import-message"
msgid_plural "dashboard.import.import-message"
msgstr[0] "%s файл успішно імпортовано."
msgstr[1] "%s файли успішно імпортовано."
msgstr[2] "%s файлів успішно імпортовано."

#: src/app/main/ui/dashboard/import.cljs:461
msgid "dashboard.import.import-warning"
msgstr "Деякі файли містили недійсні об'єкти, які було вилучено."

#: src/app/main/ui/dashboard.cljs:249
msgid "dashboard.import.no-perms"
msgstr "Ви не маєте права імпортувати в цю команду"

#: src/app/main/ui/dashboard/import.cljs:129
msgid "dashboard.import.progress.process-colors"
msgstr "Обробка кольорів"

#: src/app/main/ui/dashboard/import.cljs:138, src/app/main/ui/dashboard/import.cljs:141
msgid "dashboard.import.progress.process-components"
msgstr "Обробка компонентів"

#: src/app/main/ui/dashboard/import.cljs:135
msgid "dashboard.import.progress.process-media"
msgstr "Обробка медіа"

#: src/app/main/ui/dashboard/import.cljs:126
msgid "dashboard.import.progress.process-page"
msgstr "Обробка сторінки: %s"

#: src/app/main/ui/dashboard/import.cljs:132
msgid "dashboard.import.progress.process-typographies"
msgstr "Обробка типографік"

#: src/app/main/ui/dashboard/import.cljs:120
msgid "dashboard.import.progress.upload-data"
msgstr "Вивантаження даних на сервер (%s/%s)"

#: src/app/main/ui/dashboard/import.cljs:123
msgid "dashboard.import.progress.upload-media"
msgstr "Вивантаження файлу: %s"

#: src/app/main/ui/dashboard/team.cljs:116
msgid "dashboard.invite-profile"
msgstr "Запросити людей"

#: src/app/main/ui/dashboard/sidebar.cljs:556, src/app/main/ui/dashboard/sidebar.cljs:565, src/app/main/ui/dashboard/sidebar.cljs:572, src/app/main/ui/dashboard/team.cljs:345
msgid "dashboard.leave-team"
msgstr "Покинути команду"

#: src/app/main/ui/dashboard/templates.cljs:82, src/app/main/ui/dashboard/templates.cljs:157
msgid "dashboard.libraries-and-templates"
msgstr "Бібліотеки та Шаблони"

#: src/app/main/ui/dashboard/templates.cljs:158
msgid "dashboard.libraries-and-templates.explore"
msgstr "Дізнайтесь більше про них та як зробити внесок"

#: src/app/main/ui/dashboard/import.cljs:358, src/app/main/ui/workspace/libraries.cljs:150
msgid "dashboard.libraries-and-templates.import-error"
msgstr "Виникла проблема під час імпортування шаблону. Його не було імпортовано."

#: src/app/main/ui/dashboard/libraries.cljs:51
msgid "dashboard.libraries-title"
msgstr "Бібліотеки"

#: src/app/main/ui/dashboard/placeholder.cljs:55
msgid "dashboard.loading-files"
msgstr "завантаження ваших файлів…"

#: src/app/main/ui/dashboard/fonts.cljs:439
msgid "dashboard.loading-fonts"
msgstr "завантаження ваших шрифтів…"

#: src/app/main/ui/dashboard/file_menu.cljs:291, src/app/main/ui/dashboard/project_menu.cljs:101
msgid "dashboard.move-to"
msgstr "Перенести в"

#: src/app/main/ui/dashboard/file_menu.cljs:244
msgid "dashboard.move-to-multi"
msgstr "Перемістити (%s) файлів до"

#: src/app/main/ui/dashboard/file_menu.cljs:223
msgid "dashboard.move-to-other-team"
msgstr "Перенести в іншу команду"

#: src/app/main/ui/dashboard/files.cljs:105, src/app/main/ui/dashboard/projects.cljs:252, src/app/main/ui/dashboard/projects.cljs:253
msgid "dashboard.new-file"
msgstr "+ Новий файл"

#: src/app/main/data/dashboard.cljs:482, src/app/main/data/dashboard.cljs:591
msgid "dashboard.new-file-prefix"
msgstr "Новий файл"

#: src/app/main/ui/dashboard/projects.cljs:60
msgid "dashboard.new-project"
msgstr "+ Новий проєкт"

#: src/app/main/data/dashboard.cljs:252, src/app/main/data/dashboard.cljs:594
msgid "dashboard.new-project-prefix"
msgstr "Новий проєкт"

#: src/app/main/ui/dashboard/search.cljs:77
msgid "dashboard.no-matches-for"
msgstr "Жодних відповідностей за \"%s\" не знайдено"

#: src/app/main/ui/dashboard/sidebar.cljs:850
msgid "dashboard.no-projects-placeholder"
msgstr "Закріплені проєкти з'являться тут"

#: src/app/main/ui/dashboard/comments.cljs:84
msgid "dashboard.notifications"
msgstr "Сповіщення"

#: src/app/main/ui/auth/verify_token.cljs:34
msgid "dashboard.notifications.email-changed-successfully"
msgstr "Адресу Вашої електронної пошти було успішно змінено"

#: src/app/main/ui/auth/verify_token.cljs:28
msgid "dashboard.notifications.email-verified-successfully"
msgstr "Адресу Вашої електронної пошти було успішно підтверджено"

#: src/app/main/ui/settings/notifications.cljs:42
msgid "dashboard.notifications.notifications-saved"
msgstr "Налаштування сповіщень оновлено"

#: src/app/main/ui/settings/password.cljs:36
msgid "dashboard.notifications.password-saved"
msgstr "Пароль успішно збережено!"

#: src/app/main/ui/dashboard/comments.cljs:44
msgid "dashboard.notifications.view"
msgstr "Показати сповіщення"

#: src/app/main/ui/dashboard/team.cljs:1133
msgid "dashboard.num-of-members"
msgstr "%s учасників"

#: src/app/main/ui/dashboard/file_menu.cljs:274
msgid "dashboard.open-in-new-tab"
msgstr "Відкрити файл у новій вкладці"

#: src/app/main/ui/dashboard/files.cljs:118, src/app/main/ui/dashboard/projects.cljs:261, src/app/main/ui/dashboard/projects.cljs:262
msgid "dashboard.options"
msgstr "Параметри"

#: src/app/main/ui/settings/password.cljs:94, src/app/main/ui/settings/password.cljs:107
msgid "dashboard.password-change"
msgstr "Змінити пароль"

#: src/app/main/data/common.cljs:209
msgid "dashboard.permissions-change.admin"
msgstr "Відтепер Ви адміністратор цієї команди."

#: src/app/main/data/common.cljs:208
msgid "dashboard.permissions-change.editor"
msgstr "Відтепер Ви редактор цієї команди."

#: src/app/main/data/common.cljs:210
msgid "dashboard.permissions-change.owner"
msgstr "Відтепер Ви власник цієї команди."

#: src/app/main/data/common.cljs:207
msgid "dashboard.permissions-change.viewer"
msgstr "Відтепер Ви переглядач цієї команди."

#: src/app/main/ui/dashboard/pin_button.cljs:24, src/app/main/ui/dashboard/project_menu.cljs:96
msgid "dashboard.pin-unpin"
msgstr "Пришпилити/відшпилити"

#: src/app/main/ui/dashboard.cljs:212
msgid "dashboard.plugins.bad-url"
msgstr "Посилання плагіну неправильне"

#: src/app/main/ui/dashboard.cljs:210
msgid "dashboard.plugins.parse-error"
msgstr "Не вдається розібрати маніфест плагіну"

#: src/app/main/ui/dashboard.cljs:173
msgid "dashboard.plugins.try-plugin"
msgstr "Спробуйте плагін: "

#: src/app/main/ui/dashboard/projects.cljs:55
msgid "dashboard.projects-title"
msgstr "Проєкти"

#: src/app/main/ui/settings/profile.cljs:86
msgid "dashboard.remove-account"
msgstr "Ви хочете видалити свій обліковий запис?"

#: src/app/main/ui/workspace/header.cljs, src/app/main/ui/dashboard/file_menu.cljs
#, unused
msgid "dashboard.remove-shared"
msgstr "Видалити Спільну Бібліотеку"

#: src/app/main/data/common.cljs:242
msgid "dashboard.removed-from-team"
msgstr "Ви більше не є частиною команди \"%s\"."

#: src/app/main/ui/settings/profile.cljs:78
msgid "dashboard.save-settings"
msgstr "Зберегти налаштування"

#: src/app/main/ui/dashboard/sidebar.cljs:251, src/app/main/ui/dashboard/sidebar.cljs:252
msgid "dashboard.search-placeholder"
msgstr "Пошук…"

#: src/app/main/ui/dashboard/search.cljs:72
msgid "dashboard.searching-for"
msgstr "Пошук за \"%s\"…"

#: src/app/main/ui/settings/options.cljs:52
msgid "dashboard.select-ui-language"
msgstr "Оберіть мову інтерфейсу"

#: src/app/main/ui/settings/options.cljs:59
msgid "dashboard.select-ui-theme"
msgstr "Оберіть тему"

#: src/app/main/ui/settings/notifications.cljs:76
msgid "dashboard.settings.notifications.dashboard-comments.all"
msgstr "Усі коментарі, згадки та відповіді"

#: src/app/main/ui/settings/notifications.cljs:78
msgid "dashboard.settings.notifications.dashboard-comments.none"
msgstr "Нічого"

#: src/app/main/ui/settings/notifications.cljs:77
msgid "dashboard.settings.notifications.dashboard-comments.partial"
msgstr "Тільки згадки та відповіді"

#: src/app/main/ui/settings/notifications.cljs:73
msgid "dashboard.settings.notifications.dashboard-comments.title"
msgstr "Коментарі до файлів"

#: src/app/main/ui/settings/notifications.cljs:72
msgid "dashboard.settings.notifications.dashboard.title"
msgstr "Сповіщення панелі керування"

#: src/app/main/ui/settings/notifications.cljs:86
msgid "dashboard.settings.notifications.email-comments.all"
msgstr "Усі коментарі, згадки та відповіді"

#: src/app/main/ui/settings/notifications.cljs:88
msgid "dashboard.settings.notifications.email-comments.none"
msgstr "Нічого"

#: src/app/main/ui/settings/notifications.cljs:87
msgid "dashboard.settings.notifications.email-comments.partial"
msgstr "Тільки згадки та відповіді"

#: src/app/main/ui/settings/notifications.cljs:83
msgid "dashboard.settings.notifications.email-comments.title"
msgstr "Коментарі до файлів"

#: src/app/main/ui/settings/notifications.cljs:95
msgid "dashboard.settings.notifications.email-invites.all"
msgstr "Усі види запрошень та запитів"

#: src/app/main/ui/settings/notifications.cljs:98
msgid "dashboard.settings.notifications.email-invites.none"
msgstr "Нічого"

#: src/app/main/ui/settings/notifications.cljs:92
msgid "dashboard.settings.notifications.email-invites.title"
msgstr "Запрошення та запити"

#: src/app/main/ui/settings/notifications.cljs:82
msgid "dashboard.settings.notifications.email.title"
msgstr "Сповіщення е-пошти"

#: src/app/main/ui/settings/notifications.cljs:103
msgid "dashboard.settings.notifications.submit"
msgstr "Оновити налаштування"

#: src/app/main/ui/settings/notifications.cljs:71
msgid "dashboard.settings.notifications.title"
msgstr "Сповіщення"

#: src/app/main/ui/dashboard/projects.cljs:304
msgid "dashboard.show-all-files"
msgstr "Показати усі файли"

#: src/app/main/ui/workspace/main_menu.cljs:630
msgid "dashboard.show-version-history"
msgstr "Історія версій"

#: src/app/main/ui/dashboard/file_menu.cljs:97
msgid "dashboard.success-delete-file"
msgid_plural "dashboard.success-delete-file"
msgstr[0] "Файл було успішно вилучено"
msgstr[1] "Файли було успішно вилучено"
msgstr[2] "Файли було успішно вилучено"

#: src/app/main/ui/dashboard/project_menu.cljs:61
msgid "dashboard.success-delete-project"
msgstr "Ваш проєкт було успішно видалено"

#: src/app/main/ui/dashboard/file_menu.cljs:92
msgid "dashboard.success-duplicate-file"
msgid_plural "dashboard.success-delete-file"
msgstr[0] "Файл було успішно дубліковано"
msgstr[1] "Файли були успішно дубліковані"
msgstr[2] "Файли були успішно дубліковані"

#: src/app/main/ui/dashboard/project_menu.cljs:34
msgid "dashboard.success-duplicate-project"
msgstr "Ваш проєкт успішно дубліковано"

#: src/app/main/ui/dashboard/file_menu.cljs:131, src/app/main/ui/dashboard/grid.cljs:588, src/app/main/ui/dashboard/sidebar.cljs:159
msgid "dashboard.success-move-file"
msgstr "Файл було успішно переміщено"

#: src/app/main/ui/dashboard/file_menu.cljs:130
msgid "dashboard.success-move-files"
msgstr "Файли було успішно переміщено"

#: src/app/main/ui/dashboard/project_menu.cljs:55
msgid "dashboard.success-move-project"
msgstr "Ваш проєкт було успішно переміщено"

#: src/app/main/ui/dashboard/team.cljs:1104
msgid "dashboard.team-info"
msgstr "Відомості про команду"

#: src/app/main/ui/dashboard/team.cljs:1122
msgid "dashboard.team-members"
msgstr "Учасники команди"

#: src/app/main/ui/dashboard/team.cljs:1137
msgid "dashboard.team-projects"
msgstr "Проєкти команди"

#: src/app/main/ui/settings/options.cljs:57
msgid "dashboard.theme-change"
msgstr "Тема інтерфейсу"

#: src/app/main/ui/dashboard/search.cljs:59
msgid "dashboard.title-search"
msgstr "Результати пошуку"

#: src/app/main/ui/dashboard/search.cljs:67
msgid "dashboard.type-something"
msgstr "Вкажіть для пошуку"

#: src/app/main/ui/dashboard/file_menu.cljs:298, src/app/main/ui/workspace/main_menu.cljs:604
msgid "dashboard.unpublish-shared"
msgstr "Вилучити бібліотеку з публікації"

#: src/app/main/ui/settings/options.cljs:67
msgid "dashboard.update-settings"
msgstr "Оновити налаштування"

#: src/app/main/ui/dashboard/sidebar.cljs:969
msgid "dashboard.upgrade-plan.no-limits"
msgstr "Без обмежень на креативність"

#: src/app/main/ui/dashboard/sidebar.cljs:968
msgid "dashboard.upgrade-plan.penpot-free"
msgstr "Penpot Безкоштовний"

#: src/app/main/ui/dashboard/sidebar.cljs:971
msgid "dashboard.upgrade-plan.power-up"
msgstr "Підсилити"

#: src/app/main/ui/dashboard/team.cljs:909
msgid "dashboard.webhooks.active"
msgstr "Активний"

#: src/app/main/ui/dashboard/team.cljs:910
msgid "dashboard.webhooks.active.explain"
msgstr "Після спрацювання хуку дані події будуть надіслані"

#: src/app/main/ui/dashboard/team.cljs:954
msgid "dashboard.webhooks.cant-edit"
msgstr "Ви можете видаляти або редагувати лише створені Вами вебхуки."

#: src/app/main/ui/dashboard/team.cljs:900
msgid "dashboard.webhooks.content-type"
msgstr "Тип вмісту"

#: src/app/main/ui/dashboard/team.cljs:933
msgid "dashboard.webhooks.create"
msgstr "Створити вебхук"

#: src/app/main/ui/dashboard/team.cljs:824
msgid "dashboard.webhooks.create.success"
msgstr "Вебхук успішно створено."

#: src/app/main/ui/dashboard/team.cljs:930
msgid "dashboard.webhooks.description"
msgstr ""
"Веб-хуки - це простий спосіб дозволити іншим веб-сайтам і застосункам "
"отримувати сповіщення про певні події в Penpot. Ми надішлемо POST-запит на "
"кожну з вказаних вами URL-адрес."

#: src/app/main/ui/dashboard/team.cljs:1059
msgid "dashboard.webhooks.empty.add-one"
msgstr "Натисніть кнопку \"Додати вебхук\" щоб створити його."

#: src/app/main/ui/dashboard/team.cljs:1058
msgid "dashboard.webhooks.empty.no-webhooks"
msgstr "У вас поки що немає вебхуків."

#, unused
msgid "dashboard.webhooks.update.success"
msgstr "Вебхук успішно оновлено."

#: src/app/main/ui/settings.cljs:33
msgid "dashboard.your-account-title"
msgstr "Ваш обліковий запис"

#: src/app/main/ui/settings/profile.cljs:70
msgid "dashboard.your-email"
msgstr "Електронна пошта"

#: src/app/main/ui/settings/profile.cljs:62
msgid "dashboard.your-name"
msgstr "Ваше ім'я"

#: src/app/main/ui/dashboard/file_menu.cljs:39, src/app/main/ui/dashboard/fonts.cljs:35, src/app/main/ui/dashboard/libraries.cljs:40, src/app/main/ui/dashboard/projects.cljs:345, src/app/main/ui/dashboard/search.cljs:48, src/app/main/ui/dashboard/sidebar.cljs:319, src/app/main/ui/dashboard/team.cljs:531, src/app/main/ui/dashboard/team.cljs:781, src/app/main/ui/dashboard/team.cljs:1045, src/app/main/ui/dashboard/team.cljs:1092
msgid "dashboard.your-penpot"
msgstr "Ваш Penpot"

#: src/app/main/ui/alert.cljs:32
msgid "ds.alert-ok"
msgstr "Добре"

#: src/app/main/ui/alert.cljs:31, src/app/main/ui/alert.cljs:34
msgid "ds.alert-title"
msgstr "Увага"

#: src/app/main/ui/confirm.cljs:83
msgid "ds.component-subtitle"
msgstr "Компоненти для оновлення:"

#: src/app/main/ui/workspace/plugins.cljs:336, src/app/main/ui/workspace/plugins.cljs:390
msgid "ds.confirm-allow"
msgstr "Дозволити"

#: src/app/main/ui/comments.cljs:653, src/app/main/ui/comments.cljs:686, src/app/main/ui/comments.cljs:755, src/app/main/ui/confirm.cljs:36, src/app/main/ui/workspace/plugins.cljs:330, src/app/main/ui/workspace/plugins.cljs:384
msgid "ds.confirm-cancel"
msgstr "Скасувати"

#: src/app/main/ui/confirm.cljs:37, src/app/main/ui/workspace/sidebar/options/menus/component.cljs:141
msgid "ds.confirm-ok"
msgstr "Добре"

#: src/app/main/ui/confirm.cljs:35, src/app/main/ui/confirm.cljs:39
msgid "ds.confirm-title"
msgstr "Ви впевнені?"

#: src/app/main/data/auth.cljs:314
msgid "errors.auth-provider-not-allowed"
msgstr "Провайдер автентифікації не дозволений для цього профілю"

#: src/app/main/ui/auth/login.cljs:77
msgid "errors.auth-provider-not-configured"
msgstr "Провайдер для автентифікації не налаштований."

#: src/app/main/errors.cljs:112
msgid "errors.auth.unable-to-login"
msgstr "Схоже, Ви не автентифіковані, або термін дії сесії минув."

#: src/app/main/data/fonts.cljs:193, src/app/main/ui/dashboard/fonts.cljs:113
msgid "errors.bad-font"
msgstr "Шрифт %s не можна завантажити"

#: src/app/main/data/fonts.cljs:192
msgid "errors.bad-font-plural"
msgstr "Шрифти %s не можна завантажити"

#: src/app/main/data/workspace/media.cljs:198
msgid "errors.cannot-upload"
msgstr "Не можна вивантажити медіа."

#: src/app/main/data/workspace.cljs:1463, src/app/main/data/workspace.cljs:1660
msgid "errors.clipboard-not-implemented"
msgstr "Ваш браузер не може зробити це"

#: src/app/main/ui/auth/verify_token.cljs:84, src/app/main/ui/settings/change_email.cljs:29
msgid "errors.email-already-exists"
msgstr "Електронна пошта вже використовується"

#: src/app/main/ui/auth/verify_token.cljs:89
msgid "errors.email-already-validated"
msgstr "Електронна пошта вже підтверджена."

#, unused
msgid "errors.email-as-password"
msgstr "Ви не можете використати електронну адресу як пароль"

#: src/app/main/data/auth.cljs:316, src/app/main/ui/auth/register.cljs:54
msgid "errors.email-domain-not-allowed"
msgstr "Цей домен не дозволений"

#: src/app/main/ui/auth/recovery_request.cljs:57, src/app/main/ui/auth/register.cljs:57, src/app/main/ui/auth/register.cljs:60, src/app/main/ui/dashboard/team.cljs:620, src/app/main/ui/settings/change_email.cljs:37
msgid "errors.email-has-permanent-bounces"
msgstr ""
"Електронна пошта \"%s\" має багато скарг про постійне повернення "
"повідомлень."

#: src/app/main/ui/dashboard/team.cljs:190, src/app/main/ui/onboarding/team_choice.cljs:109
msgid "errors.email-spam-or-permanent-bounces"
msgstr ""
"Електронну адресу «%s» позначено як спам або вона постійно повертає "
"повідомлення."

#: src/app/main/errors.cljs:242
msgid "errors.feature-mismatch"
msgstr ""
"Схоже, Ви намагаєтесь відкрити файл, який має активовану функцію \"%s\", але "
"поточна версія Penpot наразі не підтримує її або вона вимкнена."

#: src/app/main/errors.cljs:246, src/app/main/errors.cljs:260
msgid "errors.feature-not-supported"
msgstr "Функція '%s' не підтримується."

#: src/app/main/ui/auth/register.cljs, src/app/main/ui/dashboard/team_form.cljs, src/app/main/ui/onboarding/team_choice.cljs, src/app/main/ui/setti ngs/access_tokens.cljs, src/app/main/ui/settings/feedback.cljs, src/app/main/ui/settings/profile.cljs, src/app/main/ui/workspace/sidebar/assets.cljs
#, unused
msgid "errors.field-max-length"
msgstr "Має містити не більше 1 символу."

#, unused
msgid "errors.field-min-length"
msgstr "Має містити принаймні 1 символ."

#: src/app/main/ui/settings/team-form.cljs, src/app/main/ui/auth/register.cljs, src/app/main/ui/dashboard/team_form.cljs, src/app/main/ui/onboarding/team_choice.cljs, src/app/main/ui/settings/access_tokens.cljs, src/app/main/ui/settings/feedback.cljs, src/app/main/ui/settings/profile.cljs, src/app/main/ui/workspace/sidebar/assets.cljs
#, unused
msgid "errors.field-not-all-whitespace"
msgstr "Ім'я повинно містити якийсь символ замість пробілу."

#: src/app/main/errors.cljs:238
msgid "errors.file-feature-mismatch"
msgstr ""
"Здається, існує невідповідність між увімкненими функціями та функціями "
"файлу, який Ви намагаєтеся відкрити. Перш ніж відкрити файл, потрібно "
"застосувати міграції для \"%s\"."

#: src/app/main/data/auth.cljs:322, src/app/main/ui/auth/login.cljs:80, src/app/main/ui/auth/login.cljs:121, src/app/main/ui/auth/register.cljs:66, src/app/main/ui/auth/register.cljs:207, src/app/main/ui/auth/verify_token.cljs:94, src/app/main/ui/dashboard/team.cljs:193, src/app/main/ui/onboarding/team_choice.cljs:112, src/app/main/ui/settings/access_tokens.cljs:80, src/app/main/ui/settings/feedback.cljs:49
msgid "errors.generic"
msgstr "Виникла якась неполадка."

#: src/app/main/ui/components/color_input.cljs:57
msgid "errors.invalid-color"
msgstr "Хибний колір"

#: src/app/main/ui/auth/register.cljs, src/app/main/ui/auth/login.cljs, src/app/main/ui/auth/recovery_request.cljs
#, unused
msgid "errors.invalid-email"
msgstr "Будь ласка, вкажіть дійсну електрону адресу"

#: src/app/main/ui/settings/change_email.cljs
#, unused
msgid "errors.invalid-email-confirmation"
msgstr "Підтвердження має відповідати електронній пошті"

#: src/app/main/ui/auth/recovery.cljs:32
msgid "errors.invalid-recovery-token"
msgstr "Неправильний код відновлення."

#: src/app/main/ui/static.cljs:69
msgid "errors.invite-invalid"
msgstr "Хибне запрошення"

#: src/app/main/ui/static.cljs:70
msgid "errors.invite-invalid.info"
msgstr "Це запрошення могло бути відкликане або його термін дії минув."

#: src/app/main/ui/auth/login.cljs:106
msgid "errors.ldap-disabled"
msgstr "Автентифікація через LDAP вимкнена."

#: src/app/main/errors.cljs:254, src/app/main/ui/dashboard/team.cljs:185, src/app/main/ui/onboarding/team_choice.cljs:104
msgid "errors.max-quote-reached"
msgstr "Ви досягли квоти \"%s\". Зв'яжіться із службою підтримки."

#: src/app/main/ui/dashboard/team.cljs:181, src/app/main/ui/onboarding/team_choice.cljs:100
msgid "errors.maximum-invitations-by-request-reached"
msgstr ""
"Дрсягнуто максимальної кількості поштових скриньок, на які можна надіслати "
"запрошення (максимум %s скриньок)"

#: src/app/main/data/workspace/media.cljs:184
msgid "errors.media-too-large"
msgstr "Це зображення завелике для вставки."

#: src/app/main/data/media.cljs:68, src/app/main/data/workspace/media.cljs:187
msgid "errors.media-type-mismatch"
msgstr "Схоже, вміст зображення не відповідає розширеню файлу."

#: src/app/main/data/media.cljs:65, src/app/main/data/workspace/media.cljs:172, src/app/main/data/workspace/media.cljs:175, src/app/main/data/workspace/media.cljs:178, src/app/main/data/workspace/media.cljs:181
msgid "errors.media-type-not-allowed"
msgstr "Схоже, це зображення є недійсним."

#: src/app/main/ui/dashboard/team.cljs:615
msgid "errors.member-is-muted"
msgstr ""
"Електронна пошта профілю, який Ви намагаєтесь запросити, має приглушення "
"листів (скарги на спам або постійне пересилання)."

#: src/app/main/errors.cljs:228
msgid "errors.migration-in-progress"
msgstr "Міграція триває"

#: src/app/main/ui/settings/password.cljs
#, unused
msgid "errors.password-invalid-confirmation"
msgstr "Підтверджувальний пароль має збігатись"

#: src/app/main/ui/settings/password.cljs
#, unused
msgid "errors.password-too-short"
msgstr "Пароль повинен мати, принаймні, 8 символів"

#: src/app/main/errors.cljs:137
msgid "errors.paste-data-validation"
msgstr "Недійсні дані в буфері обміну"

#: src/app/main/data/auth.cljs:312, src/app/main/ui/auth/login.cljs:102, src/app/main/ui/auth/login.cljs:110
msgid "errors.profile-blocked"
msgstr "Профіль заблоковано"

#: src/app/main/ui/auth/recovery_request.cljs:53, src/app/main/ui/dashboard/team.cljs:176, src/app/main/ui/dashboard/team.cljs:611, src/app/main/ui/onboarding/team_choice.cljs:96, src/app/main/ui/settings/change_email.cljs:33
msgid "errors.profile-is-muted"
msgstr ""
"Для Вашого профілю приглушено листи (скарги на спам або постійне "
"пересилання)."

#: src/app/main/data/auth.cljs:310, src/app/main/ui/auth/register.cljs:51
msgid "errors.registration-disabled"
msgstr "Реєстрація наразі вимкнена."

#: src/app/main/errors.cljs:233
msgid "errors.team-feature-mismatch"
msgstr "Виявлено несумісну функцію \"%s\""

#: src/app/main/ui/dashboard/sidebar.cljs:374, src/app/main/ui/dashboard/team.cljs:387
msgid "errors.team-leave.insufficient-members"
msgstr ""
"Недостатньо учасників, щоб покинути команду, яку Ви, ймовірно, хочете "
"видалити."

#: src/app/main/ui/dashboard/sidebar.cljs:377, src/app/main/ui/dashboard/team.cljs:390
msgid "errors.team-leave.member-does-not-exists"
msgstr "Учасник, якого Ви намагаєтеся призначити, не існує."

#: src/app/main/ui/dashboard/sidebar.cljs:380, src/app/main/ui/dashboard/team.cljs:393
msgid "errors.team-leave.owner-cant-leave"
msgstr ""
"Власник не може покинути команду, тому Ви повинні спершу призначити нового "
"власника."

#: src/app/main/data/media.cljs:71
msgid "errors.unexpected-error"
msgstr "Виникла неочікувана помилка."

#: src/app/main/ui/auth/verify_token.cljs:62
msgid "errors.unexpected-token"
msgstr "Невідомий токен"

#, unused
msgid "errors.validation"
msgstr "Помилка під час перевірки"

#: src/app/main/errors.cljs:250
msgid "errors.version-not-supported"
msgstr "Файл має несумісний номер версії"

#: src/app/main/ui/dashboard/team.cljs:844
msgid "errors.webhooks.connection"
msgstr "Помилка під'єднання, адреса недосяжна"

#: src/app/main/ui/dashboard/team.cljs:838
msgid "errors.webhooks.invalid-uri"
msgstr "Посилання не пройшло перевірку."

#: src/app/main/ui/dashboard/team.cljs:998
msgid "errors.webhooks.last-delivery"
msgstr "Остання спроба доставки була невдалою."

#: src/app/main/ui/dashboard/team.cljs:840, src/app/main/ui/dashboard/team.cljs:1001
msgid "errors.webhooks.ssl-validation"
msgstr "Помилка під час перевірки SSL."

#: src/app/main/ui/dashboard/team.cljs:842
msgid "errors.webhooks.timeout"
msgstr "Час вичерпано"

#: src/app/main/ui/dashboard/team.cljs:836
msgid "errors.webhooks.unexpected"
msgstr "Неочікувана помилка під час перевірки"

#: src/app/main/ui/dashboard/team.cljs:846, src/app/main/ui/dashboard/team.cljs:1004
msgid "errors.webhooks.unexpected-status"
msgstr "Неочікуваний статус %s"

#: src/app/main/ui/auth/login.cljs:114, src/app/main/ui/auth/login.cljs:118
msgid "errors.wrong-credentials"
msgstr "Електронна пошта або пароль неправильні."

#: src/app/main/ui/settings/password.cljs
#, unused
msgid "errors.wrong-old-password"
msgstr "Старий пароль неправильний"

#: src/app/main/ui/settings/feedback.cljs:74
msgid "feedback.description"
msgstr "Опис"

#: src/app/main/ui/settings/feedback.cljs:92
msgid "feedback.discourse-go-to"
msgstr "Відвідати форум Penpot"

#: src/app/main/ui/settings/feedback.cljs:86
msgid "feedback.discourse-subtitle1"
msgstr ""
"Ми раді вас бачити. Якщо потрібна допомога, спешру спробуйте знайти перш "
"ніж публікувати."

#: src/app/main/ui/settings/feedback.cljs:85
msgid "feedback.discourse-title"
msgstr "Спільнота Penpot"

#: src/app/main/ui/settings/feedback.cljs:69
msgid "feedback.subject"
msgstr "Причина"

#: src/app/main/ui/settings/feedback.cljs:66
msgid "feedback.subtitle"
msgstr ""
"Будь ласка, опишіть причину листа, вказавши чи є причина скаргою, ідеєю чи "
"сумнівами. Учасник нашої команди відповість вам якомога швидше."

#: src/app/main/ui/settings/feedback.cljs:65
msgid "feedback.title"
msgstr "Електронна пошта"

#: src/app/main/ui/settings/feedback.cljs:102
msgid "feedback.twitter-go-to"
msgstr "Відвідати X"

#: src/app/main/ui/settings/feedback.cljs:96
msgid "feedback.twitter-subtitle1"
msgstr "Ми готові допомогти з вашими технічними питаннями."

#: src/app/main/ui/settings/feedback.cljs:95
msgid "feedback.twitter-title"
msgstr "Обліковий запис служби підтримки в X"

#: src/app/main/ui/settings/notifications.cljs:38, src/app/main/ui/settings/password.cljs:29
msgid "generic.error"
msgstr "Виникла помилка"

#: src/app/main/ui/viewer/inspect/attributes/blur.cljs:26
msgid "inspect.attributes.blur"
msgstr "Розмиття"

#: src/app/main/ui/workspace/sidebar/options/menus/blur.cljs:119
msgid "inspect.attributes.blur.value"
msgstr "Значення"

#: src/app/main/ui/viewer/inspect/attributes/common.cljs:112
msgid "inspect.attributes.color.hex"
msgstr "HEX"

#: src/app/main/ui/viewer/inspect/attributes/common.cljs:114
msgid "inspect.attributes.color.hsla"
msgstr "HSLA"

#: src/app/main/ui/viewer/inspect/attributes/common.cljs:113
msgid "inspect.attributes.color.rgba"
msgstr "RGBA"

#: src/app/main/ui/viewer/inspect/attributes/fill.cljs:57
msgid "inspect.attributes.fill"
msgstr "Заливка"

#: src/app/main/ui/viewer/inspect/attributes/common.cljs:99, src/app/main/ui/viewer/inspect/attributes/image.cljs:51
msgid "inspect.attributes.image.download"
msgstr "Завантажити вихідне зображення"

#: src/app/main/ui/viewer/inspect/attributes/image.cljs:39
msgid "inspect.attributes.image.height"
msgstr "Висота"

#: src/app/main/ui/viewer/inspect/attributes/image.cljs:32
msgid "inspect.attributes.image.width"
msgstr "Ширина"

#: src/app/main/ui/inspect/attributes/layout.cljs
#, unused
msgid "inspect.attributes.layout"
msgstr "Макет"

#: src/app/main/ui/inspect/attributes/layout.cljs
#, unused
msgid "inspect.attributes.layout.height"
msgstr "Висота"

#: src/app/main/ui/inspect/attributes/layout.cljs
#, unused
msgid "inspect.attributes.layout.left"
msgstr "Ліворуч"

#: src/app/main/ui/inspect/attributes/layout.cljs, src/app/main/ui/inspect/attributes/layout.cljs
#, unused
msgid "inspect.attributes.layout.radius"
msgstr "Радіус"

#: src/app/main/ui/inspect/attributes/layout.cljs
#, unused
msgid "inspect.attributes.layout.rotation"
msgstr "Обертання"

#: src/app/main/ui/inspect/attributes/layout.cljs
#, unused
msgid "inspect.attributes.layout.top"
msgstr "Верх"

#: src/app/main/ui/inspect/attributes/layout.cljs
#, unused
msgid "inspect.attributes.layout.width"
msgstr "Ширина"

#: src/app/main/ui/viewer/inspect/attributes/shadow.cljs:57
msgid "inspect.attributes.shadow"
msgstr "Тінь"

#: src/app/main/ui/viewer/inspect/attributes/geometry.cljs:40
msgid "inspect.attributes.size"
msgstr "Розмір та розміщення"

#: src/app/main/ui/viewer/inspect/attributes/stroke.cljs:52
msgid "inspect.attributes.stroke"
msgstr "Обведення"

#, permanent, unused
msgid "inspect.attributes.stroke.alignment.center"
msgstr "По центру"

#, permanent, unused
msgid "inspect.attributes.stroke.alignment.inner"
msgstr "Всередину"

#, permanent, unused
msgid "inspect.attributes.stroke.alignment.outer"
msgstr "Назовні"

#, unused
msgid "inspect.attributes.stroke.style.dotted"
msgstr "Точковий"

#, unused
msgid "inspect.attributes.stroke.style.mixed"
msgstr "Змішаний"

#, unused
msgid "inspect.attributes.stroke.style.none"
msgstr "Немає"

#, unused
msgid "inspect.attributes.stroke.style.solid"
msgstr "Суцільний"

#: src/app/main/ui/inspect/attributes/stroke.cljs
#, unused
msgid "inspect.attributes.stroke.width"
msgstr "Товщина"

#: src/app/main/ui/viewer/inspect/attributes/text.cljs:81, src/app/main/ui/viewer/inspect/attributes/text.cljs:194
msgid "inspect.attributes.typography"
msgstr "Типографія"

#: src/app/main/ui/viewer/inspect/attributes/text.cljs:89, src/app/main/ui/workspace/sidebar/options/menus/typography.cljs:299
msgid "inspect.attributes.typography.font-family"
msgstr "Сімейство шрифта"

#: src/app/main/ui/viewer/inspect/attributes/text.cljs:107, src/app/main/ui/workspace/sidebar/options/menus/typography.cljs:317
msgid "inspect.attributes.typography.font-size"
msgstr "Розмір шрифта"

#: src/app/main/ui/viewer/inspect/attributes/text.cljs:98, src/app/main/ui/workspace/sidebar/options/menus/typography.cljs:333
msgid "inspect.attributes.typography.font-style"
msgstr "Стиль шрифта"

#: src/app/main/ui/viewer/inspect/attributes/text.cljs:116
msgid "inspect.attributes.typography.font-weight"
msgstr "Товщина шрифта"

#: src/app/main/ui/viewer/inspect/attributes/text.cljs:134, src/app/main/ui/workspace/sidebar/options/menus/typography.cljs:386
msgid "inspect.attributes.typography.letter-spacing"
msgstr "Відступ між літерами"

#: src/app/main/ui/viewer/inspect/attributes/text.cljs:125, src/app/main/ui/workspace/sidebar/options/menus/typography.cljs:369
msgid "inspect.attributes.typography.line-height"
msgstr "Висота лінії"

#: src/app/main/ui/viewer/inspect/attributes/text.cljs:143
msgid "inspect.attributes.typography.text-decoration"
msgstr "Оформлення тексту"

#: src/app/main/ui/viewer/inspect/attributes/text.cljs:145
msgid "inspect.attributes.typography.text-decoration.none"
msgstr "Немає"

#: src/app/main/ui/viewer/inspect/attributes/text.cljs:146
msgid "inspect.attributes.typography.text-decoration.strikethrough"
msgstr "Закреслений"

#: src/app/main/ui/viewer/inspect/attributes/text.cljs:147
msgid "inspect.attributes.typography.text-decoration.underline"
msgstr "Підкреслений"

#: src/app/main/ui/viewer/inspect/attributes/text.cljs:156
msgid "inspect.attributes.typography.text-transform"
msgstr "Видозміна тексту"

#: src/app/main/ui/viewer/inspect/attributes/text.cljs:158, src/app/main/ui/workspace/sidebar/options/menus/typography.cljs:429
msgid "inspect.attributes.typography.text-transform.lowercase"
msgstr "Нижній регістр"

#: src/app/main/ui/viewer/inspect/attributes/text.cljs:159
msgid "inspect.attributes.typography.text-transform.none"
msgstr "Який є"

#: src/app/main/ui/viewer/inspect/attributes/text.cljs:160, src/app/main/ui/workspace/sidebar/options/menus/typography.cljs:425
msgid "inspect.attributes.typography.text-transform.titlecase"
msgstr "Заголовковий регістр"

#: src/app/main/ui/viewer/inspect/attributes/text.cljs:162
msgid "inspect.attributes.typography.text-transform.unset"
msgstr "Не встановлено"

#: src/app/main/ui/viewer/inspect/attributes/text.cljs:161, src/app/main/ui/workspace/sidebar/options/menus/typography.cljs:419
msgid "inspect.attributes.typography.text-transform.uppercase"
msgstr "Верхній регістр"

#: src/app/main/ui/viewer/inspect/right_sidebar.cljs:152
msgid "inspect.empty.help"
msgstr ""
"Якщо ви хочете дізнатися більше про інспекцію дизайну, відвідайте "
"довідковий центр Penpot"

#: src/app/main/ui/viewer/inspect/right_sidebar.cljs:155
msgid "inspect.empty.more-info"
msgstr "Більше інформації про інспекцію"

#: src/app/main/ui/viewer/inspect/right_sidebar.cljs:147
msgid "inspect.empty.select"
msgstr "Оберіть фігуру, дошку або групу, щоб переглянути їх властивості та код"

#: src/app/main/ui/viewer/inspect/right_sidebar.cljs:100
msgid "inspect.tabs.code"
msgstr "Код"

#: src/app/main/ui/viewer/inspect/right_sidebar.cljs:124
msgid "inspect.tabs.code.selected.circle"
msgstr "Коло"

#: src/app/main/ui/viewer/inspect/right_sidebar.cljs:125
msgid "inspect.tabs.code.selected.component"
msgstr "Компонент"

#: src/app/main/ui/viewer/inspect/right_sidebar.cljs:126
msgid "inspect.tabs.code.selected.curve"
msgstr "Крива"

#: src/app/main/ui/viewer/inspect/right_sidebar.cljs:127
msgid "inspect.tabs.code.selected.frame"
msgstr "Кадр"

#: src/app/main/ui/viewer/inspect/right_sidebar.cljs:128
msgid "inspect.tabs.code.selected.group"
msgstr "Група"

#: src/app/main/ui/viewer/inspect/right_sidebar.cljs:129
msgid "inspect.tabs.code.selected.image"
msgstr "Зображення"

#: src/app/main/ui/viewer/inspect/right_sidebar.cljs:130
msgid "inspect.tabs.code.selected.mask"
msgstr "Маска"

#: src/app/main/ui/viewer/inspect/right_sidebar.cljs:119
msgid "inspect.tabs.code.selected.multiple"
msgstr "Виділено: %s"

#: src/app/main/ui/viewer/inspect/right_sidebar.cljs:131
msgid "inspect.tabs.code.selected.path"
msgstr "Контур"

#: src/app/main/ui/viewer/inspect/right_sidebar.cljs:132
msgid "inspect.tabs.code.selected.rect"
msgstr "Прямокутник"

#: src/app/main/ui/viewer/inspect/right_sidebar.cljs:133
msgid "inspect.tabs.code.selected.svg-raw"
msgstr "SVG"

#: src/app/main/ui/viewer/inspect/right_sidebar.cljs:134
msgid "inspect.tabs.code.selected.text"
msgstr "Текст"

#: src/app/main/ui/viewer/inspect/right_sidebar.cljs:96
msgid "inspect.tabs.info"
msgstr "Інформація"

#: src/app/main/ui/workspace/main_menu.cljs:162
msgid "label.shortcuts"
msgstr "Скорочення"

#: src/app/main/data/common.cljs:96, src/app/main/ui/dashboard/import.cljs:503
msgid "labels.accept"
msgstr "Прийняти"

#: src/app/main/ui/settings/sidebar.cljs:112
msgid "labels.access-tokens"
msgstr "Токени доступу"

#: src/app/main/ui/dashboard/team.cljs:1017
msgid "labels.active"
msgstr "Активне"

#: src/app/main/ui/workspace/libraries.cljs:173
msgid "labels.add"
msgstr "Додати"

#: src/app/main/ui/dashboard/fonts.cljs:179
msgid "labels.add-custom-font"
msgstr "Додати користувацькі шрифти"

#: src/app/main/ui/workspace/libraries.cljs:173
msgid "labels.adding"
msgstr "Додавання..."

#: src/app/main/ui/dashboard/team.cljs:128, src/app/main/ui/dashboard/team.cljs:313, src/app/main/ui/dashboard/team.cljs:554, src/app/main/ui/dashboard/team.cljs:584, src/app/main/ui/onboarding/team_choice.cljs:66
msgid "labels.admin"
msgstr "Адміністратор"

#: src/app/main/ui/onboarding/questions.cljs:169
msgid "labels.adobe-xd"
msgstr "Adobe ExpDesign"

#: src/app/main/ui/workspace/tokens/context_menu.cljs:63, src/app/main/ui/workspace/tokens/context_menu.cljs:101, src/app/main/ui/workspace/tokens/token_pill.cljs:110
msgid "labels.all"
msgstr "Всі"

#: src/app/main/ui/auth/register.cljs:294
msgid "labels.and"
msgstr "і"

#: src/app/main/ui/onboarding/team_choice.cljs:186
msgid "labels.back"
msgstr "Назад"

#: src/app/main/ui/static.cljs:340
msgid "labels.bad-gateway.desc-message"
msgstr ""
"Схоже, вам потрібно трохи почекати і спробувати ще раз; ми проводимо "
"невелике технічне обслуговування наших серверів."

#: src/app/main/ui/static.cljs:339
msgid "labels.bad-gateway.main-message"
msgstr "Поганий шлюз"

#: src/app/main/data/common.cljs:135, src/app/main/ui/dashboard/change_owner.cljs:66, src/app/main/ui/dashboard/import.cljs:489, src/app/main/ui/dashboard/team.cljs:916, src/app/main/ui/delete_shared.cljs:35, src/app/main/ui/exports/assets.cljs:161, src/app/main/ui/exports/files.cljs:192, src/app/main/ui/settings/access_tokens.cljs:177, src/app/main/ui/viewer/share_link.cljs:204, src/app/main/ui/workspace/sidebar/assets/groups.cljs:145, src/app/main/ui/workspace/tokens/form.cljs:506, src/app/main/ui/workspace/tokens/modals/themes.cljs:198
msgid "labels.cancel"
msgstr "Скасувати"

#: src/app/main/ui/onboarding/questions.cljs:171
msgid "labels.canva"
msgstr "Канва"

#: src/app/main/ui/dashboard/comments.cljs:87, src/app/main/ui/dashboard/projects.cljs:99, src/app/main/ui/exports/files.cljs:210, src/app/main/ui/settings/access_tokens.cljs:172, src/app/main/ui/viewer/login.cljs:71, src/app/main/ui/viewer/share_link.cljs:175, src/app/main/ui/workspace/comments.cljs:125, src/app/main/ui/workspace/libraries.cljs:645, src/app/main/ui/workspace/sidebar/debug.cljs:40, src/app/main/ui/workspace/sidebar/layers.cljs:300, src/app/main/ui/workspace/sidebar.cljs:275, src/app/main/ui/workspace/tokens/modals/themes.cljs:396, src/app/main/ui/workspace/tokens/modals.cljs:64
msgid "labels.close"
msgstr "Закрити"

#: src/app/main/ui/workspace/tokens/sets.cljs:180
msgid "labels.collapse"
msgstr "Згорнути"

#: src/app/main/ui/comments.cljs:812
msgid "labels.comment"
msgstr "Коментар"

#: src/app/main/ui/comments.cljs:816
msgid "labels.comment.mark-as-solved"
msgstr "Позначити як виконане"

#: src/app/main/ui/viewer/comments.cljs:70, src/app/main/ui/workspace/comments.cljs:123
msgid "labels.comments"
msgstr "Коментарі"

#: src/app/main/ui/dashboard/sidebar.cljs:1016, src/app/main/ui/workspace/main_menu.cljs:114
msgid "labels.community"
msgstr "Спільнота"

#: src/app/main/ui/settings/password.cljs:91
msgid "labels.confirm-password"
msgstr "Підтвердити пароль"

#: src/app/main/ui/dashboard/import.cljs:495, src/app/main/ui/exports/files.cljs:197, src/app/main/ui/onboarding/newsletter.cljs:101
msgid "labels.continue"
msgstr "Продовжити"

#, unused
msgid "labels.continue-with"
msgstr "Продовжити з"

#: src/app/main/ui/viewer/login.cljs:69
msgid "labels.continue-with-penpot"
msgstr "Ви можете продовжувати з обліковим записом Penpot"

#: src/app/main/ui/dashboard/team.cljs:683
msgid "labels.copy-invitation-link"
msgstr "Копіювати посилання"

#: src/app/main/ui/static.cljs:62
msgid "labels.copyright"
msgstr "Калейдос @2024"

#: src/app/main/ui/workspace/sidebar/assets/groups.cljs:153, src/app/main/ui/workspace/sidebar/options/menus/component.cljs:190
msgid "labels.create"
msgstr "Створити"

#: src/app/main/ui/dashboard/team_form.cljs:103, src/app/main/ui/dashboard/team_form.cljs:123
msgid "labels.create-team"
msgstr "Створити нову команду"

#: src/app/main/ui/dashboard/team_form.cljs:115
msgid "labels.create-team.placeholder"
msgstr "Вкажіть ім'я нової команди"

#, unused
msgid "labels.custom-fonts"
msgstr "Користувацькі шрифти"

#: src/app/main/ui/settings/sidebar.cljs:80
msgid "labels.dashboard"
msgstr "Панель керування"

#: src/app/main/ui/dashboard/file_menu.cljs:326, src/app/main/ui/dashboard/fonts.cljs:259, src/app/main/ui/dashboard/fonts.cljs:335, src/app/main/ui/dashboard/fonts.cljs:349, src/app/main/ui/dashboard/project_menu.cljs:115, src/app/main/ui/dashboard/team.cljs:952, src/app/main/ui/settings/access_tokens.cljs:198, src/app/main/ui/workspace/sidebar/options/menus/component.cljs:209, src/app/main/ui/workspace/sidebar/versions.cljs:136, src/app/main/ui/workspace/tokens/form.cljs:500, src/app/main/ui/workspace/tokens/modals/themes.cljs:365, src/app/main/ui/workspace/tokens/sets_context_menu.cljs:52
msgid "labels.delete"
msgstr "Видалити"

#: src/app/main/ui/comments.cljs:907
msgid "labels.delete-comment"
msgstr "Видалити коментар"

#: src/app/main/ui/comments.cljs:830
msgid "labels.delete-comment-thread"
msgstr "Видалити гілку"

#: src/app/main/ui/dashboard/team.cljs:689
msgid "labels.delete-invitation"
msgstr "Видалити запрошення"

#: src/app/main/ui/dashboard/file_menu.cljs:270
msgid "labels.delete-multi-files"
msgstr "Видалити %s файлів"

#: src/app/main/ui/onboarding/questions.cljs:246
msgid "labels.developer"
msgstr "Розробка"

#: src/app/main/ui/onboarding/questions.cljs:260
msgid "labels.director"
msgstr "Директор"

#: src/app/main/ui/workspace/sidebar/options/menus/component.cljs:199
msgid "labels.discard"
msgstr "Відхилити"

#: src/app/main/ui/dashboard/file_menu.cljs:29, src/app/main/ui/dashboard/files.cljs:79, src/app/main/ui/dashboard/files.cljs:177, src/app/main/ui/dashboard/projects.cljs:227, src/app/main/ui/dashboard/projects.cljs:231, src/app/main/ui/dashboard/sidebar.cljs:814
msgid "labels.drafts"
msgstr "Чернетки"

#: src/app/main/ui/comments.cljs:903, src/app/main/ui/dashboard/fonts.cljs:256, src/app/main/ui/dashboard/team.cljs:950, src/app/main/ui/workspace/sidebar/options/menus/component.cljs:205, src/app/main/ui/workspace/tokens/sidebar.cljs:198
msgid "labels.edit"
msgstr "Редагувати"

#, unused
msgid "labels.edit-file"
msgstr "Редагувати файл"

#: src/app/main/ui/dashboard/team.cljs:126, src/app/main/ui/dashboard/team.cljs:310, src/app/main/ui/dashboard/team.cljs:555, src/app/main/ui/dashboard/team.cljs:588, src/app/main/ui/onboarding/team_choice.cljs:65
msgid "labels.editor"
msgstr "Редактор"

#: src/app/main/ui/onboarding/questions.cljs:404
msgid "labels.event"
msgstr "Подія"

#: src/app/main/ui/dashboard/team.cljs:705
msgid "labels.expired-invitation"
msgstr "Сплинув термін дії"

#: src/app/main/ui/exports/assets.cljs:170, src/app/main/ui/workspace/tokens/sidebar.cljs:359
msgid "labels.export"
msgstr "Експорт"

#: src/app/main/ui/settings/feedback.cljs:48
msgid "labels.feedback-disabled"
msgstr "Відгук не доступний"

#: src/app/main/ui/settings/feedback.cljs:39
msgid "labels.feedback-sent"
msgstr "Відгук надіслано"

#: src/app/main/ui/onboarding/questions.cljs:165
msgid "labels.figma"
msgstr "Фіґма"

#: src/app/main/ui/dashboard/fonts.cljs:422
msgid "labels.font-family"
msgstr "Сімейство шрифтів"

#, unused
msgid "labels.font-providers"
msgstr "Постачальники шрифтів"

#: src/app/main/ui/dashboard/fonts.cljs:423
msgid "labels.font-variants"
msgstr "Стилі"

#: src/app/main/ui/dashboard/fonts.cljs:54, src/app/main/ui/dashboard/sidebar.cljs:834
msgid "labels.fonts"
msgstr "Шрифти"

#: src/app/main/ui/onboarding/questions.cljs:259
msgid "labels.founder"
msgstr "Генеральний директор або Засновник"

#: src/app/main/ui/onboarding/questions.cljs:258
msgid "labels.freelancer"
msgstr "Фрилансер"

#: src/app/main/ui/dashboard/sidebar.cljs:1046, src/app/main/ui/workspace/main_menu.cljs:146
msgid "labels.github-repo"
msgstr "Репозиторій Github"

#: src/app/main/ui/dashboard/sidebar.cljs:1063, src/app/main/ui/settings/sidebar.cljs:125, src/app/main/ui/workspace/main_menu.cljs:175
msgid "labels.give-feedback"
msgstr "Надішліть відгук"

#: src/app/main/ui/auth/recovery_request.cljs:104, src/app/main/ui/auth/register.cljs:262, src/app/main/ui/static.cljs:172, src/app/main/ui/viewer/login.cljs:111
msgid "labels.go-back"
msgstr "Повернутись назад"

#: src/app/main/ui/onboarding/questions.cljs:248
msgid "labels.graphic-design"
msgstr "Графічний дизайн"

#: src/app/main/ui/dashboard/sidebar.cljs:1009, src/app/main/ui/workspace/main_menu.cljs:106, src/app/main/ui/workspace/sidebar/options/menus/layout_container.cljs:1079, src/app/main/ui/workspace/sidebar/options/menus/layout_container.cljs:1104, src/app/main/ui/workspace/sidebar/options/menus/layout_container.cljs:1290
msgid "labels.help-center"
msgstr "Центр Допомоги"

#: src/app/main/ui/viewer/comments.cljs:103, src/app/main/ui/workspace/comments.cljs:72
msgid "labels.hide-resolved-comments"
msgstr "Приховати вирішені коментарі"

#: src/app/main/ui/workspace/tokens/sidebar.cljs:355
msgid "labels.import"
msgstr "Імпортувати"

#: src/app/main/ui/dashboard/team.cljs:1018
msgid "labels.inactive"
msgstr "Не активний"

#: src/app/main/ui/dashboard/fonts.cljs:420
msgid "labels.installed-fonts"
msgstr "Встановлені шрифти"

#: src/app/main/ui/static.cljs:424
msgid "labels.internal-error.desc-message"
msgstr ""
"Сталось дещо погане. Будь ласка, спробуйте ще раз, і якщо проблема "
"продовжує з'являтись, зв'яжіться із службою підтримки."

#: src/app/main/ui/static.cljs:423
msgid "labels.internal-error.main-message"
msgstr "Внутрішня помилка"

#: src/app/main/ui/onboarding/questions.cljs:173
msgid "labels.invision"
msgstr "ІнВіжн"

#: src/app/main/ui/dashboard/sidebar.cljs:525, src/app/main/ui/dashboard/team.cljs:96, src/app/main/ui/dashboard/team.cljs:104, src/app/main/ui/dashboard/team.cljs:760
msgid "labels.invitations"
msgstr "Запрошення"

#: src/app/main/ui/settings/options.cljs:47
msgid "labels.language"
msgstr "Мова"

#: src/app/main/ui/dashboard/sidebar.cljs:1039, src/app/main/ui/workspace/main_menu.cljs:138
msgid "labels.libraries-and-templates"
msgstr "Бібліотеки та Шаблони"

#: src/app/main/ui/auth/verify_token.cljs:100, src/app/main/ui/dashboard/grid.cljs:114, src/app/main/ui/dashboard/grid.cljs:133, src/app/main/ui/dashboard/import.cljs:253, src/app/main/ui/dashboard/placeholder.cljs:53, src/app/main/ui/ds/product/loader.cljs:52, src/app/main/ui/exports/files.cljs:62, src/app/main/ui/viewer.cljs:643, src/app/main/ui/workspace.cljs:126, src/app/main/ui.cljs:67, src/app/main/ui.cljs:105, src/app/main/ui.cljs:124
msgid "labels.loading"
msgstr "Завантаження…"

#: src/app/main/ui/viewer/header.cljs:210
msgid "labels.log-or-sign"
msgstr "Увійти або зареєструватись"

#: src/app/main/ui/static.cljs:56, src/app/main/ui/static.cljs:134
msgid "labels.login"
msgstr "Увійти"

#: src/app/main/ui/dashboard/sidebar.cljs:1071
msgid "labels.logout"
msgstr "Вийти"

#: src/app/main/ui/onboarding/questions.cljs:249
msgid "labels.marketing"
msgstr "Маркетинг"

#: src/app/main/ui/dashboard/team.cljs:506
msgid "labels.member"
msgstr "Учасник"

#: src/app/main/ui/dashboard/sidebar.cljs:519, src/app/main/ui/dashboard/team.cljs:94, src/app/main/ui/dashboard/team.cljs:102
msgid "labels.members"
msgstr "Учасники"

#: src/app/main/ui/settings/password.cljs:84
msgid "labels.new-password"
msgstr "Новий пароль"

#: src/app/main/ui/dashboard/templates.cljs:275, src/app/main/ui/onboarding/questions.cljs:55, src/app/main/ui/viewer.cljs:112
msgid "labels.next"
msgstr "Далі"

#: src/app/main/ui/dashboard/comments.cljs:106, src/app/main/ui/workspace/comments.cljs:161
msgid "labels.no-comments-available"
msgstr "Ви все наздогнали! Нові повідомлення про коментарі з’являться тут."

#: src/app/main/ui/dashboard/team.cljs:740
msgid "labels.no-invitations"
msgstr "У вас, поки що, немає запрошень."

#: src/app/main/ui/dashboard/team.cljs:742
#, markdown
msgid "labels.no-invitations-hint"
msgstr "Натисніть на кнопку **Запросити людей** щоб запросити людей до цієї команди."

#: src/app/main/ui/static.cljs
#, unused
msgid "labels.not-found.desc-message"
msgstr ""
"Здається, що цієї сторінки не існує або у вас немає дозволу на доступ до "
"неї."

#: src/app/main/ui/static.cljs:329
msgid "labels.not-found.main-message"
msgstr "Отакої!"

#: src/app/main/ui/settings/sidebar.cljs:99
msgid "labels.notifications"
msgstr "Сповіщення"

#: src/app/main/ui/dashboard/projects.cljs:238, src/app/main/ui/dashboard/team.cljs:1147
msgid "labels.num-of-files"
msgid_plural "labels.num-of-files"
msgstr[0] "%s файл"
msgstr[1] "%s файли"
msgstr[2] "%s файлів"

#: src/app/main/ui/viewer/thumbnails.cljs:82
msgid "labels.num-of-frames"
msgid_plural "labels.num-of-frames"
msgstr[0] "%s дошка"
msgstr[1] "%s дошок"
msgstr[2] "%s дошок"

#: src/app/main/ui/dashboard/team.cljs:1142
msgid "labels.num-of-projects"
msgid_plural "labels.num-of-projects"
msgstr[0] "%s проєкт"
msgstr[1] "%s проєкти"
msgstr[2] "%s проєктів"

#, unused
msgid "labels.ok"
msgstr "Добре"

#: src/app/main/ui/settings/password.cljs:77
msgid "labels.old-password"
msgstr "Старий пароль"

#: src/app/main/ui/workspace/comments.cljs
#, unused
msgid "labels.only-yours"
msgstr "Лише ваші"

#: src/app/main/ui/comments.cljs:545, src/app/main/ui/comments.cljs:822, src/app/main/ui/comments.cljs:886, src/app/main/ui/workspace/sidebar/options/menus/text.cljs:295, src/app/main/ui/workspace/sidebar/options/menus/text.cljs:324
msgid "labels.options"
msgstr "Параметри"

#, unused
msgid "labels.or"
msgstr "або"

#: src/app/main/ui/onboarding/questions.cljs:140, src/app/main/ui/onboarding/questions.cljs:209, src/app/main/ui/onboarding/questions.cljs:298, src/app/main/ui/onboarding/questions.cljs:312, src/app/main/ui/onboarding/questions.cljs:383, src/app/main/ui/onboarding/questions.cljs:439
msgid "labels.other"
msgstr "Інше (вкажіть)"

#: src/app/main/ui/onboarding/questions.cljs:100, src/app/main/ui/onboarding/questions.cljs:175, src/app/main/ui/onboarding/questions.cljs:251, src/app/main/ui/onboarding/questions.cljs:261, src/app/main/ui/onboarding/questions.cljs:351, src/app/main/ui/onboarding/questions.cljs:408
msgid "labels.other-short"
msgstr "Інше"

#: src/app/main/ui/dashboard/team.cljs:317, src/app/main/ui/dashboard/team.cljs:553, src/app/main/ui/dashboard/team.cljs:1128
msgid "labels.owner"
msgstr "Власник"

#: src/app/main/ui/settings/sidebar.cljs:94
msgid "labels.password"
msgstr "Пароль"

#: src/app/main/ui/dashboard/team.cljs:706
msgid "labels.pending-invitation"
msgstr "Очікування"

#: src/app/main/ui/comments.cljs:657, src/app/main/ui/comments.cljs:690, src/app/main/ui/comments.cljs:759
msgid "labels.post"
msgstr "Публікація"

#: src/app/main/ui/onboarding/questions.cljs:51, src/app/main/ui/viewer.cljs:105
msgid "labels.previous"
msgstr "Попередній"

#: src/app/main/ui/onboarding/questions.cljs:245
msgid "labels.product-design"
msgstr "Розробка продуктів чи UX"

#: src/app/main/ui/onboarding/questions.cljs:250
msgid "labels.product-management"
msgstr "Керування продуктами"

#: src/app/main/ui/settings/profile.cljs:128, src/app/main/ui/settings/sidebar.cljs:89
msgid "labels.profile"
msgstr "Профіль"

#: src/app/main/ui/dashboard/sidebar.cljs:807
msgid "labels.projects"
msgstr "Проєкти"

#: src/app/main/ui/dashboard/sidebar.cljs:1029, src/app/main/ui/settings/sidebar.cljs:118, src/app/main/ui/workspace/main_menu.cljs:130
msgid "labels.release-notes"
msgstr "Примітки до випуску"

#: src/app/main/ui/workspace.cljs
#, unused
msgid "labels.reload-file"
msgstr "Перезавантажити файл"

#: src/app/main/ui/workspace/libraries.cljs, src/app/main/ui/dashboard/team.cljs
#, unused
msgid "labels.remove"
msgstr "Видалити"

#: src/app/main/ui/dashboard/team.cljs:349
msgid "labels.remove-member"
msgstr "Вилучити учасника"

#: src/app/main/ui/dashboard/file_menu.cljs:278, src/app/main/ui/dashboard/project_menu.cljs:88, src/app/main/ui/dashboard/sidebar.cljs:548, src/app/main/ui/workspace/sidebar/assets/groups.cljs:153, src/app/main/ui/workspace/sidebar/versions.cljs:130, src/app/main/ui/workspace/tokens/sets_context_menu.cljs:51
msgid "labels.rename"
msgstr "Перейменувати"

#: src/app/main/ui/dashboard/team_form.cljs:101
msgid "labels.rename-team"
msgstr "Перейменувати команду"

#: src/app/main/ui/comments.cljs:598
msgid "labels.replies"
msgstr "відповіді"

#: src/app/main/ui/comments.cljs:603
msgid "labels.replies.new"
msgstr "нові відповіді"

#: src/app/main/ui/comments.cljs:597
msgid "labels.reply"
msgstr "відповідь"

#: src/app/main/ui/comments.cljs:602
msgid "labels.reply.new"
msgstr "нова відповідь"

#: src/app/main/ui/comments.cljs:641
msgid "labels.reply.thread"
msgstr "Відповідь"

#: src/app/main/ui/dashboard/team.cljs:686
msgid "labels.resend-invitation"
msgstr "Повторно надіслати запрошення"

#: src/app/main/ui/workspace/sidebar/versions.cljs:133, src/app/main/ui/workspace/sidebar/versions.cljs:263
msgid "labels.restore"
msgstr "Відновити"

#: src/app/main/ui/static.cljs:342, src/app/main/ui/static.cljs:351, src/app/main/ui/static.cljs:428
msgid "labels.retry"
msgstr "Повторити"

#: src/app/main/ui/dashboard/team.cljs:507, src/app/main/ui/dashboard/team.cljs:761
msgid "labels.role"
msgstr "Роль"

#: src/app/main/ui/dashboard/fonts.cljs:385, src/app/main/ui/workspace/sidebar/options/menus/component.cljs:191, src/app/main/ui/workspace/tokens/form.cljs:510
msgid "labels.save"
msgstr "Зберегти"

#: src/app/main/ui/workspace/sidebar/options/menus/component.cljs:425
msgid "labels.search"
msgstr "Пошук"

#: src/app/main/ui/dashboard/fonts.cljs:425
msgid "labels.search-font"
msgstr "Пошук шрифта"

#: src/app/main/ui/onboarding/questions.cljs:85, src/app/main/ui/onboarding/questions.cljs:244, src/app/main/ui/onboarding/questions.cljs:255, src/app/main/ui/onboarding/questions.cljs:265
msgid "labels.select-option"
msgstr "Обрати варіант"

#: src/app/main/ui/settings/feedback.cljs:79
msgid "labels.send"
msgstr "Надіслати"

#: src/app/main/ui/settings/feedback.cljs:79
msgid "labels.sending"
msgstr "Надсилаю…"

#: src/app/main/ui/static.cljs:349
msgid "labels.service-unavailable.desc-message"
msgstr "Ми проводимо програмне обслуговування наших систем."

#: src/app/main/ui/static.cljs:348
msgid "labels.service-unavailable.main-message"
msgstr "Сервіс недосяжний"

#: src/app/main/ui/workspace/tokens/sidebar.cljs:252
msgid "labels.sets"
msgstr "Набори"

#: src/app/main/ui/dashboard/sidebar.cljs:539, src/app/main/ui/dashboard/team.cljs:95, src/app/main/ui/dashboard/team.cljs:109, src/app/main/ui/settings/options.cljs:80, src/app/main/ui/settings/sidebar.cljs:105
msgid "labels.settings"
msgstr "Налаштування"

#: src/app/main/ui/viewer/header.cljs:206
msgid "labels.share"
msgstr "Поділитись"

#, unused
msgid "labels.share-prototype"
msgstr "Поділитись прототипом"

#: src/app/main/ui/dashboard/sidebar.cljs:823
msgid "labels.shared-libraries"
msgstr "Бібліотеки"

#: src/app/main/ui/viewer/comments.cljs:82, src/app/main/ui/workspace/comments.cljs:54, src/app/main/ui/workspace/comments.cljs:134
msgid "labels.show-all-comments"
msgstr "Показати усі коментарі"

#: src/app/main/ui/viewer/comments.cljs:115
msgid "labels.show-comments-list"
msgstr "Показати список коментарів"

#: src/app/main/ui/workspace/comments.cljs:66, src/app/main/ui/workspace/comments.cljs:136
msgid "labels.show-mentions"
msgstr "Показувати лише ваші згадки"

#: src/app/main/ui/viewer/comments.cljs:91, src/app/main/ui/workspace/comments.cljs:60, src/app/main/ui/workspace/comments.cljs:135
msgid "labels.show-your-comments"
msgstr "Показати лише ваші коментарі"

#: src/app/main/ui/onboarding/questions.cljs:167
msgid "labels.sketch"
msgstr "Ескіз"

#: src/app/main/ui/onboarding/questions.cljs:56
msgid "labels.start"
msgstr "Початок"

#: src/app/main/ui/dashboard/team.cljs:762
msgid "labels.status"
msgstr "Статус"

#: src/app/main/ui/onboarding/questions.cljs:247
msgid "labels.student-teacher"
msgstr "Студент або викладач"

#: src/app/main/ui/onboarding/questions.cljs:256
msgid "labels.team-leader"
msgstr "Керівник команди"

#: src/app/main/ui/onboarding/questions.cljs:257
msgid "labels.team-member"
msgstr "Учасник команди"

#: src/app/main/ui/workspace/tokens/sidebar.cljs:183
msgid "labels.themes"
msgstr "Теми"

#: src/app/main/ui/dashboard/sidebar.cljs:1023, src/app/main/ui/workspace/main_menu.cljs:122
msgid "labels.tutorials"
msgstr "Посібники"

#: src/app/main/ui/dashboard/file_menu.cljs:264
msgid "labels.unpublish-multi-files"
msgstr "Скасувати публікування %s файлів"

#: src/app/main/ui/settings/profile.cljs:111
msgid "labels.update"
msgstr "Оновити"

#: src/app/main/ui/dashboard/team_form.cljs:122
msgid "labels.update-team"
msgstr "Оновити команду"

#: src/app/main/ui/dashboard/fonts.cljs:245
msgid "labels.upload"
msgstr "Вивантажити"

#: src/app/main/ui/dashboard/fonts.cljs:173
msgid "labels.upload-custom-fonts"
msgstr "Вивантажити користувацькі шрифти"

#: src/app/main/ui/dashboard/fonts.cljs:244
msgid "labels.uploading"
msgstr "Вивантажую…"

#: src/app/main/ui/workspace/sidebar/sitemap.cljs:246
msgid "labels.view-only"
msgstr "Лише для перегляду"

#: src/app/main/ui/dashboard/team.cljs:125, src/app/main/ui/dashboard/team.cljs:307, src/app/main/ui/dashboard/team.cljs:556, src/app/main/ui/dashboard/team.cljs:592, src/app/main/ui/onboarding/team_choice.cljs:64
msgid "labels.viewer"
msgstr "Глядач"

#: src/app/main/ui/dashboard/sidebar.cljs:532, src/app/main/ui/dashboard/team.cljs:97, src/app/main/ui/dashboard/team.cljs:107, src/app/main/ui/dashboard/team.cljs:928
msgid "labels.webhooks"
msgstr "Вебхуки"

#: src/app/main/ui/comments.cljs:743
msgid "labels.write-new-comment"
msgstr "Написати новий коментар"

#: src/app/main/ui/dashboard/team.cljs:262
msgid "labels.you"
msgstr "(Ви)"

#: src/app/main/ui/dashboard/sidebar.cljs:999
msgid "labels.your-account"
msgstr "Ваш обліковий запис"

#: src/app/main/ui/onboarding/questions.cljs:403
msgid "labels.youtube"
msgstr "Ютуб"

#: src/app/main/ui/workspace/colorpicker.cljs:477, src/app/main/ui/workspace/colorpicker.cljs:478, src/app/main/ui/workspace/colorpicker.cljs:480
msgid "media.choose-image"
msgstr "Обрати зображення"

#: src/app/main/ui/workspace/colorpicker.cljs:245
msgid "media.gradient"
msgstr "Градієнт"

#: src/app/main/data/workspace/media.cljs:274, src/app/main/ui/components/color_bullet.cljs:34, src/app/main/ui/components/color_bullet.cljs:47, src/app/main/ui/ds/utilities/swatch.cljs:40, src/app/main/ui/ds/utilities/swatch.cljs:53, src/app/main/ui/viewer/inspect/attributes/common.cljs:66, src/app/main/ui/workspace/colorpicker.cljs:247, src/app/main/ui/workspace/sidebar/options/rows/color_row.cljs:239
msgid "media.image"
msgstr "Зображення"

#: src/app/main/ui/viewer/inspect/attributes/common.cljs:77
msgid "media.image.short"
msgstr ".img"

#: src/app/main/ui/workspace/colorpicker.cljs:470
msgid "media.keep-aspect-ratio"
msgstr "Зберігати співвідношення сторін"

#: src/app/main/ui/workspace/colorpicker.cljs:228
#, unused
msgid "media.linear"
msgstr "Лінійний"

#: src/app/main/data/media.cljs:49, src/app/main/data/workspace/media.cljs:222, src/app/main/data/workspace/media.cljs:460
msgid "media.loading"
msgstr "Завантаження зображення…"

#: src/app/main/ui/workspace/colorpicker.cljs:229
#, unused
msgid "media.radial"
msgstr "Круговий"

#: src/app/main/ui/workspace/colorpicker.cljs:243
msgid "media.solid"
msgstr "Суцільний"

#: src/app/main/data/common.cljs:134
msgid "modals.add-shared-confirm-empty.hint"
msgstr ""
"Ваша бібліотека порожня. Після додавання до спільної бібліотеки створені "
"Вами ресурси стануть доступними для використання серед інших Ваших файлів. "
"Ви впевнені, що хочете опублікувати його?"

#: src/app/main/data/common.cljs:136
msgid "modals.add-shared-confirm.accept"
msgstr "Додати як Спільну Бібліотеку"

#: src/app/main/data/common.cljs:134
msgid "modals.add-shared-confirm.hint"
msgstr ""
"Після додавання як спільної бібліотеки ресурси цієї файлової бібліотеки "
"будуть доступні для використання серед решти Ваших файлів."

#: src/app/main/data/common.cljs:133
msgid "modals.add-shared-confirm.message"
msgstr "Додати \"%s\" як Спільну Бібліотеку"

#: src/app/main/ui/workspace/nudge.cljs:60
msgid "modals.big-nudge"
msgstr "Великий зсув"

#: src/app/main/ui/settings/change_email.cljs:111
msgid "modals.change-email.confirm-email"
msgstr "Підтвердьте нову електрону адресу"

#: src/app/main/ui/settings/change_email.cljs:99
msgid "modals.change-email.info"
msgstr ""
"Ми надішлемо вам лист на вашу поточну електрону адресу \"%s\" для "
"підтвердження вашої особи."

#: src/app/main/ui/settings/change_email.cljs:104
msgid "modals.change-email.new-email"
msgstr "Нова електронна пошта"

#: src/app/main/ui/settings/change_email.cljs:119
msgid "modals.change-email.submit"
msgstr "Змінити електрону адресу"

#: src/app/main/ui/settings/change_email.cljs:92
msgid "modals.change-email.title"
msgstr "Змінити свою електрону адресу"

#: src/app/main/ui/settings/access_tokens.cljs:154, src/app/main/ui/settings/access_tokens.cljs:160
msgid "modals.create-access-token.copy-token"
msgstr "Скопіювати токен"

#: src/app/main/ui/settings/access_tokens.cljs:131
msgid "modals.create-access-token.expiration-date.label"
msgstr "Термін дії"

#: src/app/main/ui/settings/access_tokens.cljs:125
msgid "modals.create-access-token.name.label"
msgstr "Ім'я"

#: src/app/main/ui/settings/access_tokens.cljs:127
msgid "modals.create-access-token.name.placeholder"
msgstr "Ім'я допоможе зрозуміти для чого призначений токен"

#: src/app/main/ui/settings/access_tokens.cljs:180
msgid "modals.create-access-token.submit-label"
msgstr "Створити токен"

#: src/app/main/ui/settings/access_tokens.cljs:112
msgid "modals.create-access-token.title"
msgstr "Згенерувати токен доступу"

#: src/app/main/ui/dashboard/team.cljs:921
msgid "modals.create-webhook.submit-label"
msgstr "Створити вебхук"

#: src/app/main/ui/dashboard/team.cljs:886
msgid "modals.create-webhook.title"
msgstr "Створити вебхук"

#: src/app/main/ui/dashboard/team.cljs:897
msgid "modals.create-webhook.url.label"
msgstr "Посилання на Payload"

#: src/app/main/ui/dashboard/team.cljs:898
msgid "modals.create-webhook.url.placeholder"
msgstr "https://savelife.in.ua/en"

#: src/app/main/ui/settings/access_tokens.cljs:260
msgid "modals.delete-acces-token.accept"
msgstr "Видалити токен"

#: src/app/main/ui/settings/access_tokens.cljs:259
msgid "modals.delete-acces-token.message"
msgstr "Ви впевнені що хочете видалити цей токен?"

#: src/app/main/ui/settings/access_tokens.cljs:258
msgid "modals.delete-acces-token.title"
msgstr "Видалити токен"

#: src/app/main/ui/settings/delete_account.cljs:59
msgid "modals.delete-account.cancel"
msgstr "Скасувати та лишити мій обліковий запис"

#: src/app/main/ui/settings/delete_account.cljs:64
msgid "modals.delete-account.confirm"
msgstr "Так, видалити мій обліковий запис"

#: src/app/main/ui/settings/delete_account.cljs:53
msgid "modals.delete-account.info"
msgstr "Видаливши обліковий запис, Ви втратите усі свої проєкти та архіви."

#: src/app/main/ui/settings/delete_account.cljs:46
msgid "modals.delete-account.title"
msgstr "Ви впевнені, що хочете видалити обліковий запис?"

#: src/app/main/ui/comments.cljs:800
msgid "modals.delete-comment-thread.accept"
msgstr "Видалити бесіду"

#: src/app/main/ui/comments.cljs:799
msgid "modals.delete-comment-thread.message"
msgstr ""
"Ви впевнені, що хочете видалити цю бесіду? Всі коментарі в цій гілці буде "
"видалено."

#: src/app/main/ui/comments.cljs:798
msgid "modals.delete-comment-thread.title"
msgstr "Видалити бесіду"

#: src/app/main/ui/workspace/sidebar/options/menus/component.cljs:140
msgid "modals.delete-component-annotation.message"
msgstr "Ви впевнені, що хочете видалити цю анотацію?"

#: src/app/main/ui/workspace/sidebar/options/menus/component.cljs:139
msgid "modals.delete-component-annotation.title"
msgstr "Видалити анотацію"

#: src/app/main/ui/dashboard/file_menu.cljs:124
msgid "modals.delete-file-confirm.accept"
msgstr "Видалити файл"

#: src/app/main/ui/dashboard/file_menu.cljs:123
msgid "modals.delete-file-confirm.message"
msgstr "Ви впевнені, що хочете видалити цей файл?"

#: src/app/main/ui/dashboard/file_menu.cljs:122
msgid "modals.delete-file-confirm.title"
msgstr "Видалення файлу"

#: src/app/main/ui/dashboard/file_menu.cljs:118
msgid "modals.delete-file-multi-confirm.accept"
msgstr "Видалити файли"

#: src/app/main/ui/dashboard/file_menu.cljs:117
msgid "modals.delete-file-multi-confirm.message"
msgstr "Ви впевнені, що хочете видалити %s файлів?"

#: src/app/main/ui/dashboard/file_menu.cljs:116
msgid "modals.delete-file-multi-confirm.title"
msgstr "Видалення %s файлів"

#: src/app/main/ui/dashboard/fonts.cljs:348
msgid "modals.delete-font-variant.message"
msgstr ""
"Ви впевнені, що хочете видалити стиль шрифта? Він не завантажиться якщо буде "
"використаний у файлі."

#: src/app/main/ui/dashboard/fonts.cljs:347
msgid "modals.delete-font-variant.title"
msgstr "Видалення стилю шрифта"

#: src/app/main/ui/dashboard/fonts.cljs:334
msgid "modals.delete-font.message"
msgstr ""
"Ви впевнені, що хочете видалити цей шрифт? Він не завантажиться якщо буде "
"використаний у файлі."

#: src/app/main/ui/dashboard/fonts.cljs:333
msgid "modals.delete-font.title"
msgstr "Видалення шрифта"

#: src/app/main/ui/workspace/context_menu.cljs:627, src/app/main/ui/workspace/sidebar/sitemap.cljs:71
msgid "modals.delete-page.body"
msgstr "Ви впевнені, що хочете видалити цю сторінку?"

#: src/app/main/ui/workspace/context_menu.cljs:626, src/app/main/ui/workspace/sidebar/sitemap.cljs:70
msgid "modals.delete-page.title"
msgstr "Видалити сторінку"

#: src/app/main/ui/dashboard/project_menu.cljs:71
msgid "modals.delete-project-confirm.accept"
msgstr "Видалити проєкт"

#: src/app/main/ui/dashboard/project_menu.cljs:70
msgid "modals.delete-project-confirm.message"
msgstr "Ви впевнені, що хочете видалити цей проєкт?"

#: src/app/main/ui/dashboard/project_menu.cljs:69
msgid "modals.delete-project-confirm.title"
msgstr "Видалити проєкт"

#: src/app/main/ui/delete_shared.cljs:51
msgid "modals.delete-shared-confirm.accept"
msgid_plural "modals.delete-shared-confirm.accept"
msgstr[0] "Видалити файл"
msgstr[1] "Видалити файли"
msgstr[2] "Видалити файли"

#: src/app/main/ui/delete_shared.cljs:55
msgid "modals.delete-shared-confirm.activated.no-files-message"
msgid_plural "modals.delete-shared-confirm.activated.no-files-message"
msgstr[0] "Це не було активовано у жодному з файлів."
msgstr[1] "Вони не були активовані у жодному з файлів."
msgstr[2] "Вони не були активовані у жодному з файлів."

#: src/app/main/ui/delete_shared.cljs:57
msgid "modals.delete-shared-confirm.activated.scd-message"
msgid_plural "modals.delete-shared-confirm.activated.scd-message"
msgstr[0] "Цю білбіотеку активовано тут: "
msgstr[1] "Ці білбіотеки активовано тут: "
msgstr[2] "Ці білбіотеки активовано тут: "

#: src/app/main/ui/delete_shared.cljs:46
msgid "modals.delete-shared-confirm.message"
msgid_plural "modals.delete-shared-confirm.message"
msgstr[0] "Ви впевнені, що хочете видалити цей файл?"
msgstr[1] "Ви впевнені, що хочете видалити ці файли?"
msgstr[2] "Ви впевнені, що хочете видалити ці файли?"

#: src/app/main/ui/delete_shared.cljs:41
msgid "modals.delete-shared-confirm.title"
msgid_plural "modals.delete-shared-confirm.title"
msgstr[0] "Видалення файлу"
msgstr[1] "Видалення файлів"
msgstr[2] "Видалення файлів"

#: src/app/main/ui/dashboard/sidebar.cljs:444
msgid "modals.delete-team-confirm.accept"
msgstr "Видалити команду"

#: src/app/main/ui/dashboard/sidebar.cljs:443
msgid "modals.delete-team-confirm.message"
msgstr ""
"Ви впевнені, що хочете видалити цю команду? Всі проєкти та файли, які "
"прив'язані до команди, будуть назавжди видалені."

#: src/app/main/ui/dashboard/sidebar.cljs:442
msgid "modals.delete-team-confirm.title"
msgstr "Видалення команди"

#: src/app/main/ui/dashboard/team.cljs:455
msgid "modals.delete-team-member-confirm.accept"
msgstr "Видалити учасника"

#: src/app/main/ui/dashboard/team.cljs:454
msgid "modals.delete-team-member-confirm.message"
msgstr "Ви впевнені, що хочете видалити цього учасника з команди?"

#: src/app/main/ui/dashboard/team.cljs:453
msgid "modals.delete-team-member-confirm.title"
msgstr "Видалити учасника команди"

#: src/app/main/ui/delete_shared.cljs:59
msgid "modals.delete-unpublish-shared-confirm.activated.hint"
msgid_plural "modals.delete-unpublish-shared-confirm.activated.hint"
msgstr[0] ""
"Ресурси, які вже були використані в цьому файлі, залишаться там (дизайн не "
"буде порушено)."
msgstr[1] ""
"Ресурси, які вже були використані в цих файлах, залишаться там (дизайн не "
"буде порушено)."
msgstr[2] ""
"Ресурси, які вже були використані в цих файлах, залишаться там (дизайн не "
"буде порушено)."

#: src/app/main/ui/dashboard/team.cljs:991
msgid "modals.delete-webhook.accept"
msgstr "Видалити вебхук"

#: src/app/main/ui/dashboard/team.cljs:990
msgid "modals.delete-webhook.message"
msgstr "Ви впевнені, що хочете видалити цей вебхук?"

#: src/app/main/ui/dashboard/team.cljs:989
msgid "modals.delete-webhook.title"
msgstr "Видалення вебхуку"

#: src/app/main/ui/dashboard/team.cljs:920
msgid "modals.edit-webhook.submit-label"
msgstr "Змінити вебхук"

#: src/app/main/ui/dashboard/team.cljs:885
msgid "modals.edit-webhook.title"
msgstr "Змінити вебхук"

#: src/app/main/ui/dashboard/team.cljs:243
msgid "modals.invite-member-confirm.accept"
msgstr "Надіслати запрошення"

#: src/app/main/ui/dashboard/team.cljs:239, src/app/main/ui/onboarding/team_choice.cljs:179
msgid "modals.invite-member.emails"
msgstr "Електроні адреси, розділені комами"

#: src/app/main/ui/dashboard/team.cljs:223
msgid "modals.invite-member.repeated-invitation"
msgstr ""
"Деякі електроні адреси належать поточним учасникам команди. Запрошення не "
"надсилатимуться."

#: src/app/main/ui/dashboard/team.cljs:216
msgid "modals.invite-team-member.text"
msgstr ""
"Ви можете запросити учасників до команди для того щоб вони мали доступ до "
"цього та інших файлів команди."

#: src/app/main/ui/dashboard/team.cljs:212
msgid "modals.invite-team-member.title"
msgstr "Запросити учасників до команди"

#: src/app/main/ui/dashboard/sidebar.cljs:432, src/app/main/ui/dashboard/team.cljs:421
msgid "modals.leave-and-close-confirm.hint"
msgstr ""
"Так як Ви єдиний учасником цієї команди, її буде видалено разом з проєктами "
"та файлами команди."

#: src/app/main/ui/dashboard/sidebar.cljs:431, src/app/main/ui/dashboard/team.cljs:420
msgid "modals.leave-and-close-confirm.message"
msgstr "Ви впевнені, що хочете покинути команду \"%s\"?"

#: src/app/main/ui/dashboard/change_owner.cljs:56
msgid "modals.leave-and-reassign.forbidden"
msgstr ""
"Ви не можете покинути команду, якщо немає іншого учасника, якого можна було "
"б підвищити до власника. Ви можете видалити команду."

#: src/app/main/ui/dashboard/change_owner.cljs:52
msgid "modals.leave-and-reassign.hint1"
msgstr ""
"Ви власник цієї команди. Будь ласка, оберіть іншого учасника, щоб підвищити "
"його до власника перш ніж покинути команду."

#: src/app/main/ui/dashboard/change_owner.cljs:75
msgid "modals.leave-and-reassign.promote-and-leave"
msgstr "Підвищити та покинути"

#: src/app/main/ui/dashboard/change_owner.cljs:31
msgid "modals.leave-and-reassign.select-member-to-promote"
msgstr "Виберіть учасника для підвищення"

#: src/app/main/ui/dashboard/change_owner.cljs:46
msgid "modals.leave-and-reassign.title"
msgstr "Перед тим як ви покинете"

#: src/app/main/ui/dashboard/sidebar.cljs:411, src/app/main/ui/dashboard/sidebar.cljs:433, src/app/main/ui/dashboard/team.cljs:422, src/app/main/ui/dashboard/team.cljs:444
msgid "modals.leave-confirm.accept"
msgstr "Покинути команду"

#: src/app/main/ui/dashboard/sidebar.cljs:410, src/app/main/ui/dashboard/team.cljs:443
msgid "modals.leave-confirm.message"
msgstr "Ви впевнені, що хочете покинути цю команду?"

#: src/app/main/ui/dashboard/sidebar.cljs:409, src/app/main/ui/dashboard/sidebar.cljs:430, src/app/main/ui/dashboard/team.cljs:419, src/app/main/ui/dashboard/team.cljs:442
msgid "modals.leave-confirm.title"
msgstr "Покидання команди"

#: src/app/main/ui/delete_shared.cljs:53
msgid "modals.move-shared-confirm.accept"
msgid_plural "modals.move-shared-confirm.accept"
msgstr[0] "Перемістити його"
msgstr[1] "Перемістити їх"
msgstr[2] "Перемістити їх"

#: src/app/main/ui/delete_shared.cljs:48
msgid "modals.move-shared-confirm.message"
msgid_plural "modals.move-shared-confirm.message"
msgstr[0] "Ви впевнені, що хочете перемістити цю білбліотеку?"
msgstr[1] "Ви впевнені, що хочете перемістити ці бібліотеки?"
msgstr[2] "Ви впевнені, що хочете перемістити цю білбліотеку?"

#: src/app/main/ui/delete_shared.cljs:43
msgid "modals.move-shared-confirm.title"
msgid_plural "modals.move-shared-confirm.title"
msgstr[0] "Перемістити бібліотеку"
msgstr[1] "Перемістити бібліотеки"
msgstr[2] "Перемістити бібліотеки"

#: src/app/main/ui/workspace/main_menu.cljs:271, src/app/main/ui/workspace/nudge.cljs:47
msgid "modals.nudge-title"
msgstr "Розмір зсуву"

#: src/app/main/ui/dashboard/team.cljs:374
msgid "modals.promote-owner-confirm.accept"
msgstr "Передати права власності"

#: src/app/main/ui/dashboard/team.cljs:373
msgid "modals.promote-owner-confirm.hint"
msgstr ""
"Якщо Ви передасте права власності, Ви зміните свою роль на Admin, втративши "
"деякі повноваження над цією командою. "

#: src/app/main/ui/dashboard/team.cljs:372
msgid "modals.promote-owner-confirm.message"
msgstr ""
"Ви поточний власник цієї команди. Ви впевнені, що хочете призначити %s "
"новим власником цієї команди?"

#: src/app/main/ui/dashboard/team.cljs:371
msgid "modals.promote-owner-confirm.title"
msgstr "Новий власник команди"

#: src/app/main/ui/workspace/libraries.cljs:273
msgid "modals.publish-empty-library.accept"
msgstr "Опублікувати"

#: src/app/main/ui/workspace/libraries.cljs:272
msgid "modals.publish-empty-library.message"
msgstr "Ваша бібліотека порожня. Ви впевнені, що хочете опублікувати її?"

#: src/app/main/ui/workspace/libraries.cljs:271
msgid "modals.publish-empty-library.title"
msgstr "Опублікувати пусту бібліотеку"

#: src/app/main/ui/workspace/header.cljs, src/app/main/ui/dashboard/file_menu.cljs
#, unused
msgid "modals.remove-shared-confirm.accept"
msgstr "Видалити як Спільну Бібліотеку"

#: src/app/main/ui/workspace/header.cljs, src/app/main/ui/dashboard/file_menu.cljs
#, unused
msgid "modals.remove-shared-confirm.hint"
msgstr ""
"Після вилучення як спільної бібліотеки, бібліотека файлів цього файлу "
"перестане бути доступною для використання серед інших Ваших файлів."

#: src/app/main/ui/workspace/header.cljs, src/app/main/ui/dashboard/file_menu.cljs
#, unused
msgid "modals.remove-shared-confirm.message"
msgstr "Видалити \"%s\" як Спільну Бібліотеку"

#: src/app/main/ui/workspace/nudge.cljs:53
msgid "modals.small-nudge"
msgstr "Малий зсув"

#: src/app/main/ui/delete_shared.cljs:52
msgid "modals.unpublish-shared-confirm.accept"
msgid_plural "modals.unpublish-shared-confirm.accept"
msgstr[0] "Зняти з публікації поширену сторінку"
msgstr[1] "Зняти з публікації декілька поширених сторінок"
msgstr[2] "Зняти з публікації поширені сторінки"

#: src/app/main/ui/delete_shared.cljs:47
msgid "modals.unpublish-shared-confirm.message"
msgid_plural "modals.unpublish-shared-confirm.message"
msgstr[0] "Ви впевнені, що хочете зняти бібліотеку з публікації?"
msgstr[1] "Ви впевнені, що хочете зняти бібліотеки з публікації?"
msgstr[2] "Ви впевнені, що хочете зняти бібліотеки з публікації?"

#: src/app/main/ui/delete_shared.cljs:42
msgid "modals.unpublish-shared-confirm.title"
msgid_plural "modals.unpublish-shared-confirm.title"
msgstr[0] "Зняти бібліотеку з публікації"
msgstr[1] "Зняти бібліотеки з публікації"
msgstr[2] "Зняти бібліотеки з публікації"

#: src/app/main/ui/workspace/sidebar/options/menus/component.cljs, src/app/main/ui/workspace/context_menu.cljs
#, unused
msgid "modals.update-remote-component-in-bulk.hint"
msgstr ""
"Ви збираєтесь оновити компоненти спільної бібліотеки. Це вплине також на "
"інші файли, які її використовують."

#: src/app/main/ui/workspace/sidebar/options/menus/component.cljs, src/app/main/ui/workspace/context_menu.cljs
#, unused
msgid "modals.update-remote-component-in-bulk.message"
msgstr "Оновити компоненти в спільній бібліотеці"

#: src/app/main/ui/workspace/sidebar/assets/common.cljs:393
msgid "modals.update-remote-component.accept"
msgstr "Оновити"

#: src/app/main/ui/workspace/sidebar/assets/common.cljs:392
msgid "modals.update-remote-component.cancel"
msgstr "Скасувати"

#: src/app/main/ui/workspace/sidebar/assets/common.cljs:391
msgid "modals.update-remote-component.hint"
msgstr ""
"Ви збираєтесь оновити компонент у спільній бібліотеці. Це вплине також на "
"файли, які її використовують."

#: src/app/main/ui/workspace/sidebar/assets/common.cljs:390
msgid "modals.update-remote-component.message"
msgstr "Оновити компонент спільної бібліотеки"

#: src/app/main/ui/static.cljs:331
msgid "not-found.desc-message.doesnt-exist"
msgstr "Цієї сторінки не існує :/"

#: src/app/main/ui/static.cljs:330
msgid "not-found.desc-message.error"
msgstr "Сторінка 404"

#: src/app/main/ui/static.cljs:135
msgid "not-found.login.free"
msgstr ""
"Penpot - відкритий та вільний інструмент для спільної роботи над Дизайном "
"та Кодом"

#: src/app/main/ui/auth/recovery_request.cljs:114
msgid "not-found.login.sent-recovery"
msgstr "Ми надіслали лист для відновлення на"

#: src/app/main/ui/auth/recovery_request.cljs:116
msgid "not-found.login.sent-recovery-check"
msgstr ""
"Перевірте вхідні листи та натисніть на посилання для створення нового "
"паролю."

#: src/app/main/ui/static.cljs:149
msgid "not-found.login.signup-free"
msgstr "Зареєструватись безкоштовно"

#: src/app/main/ui/static.cljs:150
msgid "not-found.login.start-using"
msgstr "І почати використовувати Penpot у ту ж мить!"

#: src/app/main/ui/static.cljs:64
msgid "not-found.made-with-love"
msgstr "Створено з ЛЮБОВ'Ю та Open Source"

#: src/app/main/ui/static.cljs:291
msgid "not-found.no-permission.already-requested.file"
msgstr "Ви вже запитували дозвіл на доступ до цього файлу."

#: src/app/main/ui/static.cljs:292
msgid "not-found.no-permission.already-requested.or-others.file"
msgstr ""
"Ви вже запитували доступ до цього файлу або інших файлів чи проєктів цієї "
"команди."

#: src/app/main/ui/static.cljs:298
msgid "not-found.no-permission.already-requested.or-others.project"
msgstr ""
"Ви вже запитували доступ до цього проєкту або інших проєктів чи файлів цієї "
"команди."

#: src/app/main/ui/static.cljs:297
msgid "not-found.no-permission.already-requested.project"
msgstr "Ви вже запитували дозвіл на доступ до цього проєкту."

#: src/app/main/ui/static.cljs:312, src/app/main/ui/static.cljs:321
msgid "not-found.no-permission.ask"
msgstr "ЗАПИТ НА ДОЗВІЛ"

#: src/app/main/ui/static.cljs:304
msgid "not-found.no-permission.done.remember"
msgstr "Запам'ятайте - якщо власник погодить, ви будете запрошені до команди."

#: src/app/main/ui/static.cljs:303
msgid "not-found.no-permission.done.success"
msgstr "Ваш запит надіслано успішно!"

#: src/app/main/ui/static.cljs:309
msgid "not-found.no-permission.file"
msgstr "Ви не маєте доступу до цього файлу."

#: src/app/main/ui/static.cljs:51, src/app/main/ui/static.cljs:287, src/app/main/ui/static.cljs:293, src/app/main/ui/static.cljs:299, src/app/main/ui/static.cljs:305, src/app/main/ui/static.cljs:314, src/app/main/ui/static.cljs:323
msgid "not-found.no-permission.go-dashboard"
msgstr "Відвідати ваш Penpot"

#: src/app/main/ui/static.cljs:311, src/app/main/ui/static.cljs:320
msgid "not-found.no-permission.if-approves"
msgstr "Якщо власник погодить, Ви будете запрошені до команди."

#: src/app/main/ui/static.cljs:249, src/app/main/ui/static.cljs:261
msgid "not-found.no-permission.penpot-file"
msgstr "Файл Penpot"

#: src/app/main/ui/static.cljs:286, src/app/main/ui/static.cljs:318
msgid "not-found.no-permission.project"
msgstr "Ви не маєте доступу до цього проєкту."

#: src/app/main/ui/static.cljs:248, src/app/main/ui/static.cljs:259
msgid "not-found.no-permission.project-name"
msgstr "ПРОЄКТ"

#: src/app/main/ui/static.cljs:310
msgid "not-found.no-permission.you-can-ask.file"
msgstr "Щоб мати доступ до файлу, спершу запитайте власника команди."

#: src/app/main/ui/static.cljs:319
msgid "not-found.no-permission.you-can-ask.project"
msgstr "Щоб мати доступ до цього проєкту, запитайте у власника команди."

#: src/app/main/data/common.cljs:93
msgid "notifications.by-code.maintenance"
msgstr ""
"Перерва на технічне обслуговування: ми закінчимо технічне обслуговування "
"протягом 5 хвилин."

#: src/app/main/data/common.cljs:83
msgid "notifications.by-code.upgrade-version"
msgstr "Нова версія доступна, будь ласка, оновіть сторінку"

#: src/app/main/ui/dashboard/team.cljs:164, src/app/main/ui/dashboard/team.cljs:636
msgid "notifications.invitation-email-sent"
msgstr "Запрощення успішно надіслано"

#: src/app/main/ui/dashboard/team.cljs:657
msgid "notifications.invitation-link-copied"
msgstr "Посилання на запрошення скопійовано"

#: src/app/main/ui/settings/delete_account.cljs:24
msgid "notifications.profile-deletion-not-allowed"
msgstr ""
"Ви не можете видалити свій профіль. Перш ніж продовжити, перепризначте свої "
"команди."

#: src/app/main/ui/settings/options.cljs:26, src/app/main/ui/settings/profile.cljs:30
msgid "notifications.profile-saved"
msgstr "Профіль успішно збережено!"

#: src/app/main/ui/settings/change_email.cljs:46
msgid "notifications.validation-email-sent"
msgstr "Лист для підтвердження надіслано на %s. Перевірте свою скриньку!"

#, unused
msgid "onboarding-v2.before-start.desc1"
msgstr ""
"Ви маєте знати, що тут є багато ресурсів, які допоможуть вам почати "
"працювати з Penpot, до прикладу, Посібник Користувача та наш YouTube канал."

#, unused
msgid "onboarding-v2.before-start.desc2"
msgstr ""
"Детальна інформація про те, як користуватися Penpot. Від створення "
"прототипів до організації та обміну дизайнами."

#, unused
msgid "onboarding-v2.before-start.desc2.title"
msgstr "Посібник користувача"

#, unused
msgid "onboarding-v2.before-start.desc3"
msgstr "Ви можете переглянути наші посібники та посібники нашої спільноти."

#, unused
msgid "onboarding-v2.before-start.desc3.title"
msgstr "Відео посібники"

#, unused
msgid "onboarding-v2.before-start.title"
msgstr "Перш ніж почати"

#: src/app/main/ui/onboarding/newsletter.cljs:63
msgid "onboarding-v2.newsletter.desc"
msgstr ""
"Підпішиться на розсилку Penpot щоб бути у курсі подій розробки та останніх "
"новин."

#: src/app/main/ui/onboarding/newsletter.cljs:83
msgid "onboarding-v2.newsletter.news"
msgstr "Надсилати мені новини про Penpot (пости з блоґу, відео посібники, етери...)."

#: src/app/main/ui/onboarding/newsletter.cljs:91
msgid "onboarding-v2.newsletter.privacy1"
msgstr "Ми турбуємось про конфіденційність, тому Ви можете прочитати наші "

#: src/app/main/ui/onboarding/newsletter.cljs:97
msgid "onboarding-v2.newsletter.privacy2"
msgstr ""
"Ми надсилатимемо вам лише ревеланті листи. Ви можете відписатись у "
"будь-який час через посилання для відписки в листах розсилки."

#: src/app/main/ui/onboarding/newsletter.cljs:71
msgid "onboarding-v2.newsletter.updates"
msgstr ""
"Надсилати мені оновлення продуктів (нові можливості, випуски, "
"виправлення...)."

#, unused
msgid "onboarding-v2.welcome.desc1"
msgstr ""
"Penpot має відкритий вихідний код і розробляється Kaleidos, а також "
"спільнотою, де багато людей вже допомагають один одному. Кожен може "
"долучитися до співпраці:"

#, unused
msgid "onboarding-v2.welcome.desc2"
msgstr ""
"Публічний простір, де можна дізнатися, поділитися та обговорити про Penpot, "
"його сьогодення та майбутнє з усією спільнотою та основною командою Penpot."

#, unused
msgid "onboarding-v2.welcome.desc2.title"
msgstr "Участь у спільноті"

#, unused
msgid "onboarding-v2.welcome.desc3"
msgstr ""
"Тут Ви дізнаєтеся, як співпрацювати з перекладами, запитами на покращення, "
"внесками в основний код, пошуком помилок…"

#, unused
msgid "onboarding-v2.welcome.desc3.title"
msgstr "Посібник з внесення змін"

#: src/app/main/ui/onboarding/team_choice.cljs:30
msgid "onboarding-v2.welcome.title"
msgstr "Вітаємо в Penpot!"

#: src/app/main/ui/onboarding/team_choice.cljs:254
msgid "onboarding.choice.team-up.continue-creating-team"
msgstr "Продовжити створення команди"

#: src/app/main/ui/onboarding/team_choice.cljs:264
msgid "onboarding.choice.team-up.continue-without-a-team"
msgstr "Продовжити без команди"

#: src/app/main/ui/onboarding/team_choice.cljs:193
msgid "onboarding.choice.team-up.create-team-and-invite"
msgstr "Створити команду та запросити"

#, unused
msgid "onboarding.choice.team-up.create-team-and-send-invites"
msgstr "Створити команду та надіслати запрошення"

#: src/app/main/ui/onboarding/team_choice.cljs:197
msgid "onboarding.choice.team-up.create-team-and-send-invites-description"
msgstr "Ви зможете запрошувати пізніше"

#: src/app/main/ui/onboarding/team_choice.cljs:240
msgid "onboarding.choice.team-up.create-team-desc"
msgstr ""
"Після того, як Ви назвали свою команду, Ви зможете запрошувати людей "
"приєднатись до неї."

#: src/app/main/ui/onboarding/team_choice.cljs:249
msgid "onboarding.choice.team-up.create-team-placeholder"
msgstr "Вкажіть ім'я команди"

#: src/app/main/ui/onboarding/team_choice.cljs:194
msgid "onboarding.choice.team-up.create-team-without-invite"
msgstr "Створити команду"

#, unused
msgid "onboarding.choice.team-up.create-team-without-inviting"
msgstr "Створити команду без запрошення"

#: src/app/main/ui/dashboard/projects.cljs:95, src/app/main/ui/onboarding/team_choice.cljs:159
msgid "onboarding.choice.team-up.invite-members"
msgstr "Запрости учасників"

#: src/app/main/ui/onboarding/team_choice.cljs:160
msgid "onboarding.choice.team-up.invite-members-info"
msgstr ""
"Не забувайте долучати всіх-всіх. Розробників, дизайнерів, менеджерів... та "
"будь-кого іншого :)"

#: src/app/main/ui/dashboard/team.cljs:228, src/app/main/ui/onboarding/team_choice.cljs:169
msgid "onboarding.choice.team-up.roles"
msgstr "Запросити у якості:"

#: src/app/main/ui/onboarding/team_choice.cljs:257
msgid "onboarding.choice.team-up.start-without-a-team"
msgstr "Почати без команди"

#: src/app/main/ui/onboarding/team_choice.cljs:259
msgid "onboarding.choice.team-up.start-without-a-team-description"
msgstr "Ви зможете створити команду пізніше."

#, unused
msgid "onboarding.newsletter.accept"
msgstr "Так, підписати"

#: src/app/main/ui/onboarding/newsletter.cljs:40
msgid "onboarding.newsletter.acceptance-message"
msgstr ""
"Ваш запит на підписку був надісланий, ми надішлемо вам лист для "
"підтвердження запиту."

#: src/app/main/ui/onboarding/newsletter.cljs:95
msgid "onboarding.newsletter.policy"
msgstr "Потіика Конфіденційності."

#: src/app/main/ui/onboarding/newsletter.cljs:60
msgid "onboarding.newsletter.title"
msgstr "Бажаєте отримувати новини від Penpot?"

#: src/app/main/ui/onboarding/questions.cljs:113
msgid "onboarding.questions.lets-get-started"
msgstr "Тож почнімо!"

#: src/app/main/ui/onboarding/questions.cljs:94
msgid "onboarding.questions.reasons.alternative"
msgstr "Шукаю альтернативу Figma, XD тощо"

#: src/app/main/ui/onboarding/questions.cljs:88
msgid "onboarding.questions.reasons.exploring"
msgstr "Просто досліджую"

#: src/app/main/ui/onboarding/questions.cljs:91
msgid "onboarding.questions.reasons.fit"
msgstr "Розглядою чи підійде Penpot для потреб моєї команди"

#: src/app/main/ui/onboarding/questions.cljs:97
msgid "onboarding.questions.reasons.testing"
msgstr "Тестування перед самостійним розміщенням"

#: src/app/main/ui/onboarding/questions.cljs:407
msgid "onboarding.questions.referer.article"
msgstr "Стаття (Блоґ, Публікація, Бюлетень)"

#: src/app/main/ui/onboarding/questions.cljs:405
msgid "onboarding.questions.referer.search"
msgstr "Пошуковий рушій (Google, Yahoo, Bing)"

#: src/app/main/ui/onboarding/questions.cljs:406
msgid "onboarding.questions.referer.social"
msgstr "Соціальні мережі (X, Linkedin, FB, etc)"

#: src/app/main/ui/onboarding/questions.cljs:349
msgid "onboarding.questions.start-with.code"
msgstr "Генерування реального коду з дизайнів"

#: src/app/main/ui/onboarding/questions.cljs:347
msgid "onboarding.questions.start-with.ds"
msgstr "Створення дизайнерських систем"

#: src/app/main/ui/onboarding/questions.cljs:345
msgid "onboarding.questions.start-with.prototyping"
msgstr "Прототипування"

#: src/app/main/ui/onboarding/questions.cljs:341
msgid "onboarding.questions.start-with.ui"
msgstr "Розробка UI/UX для застосунків"

#: src/app/main/ui/onboarding/questions.cljs:343
msgid "onboarding.questions.start-with.wireframing"
msgstr "Фреймворкінг"

#: src/app/main/ui/onboarding/questions.cljs:121
msgid "onboarding.questions.step1.question1"
msgstr "Для чого плануєте використовувати Penpot?"

#: src/app/main/ui/onboarding/questions.cljs:128
msgid "onboarding.questions.step1.question2"
msgstr "Що саме вас привело до Penpot?"

#: src/app/main/ui/onboarding/questions.cljs:117
msgid "onboarding.questions.step1.subtitle"
msgstr ""
"Розкажіть нам трохи про себе, щоб допомогти нам зробити Penpot зручним для "
"вас. Ваші відповіді допоможуть нам визначити пріоритетність нових функцій і "
"вказати Вам потрібний напрямок для початку роботи."

#: src/app/main/ui/onboarding/questions.cljs:115
msgid "onboarding.questions.step1.title"
msgstr "Допоможіть нам познайомитися з вами ближче"

#: src/app/main/ui/onboarding/questions.cljs:196
msgid "onboarding.questions.step2.title"
msgstr "Який з цих інструментів використовуєте найчастіше?"

#: src/app/main/ui/onboarding/questions.cljs:289
msgid "onboarding.questions.step3.question1"
msgstr "Чим займаєтесь?"

#: src/app/main/ui/onboarding/questions.cljs:303
msgid "onboarding.questions.step3.question2"
msgstr "Яка ваша роль?"

#: src/app/main/ui/onboarding/questions.cljs:317
msgid "onboarding.questions.step3.question3"
msgstr "Скільки у вашій компанії співробітників?"

#: src/app/main/ui/onboarding/questions.cljs:287
msgid "onboarding.questions.step3.title"
msgstr "Розкажіть про вашу роботу"

#: src/app/main/ui/onboarding/questions.cljs:370
msgid "onboarding.questions.step4.title"
msgstr "Звідки хотіли б почати?"

#: src/app/main/ui/onboarding/questions.cljs:428
msgid "onboarding.questions.step5.title"
msgstr "Як дізнались про Penpot?"

#: src/app/main/ui/onboarding/questions.cljs:268
msgid "onboarding.questions.team-size.11-30"
msgstr "11-30"

#: src/app/main/ui/onboarding/questions.cljs:269
msgid "onboarding.questions.team-size.2-10"
msgstr "2-10"

#: src/app/main/ui/onboarding/questions.cljs:267
msgid "onboarding.questions.team-size.31-50"
msgstr "31-50"

#: src/app/main/ui/onboarding/questions.cljs:270
msgid "onboarding.questions.team-size.freelancer"
msgstr "Я фрилансер"

#: src/app/main/ui/onboarding/questions.cljs:266
msgid "onboarding.questions.team-size.more-than-50"
msgstr "Більш ніж 50"

#: src/app/main/ui/onboarding/questions.cljs:271
msgid "onboarding.questions.team-size.personal-project"
msgstr "Я працюю над власним проєктом"

#: src/app/main/ui/onboarding/questions.cljs:80
msgid "onboarding.questions.use.education"
msgstr "Навчання"

#: src/app/main/ui/onboarding/questions.cljs:81
msgid "onboarding.questions.use.personal"
msgstr "Особисте"

#: src/app/main/ui/onboarding/questions.cljs:79
msgid "onboarding.questions.use.work"
msgstr "Робоче"

#: src/app/main/ui/onboarding/team_choice.cljs:238
msgid "onboarding.team-modal.create-team"
msgstr "Створіть команду"

#: src/app/main/ui/onboarding/team_choice.cljs:34
msgid "onboarding.team-modal.create-team-desc"
msgstr ""
"Команда дозволяє вам співпрацювати з іншими користувачами Penpot, які "
"працюють з тими ж файлами і проєктами."

#: src/app/main/ui/onboarding/team_choice.cljs:39
msgid "onboarding.team-modal.create-team-feature-1"
msgstr "Необмежена кількість файлів та проєктів"

#: src/app/main/ui/onboarding/team_choice.cljs:43
msgid "onboarding.team-modal.create-team-feature-2"
msgstr "Багатокористувацьке видання"

#: src/app/main/ui/onboarding/team_choice.cljs:47
msgid "onboarding.team-modal.create-team-feature-3"
msgstr "Керування ролями"

#: src/app/main/ui/onboarding/team_choice.cljs:51
msgid "onboarding.team-modal.create-team-feature-4"
msgstr "Необмежена кількість учасників"

#: src/app/main/ui/onboarding/team_choice.cljs:55
msgid "onboarding.team-modal.create-team-feature-5"
msgstr "100% безкоштовно!"

#: src/app/main/ui/onboarding/team_choice.cljs:32
msgid "onboarding.team-modal.team-definition"
msgstr "Що таке команда?"

#: src/app/main/ui/onboarding/templates.cljs:78
msgid "onboarding.templates.subtitle"
msgstr "Тут є деякі шаблони."

#: src/app/main/ui/onboarding/templates.cljs:77
msgid "onboarding.templates.title"
msgstr "Почніть проєктувати"

#, unused
msgid "onboarding.welcome.alt"
msgstr "Penpot"

#: src/app/main/ui/auth/recovery.cljs:88
msgid "profile.recovery.go-to-login"
msgstr "Повернутись на сторінку входу"

#: src/app/main/ui/workspace/sidebar/options/rows/color_row.cljs:223
msgid "settings.detach"
msgstr "Від'єднати"

#: src/app/main/ui/viewer/inspect/exports.cljs:147, src/app/main/ui/workspace/sidebar/options/menus/border_radius.cljs:90, src/app/main/ui/workspace/sidebar/options/menus/component.cljs:622, src/app/main/ui/workspace/sidebar/options/menus/constraints.cljs:137, src/app/main/ui/workspace/sidebar/options/menus/constraints.cljs:148, src/app/main/ui/workspace/sidebar/options/menus/exports.cljs:196, src/app/main/ui/workspace/sidebar/options/menus/fill.cljs:162, src/app/main/ui/workspace/sidebar/options/menus/measures.cljs:355, src/app/main/ui/workspace/sidebar/options/menus/measures.cljs:366, src/app/main/ui/workspace/sidebar/options/menus/measures.cljs:386, src/app/main/ui/workspace/sidebar/options/menus/measures.cljs:397, src/app/main/ui/workspace/sidebar/options/menus/measures.cljs:413, src/app/main/ui/workspace/sidebar/options/menus/shadow.cljs:315, src/app/main/ui/workspace/sidebar/options/menus/stroke.cljs:182, src/app/main/ui/workspace/sidebar/options/menus/typography.cljs:380, src/app/main/ui/workspace/sidebar/options/menus/typography.cljs:397, src/app/main/ui/workspace/sidebar/options/rows/color_row.cljs:247, src/app/main/ui/workspace/sidebar/options/rows/stroke_row.cljs:172
msgid "settings.multiple"
msgstr "Змішаний"

#: src/app/main/ui/workspace/sidebar/options/rows/color_row.cljs:270
msgid "settings.remove-color"
msgstr "Видалити колір"

#: src/app/main/ui/workspace/sidebar/options/rows/color_row.cljs:275
msgid "settings.select-this-color"
msgstr "Оберіть елементи, використовуючи цей стиль"

# SECTIONS
#: src/app/main/ui/workspace/sidebar/shortcuts.cljs:415
msgid "shortcut-section.basics"
msgstr "Основи"

#: src/app/main/ui/workspace/sidebar/shortcuts.cljs:421
msgid "shortcut-section.dashboard"
msgstr "Панель управління"

#: src/app/main/ui/workspace/sidebar/shortcuts.cljs:424
msgid "shortcut-section.viewer"
msgstr "Глядач"

#: src/app/main/ui/workspace/sidebar/shortcuts.cljs:418
msgid "shortcut-section.workspace"
msgstr "Робоче поле"

# SUBSECTIONS
#: src/app/main/ui/workspace/sidebar/shortcuts.cljs:56
msgid "shortcut-subsection.alignment"
msgstr "Вирівнювання"

#: src/app/main/ui/workspace/sidebar/shortcuts.cljs:57
msgid "shortcut-subsection.edit"
msgstr "Редагувати"

#: src/app/main/ui/workspace/sidebar/shortcuts.cljs:58
msgid "shortcut-subsection.general-dashboard"
msgstr "Загальні"

#: src/app/main/ui/workspace/sidebar/shortcuts.cljs:59
msgid "shortcut-subsection.general-viewer"
msgstr "Загальні"

#: src/app/main/ui/workspace/main_menu.cljs:829, src/app/main/ui/workspace/sidebar/shortcuts.cljs:60
msgid "shortcut-subsection.main-menu"
msgstr "Головне меню"

#: src/app/main/ui/workspace/sidebar/shortcuts.cljs:61
msgid "shortcut-subsection.modify-layers"
msgstr "Модифікувати шар"

#: src/app/main/ui/workspace/sidebar/shortcuts.cljs:62
msgid "shortcut-subsection.navigation-dashboard"
msgstr "Навігація"

#: src/app/main/ui/workspace/sidebar/shortcuts.cljs:63
msgid "shortcut-subsection.navigation-viewer"
msgstr "Навігація"

#: src/app/main/ui/workspace/sidebar/shortcuts.cljs:64
msgid "shortcut-subsection.navigation-workspace"
msgstr "Навігація"

#: src/app/main/ui/workspace/sidebar/shortcuts.cljs:65
msgid "shortcut-subsection.panels"
msgstr "Панелі"

#: src/app/main/ui/workspace/sidebar/shortcuts.cljs:66
msgid "shortcut-subsection.path-editor"
msgstr "Контури"

#: src/app/main/ui/workspace/sidebar/shortcuts.cljs:67
msgid "shortcut-subsection.shape"
msgstr "Форми"

#: src/app/main/ui/workspace/sidebar/shortcuts.cljs:68
msgid "shortcut-subsection.text-editor"
msgstr "Тексти"

#: src/app/main/ui/workspace/sidebar/shortcuts.cljs:69
msgid "shortcut-subsection.tools"
msgstr "Інструменти"

#: src/app/main/ui/workspace/sidebar/shortcuts.cljs:70
msgid "shortcut-subsection.zoom-viewer"
msgstr "Масштабування"

#: src/app/main/ui/workspace/sidebar/shortcuts.cljs:71
msgid "shortcut-subsection.zoom-workspace"
msgstr "Масштабування"

#: src/app/main/ui/workspace/sidebar/shortcuts.cljs:72
msgid "shortcuts.add-comment"
msgstr "Коментарі"

#: src/app/main/ui/workspace/sidebar/shortcuts.cljs:73
msgid "shortcuts.add-node"
msgstr "Додати вузол"

#: src/app/main/ui/workspace/sidebar/shortcuts.cljs:74
msgid "shortcuts.align-bottom"
msgstr "Вирівняти по низу"

#: src/app/main/ui/workspace/sidebar/shortcuts.cljs:75
msgid "shortcuts.align-center"
msgstr "Вирівняти по центру"

#: src/app/main/ui/workspace/sidebar/shortcuts.cljs:76
msgid "shortcuts.align-hcenter"
msgstr "Вирівняти по центру горизонтально"

#: src/app/main/ui/workspace/sidebar/shortcuts.cljs:77
msgid "shortcuts.align-justify"
msgstr "Вирівняти по ширині"

#: src/app/main/ui/workspace/sidebar/shortcuts.cljs:78
msgid "shortcuts.align-left"
msgstr "Вирівняти по лівому краю"

#: src/app/main/ui/workspace/sidebar/shortcuts.cljs:79
msgid "shortcuts.align-right"
msgstr "Вирівняти по правому краю"

#: src/app/main/ui/workspace/sidebar/shortcuts.cljs:80
msgid "shortcuts.align-top"
msgstr "Вирівняти по верху"

#: src/app/main/ui/workspace/sidebar/shortcuts.cljs:81
msgid "shortcuts.align-vcenter"
msgstr "Вирівняти по центру вертикально"

#: src/app/main/ui/workspace/sidebar/shortcuts.cljs:82
msgid "shortcuts.artboard-selection"
msgstr "Створити дошку з вибраного"

#: src/app/main/ui/workspace/sidebar/shortcuts.cljs:83
msgid "shortcuts.bold"
msgstr "Виділити жирним шрифтом"

#: src/app/main/ui/workspace/sidebar/shortcuts.cljs:84
msgid "shortcuts.bool-difference"
msgstr "Булева різниця"

#: src/app/main/ui/workspace/sidebar/shortcuts.cljs:85
msgid "shortcuts.bool-exclude"
msgstr "Логічне виключення"

#: src/app/main/ui/workspace/sidebar/shortcuts.cljs:86
msgid "shortcuts.bool-intersection"
msgstr "Булева інтерсекція"

#: src/app/main/ui/workspace/sidebar/shortcuts.cljs:87
msgid "shortcuts.bool-union"
msgstr "Булеве об'єднання"

#: src/app/main/ui/workspace/sidebar/shortcuts.cljs:88
msgid "shortcuts.bring-back"
msgstr "На задній план"

#: src/app/main/ui/workspace/sidebar/shortcuts.cljs:89
msgid "shortcuts.bring-backward"
msgstr "Посунути назад"

#: src/app/main/ui/workspace/sidebar/shortcuts.cljs:90
msgid "shortcuts.bring-forward"
msgstr "Посунути вперед"

#: src/app/main/ui/workspace/sidebar/shortcuts.cljs:91
msgid "shortcuts.bring-front"
msgstr "Висунути вперед"

#: src/app/main/ui/workspace/sidebar/shortcuts.cljs:92
msgid "shortcuts.clear-undo"
msgstr "Скасувати відміну"

#: src/app/main/ui/workspace/sidebar/shortcuts.cljs:93
msgid "shortcuts.copy"
msgstr "Скопіювати"

#: src/app/main/ui/workspace/sidebar/shortcuts.cljs:94
msgid "shortcuts.copy-link"
msgstr "Скопіювати посилання у буфер"

#: src/app/main/ui/workspace/sidebar/shortcuts.cljs:95
msgid "shortcuts.create-component"
msgstr "Створити компонент"

#: src/app/main/ui/workspace/sidebar/shortcuts.cljs:96
msgid "shortcuts.create-new-project"
msgstr "Створити новий"

#: src/app/main/ui/workspace/sidebar/shortcuts.cljs:97
msgid "shortcuts.cut"
msgstr "Вирізати"

#: src/app/main/ui/workspace/right_header.cljs:116, src/app/main/ui/workspace/sidebar/shortcuts.cljs:98
msgid "shortcuts.decrease-zoom"
msgstr "Зменшити"

#: src/app/main/ui/workspace/sidebar/shortcuts.cljs:99
msgid "shortcuts.delete"
msgstr "Видалити"

#: src/app/main/ui/workspace/sidebar/shortcuts.cljs:100
msgid "shortcuts.delete-node"
msgstr "Видалити вузол"

#: src/app/main/ui/workspace/sidebar/shortcuts.cljs:101
msgid "shortcuts.detach-component"
msgstr "Від'єднати компонент"

#: src/app/main/ui/workspace/sidebar/shortcuts.cljs:102
msgid "shortcuts.draw-curve"
msgstr "Крива"

#: src/app/main/ui/workspace/sidebar/shortcuts.cljs:103
msgid "shortcuts.draw-ellipse"
msgstr "Еліпс"

#: src/app/main/ui/workspace/sidebar/shortcuts.cljs:104
msgid "shortcuts.draw-frame"
msgstr "Рамка"

#: src/app/main/ui/workspace/sidebar/shortcuts.cljs:105
msgid "shortcuts.draw-nodes"
msgstr "Намалювати шлях"

#: src/app/main/ui/workspace/sidebar/shortcuts.cljs:106
msgid "shortcuts.draw-path"
msgstr "Контур"

#: src/app/main/ui/workspace/sidebar/shortcuts.cljs:107
msgid "shortcuts.draw-rect"
msgstr "Прямокутник"

#: src/app/main/ui/workspace/sidebar/shortcuts.cljs:108
msgid "shortcuts.draw-text"
msgstr "Текст"

#: src/app/main/ui/workspace/sidebar/shortcuts.cljs:109
msgid "shortcuts.duplicate"
msgstr "Дублікат"

#: src/app/main/ui/workspace/sidebar/shortcuts.cljs:110
msgid "shortcuts.escape"
msgstr "Відмінити"

#: src/app/main/ui/workspace/sidebar/shortcuts.cljs:111
msgid "shortcuts.export-shapes"
msgstr "Експортувати фігури"

#: src/app/main/ui/workspace/sidebar/shortcuts.cljs:112
msgid "shortcuts.fit-all"
msgstr "Збільшити, щоб вмістити все"

#: src/app/main/ui/workspace/sidebar/shortcuts.cljs:113
msgid "shortcuts.flip-horizontal"
msgstr "Перевернути горизонтально"

#: src/app/main/ui/workspace/sidebar/shortcuts.cljs:114
msgid "shortcuts.flip-vertical"
msgstr "Перевернути вертикально"

#: src/app/main/ui/workspace/sidebar/shortcuts.cljs:115
msgid "shortcuts.font-size-dec"
msgstr "Зменшити розмір шрифту на 1"

#: src/app/main/ui/workspace/sidebar/shortcuts.cljs:116
msgid "shortcuts.font-size-inc"
msgstr "Збільшити розмір шрифту на 1"

#: src/app/main/ui/workspace/sidebar/shortcuts.cljs:117
msgid "shortcuts.go-to-drafts"
msgstr "Відвідати чернетки"

#: src/app/main/ui/workspace/sidebar/shortcuts.cljs:118
msgid "shortcuts.go-to-libs"
msgstr "Відвідати спільні бібліотеки"

#: src/app/main/ui/workspace/sidebar/shortcuts.cljs:119
msgid "shortcuts.go-to-search"
msgstr "Пошук"

#: src/app/main/ui/workspace/sidebar/shortcuts.cljs:120
msgid "shortcuts.group"
msgstr "Група"

#: src/app/main/ui/workspace/sidebar/shortcuts.cljs:121
msgid "shortcuts.h-distribute"
msgstr "Розподілити горизонтально"

#: src/app/main/ui/workspace/sidebar/shortcuts.cljs:122
msgid "shortcuts.hide-ui"
msgstr "Показати/приховати інтерфейс"

#: src/app/main/ui/workspace/right_header.cljs:121, src/app/main/ui/workspace/sidebar/shortcuts.cljs:123
msgid "shortcuts.increase-zoom"
msgstr "Збільшити"

#: src/app/main/ui/workspace/sidebar/shortcuts.cljs:124
msgid "shortcuts.insert-image"
msgstr "Вставити зображення"

#: src/app/main/ui/workspace/sidebar/shortcuts.cljs:125
msgid "shortcuts.italic"
msgstr "Виділити курсивом"

#: src/app/main/ui/workspace/sidebar/shortcuts.cljs:126
msgid "shortcuts.join-nodes"
msgstr "Приєднати вузли"

#: src/app/main/ui/workspace/sidebar/shortcuts.cljs:127
msgid "shortcuts.letter-spacing-dec"
msgstr "Зменшити відступ між літерами на 1"

#: src/app/main/ui/workspace/sidebar/shortcuts.cljs:128
msgid "shortcuts.letter-spacing-inc"
msgstr "Збільшити відступ між літерами на 1"

#: src/app/main/ui/workspace/sidebar/shortcuts.cljs:129
msgid "shortcuts.line-height-dec"
msgstr "Зменшити висоту лінії на 1"

#: src/app/main/ui/workspace/sidebar/shortcuts.cljs:130
msgid "shortcuts.line-height-inc"
msgstr "Збільшити висоту лінії на 1"

#: src/app/main/ui/workspace/sidebar/shortcuts.cljs:131
msgid "shortcuts.line-through"
msgstr "Перемкнути рядок через"

#: src/app/main/ui/workspace/sidebar/shortcuts.cljs:132
msgid "shortcuts.make-corner"
msgstr "Створити кут"

#: src/app/main/ui/workspace/sidebar/shortcuts.cljs:133
msgid "shortcuts.make-curve"
msgstr "Створити криву"

#: src/app/main/ui/workspace/sidebar/shortcuts.cljs:134
msgid "shortcuts.mask"
msgstr "Маска"

#: src/app/main/ui/workspace/sidebar/shortcuts.cljs:135
msgid "shortcuts.merge-nodes"
msgstr "Об'єднання вузлів"

#: src/app/main/ui/workspace/sidebar/shortcuts.cljs:136
msgid "shortcuts.move"
msgstr "Перемістити"

#: src/app/main/ui/workspace/sidebar/shortcuts.cljs:137
msgid "shortcuts.move-fast-down"
msgstr "Швидко перемістити униз"

#: src/app/main/ui/workspace/sidebar/shortcuts.cljs:138
msgid "shortcuts.move-fast-left"
msgstr "Швидко перемістити ліворуч"

#: src/app/main/ui/workspace/sidebar/shortcuts.cljs:139
msgid "shortcuts.move-fast-right"
msgstr "Швидко перемістити праворуч"

#: src/app/main/ui/workspace/sidebar/shortcuts.cljs:140
msgid "shortcuts.move-fast-up"
msgstr "Швидко перемістити вгору"

#: src/app/main/ui/workspace/sidebar/shortcuts.cljs:141
msgid "shortcuts.move-nodes"
msgstr "Перемістити вузол"

#: src/app/main/ui/workspace/sidebar/shortcuts.cljs:142
msgid "shortcuts.move-unit-down"
msgstr "Перемістити вниз"

#: src/app/main/ui/workspace/sidebar/shortcuts.cljs:143
msgid "shortcuts.move-unit-left"
msgstr "Перемістити ліворуч"

#: src/app/main/ui/workspace/sidebar/shortcuts.cljs:144
msgid "shortcuts.move-unit-right"
msgstr "Перемістити праворуч"

#: src/app/main/ui/workspace/sidebar/shortcuts.cljs:145
msgid "shortcuts.move-unit-up"
msgstr "Перемістити вгору"

#: src/app/main/ui/workspace/sidebar/shortcuts.cljs:146
msgid "shortcuts.next-frame"
msgstr "Наступна дошка"

#: src/app/main/ui/workspace/sidebar/shortcuts.cljs:517
msgid "shortcuts.not-found"
msgstr "Скорочень не знайдено"

#: src/app/main/ui/workspace/sidebar/shortcuts.cljs:147
msgid "shortcuts.opacity-0"
msgstr "Непрозорість на 100%"

#: src/app/main/ui/workspace/sidebar/shortcuts.cljs:148
msgid "shortcuts.opacity-1"
msgstr "Непрозорість на 10%"

#: src/app/main/ui/workspace/sidebar/shortcuts.cljs:149
msgid "shortcuts.opacity-2"
msgstr "Непрозорість на 20%"

#: src/app/main/ui/workspace/sidebar/shortcuts.cljs:150
msgid "shortcuts.opacity-3"
msgstr "Непрозорість на 30%"

#: src/app/main/ui/workspace/sidebar/shortcuts.cljs:151
msgid "shortcuts.opacity-4"
msgstr "Непрозорість на 40%"

#: src/app/main/ui/workspace/sidebar/shortcuts.cljs:152
msgid "shortcuts.opacity-5"
msgstr "Непрозорість на 50%"

#: src/app/main/ui/workspace/sidebar/shortcuts.cljs:153
msgid "shortcuts.opacity-6"
msgstr "Непрозорість на 60%"

#: src/app/main/ui/workspace/sidebar/shortcuts.cljs:154
msgid "shortcuts.opacity-7"
msgstr "Непрозорість на 70%"

#: src/app/main/ui/workspace/sidebar/shortcuts.cljs:155
msgid "shortcuts.opacity-8"
msgstr "Непрозорість на 80%"

#: src/app/main/ui/workspace/sidebar/shortcuts.cljs:156
msgid "shortcuts.opacity-9"
msgstr "Непрозорість на 90%"

#: src/app/main/ui/workspace/sidebar/shortcuts.cljs:157
msgid "shortcuts.open-color-picker"
msgstr "Підбір кольору"

#: src/app/main/ui/workspace/sidebar/shortcuts.cljs:158
msgid "shortcuts.open-comments"
msgstr "Перейти до коментарів глядача"

#: src/app/main/ui/workspace/sidebar/shortcuts.cljs:159
msgid "shortcuts.open-dashboard"
msgstr "Перейти до панелі керування"

#: src/app/main/ui/workspace/sidebar/shortcuts.cljs:160
msgid "shortcuts.open-inspect"
msgstr "Перейти до інспекції глядача"

#: src/app/main/ui/workspace/sidebar/shortcuts.cljs:161
msgid "shortcuts.open-interactions"
msgstr "Перейти до взаємодій глядача"

#: src/app/main/ui/workspace/sidebar/shortcuts.cljs:162
msgid "shortcuts.open-viewer"
msgstr "Перейти до взаємодій глядача"

#: src/app/main/ui/workspace/sidebar/shortcuts.cljs:163
msgid "shortcuts.open-workspace"
msgstr "Перейти до робочого простору"

#: src/app/main/ui/workspace/sidebar/shortcuts.cljs:261
msgid "shortcuts.or"
msgstr " або "

#: src/app/main/ui/workspace/sidebar/shortcuts.cljs:164
msgid "shortcuts.paste"
msgstr "Вставити"

#: src/app/main/ui/workspace/sidebar/shortcuts.cljs:165
msgid "shortcuts.prev-frame"
msgstr "Попередня дошка"

#: src/app/main/ui/workspace/sidebar/shortcuts.cljs:166
msgid "shortcuts.redo"
msgstr "Повернути внесені зміни"

#: src/app/main/ui/workspace/sidebar/shortcuts.cljs:167
msgid "shortcuts.rename"
msgstr "Перейменувати"

#: src/app/main/ui/workspace/sidebar/shortcuts.cljs:168
msgid "shortcuts.reset-zoom"
msgstr "Скинути збільшення"

#: src/app/main/ui/workspace/sidebar/shortcuts.cljs:169
msgid "shortcuts.scale"
msgstr "Масштабувати"

#: src/app/main/ui/workspace/sidebar/shortcuts.cljs:170
msgid "shortcuts.search-placeholder"
msgstr "Пошук скорочень"

#: src/app/main/ui/workspace/sidebar/shortcuts.cljs:171
msgid "shortcuts.select-all"
msgstr "Обрати все"

#: src/app/main/ui/workspace/sidebar/shortcuts.cljs:172
msgid "shortcuts.select-next"
msgstr "Обрати наступний шар"

#: src/app/main/ui/workspace/sidebar/shortcuts.cljs:173
msgid "shortcuts.select-parent-layer"
msgstr "Обрати батьківський шар"

#: src/app/main/ui/workspace/sidebar/shortcuts.cljs:174
msgid "shortcuts.select-prev"
msgstr "Обрати попередній шар"

#: src/app/main/ui/workspace/sidebar/shortcuts.cljs:175
msgid "shortcuts.separate-nodes"
msgstr "Відокремити вузли"

#: src/app/main/ui/workspace/sidebar/shortcuts.cljs:176
msgid "shortcuts.show-pixel-grid"
msgstr "Показати / приховати піксельну сітку"

#: src/app/main/ui/workspace/sidebar/shortcuts.cljs:177
msgid "shortcuts.show-shortcuts"
msgstr "Показати / приховати скорочення"

#: src/app/main/ui/workspace/sidebar/shortcuts.cljs:178
msgid "shortcuts.snap-nodes"
msgstr "Прив'язати до вузлів"

#: src/app/main/ui/workspace/sidebar/shortcuts.cljs:179
msgid "shortcuts.snap-pixel-grid"
msgstr "Прив'язати до піскельної сітки"

#: src/app/main/ui/workspace/sidebar/shortcuts.cljs:180
msgid "shortcuts.start-editing"
msgstr "Почати редагування"

#: src/app/main/ui/workspace/sidebar/shortcuts.cljs:181
msgid "shortcuts.start-measure"
msgstr "Почати вимірювання"

#: src/app/main/ui/workspace/sidebar/shortcuts.cljs:182
msgid "shortcuts.stop-measure"
msgstr "Припинити вимірювання"

#: src/app/main/ui/workspace/sidebar/shortcuts.cljs:183
msgid "shortcuts.text-align-center"
msgstr "Вирівняти по центру"

#: src/app/main/ui/workspace/sidebar/shortcuts.cljs:184
msgid "shortcuts.text-align-justify"
msgstr "Вирівняти по ширині"

#: src/app/main/ui/workspace/sidebar/shortcuts.cljs:185
msgid "shortcuts.text-align-left"
msgstr "Вирівняти по лівому краю"

#: src/app/main/ui/workspace/sidebar/shortcuts.cljs:186
msgid "shortcuts.text-align-right"
msgstr "Вирявняти по правому краю"

#: src/app/main/ui/workspace/sidebar/shortcuts.cljs:187
msgid "shortcuts.thumbnail-set"
msgstr "Вставити мініатюри"

#: src/app/main/ui/workspace/sidebar/shortcuts.cljs:497, src/app/main/ui/workspace/sidebar/shortcuts.cljs:506
msgid "shortcuts.title"
msgstr "Клавіатурні скорочення"

#: src/app/main/ui/workspace/sidebar/shortcuts.cljs:188
msgid "shortcuts.toggle-alignment"
msgstr "Перемкнути динамічне вирівнювання"

#: src/app/main/ui/workspace/sidebar/shortcuts.cljs:189
msgid "shortcuts.toggle-assets"
msgstr "Обрати ресурси"

#: src/app/main/ui/workspace/sidebar/shortcuts.cljs:190
msgid "shortcuts.toggle-colorpalette"
msgstr "Обрати палітру кольорів"

#: src/app/main/ui/workspace/sidebar/shortcuts.cljs:191
msgid "shortcuts.toggle-focus-mode"
msgstr "Обрати режим фокусування"

#: src/app/main/ui/workspace/sidebar/shortcuts.cljs:192
msgid "shortcuts.toggle-fullscreen"
msgstr "Перейти в повноекраний режим"

#: src/app/main/ui/workspace/sidebar/shortcuts.cljs:193
msgid "shortcuts.toggle-guides"
msgstr "Показати/приховати орієнтири"

#: src/app/main/ui/workspace/sidebar/shortcuts.cljs:194
msgid "shortcuts.toggle-history"
msgstr "Обрати історію"

#: src/app/main/ui/workspace/sidebar/shortcuts.cljs:195
msgid "shortcuts.toggle-layers"
msgstr "Обрати шари"

#: src/app/main/ui/workspace/sidebar/shortcuts.cljs:196
msgid "shortcuts.toggle-layout-flex"
msgstr "Додати / вилучити гнучкий макет"

#: src/app/main/ui/workspace/sidebar/shortcuts.cljs:197
msgid "shortcuts.toggle-layout-grid"
msgstr "Додати / вилучити макет сітки"

#: src/app/main/ui/workspace/sidebar/shortcuts.cljs:198
msgid "shortcuts.toggle-lock"
msgstr "Блокувати / розблокувати"

#: src/app/main/ui/workspace/sidebar/shortcuts.cljs:199
msgid "shortcuts.toggle-lock-size"
msgstr "Заблокувати пропорції"

#: src/app/main/ui/workspace/sidebar/shortcuts.cljs:200
msgid "shortcuts.toggle-rulers"
msgstr "Показати / приховати лінійки"

#: src/app/main/ui/workspace/sidebar/shortcuts.cljs:201
msgid "shortcuts.toggle-snap-guides"
msgstr "Прив'язувати до орієнтирів"

#: src/app/main/ui/workspace/sidebar/shortcuts.cljs:202
msgid "shortcuts.toggle-snap-ruler-guide"
msgstr "Прив'язувати до орієнтирів лінійок"

#: src/app/main/ui/workspace/sidebar/shortcuts.cljs:203
msgid "shortcuts.toggle-textpalette"
msgstr "Обрати палітру тексту"

#: src/app/main/ui/workspace/sidebar/shortcuts.cljs:204
msgid "shortcuts.toggle-theme"
msgstr "Змінити тему"

#: src/app/main/ui/workspace/sidebar/shortcuts.cljs:205
msgid "shortcuts.toggle-visibility"
msgstr "Показати / приховати"

#: src/app/main/ui/workspace/sidebar/shortcuts.cljs:206
msgid "shortcuts.toggle-zoom-style"
msgstr "Обрати стиль збільшення"

#: src/app/main/ui/workspace/sidebar/shortcuts.cljs:207
msgid "shortcuts.underline"
msgstr "Обрати нижнє підкреслення"

#: src/app/main/ui/workspace/sidebar/shortcuts.cljs:208
msgid "shortcuts.undo"
msgstr "Скасувати попередню дію"

#: src/app/main/ui/workspace/sidebar/shortcuts.cljs:209
msgid "shortcuts.ungroup"
msgstr "Розбити групу"

#: src/app/main/ui/workspace/sidebar/shortcuts.cljs:210
msgid "shortcuts.unmask"
msgstr "Зняти маску"

#: src/app/main/ui/workspace/sidebar/shortcuts.cljs:211
msgid "shortcuts.v-distribute"
msgstr "Розподілити вертикально"

#: src/app/main/ui/workspace/sidebar/shortcuts.cljs:212
msgid "shortcuts.zoom-lense-decrease"
msgstr "Зменшити об'єктив лінзи"

#: src/app/main/ui/workspace/sidebar/shortcuts.cljs:213
msgid "shortcuts.zoom-lense-increase"
msgstr "Збільшити об'єктив лінзи"

#: src/app/main/ui/workspace/sidebar/shortcuts.cljs:214
msgid "shortcuts.zoom-selected"
msgstr "Збільшити до обраного"

#: src/app/main/ui/dashboard/files.cljs:179
msgid "title.dashboard.files"
msgstr "%s - Penpot"

#: src/app/main/ui/dashboard/fonts.cljs:39
msgid "title.dashboard.font-providers"
msgstr "Постачальники шрифтів - %s - Penpot"

#: src/app/main/ui/dashboard/fonts.cljs:38
msgid "title.dashboard.fonts"
msgstr "Шрифти - %s - Penpot"

#: src/app/main/ui/dashboard/projects.cljs:347
msgid "title.dashboard.projects"
msgstr "Проєкти - %s - Penpot"

#: src/app/main/ui/dashboard/search.cljs:50
msgid "title.dashboard.search"
msgstr "Пошук - %s - Penpot"

#: src/app/main/ui/dashboard/libraries.cljs:42
msgid "title.dashboard.shared-libraries"
msgstr "Спільні бібліотеки - %s - Penpot"

#: src/app/main/ui/auth/verify_token.cljs:70, src/app/main/ui/auth.cljs:33
msgid "title.default"
msgstr "Penpot - свобода дизайну для команд"

#: src/app/main/ui/settings/access_tokens.cljs:281
msgid "title.settings.access-tokens"
msgstr "Профіль - токени доступу"

#: src/app/main/ui/settings/feedback.cljs:107
msgid "title.settings.feedback"
msgstr "Надіслати відгук - Penpot"

#: src/app/main/ui/settings/notifications.cljs:64
msgid "title.settings.notifications"
msgstr "Сповіщення - Penpot"

#: src/app/main/ui/settings/options.cljs:76
msgid "title.settings.options"
msgstr "Налаштування - Penpot"

#: src/app/main/ui/settings/password.cljs:103
msgid "title.settings.password"
msgstr "Пароль - Penpot"

#: src/app/main/ui/settings/profile.cljs:124
msgid "title.settings.profile"
msgstr "Профіль - Penpot"

#: src/app/main/ui/dashboard/team.cljs:779
msgid "title.team-invitations"
msgstr "Запрошення - %s - Penpot"

#: src/app/main/ui/dashboard/team.cljs:529
msgid "title.team-members"
msgstr "Учасники - %s - Penpot"

#: src/app/main/ui/dashboard/team.cljs:1090
msgid "title.team-settings"
msgstr "Налаштування - %s - Penpot"

#: src/app/main/ui/dashboard/team.cljs:1043
msgid "title.team-webhooks"
msgstr "Вебхуки - %s - Penpot"

#: src/app/main/ui/viewer.cljs:423
msgid "title.viewer"
msgstr "%s - Режим перегляду - Penpot"

#: src/app/main/ui/workspace.cljs:202
msgid "title.workspace"
msgstr "%s - Penpot"

#: src/app/main/ui.cljs:138
#, unused
msgid "viewer.breaking-change.description"
msgstr ""
"Це посилання для спільного використання більше не доступне. Створіть нове "
"або попросіть у власника."

#: src/app/main/ui.cljs:137
#, unused
msgid "viewer.breaking-change.message"
msgstr "Упс!"

#: src/app/main/ui/viewer.cljs:573
msgid "viewer.empty-state"
msgstr "На сторінці не знайдено дошок."

#: src/app/main/ui/viewer.cljs:578
msgid "viewer.frame-not-found"
msgstr "Дошку не знайдено."

#: src/app/main/ui/viewer/header.cljs:343
msgid "viewer.header.comments-section"
msgstr "Коментарі (%s)"

#: src/app/main/ui/viewer/interactions.cljs:298
msgid "viewer.header.dont-show-interactions"
msgstr "Не показувати взаємодії"

#: src/app/main/ui/viewer/header.cljs:195
msgid "viewer.header.fullscreen"
msgstr "Повноекранний режим"

#: src/app/main/ui/viewer/header.cljs:352
msgid "viewer.header.inspect-section"
msgstr "Дослідити (%s)"

#: src/app/main/ui/viewer/interactions.cljs:288
msgid "viewer.header.interactions"
msgstr "Взаємодії"

#: src/app/main/ui/viewer/header.cljs:334
msgid "viewer.header.interactions-section"
msgstr "Взаємодії (%s)"

#: src/app/main/ui/viewer/share_link.cljs:188
msgid "viewer.header.share.copy-link"
msgstr "Копіювати посилання"

#: src/app/main/ui/viewer/interactions.cljs:306
msgid "viewer.header.show-interactions"
msgstr "Показати взаємодії"

#: src/app/main/ui/viewer/interactions.cljs:317
msgid "viewer.header.show-interactions-on-click"
msgstr "Показати взаємодії при натискані"

#: src/app/main/ui/viewer/header.cljs:238
msgid "viewer.header.sitemap"
msgstr "Мапа сайту"

#: src/app/main/ui/dashboard/team.cljs:997
msgid "webhooks.last-delivery.success"
msgstr "Остання доставка була успішною."

#: src/app/main/ui/workspace/sidebar/options/menus/align.cljs:58
msgid "workspace.align.hcenter"
msgstr "Вирівняти по центру горизонтально (%s)"

#: src/app/main/ui/workspace/sidebar/options/menus/align.cljs:74
msgid "workspace.align.hdistribute"
msgstr "Розподілити горизонтальні проміжки (%s)"

#: src/app/main/ui/workspace/sidebar/options/menus/align.cljs:50
msgid "workspace.align.hleft"
msgstr "Вирівняти по лівому краю (%s)"

#: src/app/main/ui/workspace/sidebar/options/menus/align.cljs:66
msgid "workspace.align.hright"
msgstr "Вирівняти по правому краю (%s)"

#: src/app/main/ui/workspace/sidebar/options/menus/align.cljs:99
msgid "workspace.align.vbottom"
msgstr "Вирівняти по низу (%s)"

#: src/app/main/ui/workspace/sidebar/options/menus/align.cljs:91
msgid "workspace.align.vcenter"
msgstr "Вирівняти по центру вертикально (%s)"

#: src/app/main/ui/workspace/sidebar/options/menus/align.cljs:104
msgid "workspace.align.vdistribute"
msgstr "Розподілити вертикальні проміжки (%s)"

#: src/app/main/ui/workspace/sidebar/options/menus/align.cljs:83
msgid "workspace.align.vtop"
msgstr "Вирівняти по верху (%s)"

#: src/app/main/ui/workspace/sidebar/assets.cljs:174, src/app/main/ui/workspace/sidebar/assets.cljs:179
msgid "workspace.assets.add-library"
msgstr "Додати бібліотеку"

#: src/app/main/ui/workspace/sidebar/assets.cljs
#, unused
msgid "workspace.assets.assets"
msgstr "Ресурси"

#: src/app/main/ui/workspace/sidebar/assets.cljs:146
msgid "workspace.assets.box-filter-all"
msgstr "Усі ресурси"

#: src/app/main/ui/dashboard/grid.cljs:147, src/app/main/ui/dashboard/grid.cljs:179, src/app/main/ui/workspace/sidebar/assets/colors.cljs:486, src/app/main/ui/workspace/sidebar/assets.cljs:158
msgid "workspace.assets.colors"
msgstr "Кольори"

#: src/app/main/ui/workspace/sidebar/assets/colors.cljs:494
msgid "workspace.assets.colors.add-color"
msgstr "Додати колір"

#: src/app/main/ui/dashboard/grid.cljs:143, src/app/main/ui/dashboard/grid.cljs:158, src/app/main/ui/workspace/sidebar/assets/components.cljs:489, src/app/main/ui/workspace/sidebar/assets.cljs:149
msgid "workspace.assets.components"
msgstr "Компоненти"

#: src/app/main/ui/workspace/sidebar/assets/components.cljs:510
msgid "workspace.assets.components.add-component"
msgstr "Додати компонент"

#: src/app/main/ui/workspace/sidebar/assets/groups.cljs:127
msgid "workspace.assets.create-group"
msgstr "Створити групу"

#: src/app/main/ui/workspace/sidebar/assets/groups.cljs:138
msgid "workspace.assets.create-group-hint"
msgstr "Ваші елементи будуть автоматично названі як \"назва групи / назва елемента\""

#: src/app/main/ui/workspace/context_menu.cljs:636, src/app/main/ui/workspace/sidebar/assets/colors.cljs:250, src/app/main/ui/workspace/sidebar/assets/components.cljs:554, src/app/main/ui/workspace/sidebar/assets/graphics.cljs:426, src/app/main/ui/workspace/sidebar/assets/typographies.cljs:442
msgid "workspace.assets.delete"
msgstr "Видалити"

#: src/app/main/ui/workspace/context_menu.cljs:641, src/app/main/ui/workspace/sidebar/assets/components.cljs:549
msgid "workspace.assets.duplicate"
msgstr "Створити дуплікат"

#: src/app/main/ui/workspace/sidebar/assets/components.cljs:548
msgid "workspace.assets.duplicate-main"
msgstr "Дублювати головний"

#: src/app/main/ui/workspace/sidebar/assets/colors.cljs:246, src/app/main/ui/workspace/sidebar/assets/typographies.cljs:438
msgid "workspace.assets.edit"
msgstr "Редагувати"

#: src/app/main/ui/workspace/sidebar/assets.cljs:195
msgid "workspace.assets.filter"
msgstr "Фільтрувати"

#: src/app/main/ui/workspace/sidebar/assets/graphics.cljs:386, src/app/main/ui/workspace/sidebar/assets.cljs:154
msgid "workspace.assets.graphics"
msgstr "Графіка"

#: src/app/main/ui/workspace/sidebar/assets/components.cljs:505
msgid "workspace.assets.grid-view"
msgstr "Перегляд сіткою"

#: src/app/main/ui/workspace/sidebar/assets/colors.cljs:254, src/app/main/ui/workspace/sidebar/assets/components.cljs:558, src/app/main/ui/workspace/sidebar/assets/graphics.cljs:430, src/app/main/ui/workspace/sidebar/assets/typographies.cljs:447
msgid "workspace.assets.group"
msgstr "Група"

#: src/app/main/ui/workspace/sidebar/assets/groups.cljs:137
msgid "workspace.assets.group-name"
msgstr "Ім'я групи"

#: src/app/main/ui/workspace/sidebar/assets.cljs:186
msgid "workspace.assets.libraries"
msgstr "Бібліотеки"

#: src/app/main/ui/workspace/sidebar/assets/components.cljs:501
msgid "workspace.assets.list-view"
msgstr "Перегляд списком"

#: src/app/main/ui/workspace/sidebar/assets/file_library.cljs:106, src/app/main/ui/workspace/sidebar/options/menus/component.cljs:336
msgid "workspace.assets.local-library"
msgstr "локальна бібліотека"

#: src/app/main/ui/workspace/sidebar/assets/file_library.cljs:320
msgid "workspace.assets.not-found"
msgstr "Не було знайдено ресурсів"

#: src/app/main/ui/workspace/sidebar/assets/file_library.cljs:111
msgid "workspace.assets.open-library"
msgstr "Відкрити файл бібліотеки"

#: src/app/main/ui/workspace/context_menu.cljs:639, src/app/main/ui/workspace/sidebar/assets/colors.cljs:242, src/app/main/ui/workspace/sidebar/assets/components.cljs:543, src/app/main/ui/workspace/sidebar/assets/graphics.cljs:423, src/app/main/ui/workspace/sidebar/assets/groups.cljs:62, src/app/main/ui/workspace/sidebar/assets/typographies.cljs:433
msgid "workspace.assets.rename"
msgstr "Перейменувати"

#: src/app/main/ui/workspace/sidebar/assets/groups.cljs:128
msgid "workspace.assets.rename-group"
msgstr "Перейменувати групу"

#: src/app/main/ui/workspace/sidebar/assets.cljs:192
msgid "workspace.assets.search"
msgstr "Пошук ресурсів"

#: src/app/main/ui/workspace/sidebar/assets.cljs
#, unused
msgid "workspace.assets.selected-count"
msgid_plural "workspace.assets.selected-count"
msgstr[0] "%s елемент обрано"
msgstr[1] "%s елементи обрано"
msgstr[2] "%s елементів обрано"

#: src/app/main/ui/workspace/sidebar/assets.cljs
#, unused
msgid "workspace.assets.shared-library"
msgstr "Спільна бібліотека"

#: src/app/main/ui/workspace/sidebar/assets/common.cljs:226
msgid "workspace.assets.sidebar.components"
msgid_plural "workspace.assets.sidebar.components"
msgstr[0] "%s компонент"
msgstr[1] "%s компоненти"
msgstr[2] "%s компонентів"

#: src/app/main/ui/workspace/sidebar/assets.cljs:211
msgid "workspace.assets.sort"
msgstr "Сортувати"

#: src/app/main/ui/dashboard/grid.cljs:151, src/app/main/ui/dashboard/grid.cljs:206, src/app/main/ui/workspace/sidebar/assets/typographies.cljs:396, src/app/main/ui/workspace/sidebar/assets.cljs:162
msgid "workspace.assets.typography"
msgstr "Типографіка"

#: src/app/main/ui/workspace/sidebar/assets/typographies.cljs:404
msgid "workspace.assets.typography.add-typography"
msgstr "Додати типографіку"

#: src/app/main/ui/workspace/sidebar/options/menus/typography.cljs
#, unused
msgid "workspace.assets.typography.font-id"
msgstr "Шрифт"

#: src/app/main/ui/workspace/sidebar/options/menus/typography.cljs:517
msgid "workspace.assets.typography.font-size"
msgstr "Розмір"

#: src/app/main/ui/workspace/sidebar/options/menus/typography.cljs:513
msgid "workspace.assets.typography.font-variant-id"
msgstr "Варіант"

#: src/app/main/ui/workspace/sidebar/options/menus/typography.cljs:535
msgid "workspace.assets.typography.go-to-edit"
msgstr "Перейти до файлу бібліотеки стилів для редагування"

#: src/app/main/ui/workspace/sidebar/options/menus/typography.cljs:525
msgid "workspace.assets.typography.letter-spacing"
msgstr "Міжлітеральний відступ"

#: src/app/main/ui/workspace/sidebar/options/menus/typography.cljs:521
msgid "workspace.assets.typography.line-height"
msgstr "Висота лінії"

#: src/app/main/ui/dashboard/grid.cljs:216, src/app/main/ui/workspace/libraries.cljs:562, src/app/main/ui/workspace/sidebar/options/menus/typography.cljs:476, src/app/main/ui/workspace/sidebar/options/menus/typography.cljs:501, src/app/main/ui/workspace/sidebar/options/menus/typography.cljs:608, src/app/main/ui/workspace/sidebar/options/menus/typography.cljs:627
msgid "workspace.assets.typography.sample"
msgstr "Аа"

#, unused
msgid "workspace.assets.typography.text-styles"
msgstr "Стилі тексту"

#: src/app/main/ui/workspace/sidebar/options/menus/typography.cljs:529
msgid "workspace.assets.typography.text-transform"
msgstr "Перетворення тексту"

#: src/app/main/ui/workspace/sidebar/assets/groups.cljs:65
msgid "workspace.assets.ungroup"
msgstr "Розгрупувати"

#: src/app/main/ui/workspace/context_menu.cljs:748
msgid "workspace.context-menu.grid-cells.area"
msgstr "Створити ділянку"

#: src/app/main/ui/workspace/context_menu.cljs:751
msgid "workspace.context-menu.grid-cells.create-board"
msgstr "Створити дошку"

#: src/app/main/ui/workspace/context_menu.cljs:743
msgid "workspace.context-menu.grid-cells.merge"
msgstr "Об'єднати клітинки"

#: src/app/main/ui/workspace/context_menu.cljs:706
msgid "workspace.context-menu.grid-track.column.add-after"
msgstr "Додати 1 стовпець праворуч"

#: src/app/main/ui/workspace/context_menu.cljs:705
msgid "workspace.context-menu.grid-track.column.add-before"
msgstr "Додати 1 стовпець ліворуч"

#: src/app/main/ui/workspace/context_menu.cljs:707
msgid "workspace.context-menu.grid-track.column.delete"
msgstr "Видалити стовпець"

#: src/app/main/ui/workspace/context_menu.cljs:708
msgid "workspace.context-menu.grid-track.column.delete-shapes"
msgstr "Видалити стовпець та фігури"

#: src/app/main/ui/workspace/context_menu.cljs:704
msgid "workspace.context-menu.grid-track.column.duplicate"
msgstr "Дублювати стовпець"

#: src/app/main/ui/workspace/context_menu.cljs:713
msgid "workspace.context-menu.grid-track.row.add-after"
msgstr "Додати 1 рядок знизу"

#: src/app/main/ui/workspace/context_menu.cljs:712
msgid "workspace.context-menu.grid-track.row.add-before"
msgstr "Додати 1 рядок вгорі"

#: src/app/main/ui/workspace/context_menu.cljs:714
msgid "workspace.context-menu.grid-track.row.delete"
msgstr "Видалити рядок"

#: src/app/main/ui/workspace/context_menu.cljs:715
msgid "workspace.context-menu.grid-track.row.delete-shapes"
msgstr "Видалити рядок та фігури"

#: src/app/main/ui/workspace/context_menu.cljs:711
msgid "workspace.context-menu.grid-track.row.duplicate"
msgstr "Дублювати рядок"

#: src/app/main/ui/workspace/sidebar/layers.cljs:528
msgid "workspace.focus.focus-mode"
msgstr "Режим фокусування"

#: src/app/main/ui/workspace/context_menu.cljs:378, src/app/main/ui/workspace/context_menu.cljs:663
msgid "workspace.focus.focus-off"
msgstr "Розфокосувати"

#: src/app/main/ui/workspace/context_menu.cljs:377
msgid "workspace.focus.focus-on"
msgstr "Фокусувати"

#, unused
msgid "workspace.focus.selection"
msgstr "Вибір"

#: src/app/util/color.cljs:34
msgid "workspace.gradients.linear"
msgstr "Лінійний градієнт"

#: src/app/util/color.cljs:35
msgid "workspace.gradients.radial"
msgstr "Радіальний градієнт"

#: src/app/main/ui/workspace/main_menu.cljs:243
msgid "workspace.header.menu.disable-dynamic-alignment"
msgstr "Вимкнути динамічне вирівнювання"

#: src/app/main/ui/workspace/main_menu.cljs:197
msgid "workspace.header.menu.disable-scale-content"
msgstr "Вимкнути пропорційне масштабування"

#: src/app/main/ui/workspace/header.cljs
#, unused
msgid "workspace.header.menu.disable-scale-text"
msgstr "Вимкнути масштабування тексту"

#: src/app/main/ui/workspace/main_menu.cljs:228
msgid "workspace.header.menu.disable-snap-guides"
msgstr "Деактивувати прив'язку до орієнтирів"

#: src/app/main/ui/workspace/main_menu.cljs:258
msgid "workspace.header.menu.disable-snap-pixel-grid"
msgstr "Вимкнути прив'язку до пікселів"

#: src/app/main/ui/workspace/main_menu.cljs:212
msgid "workspace.header.menu.disable-snap-ruler-guides"
msgstr "Деактивувати прив'язку до орієнтирів лінійок"

#: src/app/main/ui/workspace/main_menu.cljs:244
msgid "workspace.header.menu.enable-dynamic-alignment"
msgstr "Увімкнути динамічне вирівнювання"

#: src/app/main/ui/workspace/main_menu.cljs:198
msgid "workspace.header.menu.enable-scale-content"
msgstr "Увімкнути пропорційне масштабування"

#: src/app/main/ui/workspace/header.cljs
#, unused
msgid "workspace.header.menu.enable-scale-text"
msgstr "Увімкнути масштабування тексту"

#: src/app/main/ui/workspace/main_menu.cljs:229
msgid "workspace.header.menu.enable-snap-guides"
msgstr "Прив'язати до орієнтирів"

#: src/app/main/ui/workspace/main_menu.cljs:259
msgid "workspace.header.menu.enable-snap-pixel-grid"
msgstr "Увімкнути прив'язку до пікселів"

#: src/app/main/ui/workspace/main_menu.cljs:213
msgid "workspace.header.menu.enable-snap-ruler-guides"
msgstr "Прив'язати до орієнтирів лінійок"

#: src/app/main/ui/workspace/main_menu.cljs:388
msgid "workspace.header.menu.hide-artboard-names"
msgstr "Приховати імена дошок"

#: src/app/main/ui/workspace/main_menu.cljs:342
msgid "workspace.header.menu.hide-guides"
msgstr "Приховати орієнтири"

#: src/app/main/ui/workspace/main_menu.cljs:359
msgid "workspace.header.menu.hide-palette"
msgstr "Приховати палітру кольорів"

#: src/app/main/ui/workspace/main_menu.cljs:400
msgid "workspace.header.menu.hide-pixel-grid"
msgstr "Приховати піксельну сітку"

#: src/app/main/ui/workspace/main_menu.cljs:326
msgid "workspace.header.menu.hide-rules"
msgstr "Приховати лінійки"

#: src/app/main/ui/workspace/main_menu.cljs:373
msgid "workspace.header.menu.hide-textpalette"
msgstr "Приховати палітру шрифтів"

#: src/app/main/ui/workspace/main_menu.cljs:855
msgid "workspace.header.menu.option.edit"
msgstr "Редагувати"

#: src/app/main/ui/workspace/main_menu.cljs:844
msgid "workspace.header.menu.option.file"
msgstr "Файл"

#: src/app/main/ui/workspace/main_menu.cljs:901
msgid "workspace.header.menu.option.help-info"
msgstr "Допомога та інформація"

#: src/app/main/ui/workspace/main_menu.cljs:910
msgid "workspace.header.menu.option.power-up"
msgstr "Підсилити свій план"

#: src/app/main/ui/workspace/main_menu.cljs:877
msgid "workspace.header.menu.option.preferences"
msgstr "Налаштування"

#: src/app/main/ui/workspace/main_menu.cljs:866
msgid "workspace.header.menu.option.view"
msgstr "Вигляд"

#: src/app/main/ui/workspace/main_menu.cljs:471
msgid "workspace.header.menu.redo"
msgstr "Повернутись до внесених змін"

#: src/app/main/ui/workspace/main_menu.cljs:442
msgid "workspace.header.menu.select-all"
msgstr "Обрати все"

#: src/app/main/ui/workspace/main_menu.cljs:389
msgid "workspace.header.menu.show-artboard-names"
msgstr "Показати імена дошок"

#: src/app/main/ui/workspace/main_menu.cljs:343
msgid "workspace.header.menu.show-guides"
msgstr "Показати орієнтири"

#: src/app/main/ui/workspace/main_menu.cljs:360
msgid "workspace.header.menu.show-palette"
msgstr "Показати палітру кольорів"

#: src/app/main/ui/workspace/main_menu.cljs:401
msgid "workspace.header.menu.show-pixel-grid"
msgstr "Показати піксельну сітку"

#: src/app/main/ui/workspace/main_menu.cljs:327
msgid "workspace.header.menu.show-rules"
msgstr "Показати лінійки"

#: src/app/main/ui/workspace/main_menu.cljs:374
msgid "workspace.header.menu.show-textpalette"
msgstr "Показати палітру шрифтів"

#: src/app/main/ui/workspace/main_menu.cljs:284
msgid "workspace.header.menu.toggle-dark-theme"
msgstr "Перемкнутись на темну тему"

#: src/app/main/ui/workspace/main_menu.cljs:283
msgid "workspace.header.menu.toggle-light-theme"
msgstr "Перемкнутись на світлу тему"

#: src/app/main/ui/workspace/main_menu.cljs:457
msgid "workspace.header.menu.undo"
msgstr "Відхилити зміни"

#: src/app/main/ui/viewer/header.cljs:98, src/app/main/ui/workspace/right_header.cljs:126
msgid "workspace.header.reset-zoom"
msgstr "Скинути"

#: src/app/main/ui/workspace/header.cljs
#, unused
msgid "workspace.header.save-error"
msgstr "Помилка при збереженні"

#: src/app/main/ui/workspace/right_header.cljs:58
msgid "workspace.header.saved"
msgstr "Збережено"

#: src/app/main/ui/workspace/header.cljs
#, unused
msgid "workspace.header.saving"
msgstr "Збереження"

#: src/app/main/ui/workspace/right_header.cljs:255
msgid "workspace.header.share"
msgstr "Поділитись"

#: src/app/main/ui/workspace/right_header.cljs:48, src/app/main/ui/workspace/right_header.cljs:53
msgid "workspace.header.unsaved"
msgstr "Незбережені зміни"

#: src/app/main/ui/workspace/right_header.cljs:260
msgid "workspace.header.viewer"
msgstr "Режим перегляду (%s)"

#: src/app/main/ui/viewer/header.cljs:79, src/app/main/ui/workspace/right_header.cljs:109
msgid "workspace.header.zoom"
msgstr "Збільшення"

#: src/app/main/ui/viewer/header.cljs:109
msgid "workspace.header.zoom-fill"
msgstr "Заповнення - розширити щоб заповнити"

#: src/app/main/ui/viewer/header.cljs:102
msgid "workspace.header.zoom-fit"
msgstr "Fit - зменшити масштаб до потрібного розміру"

#: src/app/main/ui/workspace/right_header.cljs:129
msgid "workspace.header.zoom-fit-all"
msgstr "Збільшити щоб вмістити все"

#: src/app/main/ui/viewer/header.cljs:116
msgid "workspace.header.zoom-full-screen"
msgstr "Повноекранний"

#: src/app/main/ui/workspace/right_header.cljs:136
msgid "workspace.header.zoom-selected"
msgstr "Наблизити до виділеного"

#: src/app/main/ui/workspace/sidebar/options/menus/grid_cell.cljs:273, src/app/main/ui/workspace/sidebar/options/menus/grid_cell.cljs:275, src/app/main/ui/workspace/sidebar/options/menus/layout_container.cljs:607
msgid "workspace.layout_grid.editor.options.edit-grid"
msgstr "Редагувати сітку"

#: src/app/main/ui/workspace/sidebar/options/menus/layout_container.cljs:1295
msgid "workspace.layout_grid.editor.options.exit"
msgstr "Вихід"

#: src/app/main/ui/workspace/sidebar/options/menus/layout_container.cljs:478
msgid "workspace.layout_grid.editor.padding.expand"
msgstr "Показати параметри 4-стороннього внутрішнього відступу"

#: src/app/main/ui/workspace/viewport/grid_layout_editor.cljs:59
msgid "workspace.layout_grid.editor.title"
msgstr "Редагування сітки"

#: src/app/main/ui/workspace/viewport/grid_layout_editor.cljs:65
msgid "workspace.layout_grid.editor.top-bar.done"
msgstr "Готово"

#: src/app/main/ui/workspace/viewport/grid_layout_editor.cljs:62
msgid "workspace.layout_grid.editor.top-bar.locate"
msgstr "Розмістити"

#: src/app/main/ui/workspace/sidebar/options/menus/layout_container.cljs:1321
msgid "workspace.layout_grid.editor.top-bar.locate.tooltip"
msgstr "Розмістити макет сітки"

#: src/app/main/ui/workspace/libraries.cljs
#, unused
msgid "workspace.libraries.add"
msgstr "Додати"

#: src/app/main/ui/workspace/libraries.cljs:107, src/app/main/ui/workspace/libraries.cljs:133
msgid "workspace.libraries.colors"
msgstr "%s кольорів"

#: src/app/main/ui/workspace/color_palette.cljs:141
msgid "workspace.libraries.colors.empty-palette"
msgstr "У вашій бібліотеці, поки що, немає стилів кольорів"

#: src/app/main/ui/workspace/text_palette.cljs:161
msgid "workspace.libraries.colors.empty-typography-palette"
msgstr "У вашій бібліотеці, поки що, немає стилів типографіки"

#: src/app/main/ui/workspace/color_palette_ctx_menu.cljs:88, src/app/main/ui/workspace/colorpicker/libraries.cljs:48, src/app/main/ui/workspace/text_palette_ctx_menu.cljs:49
msgid "workspace.libraries.colors.file-library"
msgstr "Файл бібліотеки"

#: src/app/main/ui/workspace/colorpicker.cljs
#, unused
msgid "workspace.libraries.colors.hsv"
msgstr "HSV"

#: src/app/main/ui/workspace/color_palette_ctx_menu.cljs:111, src/app/main/ui/workspace/colorpicker/libraries.cljs:47
msgid "workspace.libraries.colors.recent-colors"
msgstr "Попередні кольори"

#: src/app/main/ui/workspace/colorpicker.cljs
#, unused
msgid "workspace.libraries.colors.rgb-complementary"
msgstr "Додатковий RGB"

#: src/app/main/ui/workspace/colorpicker.cljs:344
msgid "workspace.libraries.colors.rgba"
msgstr "RGBA"

#: src/app/main/ui/workspace/colorpicker.cljs:515
msgid "workspace.libraries.colors.save-color"
msgstr "Зберегти стиль кольору"

#: src/app/main/ui/workspace/libraries.cljs:101, src/app/main/ui/workspace/libraries.cljs:125
msgid "workspace.libraries.components"
msgstr "%s компонентів"

#: src/app/main/ui/workspace/libraries.cljs:374
msgid "workspace.libraries.empty.add-some"
msgstr "Або додайте кілька з них, щоб спробувати:"

#: src/app/main/ui/workspace/libraries.cljs:368
msgid "workspace.libraries.empty.no-libraries"
msgstr "У команді немає Спільних Бібліотек"

#: src/app/main/ui/workspace/libraries.cljs:372
msgid "workspace.libraries.empty.some-templates"
msgstr "деякі шаблони тут"

#: src/app/main/ui/workspace/libraries.cljs:300
msgid "workspace.libraries.file-library"
msgstr "Бібліотека файлів"

#: src/app/main/ui/workspace/libraries.cljs:104, src/app/main/ui/workspace/libraries.cljs:129
msgid "workspace.libraries.graphics"
msgstr "%s графіків"

#: src/app/main/ui/workspace/libraries.cljs:294
msgid "workspace.libraries.in-this-file"
msgstr "БІБЛІОТЕКИ В ЦЬОМУ ФАЙЛІ"

#: src/app/main/ui/workspace/libraries.cljs:629, src/app/main/ui/workspace/libraries.cljs:649
msgid "workspace.libraries.libraries"
msgstr "БІБЛІОТЕКИ"

#: src/app/main/ui/workspace/libraries.cljs
#, unused
msgid "workspace.libraries.library"
msgstr "БІБЛІОТЕКА"

#: src/app/main/ui/workspace/libraries.cljs:483
msgid "workspace.libraries.library-updates"
msgstr "ОНОВЛЕННЯ БІБЛІОТЕКИ"

#: src/app/main/ui/workspace/libraries.cljs:363
msgid "workspace.libraries.loading"
msgstr "Завантаження…"

#: src/app/main/ui/workspace/libraries.cljs:387
msgid "workspace.libraries.more-templates"
msgstr "Ви можете шукати "

#: src/app/main/ui/workspace/libraries.cljs:391
msgid "workspace.libraries.more-templates-link"
msgstr "більше шаблонів тут"

#: src/app/main/ui/workspace/libraries.cljs:481
msgid "workspace.libraries.no-libraries-need-sync"
msgstr "Тут ще немає спільних бібліотек, які потребують оновлення"

#: src/app/main/ui/workspace/libraries.cljs:394
msgid "workspace.libraries.no-matches-for"
msgstr "Не знайдено збігів для \"%s\""

#: src/app/main/ui/workspace/libraries.cljs:384
msgid "workspace.libraries.no-shared-libraries-available"
msgstr "Немає доступних спільних бібліотек"

#: src/app/main/ui/workspace/libraries.cljs:337
msgid "workspace.libraries.search-shared-libraries"
msgstr "Пошук спільних бібліотек"

#: src/app/main/ui/workspace/libraries.cljs:333
msgid "workspace.libraries.shared-libraries"
msgstr "СПІЛЬНІ БІБЛІОТЕКИ"

#: src/app/main/ui/workspace/libraries.cljs:355
msgid "workspace.libraries.shared-library-btn"
msgstr "Під'єднати бібліотеку"

#: src/app/main/ui/workspace/sidebar/options/menus/text.cljs:311
msgid "workspace.libraries.text.multiple-typography"
msgstr "Кілька типографік"

#: src/app/main/ui/workspace/sidebar/options/menus/text.cljs:314
msgid "workspace.libraries.text.multiple-typography-tooltip"
msgstr "Від'язати усі типографіки"

#: src/app/main/ui/workspace/libraries.cljs:110, src/app/main/ui/workspace/libraries.cljs:137
msgid "workspace.libraries.typography"
msgstr "%s типографік"

#: src/app/main/ui/workspace/libraries.cljs:326
msgid "workspace.libraries.unlink-library-btn"
msgstr "Від'єднати бібліотеку"

#: src/app/main/ui/workspace/libraries.cljs:503
msgid "workspace.libraries.update"
msgstr "Оновити"

#: src/app/main/ui/workspace/libraries.cljs:579
msgid "workspace.libraries.update.see-all-changes"
msgstr "побачити усі зміни"

#: src/app/main/ui/workspace/libraries.cljs:632
msgid "workspace.libraries.updates"
msgstr "ОНОВЛЕННЯ"

#: src/app/main/ui/workspace/sidebar/options/menus/interactions.cljs:745
msgid "workspace.options.add-interaction"
msgstr "Натисни на + щоб додати взаємодії."

#: src/app/main/ui/workspace/sidebar/options/menus/blur.cljs:91
msgid "workspace.options.blur-options.add-blur"
msgstr "Додати розмиття"

#: src/app/main/ui/workspace/sidebar/options/menus/blur.cljs:112
msgid "workspace.options.blur-options.remove-blur"
msgstr "Видалити розмиття"

#: src/app/main/ui/workspace/sidebar/options/menus/blur.cljs:87, src/app/main/ui/workspace/sidebar/options/menus/blur.cljs:105
msgid "workspace.options.blur-options.title"
msgstr "Розмиття"

#: src/app/main/ui/workspace/sidebar/options/menus/blur.cljs:86
msgid "workspace.options.blur-options.title.group"
msgstr "Групове розмиття"

#: src/app/main/ui/workspace/sidebar/options/menus/blur.cljs:85
msgid "workspace.options.blur-options.title.multiple"
msgstr "Вибіркове розмиття"

#: src/app/main/ui/workspace/sidebar/options/menus/blur.cljs:108
msgid "workspace.options.blur-options.toggle-blur"
msgstr "Перемикання розмивання"

#: src/app/main/ui/workspace/sidebar/options/page.cljs:38, src/app/main/ui/workspace/sidebar/options/page.cljs:45
msgid "workspace.options.canvas-background"
msgstr "Фон полотна"

#: src/app/main/ui/workspace/sidebar/options/menus/measures.cljs:431
msgid "workspace.options.clip-content"
msgstr "Зміст кліпу"

#: src/app/main/ui/workspace/sidebar/options/menus/component.cljs:590, src/app/main/ui/workspace/sidebar/options/menus/component.cljs:595
msgid "workspace.options.component"
msgstr "Компонент"

#: src/app/main/ui/viewer/inspect/annotation.cljs:19, src/app/main/ui/workspace/sidebar/options/menus/component.cljs:181
msgid "workspace.options.component.annotation"
msgstr "Анотація"

#: src/app/main/ui/workspace/sidebar/options/menus/component.cljs:600
msgid "workspace.options.component.copy"
msgstr "Копія"

#: src/app/main/ui/workspace/sidebar/options/menus/component.cljs:173
msgid "workspace.options.component.create-annotation"
msgstr "Створіть анотацію"

#: src/app/main/ui/workspace/sidebar/options/menus/component.cljs:172
msgid "workspace.options.component.edit-annotation"
msgstr "Редагуйте анотацію"

#: src/app/main/ui/workspace/sidebar/options/menus/component.cljs:599
msgid "workspace.options.component.main"
msgstr "Головний"

#: src/app/main/ui/workspace/sidebar/options/menus/component.cljs:416
msgid "workspace.options.component.swap"
msgstr "Замінити компонент"

#: src/app/main/ui/workspace/sidebar/options/menus/component.cljs:460
msgid "workspace.options.component.swap.empty"
msgstr "У цій бібліотеці немає ресурсів"

#: src/app/main/ui/workspace/sidebar/options/menus/constraints.cljs:163
msgid "workspace.options.constraints"
msgstr "Положення"

#: src/app/main/ui/workspace/sidebar/options/menus/constraints.cljs:150
msgid "workspace.options.constraints.bottom"
msgstr "Низ"

#: src/app/main/ui/workspace/sidebar/options/menus/constraints.cljs:141, src/app/main/ui/workspace/sidebar/options/menus/constraints.cljs:152
msgid "workspace.options.constraints.center"
msgstr "По центру"

#: src/app/main/ui/workspace/sidebar/options/menus/constraints.cljs:229
msgid "workspace.options.constraints.fix-when-scrolling"
msgstr "Фіксувати при прокручуванні"

#: src/app/main/ui/workspace/sidebar/options/menus/constraints.cljs:138
msgid "workspace.options.constraints.left"
msgstr "Ліворуч"

#: src/app/main/ui/workspace/sidebar/options/menus/constraints.cljs:140
msgid "workspace.options.constraints.leftright"
msgstr "Ліворуч та Праворуч"

#: src/app/main/ui/workspace/sidebar/options/menus/constraints.cljs:139
msgid "workspace.options.constraints.right"
msgstr "Праворуч"

#: src/app/main/ui/workspace/sidebar/options/menus/constraints.cljs:142, src/app/main/ui/workspace/sidebar/options/menus/constraints.cljs:153
msgid "workspace.options.constraints.scale"
msgstr "Масштабувати"

#: src/app/main/ui/workspace/sidebar/options/menus/constraints.cljs:149
msgid "workspace.options.constraints.top"
msgstr "По верху"

#: src/app/main/ui/workspace/sidebar/options/menus/constraints.cljs:151
msgid "workspace.options.constraints.topbottom"
msgstr "По верху та низу"

#: src/app/main/ui/workspace/sidebar/options.cljs:185
msgid "workspace.options.design"
msgstr "Дизайн"

#: src/app/main/ui/viewer/inspect/exports.cljs:139
msgid "workspace.options.export"
msgstr "Експортувати"

#: src/app/main/ui/workspace/sidebar/options/menus/exports.cljs, src/app/main/ui/inspect/exports.cljs
#, unused
msgid "workspace.options.export-multiple"
msgstr "Експортувати обране"

#: src/app/main/ui/viewer/inspect/exports.cljs:195, src/app/main/ui/workspace/sidebar/options/menus/exports.cljs:248
msgid "workspace.options.export-object"
msgid_plural "workspace.options.export-object"
msgstr[0] "Експортувати %s елемент"
msgstr[1] "Експортувати %s елементи"
msgstr[2] "Експортувати %s елементів"

#: src/app/main/ui/workspace/sidebar/options/menus/exports.cljs:187
msgid "workspace.options.export.add-export"
msgstr "Додати експортування"

#: src/app/main/ui/workspace/sidebar/options/menus/exports.cljs:199, src/app/main/ui/workspace/sidebar/options/menus/exports.cljs:234
msgid "workspace.options.export.remove-export"
msgstr "Видалити експортування"

#: src/app/main/ui/viewer/inspect/exports.cljs:178, src/app/main/ui/workspace/sidebar/options/menus/exports.cljs:228
msgid "workspace.options.export.suffix"
msgstr "Суфікс"

#: src/app/main/ui/exports/assets.cljs:239
msgid "workspace.options.exporting-complete"
msgstr "Експортування завершено"

#: src/app/main/ui/exports/assets.cljs:169, src/app/main/ui/exports/assets.cljs:240, src/app/main/ui/viewer/inspect/exports.cljs:194, src/app/main/ui/workspace/sidebar/options/menus/exports.cljs:247
msgid "workspace.options.exporting-object"
msgstr "Експортую…"

#: src/app/main/ui/exports/assets.cljs:238
msgid "workspace.options.exporting-object-error"
msgstr "Не вдалось експортувати"

#: src/app/main/ui/exports/assets.cljs:241
msgid "workspace.options.exporting-object-slow"
msgstr "Експортування відбувається неочікувано повільно"

#: src/app/main/ui/workspace/sidebar/options/menus/fill.cljs:51, src/app/main/ui/workspace/sidebar/options/menus/fill.cljs:174
msgid "workspace.options.fill"
msgstr "Заповнити"

#: src/app/main/ui/workspace/sidebar/options/menus/fill.cljs:151
msgid "workspace.options.fill.add-fill"
msgstr "Додати колір заливки"

#: src/app/main/ui/workspace/sidebar/options/menus/fill.cljs:164
msgid "workspace.options.fill.remove-fill"
msgstr "Видалити заливку"

#: src/app/main/ui/workspace/sidebar/options/menus/interactions.cljs:182
msgid "workspace.options.flows.add-flow-start"
msgstr "Додати початок потоку"

#: src/app/main/ui/workspace/sidebar/options/menus/interactions.cljs:178
msgid "workspace.options.flows.flow"
msgstr "Потік"

#: src/app/main/ui/workspace/sidebar/options/menus/interactions.cljs
#, unused
msgid "workspace.options.flows.flow-start"
msgstr "Початок потоку"

#: src/app/main/ui/workspace/sidebar/options/menus/interactions.cljs:164
msgid "workspace.options.flows.flow-starts"
msgstr "Початки потоку"

#: src/app/main/ui/workspace/sidebar/options/menus/interactions.cljs:154
msgid "workspace.options.flows.remove-flow"
msgstr "Видалити потік"

#: src/app/main/ui/workspace/sidebar/options/menus/frame_grid.cljs:31
msgid "workspace.options.grid.auto"
msgstr "Автоматично"

#: src/app/main/ui/workspace/sidebar/options/menus/frame_grid.cljs:159
msgid "workspace.options.grid.column"
msgstr "Стовпці"

#: src/app/main/ui/workspace/sidebar/options/menus/frame_grid.cljs
#, unused
msgid "workspace.options.grid.grid-title"
msgstr "Сітка"

#: src/app/main/ui/workspace/sidebar/options/menus/frame_grid.cljs:200, src/app/main/ui/workspace/sidebar/options/menus/frame_grid.cljs:241
msgid "workspace.options.grid.params.color"
msgstr "Колір"

#: src/app/main/ui/workspace/sidebar/options/menus/frame_grid.cljs
#, unused
msgid "workspace.options.grid.params.columns"
msgstr "Стопвці"

#: src/app/main/ui/workspace/sidebar/options/menus/frame_grid.cljs:263
msgid "workspace.options.grid.params.gutter"
msgstr "Проміжок"

#: src/app/main/ui/workspace/sidebar/options/menus/frame_grid.cljs:250
msgid "workspace.options.grid.params.height"
msgstr "Висота"

#: src/app/main/ui/workspace/sidebar/options/menus/frame_grid.cljs:274
msgid "workspace.options.grid.params.margin"
msgstr "Зовнішній відступ"

#: src/app/main/ui/workspace/sidebar/options/menus/frame_grid.cljs
#, unused
msgid "workspace.options.grid.params.rows"
msgstr "Рядки"

#: src/app/main/ui/workspace/sidebar/options/menus/frame_grid.cljs:220, src/app/main/ui/workspace/sidebar/options/menus/frame_grid.cljs:294
msgid "workspace.options.grid.params.set-default"
msgstr "Встановити за вмовчанням"

#: src/app/main/ui/workspace/sidebar/options/menus/frame_grid.cljs
#, unused
msgid "workspace.options.grid.params.size"
msgstr "Розмір"

#: src/app/main/ui/workspace/sidebar/options/menus/frame_grid.cljs
#, unused
msgid "workspace.options.grid.params.type"
msgstr "Тип"

#: src/app/main/ui/workspace/sidebar/options/menus/frame_grid.cljs:235
msgid "workspace.options.grid.params.type.bottom"
msgstr "Низ"

#: src/app/main/ui/workspace/sidebar/options/menus/frame_grid.cljs:233
msgid "workspace.options.grid.params.type.center"
msgstr "По центру"

#: src/app/main/ui/workspace/sidebar/options/menus/frame_grid.cljs:232
msgid "workspace.options.grid.params.type.left"
msgstr "Ліво"

#: src/app/main/ui/workspace/sidebar/options/menus/frame_grid.cljs:236
msgid "workspace.options.grid.params.type.right"
msgstr "Право"

#: src/app/main/ui/workspace/sidebar/options/menus/frame_grid.cljs:229
msgid "workspace.options.grid.params.type.stretch"
msgstr "Розтягування"

#: src/app/main/ui/workspace/sidebar/options/menus/frame_grid.cljs:231
msgid "workspace.options.grid.params.type.top"
msgstr "По верху"

#: src/app/main/ui/workspace/sidebar/options/menus/frame_grid.cljs:215, src/app/main/ui/workspace/sidebar/options/menus/frame_grid.cljs:292
msgid "workspace.options.grid.params.use-default"
msgstr "Використовувати вмовчання"

#: src/app/main/ui/workspace/sidebar/options/menus/frame_grid.cljs:251
msgid "workspace.options.grid.params.width"
msgstr "Ширина"

#: src/app/main/ui/workspace/sidebar/options/menus/frame_grid.cljs:160
msgid "workspace.options.grid.row"
msgstr "Рядки"

#: src/app/main/ui/workspace/sidebar/options/menus/frame_grid.cljs:158
msgid "workspace.options.grid.square"
msgstr "Квадратна"

#: src/app/main/ui/workspace/sidebar/options/menus/fill.cljs:50
msgid "workspace.options.group-fill"
msgstr "Заповнити групу"

#: src/app/main/ui/workspace/sidebar/options/menus/stroke.cljs:42
msgid "workspace.options.group-stroke"
msgstr "Рамка групи"

#: src/app/main/ui/workspace/sidebar/options/menus/frame_grid.cljs:323
msgid "workspace.options.guides.add-guide"
msgstr "Додати орієнтир"

#: src/app/main/ui/workspace/sidebar/options/menus/frame_grid.cljs:187
msgid "workspace.options.guides.remove-guide"
msgstr "Видалити орієнтир"

#: src/app/main/ui/workspace/sidebar/options/menus/frame_grid.cljs:320
msgid "workspace.options.guides.title"
msgstr "Орієнтири"

#: src/app/main/ui/workspace/sidebar/options/menus/frame_grid.cljs:183
msgid "workspace.options.guides.toggle-guide"
msgstr "Перемкнути орієнтир"

#: src/app/main/ui/workspace/sidebar/options/menus/measures.cljs:362
msgid "workspace.options.height"
msgstr "Висота"

#: src/app/main/ui/workspace/sidebar/options.cljs:193, src/app/main/ui/workspace/sidebar/options.cljs:196
msgid "workspace.options.inspect"
msgstr "Дослідити"

#: src/app/main/ui/workspace/sidebar/options/menus/interactions.cljs:474
msgid "workspace.options.interaction-action"
msgstr "Дія"

#: src/app/main/ui/workspace/sidebar/options/menus/interactions.cljs:42, src/app/main/ui/workspace/sidebar/options/menus/interactions.cljs:373
msgid "workspace.options.interaction-after-delay"
msgstr "Після затримки"

#: src/app/main/ui/workspace/sidebar/options/menus/interactions.cljs:620
msgid "workspace.options.interaction-animation"
msgstr "Анімація"

#: src/app/main/ui/workspace/sidebar/options/menus/interactions.cljs:412
msgid "workspace.options.interaction-animation-dissolve"
msgstr "Розчинення"

#: src/app/main/ui/workspace/sidebar/options/menus/interactions.cljs:411
msgid "workspace.options.interaction-animation-none"
msgstr "Жоден"

#: src/app/main/ui/workspace/sidebar/options/menus/interactions.cljs:418
msgid "workspace.options.interaction-animation-push"
msgstr "Штовхати"

#: src/app/main/ui/workspace/sidebar/options/menus/interactions.cljs:413
msgid "workspace.options.interaction-animation-slide"
msgstr "Ковзати"

#: src/app/main/ui/workspace/sidebar/options/menus/interactions.cljs:397
msgid "workspace.options.interaction-auto"
msgstr "автоматично"

#: src/app/main/ui/workspace/sidebar/options/menus/interactions.cljs:610
msgid "workspace.options.interaction-background"
msgstr "Додати накладання фону"

#: src/app/main/ui/workspace/sidebar/options/menus/interactions.cljs:596
msgid "workspace.options.interaction-close-outside"
msgstr "Закрити при натискані за межами"

#: src/app/main/ui/workspace/sidebar/options/menus/interactions.cljs:378
msgid "workspace.options.interaction-close-overlay"
msgstr "Закрити накладення"

#: src/app/main/ui/workspace/sidebar/options/menus/interactions.cljs:57
msgid "workspace.options.interaction-close-overlay-dest"
msgstr "Закрити накладення: %s"

#: src/app/main/ui/workspace/sidebar/options/menus/interactions.cljs:462
msgid "workspace.options.interaction-delay"
msgstr "Затримка"

#: src/app/main/ui/workspace/sidebar/options/menus/interactions.cljs:484
msgid "workspace.options.interaction-destination"
msgstr "Розташування"

#: src/app/main/ui/workspace/sidebar/options/menus/interactions.cljs:667
msgid "workspace.options.interaction-duration"
msgstr "Тривалість"

#: src/app/main/ui/workspace/sidebar/options/menus/interactions.cljs:680
msgid "workspace.options.interaction-easing"
msgstr "Плавний перехід"

#: src/app/main/ui/workspace/sidebar/options/menus/interactions.cljs:422
msgid "workspace.options.interaction-easing-ease"
msgstr "Плавно переходити"

#: src/app/main/ui/workspace/sidebar/options/menus/interactions.cljs:423
msgid "workspace.options.interaction-easing-ease-in"
msgstr "Плавно переходити всередину"

#: src/app/main/ui/workspace/sidebar/options/menus/interactions.cljs:425
msgid "workspace.options.interaction-easing-ease-in-out"
msgstr "Плавна поява та зникнення"

#: src/app/main/ui/workspace/sidebar/options/menus/interactions.cljs:424
msgid "workspace.options.interaction-easing-ease-out"
msgstr "Плавне зникнення"

#: src/app/main/ui/workspace/sidebar/options/menus/interactions.cljs:421
msgid "workspace.options.interaction-easing-linear"
msgstr "Лінійний"

#: src/app/main/ui/workspace/sidebar/options/menus/interactions.cljs
#, unused
msgid "workspace.options.interaction-in"
msgstr "В"

#: src/app/main/ui/workspace/sidebar/options/menus/interactions.cljs:40, src/app/main/ui/workspace/sidebar/options/menus/interactions.cljs:370
msgid "workspace.options.interaction-mouse-enter"
msgstr "Вхід миші"

#: src/app/main/ui/workspace/sidebar/options/menus/interactions.cljs:41, src/app/main/ui/workspace/sidebar/options/menus/interactions.cljs:371
msgid "workspace.options.interaction-mouse-leave"
msgstr "Вихід миші"

#: src/app/main/ui/workspace/sidebar/options/menus/interactions.cljs:464, src/app/main/ui/workspace/sidebar/options/menus/interactions.cljs:465, src/app/main/ui/workspace/sidebar/options/menus/interactions.cljs:470, src/app/main/ui/workspace/sidebar/options/menus/interactions.cljs:669, src/app/main/ui/workspace/sidebar/options/menus/interactions.cljs:671, src/app/main/ui/workspace/sidebar/options/menus/interactions.cljs:675
msgid "workspace.options.interaction-ms"
msgstr "мс"

#: src/app/main/ui/workspace/sidebar/options/menus/interactions.cljs:375
msgid "workspace.options.interaction-navigate-to"
msgstr "Перейти до"

#: src/app/main/ui/workspace/sidebar/options/menus/interactions.cljs:51
msgid "workspace.options.interaction-navigate-to-dest"
msgstr "Перейти до: %s"

#: src/app/main/ui/workspace/sidebar/options/menus/interactions.cljs:52, src/app/main/ui/workspace/sidebar/options/menus/interactions.cljs:54, src/app/main/ui/workspace/sidebar/options/menus/interactions.cljs:56, src/app/main/ui/workspace/sidebar/options/menus/interactions.cljs:386
msgid "workspace.options.interaction-none"
msgstr "(не вказано)"

#: src/app/main/ui/workspace/sidebar/options/menus/interactions.cljs:697
msgid "workspace.options.interaction-offset-effect"
msgstr "Ефект зсуву"

#: src/app/main/ui/workspace/sidebar/options/menus/interactions.cljs:36, src/app/main/ui/workspace/sidebar/options/menus/interactions.cljs:366
msgid "workspace.options.interaction-on-click"
msgstr "При натисканні"

#: src/app/main/ui/workspace/sidebar/options/menus/interactions.cljs:376
msgid "workspace.options.interaction-open-overlay"
msgstr "Відкрити накладення"

#: src/app/main/ui/workspace/sidebar/options/menus/interactions.cljs:53
msgid "workspace.options.interaction-open-overlay-dest"
msgstr "Вікрити накладення: %s"

#: src/app/main/ui/workspace/sidebar/options/menus/interactions.cljs:60, src/app/main/ui/workspace/sidebar/options/menus/interactions.cljs:380
msgid "workspace.options.interaction-open-url"
msgstr "Відкрити посилання"

#: src/app/main/ui/workspace/sidebar/options/menus/interactions.cljs
#, unused
msgid "workspace.options.interaction-out"
msgstr "З"

#: src/app/main/ui/workspace/sidebar/options/menus/interactions.cljs:409
msgid "workspace.options.interaction-pos-bottom-center"
msgstr "Внизу по центру"

#: src/app/main/ui/workspace/sidebar/options/menus/interactions.cljs:407
msgid "workspace.options.interaction-pos-bottom-left"
msgstr "Внизу ліворуч"

#: src/app/main/ui/workspace/sidebar/options/menus/interactions.cljs:408
msgid "workspace.options.interaction-pos-bottom-right"
msgstr "Внизу праворуч"

#: src/app/main/ui/workspace/sidebar/options/menus/interactions.cljs:403
msgid "workspace.options.interaction-pos-center"
msgstr "Центр"

#: src/app/main/ui/workspace/sidebar/options/menus/interactions.cljs:402
msgid "workspace.options.interaction-pos-manual"
msgstr "Ручний"

#: src/app/main/ui/workspace/sidebar/options/menus/interactions.cljs:406
msgid "workspace.options.interaction-pos-top-center"
msgstr "Зверху по центру"

#: src/app/main/ui/workspace/sidebar/options/menus/interactions.cljs:404
msgid "workspace.options.interaction-pos-top-left"
msgstr "Зверху ліворуч"

#: src/app/main/ui/workspace/sidebar/options/menus/interactions.cljs:405
msgid "workspace.options.interaction-pos-top-right"
msgstr "Зверху праворуч"

#: src/app/main/ui/workspace/sidebar/options/menus/interactions.cljs:530
msgid "workspace.options.interaction-position"
msgstr "Позиція"

#: src/app/main/ui/workspace/sidebar/options/menus/interactions.cljs:500
msgid "workspace.options.interaction-preserve-scroll"
msgstr "Зберегти позицію прокрутки"

#: src/app/main/ui/workspace/sidebar/options/menus/interactions.cljs:59, src/app/main/ui/workspace/sidebar/options/menus/interactions.cljs:379
msgid "workspace.options.interaction-prev-screen"
msgstr "Попередній екран"

#: src/app/main/ui/workspace/sidebar/options/menus/interactions.cljs:521
msgid "workspace.options.interaction-relative-to"
msgstr "Відносно"

#: src/app/main/ui/workspace/sidebar/options/menus/interactions.cljs:58, src/app/main/ui/workspace/sidebar/options/menus/interactions.cljs:385, src/app/main/ui/workspace/sidebar/options/menus/interactions.cljs:399, src/app/main/ui/workspace/sidebar/options/menus/interactions.cljs:400
msgid "workspace.options.interaction-self"
msgstr "себе"

#: src/app/main/ui/workspace/sidebar/options/menus/interactions.cljs:377
msgid "workspace.options.interaction-toggle-overlay"
msgstr "Перемкнути накладення"

#: src/app/main/ui/workspace/sidebar/options/menus/interactions.cljs:55
msgid "workspace.options.interaction-toggle-overlay-dest"
msgstr "Перемкнути накладення: %s"

#: src/app/main/ui/workspace/sidebar/options/menus/interactions.cljs:451
msgid "workspace.options.interaction-trigger"
msgstr "Подразник"

#: src/app/main/ui/workspace/sidebar/options/menus/interactions.cljs:509
msgid "workspace.options.interaction-url"
msgstr "Посилання"

#: src/app/main/ui/workspace/sidebar/options/menus/interactions.cljs:38, src/app/main/ui/workspace/sidebar/options/menus/interactions.cljs:368
msgid "workspace.options.interaction-while-hovering"
msgstr "Під час наведення"

#: src/app/main/ui/workspace/sidebar/options/menus/interactions.cljs:39, src/app/main/ui/workspace/sidebar/options/menus/interactions.cljs:369
msgid "workspace.options.interaction-while-pressing"
msgstr "Під час натискання"

#: src/app/main/ui/workspace/sidebar/options/menus/interactions.cljs:731
msgid "workspace.options.interactions"
msgstr "Взаємодії"

#: src/app/main/ui/workspace/sidebar/options/menus/interactions.cljs:735
msgid "workspace.options.interactions.add-interaction"
msgstr "Додати взаємодію"

#: src/app/main/ui/workspace/sidebar/options/menus/interactions.cljs
#, unused
msgid "workspace.options.interactions.remove-interaction"
msgstr "Видалити взаємодію"

#: src/app/main/ui/workspace/sidebar/options/menus/layer.cljs:152
msgid "workspace.options.layer-options.blend-mode.color"
msgstr "Колір"

#: src/app/main/ui/workspace/sidebar/options/menus/layer.cljs:141
msgid "workspace.options.layer-options.blend-mode.color-burn"
msgstr "Вигорання кольору"

#: src/app/main/ui/workspace/sidebar/options/menus/layer.cljs:144
msgid "workspace.options.layer-options.blend-mode.color-dodge"
msgstr "Освітлення кольором"

#: src/app/main/ui/workspace/sidebar/options/menus/layer.cljs:139
msgid "workspace.options.layer-options.blend-mode.darken"
msgstr "Потемніння"

#: src/app/main/ui/workspace/sidebar/options/menus/layer.cljs:148
msgid "workspace.options.layer-options.blend-mode.difference"
msgstr "Різниця"

#: src/app/main/ui/workspace/sidebar/options/menus/layer.cljs:149
msgid "workspace.options.layer-options.blend-mode.exclusion"
msgstr "Виключення"

#: src/app/main/ui/workspace/sidebar/options/menus/layer.cljs:147
msgid "workspace.options.layer-options.blend-mode.hard-light"
msgstr "Жорстке світло"

#: src/app/main/ui/workspace/sidebar/options/menus/layer.cljs:150
msgid "workspace.options.layer-options.blend-mode.hue"
msgstr "Відтінок"

#: src/app/main/ui/workspace/sidebar/options/menus/layer.cljs:142
msgid "workspace.options.layer-options.blend-mode.lighten"
msgstr "Світліше"

#: src/app/main/ui/workspace/sidebar/options/menus/layer.cljs:153
msgid "workspace.options.layer-options.blend-mode.luminosity"
msgstr "Сяяння"

#: src/app/main/ui/workspace/sidebar/options/menus/layer.cljs:140
msgid "workspace.options.layer-options.blend-mode.multiply"
msgstr "Множення"

#: src/app/main/ui/workspace/sidebar/options/menus/layer.cljs:138
msgid "workspace.options.layer-options.blend-mode.normal"
msgstr "Нормальний"

#: src/app/main/ui/workspace/sidebar/options/menus/layer.cljs:145
msgid "workspace.options.layer-options.blend-mode.overlay"
msgstr "Накладення"

#: src/app/main/ui/workspace/sidebar/options/menus/layer.cljs:151
msgid "workspace.options.layer-options.blend-mode.saturation"
msgstr "Насиченість"

#: src/app/main/ui/workspace/sidebar/options/menus/layer.cljs:143
msgid "workspace.options.layer-options.blend-mode.screen"
msgstr "Екран"

#: src/app/main/ui/workspace/sidebar/options/menus/layer.cljs:146
msgid "workspace.options.layer-options.blend-mode.soft-light"
msgstr "М'яке світло"

#: src/app/main/ui/workspace/sidebar/options/menus/layer.cljs
#, unused
msgid "workspace.options.layer-options.title"
msgstr "Шар"

#: src/app/main/ui/workspace/sidebar/options/menus/layer.cljs
#, unused
msgid "workspace.options.layer-options.title.group"
msgstr "Згрупувати шари"

#: src/app/main/ui/workspace/sidebar/options/menus/layer.cljs
#, unused
msgid "workspace.options.layer-options.title.multiple"
msgstr "Обрані шари"

#: src/app/main/ui/workspace/sidebar/options/menus/layer.cljs:191, src/app/main/ui/workspace/sidebar/options/menus/layer.cljs:197
msgid "workspace.options.layer-options.toggle-layer"
msgstr "Перемкнути видимість шару"

#: src/app/main/ui/workspace/sidebar/options/menus/layout_item.cljs
#, unused
msgid "workspace.options.layout-item.advanced-ops"
msgstr "Додаткові параметри"

#: src/app/main/ui/workspace/sidebar/options/menus/layout_item.cljs:561
msgid "workspace.options.layout-item.layout-item-max-h"
msgstr "Макс. Висота"

#: src/app/main/ui/workspace/sidebar/options/menus/layout_item.cljs:528
msgid "workspace.options.layout-item.layout-item-max-w"
msgstr "Макс. Ширина"

#: src/app/main/ui/workspace/sidebar/options/menus/layout_item.cljs:545
msgid "workspace.options.layout-item.layout-item-min-h"
msgstr "Мін.Висота"

#: src/app/main/ui/workspace/sidebar/options/menus/layout_item.cljs:512
msgid "workspace.options.layout-item.layout-item-min-w"
msgstr "Мін.Ширина"

#: src/app/main/ui/workspace/sidebar/options/menus/layout_item.cljs
#, unused
msgid "workspace.options.layout-item.title.layout-item-max-h"
msgstr "Максимальна висота"

#: src/app/main/ui/workspace/sidebar/options/menus/layout_item.cljs
#, unused
msgid "workspace.options.layout-item.title.layout-item-max-w"
msgstr "Максимальна ширина"

#: src/app/main/ui/workspace/sidebar/options/menus/layout_item.cljs
#, unused
msgid "workspace.options.layout-item.title.layout-item-min-h"
msgstr "Мінімальна висота"

#: src/app/main/ui/workspace/sidebar/options/menus/layout_item.cljs
#, unused
msgid "workspace.options.layout-item.title.layout-item-min-w"
msgstr "Мінімальна ширина"

#: src/app/main/ui/workspace/sidebar/options/menus/layout.cljs
#, unused
msgid "workspace.options.layout.bottom"
msgstr "Низ"

#: src/app/main/ui/workspace/sidebar/options/menus/layout.cljs
#, unused
msgid "workspace.options.layout.direction.column"
msgstr "Колонка"

#: src/app/main/ui/workspace/sidebar/options/menus/layout.cljs
#, unused
msgid "workspace.options.layout.direction.column-reverse"
msgstr "Обернена колонка"

#: src/app/main/ui/workspace/sidebar/options/menus/layout.cljs
#, unused
msgid "workspace.options.layout.direction.row"
msgstr "Розміщення в рядок"

#: src/app/main/ui/workspace/sidebar/options/menus/layout.cljs
#, unused
msgid "workspace.options.layout.direction.row-reverse"
msgstr "Обернене розміщення в рядок"

#: src/app/main/ui/workspace/sidebar/options/menus/layout.cljs
#, unused
msgid "workspace.options.layout.gap"
msgstr "Відступ"

#: src/app/main/ui/workspace/sidebar/options/menus/layout.cljs
#, unused
msgid "workspace.options.layout.left"
msgstr "Ліворуч"

#: src/app/main/ui/workspace/sidebar/options/menus/layout_item.cljs
#, unused
msgid "workspace.options.layout.margin"
msgstr "Зовнішній відступ"

#: src/app/main/ui/workspace/sidebar/options/menus/layout_item.cljs
#, unused
msgid "workspace.options.layout.margin-all"
msgstr "Всі сторони"

#: src/app/main/ui/workspace/sidebar/options/menus/layout_item.cljs
#, unused
msgid "workspace.options.layout.margin-simple"
msgstr "Простий зовнішній відступ"

#: src/app/main/ui/workspace/sidebar/options/menus/layout.cljs
#, unused
msgid "workspace.options.layout.packed"
msgstr "упакований"

#: src/app/main/ui/workspace/sidebar/options/menus/layout.cljs
#, unused
msgid "workspace.options.layout.padding"
msgstr "Внутрішній відступ"

#: src/app/main/ui/workspace/sidebar/options/menus/layout.cljs
#, unused
msgid "workspace.options.layout.padding-all"
msgstr "Усі сторони"

#: src/app/main/ui/workspace/sidebar/options/menus/layout.cljs
#, unused
msgid "workspace.options.layout.padding-simple"
msgstr "Простий внутрішній відступ"

#: src/app/main/ui/workspace/sidebar/options/menus/layout.cljs
#, unused
msgid "workspace.options.layout.right"
msgstr "Праворуч"

#: src/app/main/ui/workspace/sidebar/options/menus/layout.cljs
#, unused
msgid "workspace.options.layout.space-around"
msgstr "простір навколо"

#: src/app/main/ui/workspace/sidebar/options/menus/layout.cljs
#, unused
msgid "workspace.options.layout.space-between"
msgstr "простір між"

#: src/app/main/ui/workspace/sidebar/options/menus/layout.cljs
#, unused
msgid "workspace.options.layout.top"
msgstr "Згори"

#: src/app/main/ui/workspace/sidebar/options/menus/color_selection.cljs:171
msgid "workspace.options.more-colors"
msgstr "Більше кольорів"

#: src/app/main/ui/workspace/sidebar/options/menus/color_selection.cljs:155
msgid "workspace.options.more-lib-colors"
msgstr "Більше кольорів бібліотеки"

#: src/app/main/ui/workspace/sidebar/options/menus/layer.cljs:176
msgid "workspace.options.opacity"
msgstr "Непрозорість"

#: src/app/main/ui/workspace/sidebar/options/shapes/frame.cljs, src/app/main/ui/workspace/sidebar/options/menus/measures.cljs
#, unused
msgid "workspace.options.position"
msgstr "Розташування"

#: src/app/main/ui/workspace/sidebar/options.cljs:189
msgid "workspace.options.prototype"
msgstr "Прототип"

#: src/app/main/ui/workspace/sidebar/options/menus/border_radius.cljs:81
msgid "workspace.options.radius"
msgstr "Радіус"

#: src/app/main/ui/workspace/sidebar/options/menus/border_radius.cljs:118
msgid "workspace.options.radius-bottom-left"
msgstr "Нижнього лівого кута"

#: src/app/main/ui/workspace/sidebar/options/menus/border_radius.cljs:126
msgid "workspace.options.radius-bottom-right"
msgstr "Нижнього правого кута"

#: src/app/main/ui/workspace/sidebar/options/menus/border_radius.cljs:102
msgid "workspace.options.radius-top-left"
msgstr "Верхнього лівого"

#: src/app/main/ui/workspace/sidebar/options/menus/border_radius.cljs:110
msgid "workspace.options.radius-top-right"
msgstr "Верхнього правого"

#: src/app/main/ui/workspace/sidebar/options/menus/border_radius.cljs:135
msgid "workspace.options.radius.hide-all-corners"
msgstr "Згорнути незалежні радіуси"

#: src/app/main/ui/workspace/sidebar/options/menus/border_radius.cljs:136
msgid "workspace.options.radius.show-single-corners"
msgstr "Показати незалежні радіуси кутів"

#: src/app/main/ui/workspace/sidebar/options/menus/typography.cljs:186
msgid "workspace.options.recent-fonts"
msgstr "Нещодавній"

#: src/app/main/ui/exports/assets.cljs:283
msgid "workspace.options.retry"
msgstr "Спробувати ще раз"

#: src/app/main/ui/workspace/sidebar/options/menus/measures.cljs:406
msgid "workspace.options.rotation"
msgstr "Обернення"

#: src/app/main/ui/workspace/sidebar/options/menus/typography.cljs:183
msgid "workspace.options.search-font"
msgstr "Пошук шрифту"

#: src/app/main/ui/workspace/sidebar/options/menus/interactions.cljs:749
msgid "workspace.options.select-a-shape"
msgstr "Оберіть фігуру, дошку чи групу щоб перетягнути з'єднання до іншої дошки."

#: src/app/main/ui/workspace/sidebar/options/menus/color_selection.cljs:128
msgid "workspace.options.selection-color"
msgstr "Обрані кольори"

#: src/app/main/ui/workspace/sidebar/options/menus/fill.cljs:49
msgid "workspace.options.selection-fill"
msgstr "Заливка обраного"

#: src/app/main/ui/workspace/sidebar/options/menus/stroke.cljs:41
msgid "workspace.options.selection-stroke"
msgstr "Обведення виділення"

#: src/app/main/ui/workspace/sidebar/options/menus/shadow.cljs:305
msgid "workspace.options.shadow-options.add-shadow"
msgstr "Додати тінь"

#: src/app/main/ui/viewer/inspect/attributes/shadow.cljs:40, src/app/main/ui/workspace/sidebar/options/menus/shadow.cljs:202, src/app/main/ui/workspace/sidebar/options/menus/shadow.cljs:204
msgid "workspace.options.shadow-options.blur"
msgstr "Розмиття"

#: src/app/main/ui/workspace/sidebar/options/menus/shadow.cljs:242
msgid "workspace.options.shadow-options.color"
msgstr "Колір тіні"

#: src/app/main/ui/workspace/sidebar/options/menus/shadow.cljs:146
msgid "workspace.options.shadow-options.drop-shadow"
msgstr "Падаюча тінь"

#: src/app/main/ui/workspace/sidebar/options/menus/shadow.cljs:147
msgid "workspace.options.shadow-options.inner-shadow"
msgstr "Внутрішня тінь"

#: src/app/main/ui/viewer/inspect/attributes/shadow.cljs:38, src/app/main/ui/workspace/sidebar/options/menus/shadow.cljs:190
msgid "workspace.options.shadow-options.offsetx"
msgstr "Вісь X"

#: src/app/main/ui/viewer/inspect/attributes/shadow.cljs:39, src/app/main/ui/workspace/sidebar/options/menus/shadow.cljs:228
msgid "workspace.options.shadow-options.offsety"
msgstr "Вісь Y"

#: src/app/main/ui/workspace/sidebar/options/menus/shadow.cljs:180, src/app/main/ui/workspace/sidebar/options/menus/shadow.cljs:318
msgid "workspace.options.shadow-options.remove-shadow"
msgstr "Видалити тінь"

#: src/app/main/ui/viewer/inspect/attributes/shadow.cljs:41, src/app/main/ui/workspace/sidebar/options/menus/shadow.cljs:215, src/app/main/ui/workspace/sidebar/options/menus/shadow.cljs:217
msgid "workspace.options.shadow-options.spread"
msgstr "Розтягнення"

#: src/app/main/ui/workspace/sidebar/options/menus/shadow.cljs:300
msgid "workspace.options.shadow-options.title"
msgstr "Тінь"

#: src/app/main/ui/workspace/sidebar/options/menus/shadow.cljs:299
msgid "workspace.options.shadow-options.title.group"
msgstr "Групова тінь"

#: src/app/main/ui/workspace/sidebar/options/menus/shadow.cljs:298
msgid "workspace.options.shadow-options.title.multiple"
msgstr "Тінь виділеного"

#: src/app/main/ui/workspace/sidebar/options/menus/shadow.cljs:176
msgid "workspace.options.shadow-options.toggle-shadow"
msgstr "Перемкнути тінь"

#: src/app/main/ui/workspace/sidebar/options/menus/fill.cljs:193
msgid "workspace.options.show-fill-on-export"
msgstr "Показати в експортованому"

#: src/app/main/ui/workspace/sidebar/options/menus/measures.cljs:445
msgid "workspace.options.show-in-viewer"
msgstr "Показати у режимі перегляду"

#: src/app/main/ui/workspace/sidebar/options/menus/frame_grid.cljs:164
msgid "workspace.options.size"
msgstr "Розмір"

#: src/app/main/ui/workspace/sidebar/options/menus/measures.cljs:305
msgid "workspace.options.size-presets"
msgstr "Шаблони розміру"

#: src/app/main/ui/workspace/sidebar/options/menus/stroke.cljs:43
msgid "workspace.options.stroke"
msgstr "Обведення"

#: src/app/main/ui/workspace/sidebar/options/menus/stroke.cljs
#, unused
msgid "workspace.options.stroke-cap.circle-marker"
msgstr "Маркер кола"

#: src/app/main/ui/workspace/sidebar/options/rows/stroke_row.cljs:131
msgid "workspace.options.stroke-cap.circle-marker-short"
msgstr "Коло"

#: src/app/main/ui/workspace/sidebar/options/menus/stroke.cljs
#, unused
msgid "workspace.options.stroke-cap.diamond-marker"
msgstr "Ромбоподібний маркер"

#: src/app/main/ui/workspace/sidebar/options/rows/stroke_row.cljs:132
msgid "workspace.options.stroke-cap.diamond-marker-short"
msgstr "Ромб"

#: src/app/main/ui/workspace/sidebar/options/menus/stroke.cljs
#, unused
msgid "workspace.options.stroke-cap.line-arrow"
msgstr "Лінійна стрілка"

#: src/app/main/ui/workspace/sidebar/options/rows/stroke_row.cljs:128
msgid "workspace.options.stroke-cap.line-arrow-short"
msgstr "Стрілка"

#: src/app/main/ui/workspace/sidebar/options/rows/stroke_row.cljs:126
msgid "workspace.options.stroke-cap.none"
msgstr "Жодний"

#: src/app/main/ui/workspace/sidebar/options/rows/stroke_row.cljs:134
msgid "workspace.options.stroke-cap.round"
msgstr "Округле"

#: src/app/main/ui/workspace/sidebar/options/rows/stroke_row.cljs:135
msgid "workspace.options.stroke-cap.square"
msgstr "Квадратне"

#: src/app/main/ui/workspace/sidebar/options/menus/stroke.cljs
#, unused
msgid "workspace.options.stroke-cap.square-marker"
msgstr "Квадратний маркер"

#: src/app/main/ui/workspace/sidebar/options/rows/stroke_row.cljs:130
msgid "workspace.options.stroke-cap.square-marker-short"
msgstr "Прямокутне"

#: src/app/main/ui/workspace/sidebar/options/menus/stroke.cljs
#, unused
msgid "workspace.options.stroke-cap.triangle-arrow"
msgstr "Трикутна стрілка"

#: src/app/main/ui/workspace/sidebar/options/rows/stroke_row.cljs:129
msgid "workspace.options.stroke-cap.triangle-arrow-short"
msgstr "Трикутне"

#: src/app/main/ui/workspace/sidebar/options/menus/stroke.cljs:192
msgid "workspace.options.stroke-color"
msgstr "Колір обведення"

#: src/app/main/ui/workspace/sidebar/options/rows/stroke_row.cljs:165
msgid "workspace.options.stroke-width"
msgstr "Довжина обведення"

#: src/app/main/ui/workspace/sidebar/options/menus/stroke.cljs:171
msgid "workspace.options.stroke.add-stroke"
msgstr "Додати колір обведення"

#: src/app/main/ui/workspace/sidebar/options/rows/stroke_row.cljs:89
msgid "workspace.options.stroke.center"
msgstr "По центру"

#: src/app/main/ui/workspace/sidebar/options/rows/stroke_row.cljs:107
msgid "workspace.options.stroke.dashed"
msgstr "Пунктирний"

#: src/app/main/ui/workspace/sidebar/options/rows/stroke_row.cljs:106
msgid "workspace.options.stroke.dotted"
msgstr "Точковий"

#: src/app/main/ui/workspace/sidebar/options/rows/stroke_row.cljs:90
msgid "workspace.options.stroke.inner"
msgstr "Всередину"

#: src/app/main/ui/workspace/sidebar/options/rows/stroke_row.cljs:108
msgid "workspace.options.stroke.mixed"
msgstr "Комбіноване"

#: src/app/main/ui/workspace/sidebar/options/rows/stroke_row.cljs:91
msgid "workspace.options.stroke.outer"
msgstr "Назовні"

#: src/app/main/ui/workspace/sidebar/options/menus/stroke.cljs:184
msgid "workspace.options.stroke.remove-stroke"
msgstr "Видалити обведення"

#: src/app/main/ui/workspace/sidebar/options/rows/stroke_row.cljs:105
msgid "workspace.options.stroke.solid"
msgstr "Жирне"

#: src/app/main/ui/workspace/sidebar/options/menus/text.cljs:117
msgid "workspace.options.text-options.align-bottom"
msgstr "Вирівняти по низу"

#: src/app/main/ui/workspace/sidebar/options/menus/text.cljs:113
msgid "workspace.options.text-options.align-middle"
msgstr "Вирівняти по середині"

#: src/app/main/ui/workspace/sidebar/options/menus/text.cljs:109
msgid "workspace.options.text-options.align-top"
msgstr "Вирівняти по верху"

#: src/app/main/ui/workspace/sidebar/options/menus/text.cljs:84
msgid "workspace.options.text-options.direction-ltr"
msgstr "LTR"

#: src/app/main/ui/workspace/sidebar/options/menus/text.cljs:89
msgid "workspace.options.text-options.direction-rtl"
msgstr "RTL"

#: src/app/main/ui/workspace/sidebar/options/menus/text.cljs:151
msgid "workspace.options.text-options.grow-auto-height"
msgstr "Автоматична висота"

#: src/app/main/ui/workspace/sidebar/options/menus/text.cljs:147
msgid "workspace.options.text-options.grow-auto-width"
msgstr "Автоматична ширина"

#: src/app/main/ui/workspace/sidebar/options/menus/text.cljs:143
msgid "workspace.options.text-options.grow-fixed"
msgstr "Фіксована"

#: src/app/main/ui/workspace/sidebar/options/menus/typography.cljs:389
msgid "workspace.options.text-options.letter-spacing"
msgstr "Інтервал між літерами"

#: src/app/main/ui/workspace/sidebar/options/menus/typography.cljs:371
msgid "workspace.options.text-options.line-height"
msgstr "Висота рядка"

#: src/app/main/ui/workspace/sidebar/options/menus/typography.cljs
#, unused
msgid "workspace.options.text-options.lowercase"
msgstr "нижній реєстр"

#: src/app/main/ui/workspace/sidebar/options/menus/text.cljs, src/app/main/ui/workspace/sidebar/options/menus/typography.cljs
#, unused
msgid "workspace.options.text-options.none"
msgstr "Жоден"

#: src/app/main/ui/workspace/sidebar/options/menus/text.cljs:178
msgid "workspace.options.text-options.strikethrough"
msgstr "Закреслення (%s)"

#: src/app/main/ui/workspace/sidebar/options/menus/text.cljs:53
msgid "workspace.options.text-options.text-align-center"
msgstr "Вирівняти по центру (%s)"

#: src/app/main/ui/workspace/sidebar/options/menus/text.cljs:61
msgid "workspace.options.text-options.text-align-justify"
msgstr "За шириною (%s)"

#: src/app/main/ui/workspace/sidebar/options/menus/text.cljs:49
msgid "workspace.options.text-options.text-align-left"
msgstr "Вирівняти ліворуч (%s)"

#: src/app/main/ui/workspace/sidebar/options/menus/text.cljs:57
msgid "workspace.options.text-options.text-align-right"
msgstr "Вирівняти праворуч (%s)"

#: src/app/main/ui/workspace/sidebar/options/menus/text.cljs:191
msgid "workspace.options.text-options.title"
msgstr "Текст"

#: src/app/main/ui/workspace/sidebar/options/menus/text.cljs:190
msgid "workspace.options.text-options.title-group"
msgstr "Груповий текст"

#: src/app/main/ui/workspace/sidebar/options/menus/text.cljs:189
msgid "workspace.options.text-options.title-selection"
msgstr "Вибраний текст"

#: src/app/main/ui/workspace/sidebar/options/menus/typography.cljs
#, unused
msgid "workspace.options.text-options.titlecase"
msgstr "Регістр заголовку"

#: src/app/main/ui/workspace/sidebar/options/menus/text.cljs:173
msgid "workspace.options.text-options.underline"
msgstr "Підкреслення (%s)"

#: src/app/main/ui/workspace/sidebar/options/menus/typography.cljs
#, unused
msgid "workspace.options.text-options.uppercase"
msgstr "ВЕРХНІЙ РЕГІСТР"

#: src/app/main/ui/workspace/sidebar/options/menus/interactions.cljs:753
msgid "workspace.options.use-play-button"
msgstr ""
"Використовуйте кнопку відтворення в заголовку, щоб запустити перегляд "
"прототипів."

#: src/app/main/ui/workspace/sidebar/options/menus/measures.cljs:351
msgid "workspace.options.width"
msgstr "Ширина"

#: src/app/main/ui/workspace/sidebar/options/menus/measures.cljs:383
msgid "workspace.options.x"
msgstr "Вісь абсцис (X)"

#: src/app/main/ui/workspace/sidebar/options/menus/measures.cljs:394
msgid "workspace.options.y"
msgstr "Вісь ординат (Y)"

#: src/app/main/ui/workspace/viewport/path_actions.cljs:167
msgid "workspace.path.actions.add-node"
msgstr "Додати вузол (%s)"

#: src/app/main/ui/workspace/viewport/path_actions.cljs:174
msgid "workspace.path.actions.delete-node"
msgstr "Видалити вузол (%s)"

#: src/app/main/ui/workspace/viewport/path_actions.cljs:152
msgid "workspace.path.actions.draw-nodes"
msgstr "Намалювати вузли (%s)"

#: src/app/main/ui/workspace/viewport/path_actions.cljs:189
msgid "workspace.path.actions.join-nodes"
msgstr "Приєднати вузли (%s)"

#: src/app/main/ui/workspace/viewport/path_actions.cljs:204
msgid "workspace.path.actions.make-corner"
msgstr "В кут (%s)"

#: src/app/main/ui/workspace/viewport/path_actions.cljs:211
msgid "workspace.path.actions.make-curve"
msgstr "В криву (%s)"

#: src/app/main/ui/workspace/viewport/path_actions.cljs:182
msgid "workspace.path.actions.merge-nodes"
msgstr "Об'єднати вузли (%s)"

#: src/app/main/ui/workspace/viewport/path_actions.cljs:159
msgid "workspace.path.actions.move-nodes"
msgstr "Перемістити вузли (%s)"

#: src/app/main/ui/workspace/viewport/path_actions.cljs:196
msgid "workspace.path.actions.separate-nodes"
msgstr "Розділити вузли (%s)"

#: src/app/main/ui/workspace/viewport/path_actions.cljs:218
msgid "workspace.path.actions.snap-nodes"
msgstr "Прив'язати вузли (%s)"

#: src/app/main/ui/workspace/plugins.cljs:83
msgid "workspace.plugins.button-open"
msgstr "Відкрити"

#: src/app/main/ui/workspace/plugins.cljs:202
#, markdown
msgid "workspace.plugins.discover"
msgstr "Дослідіть [більше плагінів](%s)"

#: src/app/main/ui/workspace/plugins.cljs:209
msgid "workspace.plugins.empty-plugins"
msgstr "Ви поки не встановлювали жодного плагіна"

#: src/app/main/ui/workspace/plugins.cljs:196
msgid "workspace.plugins.error.manifest"
msgstr "Маніфест плагіна неправильний."

#: src/app/main/data/plugins.cljs:86, src/app/main/ui/workspace/main_menu.cljs:743, src/app/main/ui/workspace/plugins.cljs:82
msgid "workspace.plugins.error.need-editor"
msgstr "Щоб використовувати цей плагін, Ви маєте бути редактором"

#: src/app/main/ui/workspace/plugins.cljs:192
msgid "workspace.plugins.error.url"
msgstr "Плагін не існує або посилання на нього неправильне."

#: src/app/main/ui/workspace/plugins.cljs:188
msgid "workspace.plugins.install"
msgstr "Встановити"

#: src/app/main/ui/workspace/plugins.cljs:218
msgid "workspace.plugins.installed-plugins"
msgstr "Встановлені плагіни"

#: src/app/main/ui/workspace/main_menu.cljs:698
msgid "workspace.plugins.menu.plugins-manager"
msgstr "Керування плагінами"

#: src/app/main/ui/workspace/main_menu.cljs:889
msgid "workspace.plugins.menu.title"
msgstr "Плагіни"

#: src/app/main/ui/workspace/plugins.cljs:372
msgid "workspace.plugins.permissions-update.title"
msgstr "ОНОВИТИ ЦЕЙ ПЛАГІН"

#: src/app/main/ui/workspace/plugins.cljs:376
msgid "workspace.plugins.permissions-update.warning"
msgstr ""
"Плагін було модифіковано після останнього використання. Тепер він також хоче "
"отримати доступ до:"

#: src/app/main/ui/workspace/plugins.cljs:283
msgid "workspace.plugins.permissions.allow-download"
msgstr "Завантаження файлів розпочато."

#: src/app/main/ui/workspace/plugins.cljs:276
msgid "workspace.plugins.permissions.comment-read"
msgstr "Читати ваші коментарі та відповіді."

#: src/app/main/ui/workspace/plugins.cljs:270
msgid "workspace.plugins.permissions.comment-write"
msgstr "Читати та змінювати ваші коментарі та відповіді від вашого імені."

#: src/app/main/ui/workspace/plugins.cljs:243
msgid "workspace.plugins.permissions.content-read"
msgstr "Читати вміст файлів до яких користувачі мають доступ."

#: src/app/main/ui/workspace/plugins.cljs:237
msgid "workspace.plugins.permissions.content-write"
msgstr "Читати та модифікувати вміст файлів, до яких користувачі мають доступ."

#: src/app/main/ui/workspace/plugins.cljs:323
msgid "workspace.plugins.permissions.disclaimer"
msgstr ""
"Зауважте, що плагін створено зовнішньою стороною, тож впевніться що Ви "
"довіряєте йому перш ніж надавати дозволи. Для нас важлива приватність та "
"безпека Ваших даних. Якщо маєте якісь сумніви, звʼяжіться із службою "
"підтримки."

#: src/app/main/ui/workspace/plugins.cljs:263
msgid "workspace.plugins.permissions.library-read"
msgstr "Читати ваші бібліотеки та матеріали."

#: src/app/main/ui/workspace/plugins.cljs:257
msgid "workspace.plugins.permissions.library-write"
msgstr "Читати та модифікувати ваші бібліотеки та матеріали."

#: src/app/main/ui/workspace/plugins.cljs:316
msgid "workspace.plugins.permissions.title"
msgstr "'%s' ПЛАГІН ЗАПИТУЄ ДОСТУП НА:"

#: src/app/main/ui/workspace/plugins.cljs:250
msgid "workspace.plugins.permissions.user-read"
msgstr "Читати інформацію профілю поточного користувача."

#: src/app/main/ui/workspace/plugins.cljs:214
msgid "workspace.plugins.plugin-list-link"
msgstr "Список плагінів"

#: src/app/main/ui/workspace/plugins.cljs:86
msgid "workspace.plugins.remove-plugin"
msgstr "Видалити плагін"

#: src/app/main/ui/workspace/plugins.cljs:183
msgid "workspace.plugins.search-placeholder"
msgstr "Вкажіть посилання на плагін"

#, unused
msgid "workspace.plugins.success"
msgstr "Плагін успішно завантажено."

#: src/app/main/ui/workspace/plugins.cljs:177
msgid "workspace.plugins.title"
msgstr "Плагіни"

#: src/app/main/ui/workspace/plugins.cljs:436
msgid "workspace.plugins.try-out.cancel"
msgstr "НЕ ЗАРАЗ"

#: src/app/main/ui/workspace/plugins.cljs:429
msgid "workspace.plugins.try-out.message"
msgstr ""
"Хочете переглянути? Буде створено нову чернетку для цієї команди. (Якщо ні, "
"ви можете завжди знайти це у встановлених плагінах будь-якого файлу.)"

#: src/app/main/ui/workspace/plugins.cljs:425
msgid "workspace.plugins.try-out.title"
msgstr "'%s' ПЛАГІН ВСТАНОВЛЕНО ДЛЯ ВАШОГО КОРИСТУВАЧА!"

#: src/app/main/ui/workspace/plugins.cljs:442
msgid "workspace.plugins.try-out.try"
msgstr "СПРОБУВАТИ ПЛАГІН"

#: src/app/main/ui/workspace/context_menu.cljs:537
msgid "workspace.shape.menu.add-flex"
msgstr "Додати гнучкий макет"

#: src/app/main/ui/workspace/context_menu.cljs:541
msgid "workspace.shape.menu.add-grid"
msgstr "Додати макет сітки"

#: src/app/main/ui/workspace/sidebar/options/menus/layout_container.cljs:1004, src/app/main/ui/workspace/sidebar/options/menus/layout_container.cljs:1030
msgid "workspace.shape.menu.add-layout"
msgstr "Додати макет"

#: src/app/main/ui/workspace/context_menu.cljs:265
msgid "workspace.shape.menu.back"
msgstr "Розмістити позаду"

#: src/app/main/ui/workspace/context_menu.cljs:262
msgid "workspace.shape.menu.backward"
msgstr "Перемістити назад"

#: src/app/main/ui/workspace/context_menu.cljs:185
msgid "workspace.shape.menu.copy"
msgstr "Копіювати"

#: src/app/main/ui/workspace/context_menu.cljs:203
msgid "workspace.shape.menu.copy-css"
msgstr "Копіювати як CSS"

#: src/app/main/ui/workspace/context_menu.cljs:205
msgid "workspace.shape.menu.copy-css-nested"
msgstr "Копіювати як CSS (вкладені шари)"

#: src/app/main/ui/workspace/context_menu.cljs:188
msgid "workspace.shape.menu.copy-link"
msgstr "Копіювати посилання в буфер обміну"

#: src/app/main/ui/workspace/context_menu.cljs:201
msgid "workspace.shape.menu.copy-paste-as"
msgstr "Копіювати/вставити як ..."

#: src/app/main/ui/workspace/context_menu.cljs:213
msgid "workspace.shape.menu.copy-props"
msgstr "Копіювати властивості"

#: src/app/main/ui/workspace/sidebar/assets/common.cljs:438
msgid "workspace.shape.menu.create-annotation"
msgstr "Створити анотацію"

#: src/app/main/ui/workspace/context_menu.cljs:364
msgid "workspace.shape.menu.create-artboard-from-selection"
msgstr "Виділене на дошку"

#: src/app/main/ui/workspace/context_menu.cljs:561
msgid "workspace.shape.menu.create-component"
msgstr "Створити компонент"

#: src/app/main/ui/workspace/context_menu.cljs:565
msgid "workspace.shape.menu.create-multiple-components"
msgstr "Створити кілька компонентів"

#: src/app/main/ui/workspace/context_menu.cljs:191
msgid "workspace.shape.menu.cut"
msgstr "Вирізати"

#: src/app/main/ui/workspace/context_menu.cljs:585, src/app/main/ui/workspace/sidebar/options/menus/layout_container.cljs:764, src/app/main/ui/workspace/sidebar/options/menus/layout_container.cljs:1052
msgid "workspace.shape.menu.delete"
msgstr "Вилучити"

#: src/app/main/ui/workspace/context_menu.cljs:487
msgid "workspace.shape.menu.delete-flow-start"
msgstr "Видалити початок потоку"

#: src/app/main/ui/workspace/sidebar/assets/common.cljs:443
msgid "workspace.shape.menu.detach-instance"
msgstr "Відокремити екземпляр"

#: src/app/main/ui/workspace/sidebar/assets/common.cljs:442
msgid "workspace.shape.menu.detach-instances-in-bulk"
msgstr "Відокремити екземпляри"

#: src/app/main/ui/workspace/context_menu.cljs:428, src/app/main/ui/workspace/sidebar/options/menus/bool.cljs:75
msgid "workspace.shape.menu.difference"
msgstr "Різниця"

#: src/app/main/ui/workspace/context_menu.cljs:197
msgid "workspace.shape.menu.duplicate"
msgstr "Дублювати"

#: src/app/main/ui/workspace/context_menu.cljs:414
msgid "workspace.shape.menu.edit"
msgstr "Редагувати"

#: src/app/main/ui/workspace/context_menu.cljs:434
msgid "workspace.shape.menu.exclude"
msgstr "Виключити"

#: src/app/main/ui/workspace/context_menu.cljs:441, src/app/main/ui/workspace/sidebar/options/menus/bool.cljs:89
msgid "workspace.shape.menu.flatten"
msgstr "Вирівняти"

#: src/app/main/ui/workspace/context_menu.cljs:282
msgid "workspace.shape.menu.flip-horizontal"
msgstr "Перевернути по горизонталі"

#: src/app/main/ui/workspace/context_menu.cljs:278
msgid "workspace.shape.menu.flip-vertical"
msgstr "Перевернути по вертикалі"

#: src/app/main/ui/workspace/context_menu.cljs:489
msgid "workspace.shape.menu.flow-start"
msgstr "Початок потоку"

#: src/app/main/ui/workspace/context_menu.cljs:256
msgid "workspace.shape.menu.forward"
msgstr "На передній план"

#: src/app/main/ui/workspace/context_menu.cljs:259
msgid "workspace.shape.menu.front"
msgstr "Висунути на перший план"

#: src/app/main/ui/workspace/sidebar/options/menus/component.cljs, src/app/main/ui/workspace/context_menu.cljs
#, unused
msgid "workspace.shape.menu.go-main"
msgstr "Перейти до файлу головного компоненту"

#: src/app/main/ui/workspace/context_menu.cljs:350
msgid "workspace.shape.menu.group"
msgstr "Група"

#: src/app/main/ui/workspace/context_menu.cljs:458, src/app/main/ui/workspace/sidebar/layer_item.cljs:145
msgid "workspace.shape.menu.hide"
msgstr "Приховати"

#: src/app/main/ui/workspace/context_menu.cljs:658, src/app/main/ui/workspace/main_menu.cljs:414
msgid "workspace.shape.menu.hide-ui"
msgstr "Показати / приховати інтерфейс"

#: src/app/main/ui/workspace/context_menu.cljs:431
msgid "workspace.shape.menu.intersection"
msgstr "Перехрестя"

#: src/app/main/ui/workspace/context_menu.cljs:466, src/app/main/ui/workspace/sidebar/layer_item.cljs:153, src/app/main/ui/workspace/sidebar/options/menus/layer.cljs:204
msgid "workspace.shape.menu.lock"
msgstr "Заблокувати"

#: src/app/main/ui/workspace/context_menu.cljs:355
msgid "workspace.shape.menu.mask"
msgstr "Додати маску"

#: src/app/main/ui/workspace/context_menu.cljs:194, src/app/main/ui/workspace/context_menu.cljs:655
msgid "workspace.shape.menu.paste"
msgstr "Вставити"

#: src/app/main/ui/workspace/context_menu.cljs:217
msgid "workspace.shape.menu.paste-props"
msgstr "Вставити властивості"

#: src/app/main/ui/workspace/context_menu.cljs:424
msgid "workspace.shape.menu.path"
msgstr "Шлях"

#: src/app/main/ui/workspace/context_menu.cljs:528
msgid "workspace.shape.menu.remove-flex"
msgstr "Видалити гнучкий макет"

#: src/app/main/ui/workspace/context_menu.cljs:531
msgid "workspace.shape.menu.remove-grid"
msgstr "Видалити макет сітки"

#: src/app/main/ui/workspace/sidebar/options/menus/layout_container.cljs:1022
msgid "workspace.shape.menu.remove-layout"
msgstr "Видалити макет"

#: src/app/main/ui/workspace/context_menu.cljs:312
msgid "workspace.shape.menu.rename"
msgstr "Перейменувати"

#: src/app/main/ui/workspace/sidebar/assets/common.cljs:447
msgid "workspace.shape.menu.reset-overrides"
msgstr "Відкликати зміни"

#: src/app/main/ui/workspace/sidebar/assets/common.cljs:450
msgid "workspace.shape.menu.restore-main"
msgstr "Відновити головний компонент"

#: src/app/main/ui/workspace/context_menu.cljs:246
msgid "workspace.shape.menu.select-layer"
msgstr "Обрати шар"

#: src/app/main/ui/workspace/context_menu.cljs:455, src/app/main/ui/workspace/sidebar/layer_item.cljs:144
msgid "workspace.shape.menu.show"
msgstr "Показати"

#: src/app/main/ui/workspace/sidebar/assets/common.cljs:435
msgid "workspace.shape.menu.show-in-assets"
msgstr "Показати в панелі ресурсів"

#: src/app/main/ui/workspace/sidebar/assets/common.cljs:453, src/app/main/ui/workspace/sidebar/assets/components.cljs:563
msgid "workspace.shape.menu.show-main"
msgstr "Показати головний компонент"

#: src/app/main/ui/workspace/context_menu.cljs:297
msgid "workspace.shape.menu.thumbnail-remove"
msgstr "Видалити мініатюру"

#: src/app/main/ui/workspace/context_menu.cljs:299
msgid "workspace.shape.menu.thumbnail-set"
msgstr "Встановити як мініатюру"

#: src/app/main/ui/workspace/context_menu.cljs:419
msgid "workspace.shape.menu.transform-to-path"
msgstr "Перетворити на шлях"

#: src/app/main/ui/workspace/context_menu.cljs:346
msgid "workspace.shape.menu.ungroup"
msgstr "Дегрупувати"

#: src/app/main/ui/workspace/context_menu.cljs:425, src/app/main/ui/workspace/sidebar/options/menus/bool.cljs:70
msgid "workspace.shape.menu.union"
msgstr "Об'єднання"

#: src/app/main/ui/workspace/context_menu.cljs:463, src/app/main/ui/workspace/sidebar/layer_item.cljs:152, src/app/main/ui/workspace/sidebar/options/menus/layer.cljs:210
msgid "workspace.shape.menu.unlock"
msgstr "Розблокувати"

#: src/app/main/ui/workspace/context_menu.cljs:360
msgid "workspace.shape.menu.unmask"
msgstr "Зняти маску"

#: src/app/main/ui/workspace/sidebar/options/menus/component.cljs, src/app/main/ui/workspace/sidebar/options/menus/component.cljs, src/app/main/ui/workspace/context_menu.cljs, src/app/main/ui/workspace/context_menu.cljs
#, unused
msgid "workspace.shape.menu.update-components-in-bulk"
msgstr "Оновити головні компоненти"

#: src/app/main/ui/workspace/sidebar/assets/common.cljs:456
msgid "workspace.shape.menu.update-main"
msgstr "Оновити головний компонент"

#: src/app/main/ui/components/tab_container.cljs:52, src/app/main/ui/workspace/sidebar.cljs:51
msgid "workspace.sidebar.collapse"
msgstr "Приховати панель інструментів"

#: src/app/main/ui/workspace/sidebar/collapsable_button.cljs:25, src/app/main/ui/workspace/sidebar/collapsable_button.cljs:29
msgid "workspace.sidebar.expand"
msgstr "Розкрити панель інструментів"

#: src/app/main/ui/workspace/right_header.cljs:246, src/app/main/ui/workspace/right_header.cljs:247
msgid "workspace.sidebar.history"
msgstr "Історія"

#: src/app/main/ui/workspace/sidebar/layers.cljs:525, src/app/main/ui/workspace/sidebar.cljs:127, src/app/main/ui/workspace/sidebar.cljs:131, src/app/main/ui/workspace/sidebar.cljs:140
msgid "workspace.sidebar.layers"
msgstr "Шари"

#: src/app/main/ui/workspace/sidebar/layers.cljs:311, src/app/main/ui/workspace/sidebar/layers.cljs:383
msgid "workspace.sidebar.layers.components"
msgstr "Компоненти"

#: src/app/main/ui/workspace/sidebar/layers.cljs:308, src/app/main/ui/workspace/sidebar/layers.cljs:341
msgid "workspace.sidebar.layers.frames"
msgstr "Дошки"

#: src/app/main/ui/workspace/sidebar/layers.cljs:309, src/app/main/ui/workspace/sidebar/layers.cljs:355
msgid "workspace.sidebar.layers.groups"
msgstr "Групи"

#: src/app/main/ui/workspace/sidebar/layers.cljs:313, src/app/main/ui/workspace/sidebar/layers.cljs:411
msgid "workspace.sidebar.layers.images"
msgstr "Список зображень"

#: src/app/main/ui/workspace/sidebar/layers.cljs:310, src/app/main/ui/workspace/sidebar/layers.cljs:369
msgid "workspace.sidebar.layers.masks"
msgstr "Маски"

#: src/app/main/ui/workspace/sidebar/layers.cljs:291
msgid "workspace.sidebar.layers.search"
msgstr "Пошук шарів"

#: src/app/main/ui/workspace/sidebar/layers.cljs:314, src/app/main/ui/workspace/sidebar/layers.cljs:425
msgid "workspace.sidebar.layers.shapes"
msgstr "Фігури"

#: src/app/main/ui/workspace/sidebar/layers.cljs:312, src/app/main/ui/workspace/sidebar/layers.cljs:397
msgid "workspace.sidebar.layers.texts"
msgstr "Тексти"

#: src/app/main/ui/viewer/inspect/attributes/svg.cljs:56, src/app/main/ui/workspace/sidebar/options/menus/svg_attrs.cljs:101
msgid "workspace.sidebar.options.svg-attrs.title"
msgstr "Імпортовані атрибути SVG"

#: src/app/main/ui/workspace/sidebar/sitemap.cljs:239
msgid "workspace.sidebar.sitemap"
msgstr "Сторінки"

#: src/app/main/ui/workspace/sidebar/sitemap.cljs:249
msgid "workspace.sidebar.sitemap.add-page"
msgstr "Додати сторінку"

#: src/app/main/ui/workspace/left_header.cljs:92
msgid "workspace.sitemap"
msgstr "Мапа сайту"

#: src/app/main/ui/workspace/tokens/token_pill.cljs:47
#, unused
msgid "workspace.token-set.not-active"
msgstr "Набір токенів не активний"

#: src/app/main/ui/workspace/tokens/theme_select.cljs:84
msgid "workspace.token.active-themes"
msgstr "%s активних тем"

#: src/app/main/ui/workspace/tokens/sidebar.cljs
#, unused
msgid "workspace.token.add set"
msgstr "Додати набір"

#: src/app/main/ui/workspace/tokens/modals/themes.cljs:341
msgid "workspace.token.back-to-themes"
msgstr "Повернутись до списку тем"

#: src/app/main/ui/workspace/tokens/modals/themes.cljs:51
msgid "workspace.token.create-new-theme"
msgstr "Створити свою першу тему зараз."

#: src/app/main/ui/workspace/tokens/sidebar.cljs:191, src/app/main/ui/workspace/tokens/sidebar.cljs:218
msgid "workspace.token.create-one"
msgstr "Створити його."

#: src/app/main/ui/workspace/tokens/modals/themes.cljs:159, src/app/main/ui/workspace/tokens/modals/themes.cljs:237
msgid "workspace.token.create-theme-title"
msgstr "Створити тему"

#: src/app/main/ui/workspace/tokens/form.cljs:431
msgid "workspace.token.create-token"
msgstr "Створити новий %s токен"

#: src/app/main/ui/workspace/tokens/context_menu.cljs:228
msgid "workspace.token.delete"
msgstr "Видалити токен"

#: src/app/main/ui/workspace/tokens/modals/themes.cljs:151
msgid "workspace.token.delete-theme-title"
msgstr "Видалити тему"

#: src/app/main/ui/workspace/tokens/context_menu.cljs:225
msgid "workspace.token.duplicate"
msgstr "Дублювати токен"

#: src/app/main/ui/workspace/tokens/context_menu.cljs:212
msgid "workspace.token.edit"
msgstr "Змінити токен"

#: src/app/main/ui/workspace/tokens/modals/themes.cljs:333
msgid "workspace.token.edit-theme-title"
msgstr "Редагувати тему"

#: src/app/main/ui/workspace/tokens/theme_select.cljs:72
msgid "workspace.token.edit-themes"
msgstr "Редагувати теми"

#: src/app/main/ui/workspace/tokens/form.cljs:430
msgid "workspace.token.edit-token"
msgstr "Редагувати токен"

#: src/app/main/ui/workspace/tokens/form.cljs:481
msgid "workspace.token.enter-token-description"
msgstr "Додайте опис (необов'язково)"

#: src/app/main/ui/workspace/tokens/form.cljs:437
msgid "workspace.token.enter-token-name"
msgstr "Вкажіть %s ім'я токену"

<<<<<<< HEAD
=======
#: src/app/main/ui/workspace/tokens/form.cljs:463
msgid "workspace.token.enter-token-value"
msgstr "Вкажіть значення токену чи його псевдонім"

>>>>>>> b5ea90f7
#: src/app/main/ui/workspace/tokens/sets.cljs
#, unused
msgid "workspace.token.grouping-set-alert"
msgstr "Групування наборів токенів поки не підтримується."

#: src/app/main/ui/workspace/tokens/modals/themes.cljs:56
msgid "workspace.token.new-theme"
msgstr "Нова тема"

#: src/app/main/ui/workspace/tokens/theme_select.cljs:88
msgid "workspace.token.no-active-theme"
msgstr "Немає активної теми"

#: src/app/main/ui/workspace/tokens/modals/themes.cljs:146
msgid "workspace.token.no-sets"
msgstr "Немає наборів"

#: src/app/main/ui/workspace/tokens/sets.cljs:401, src/app/main/ui/workspace/tokens/sets.cljs:405
msgid "workspace.token.no-sets-create"
msgstr "Ще не оголошено жодного набору. Створіть перший."

#: src/app/main/ui/workspace/tokens/sidebar.cljs:215, src/app/main/ui/workspace/tokens/sidebar.cljs:221
msgid "workspace.token.no-sets-yet"
msgstr "Тут ще немає наборів."

#: src/app/main/ui/workspace/tokens/sidebar.cljs:187
msgid "workspace.token.no-themes"
msgstr "Тут немає тем."

#: src/app/main/ui/workspace/tokens/modals/themes.cljs:47
msgid "workspace.token.no-themes-currently"
msgstr "Наразі у вас немає жодної теми."

#: src/app/main/ui/workspace/tokens/modals/themes.cljs:137
msgid "workspace.token.num-sets"
msgstr "%s наборів"

#: src/app/main/ui/workspace/tokens/token_pill.cljs:114
msgid "workspace.token.original-value"
msgstr "Початкове значення: %s"

#: src/app/main/ui/workspace/tokens/form.cljs:205, src/app/main/ui/workspace/tokens/form.cljs:208, src/app/main/ui/workspace/tokens/token_pill.cljs:115
msgid "workspace.token.resolved-value"
msgstr "Отримане значення: %s"

#: src/app/main/ui/workspace/tokens/modals/themes.cljs:203
msgid "workspace.token.save-theme"
msgstr "Зберегти тему"

#: src/app/main/ui/workspace/tokens/sets.cljs:200, src/app/main/ui/workspace/tokens/sets.cljs:305
msgid "workspace.token.select-set"
msgstr "Обрати набір."

#: src/app/main/ui/workspace/tokens/modals/themes.cljs:346
msgid "workspace.token.set-selection-theme"
msgstr ""
"Визначити які набори токенів повинні бути використані як частину цього "
"варіанту теми:"

#: src/app/main/ui/workspace/tokens/modals/themes.cljs
#, unused
msgid "workspace.token.theme-name"
msgstr "Тема %s"

#: src/app/main/ui/workspace/tokens/modals/themes.cljs:43, src/app/main/ui/workspace/tokens/modals/themes.cljs:88
msgid "workspace.token.themes"
msgstr "Теми"

#: src/app/main/ui/workspace/tokens/form.cljs:482
msgid "workspace.token.token-description"
msgstr "Опис"

#: src/app/main/ui/workspace/tokens/form.cljs:440
msgid "workspace.token.token-name"
msgstr "Ім'я"

#: src/app/main/ui/workspace/tokens/form.cljs:464
msgid "workspace.token.token-value"
msgstr "Значення"

#: src/app/main/ui/workspace/tokens/sidebar.cljs:348
msgid "workspace.token.tools"
msgstr "Інструменти"

#: src/app/main/ui/workspace/sidebar.cljs:134, src/app/main/ui/workspace/sidebar.cljs:143
msgid "workspace.toolbar.assets"
msgstr "Ресурси"

#: src/app/main/ui/workspace/palette.cljs:165, src/app/main/ui/workspace/palette.cljs:166
msgid "workspace.toolbar.color-palette"
msgstr "Палітра кольорів (%s)"

#: src/app/main/ui/workspace/right_header.cljs:235, src/app/main/ui/workspace/right_header.cljs:236
msgid "workspace.toolbar.comments"
msgstr "Коментарі (%s)"

#: src/app/main/ui/workspace/top_toolbar.cljs:181, src/app/main/ui/workspace/top_toolbar.cljs:182
msgid "workspace.toolbar.curve"
msgstr "Крива (%s)"

#: src/app/main/ui/workspace/top_toolbar.cljs:161, src/app/main/ui/workspace/top_toolbar.cljs:162
msgid "workspace.toolbar.ellipse"
msgstr "Еліпс (%s)"

#: src/app/main/ui/workspace/top_toolbar.cljs:143, src/app/main/ui/workspace/top_toolbar.cljs:144
msgid "workspace.toolbar.frame"
msgstr "Дошка (%s)"

#: src/app/main/ui/workspace/top_toolbar.cljs:60, src/app/main/ui/workspace/top_toolbar.cljs:61
msgid "workspace.toolbar.image"
msgstr "Зображення (%s)"

#: src/app/main/ui/workspace/top_toolbar.cljs:133, src/app/main/ui/workspace/top_toolbar.cljs:134
msgid "workspace.toolbar.move"
msgstr "Перемістити (%s)"

#: src/app/main/ui/workspace/top_toolbar.cljs:190, src/app/main/ui/workspace/top_toolbar.cljs:191
msgid "workspace.toolbar.path"
msgstr "Шлях (%s)"

#: src/app/main/ui/workspace/top_toolbar.cljs:201, src/app/main/ui/workspace/top_toolbar.cljs:202
msgid "workspace.toolbar.plugins"
msgstr "Плагіни (%s)"

#: src/app/main/ui/workspace/top_toolbar.cljs:152, src/app/main/ui/workspace/top_toolbar.cljs:153
msgid "workspace.toolbar.rect"
msgstr "Прямокутник (%s)"

#: src/app/main/ui/workspace/left_toolbar.cljs
#, unused
msgid "workspace.toolbar.shortcuts"
msgstr "Скорочення (%s)"

#: src/app/main/ui/workspace/top_toolbar.cljs:170, src/app/main/ui/workspace/top_toolbar.cljs:171
msgid "workspace.toolbar.text"
msgstr "Текст (%s)"

#: src/app/main/ui/workspace/palette.cljs:173, src/app/main/ui/workspace/palette.cljs:174
msgid "workspace.toolbar.text-palette"
msgstr "Типографіки (%s)"

#: src/app/main/ui/workspace/top_toolbar.cljs:220, src/app/main/ui/workspace/top_toolbar.cljs:221
msgid "workspace.toolbar.toggle-toolbar"
msgstr "Перемкнути панель інструментів"

#: src/app/main/ui/workspace/viewport/top_bar.cljs:39
msgid "workspace.top-bar.read-only.done"
msgstr "Готово"

#: src/app/main/ui/workspace/viewport/top_bar.cljs:36
#, markdown
msgid "workspace.top-bar.view-only"
msgstr "**Інспектувати код** (Лише перегляд)"

#: src/app/main/ui/workspace/sidebar/history.cljs:331
msgid "workspace.undo.empty"
msgstr "Тут, поки що, немає історії редагувань"

#: src/app/main/ui/workspace/sidebar/history.cljs:145
msgid "workspace.undo.entry.delete"
msgstr "Видалено %s"

#: src/app/main/ui/workspace/sidebar/history.cljs:144
msgid "workspace.undo.entry.modify"
msgstr "Модифіковано %s"

#: src/app/main/ui/workspace/sidebar/history.cljs:146
msgid "workspace.undo.entry.move"
msgstr "Переміщені об'єкти"

#: src/app/main/ui/workspace/sidebar/history.cljs:109
msgid "workspace.undo.entry.multiple.circle"
msgstr "кола"

#: src/app/main/ui/workspace/sidebar/history.cljs:110
msgid "workspace.undo.entry.multiple.color"
msgstr "колірні ресурси"

#: src/app/main/ui/workspace/sidebar/history.cljs:111
msgid "workspace.undo.entry.multiple.component"
msgstr "компоненти"

#: src/app/main/ui/workspace/sidebar/history.cljs:112
msgid "workspace.undo.entry.multiple.curve"
msgstr "криві"

#: src/app/main/ui/workspace/sidebar/history.cljs:113
msgid "workspace.undo.entry.multiple.frame"
msgstr "дошка"

#: src/app/main/ui/workspace/sidebar/history.cljs:114
msgid "workspace.undo.entry.multiple.group"
msgstr "групи"

#: src/app/main/ui/workspace/sidebar/history.cljs:115
msgid "workspace.undo.entry.multiple.media"
msgstr "графічні ресурси"

#: src/app/main/ui/workspace/sidebar/history.cljs:116
msgid "workspace.undo.entry.multiple.multiple"
msgstr "об'єкти"

#: src/app/main/ui/workspace/sidebar/history.cljs:117
msgid "workspace.undo.entry.multiple.page"
msgstr "сторінки"

#: src/app/main/ui/workspace/sidebar/history.cljs:118
msgid "workspace.undo.entry.multiple.path"
msgstr "шляхи"

#: src/app/main/ui/workspace/sidebar/history.cljs:119
msgid "workspace.undo.entry.multiple.rect"
msgstr "прямокутники"

#: src/app/main/ui/workspace/sidebar/history.cljs:120
msgid "workspace.undo.entry.multiple.shape"
msgstr "фігури"

#: src/app/main/ui/workspace/sidebar/history.cljs:121
msgid "workspace.undo.entry.multiple.text"
msgstr "тексти"

#: src/app/main/ui/workspace/sidebar/history.cljs:122
msgid "workspace.undo.entry.multiple.typography"
msgstr "ресурси типографіки"

#: src/app/main/ui/workspace/sidebar/history.cljs:143
msgid "workspace.undo.entry.new"
msgstr "Новий %s"

#: src/app/main/ui/workspace/sidebar/history.cljs:123
msgid "workspace.undo.entry.single.circle"
msgstr "коло"

#: src/app/main/ui/workspace/sidebar/history.cljs:124
msgid "workspace.undo.entry.single.color"
msgstr "колірний ресурс"

#: src/app/main/ui/workspace/sidebar/history.cljs:125
msgid "workspace.undo.entry.single.component"
msgstr "компонент"

#: src/app/main/ui/workspace/sidebar/history.cljs:126
msgid "workspace.undo.entry.single.curve"
msgstr "крива"

#: src/app/main/ui/workspace/sidebar/history.cljs:127
msgid "workspace.undo.entry.single.frame"
msgstr "дошка"

#: src/app/main/ui/workspace/sidebar/history.cljs:128
msgid "workspace.undo.entry.single.group"
msgstr "група"

#: src/app/main/ui/workspace/sidebar/history.cljs:129
msgid "workspace.undo.entry.single.image"
msgstr "зображення"

#: src/app/main/ui/workspace/sidebar/history.cljs:130
msgid "workspace.undo.entry.single.media"
msgstr "графічний ресурс"

#: src/app/main/ui/workspace/sidebar/history.cljs:131
msgid "workspace.undo.entry.single.multiple"
msgstr "об'єкт"

#: src/app/main/ui/workspace/sidebar/history.cljs:132
msgid "workspace.undo.entry.single.page"
msgstr "сторінка"

#: src/app/main/ui/workspace/sidebar/history.cljs:133
msgid "workspace.undo.entry.single.path"
msgstr "шлях"

#: src/app/main/ui/workspace/sidebar/history.cljs:134
msgid "workspace.undo.entry.single.rect"
msgstr "прямокутник"

#: src/app/main/ui/workspace/sidebar/history.cljs:135
msgid "workspace.undo.entry.single.shape"
msgstr "фігура"

#: src/app/main/ui/workspace/sidebar/history.cljs:136
msgid "workspace.undo.entry.single.text"
msgstr "текст"

#: src/app/main/ui/workspace/sidebar/history.cljs:137
msgid "workspace.undo.entry.single.typography"
msgstr "ресурс типографіки"

#: src/app/main/ui/workspace/sidebar/history.cljs:147
msgid "workspace.undo.entry.unknown"
msgstr "Операція над %s"

#: src/app/main/ui/workspace/sidebar/history.cljs:335
#, unused
msgid "workspace.undo.title"
msgstr "Історія"

#: src/app/main/data/workspace/libraries.cljs:1223, src/app/main/ui/workspace/sidebar/versions.cljs:261
msgid "workspace.updates.dismiss"
msgstr "Відкинути"

#: src/app/main/data/workspace/libraries.cljs:1221
msgid "workspace.updates.more-info"
msgstr "Більше про"

#: src/app/main/data/workspace/libraries.cljs:1219
msgid "workspace.updates.there-are-updates"
msgstr "Є деякі оновлення в спільній бібліотеці"

#: src/app/main/data/workspace/libraries.cljs:1225
msgid "workspace.updates.update"
msgstr "Оновити"

#: src/app/main/ui/workspace/sidebar/versions.cljs:184
msgid "workspace.versions.autosaved.entry"
msgstr "%s версії автозбереження"

#: src/app/main/ui/workspace/sidebar/versions.cljs:182
msgid "workspace.versions.autosaved.version"
msgstr "Автозбережено %s"

#: src/app/main/ui/workspace/sidebar/versions.cljs:203
msgid "workspace.versions.button.pin"
msgstr "Пришпилити версію"

#: src/app/main/ui/workspace/sidebar/versions.cljs:198
msgid "workspace.versions.button.restore"
msgstr "Відновити версію"

#: src/app/main/ui/workspace/sidebar/versions.cljs:327, src/app/main/ui/workspace/sidebar/versions.cljs:329
msgid "workspace.versions.button.save"
msgstr "Зберегти версію"

#: src/app/main/ui/workspace/sidebar/versions.cljs:336
msgid "workspace.versions.empty"
msgstr "Тут ще немає жодної версії"

#: src/app/main/ui/ds/product/autosaved_milestone.cljs:53
msgid "workspace.versions.expand-snapshot"
msgstr "Розгорнути знятки"

#: src/app/main/ui/workspace/sidebar/versions.cljs:309
msgid "workspace.versions.filter.all"
msgstr "Усі версії"

#: src/app/main/ui/workspace/sidebar/versions.cljs:308
msgid "workspace.versions.filter.label"
msgstr "Фільтр версій"

#: src/app/main/ui/workspace/sidebar/versions.cljs:310
msgid "workspace.versions.filter.mine"
msgstr "Мої версії"

#: src/app/main/ui/workspace/sidebar/versions.cljs:316
msgid "workspace.versions.filter.user"
msgstr "Версії %s"

#: src/app/main/ui/workspace/sidebar/versions.cljs:322
msgid "workspace.versions.loading"
msgstr "Завантаження..."

#: src/app/main/ui/workspace/sidebar/versions.cljs:259
msgid "workspace.versions.restore-warning"
msgstr "Ви бажаєте відновити ці версії?"

#, unused
msgid "workspace.versions.snapshot-menu"
msgstr "Відкрити меню знятків"

#: src/app/main/ui/workspace/sidebar.cljs:284
msgid "workspace.versions.tab.actions"
msgstr "Дії"

#: src/app/main/ui/workspace/sidebar.cljs:281
msgid "workspace.versions.tab.history"
msgstr "Історія"

#: src/app/main/ui/ds/product/autosaved_milestone.cljs:67, src/app/main/ui/ds/product/user_milestone.cljs:74
msgid "workspace.versions.version-menu"
msgstr "Відкрити меню версій"

#: src/app/main/ui/workspace/sidebar/versions.cljs:365
#, markdown
msgid "workspace.versions.warning.subtext"
msgstr ""
"Якщо Ви хочете збільшити це обмеження, зверніться до нас через "
"[support@penpot.app](%s)"

#: src/app/main/ui/workspace/sidebar/versions.cljs:361
msgid "workspace.versions.warning.text"
msgstr "Автозбережені версії зберігатимуться протягом %s днів."

#, unused
msgid "workspace.viewport.click-to-close-path"
msgstr "Натисність щоб закінчити шлях"

#: src/app/main/ui/dashboard/placeholder.cljs:48
msgid "dashboard.add-file"
msgstr "Додати файл"

#: src/app/main/data/tokens.cljs:199
msgid "errors.drag-drop.parent-to-child"
msgstr "Не можна кинути батьківський набір на власний дочірній шлях."

#: src/app/main/ui/workspace/context_menu.cljs:210
msgid "workspace.shape.menu.copy-text"
msgstr "Копіювати як текст"

#: src/app/main/ui/workspace/tokens/modals/themes.cljs:187
msgid "workspace.token.label.theme"
msgstr "Тема"

#: src/app/main/ui/workspace/tokens/sets.cljs:89
msgid "workspace.token.no-permisions-set"
msgstr "Щоб активувати / деактивувати набір, Ви маєте бути редактором"

#: src/app/main/ui/workspace/tokens/token_pill.cljs:120
msgid "workspace.token.ref-not-valid"
msgstr "Посилання недійсне або ні на одному із активних наборів"

#: src/app/main/ui/workspace/tokens/sidebar.cljs:279
msgid "workspace.token.tokens-section-title"
msgstr "ТОКЕНИ -  %s"

#: src/app/main/ui/workspace/tokens/token_pill.cljs:123
msgid "workspace.token.value-not-valid"
msgstr "Значення недійсне"

#: src/app/main/ui/workspace/tokens/sidebar.cljs:200
msgid "workspace.token.no-permission-themes"
msgstr "Щоб використовувати ці теми Ви маєте бути редактором"

#: src/app/main/ui/workspace/tokens/token_pill.cljs:128
msgid "workspace.token.applied-to"
msgstr "Застосовано до"

#: src/app/main/ui/workspace/tokens/form.cljs:56
msgid "workspace.token.token-name-validation-error"
msgstr ""
" недійсне імʼя токену.\n"
"Імʼя має містити тільки літери та цифри, розділені крапкою та не мають "
"починатись із символу \"$\"."

#: src/app/main/ui/workspace/sidebar/options/menus/measures.cljs:343, src/app/main/ui/workspace/sidebar/options/menus/measures.cljs:344
msgid "workspace.options.fit-content"
msgstr "Змінити розмір щоб заповнити"

#: src/app/main/data/tokens.cljs:198
msgid "errors.drag-drop.set-exists"
msgstr "Не вдалось кинути, набір з таким самим імʼям вже існує за шляхом %s."

#: src/app/main/ui/workspace/tokens/modals/themes.cljs:179
msgid "workspace.token.label.group"
msgstr "Група"

#: src/app/main/ui/workspace/tokens/form.cljs:458
msgid "workspace.token.warning-name-change"
msgstr "Якщо перейменувати токен, посилання на старе імʼя буде розірвано."<|MERGE_RESOLUTION|>--- conflicted
+++ resolved
@@ -616,18 +616,10 @@
 #, markdown
 msgid "dashboard.fonts.hero-text2"
 msgstr ""
-<<<<<<< HEAD
-"Ви повинні завантажувати лише ті шрифти, якими ви володієте або маєте "
-"ліцензію на використання в Penpot. Дізнайтеся більше в розділі \"Content "
-"Rights\" в [Умовах користування Penpot](%s). Ви "
-"також можете прочитати про [ліцензування "
-"шрифтів](https://www.typography.com/faq)."
-=======
 "Ви повинні завантажувати лише ті шрифти, якими володієте або маєте ліцензію "
 "на використання в Penpot. Дізнайтеся більше в розділі \"Content Rights\" в "
 "[Умовах користування Penpot](https://penpot.app/terms.html). Ви також можете "
 "прочитати про [ліцензування шрифтів](https://www.typography.com/faq)."
->>>>>>> b5ea90f7
 
 #: src/app/main/ui/dashboard/fonts.cljs:206
 msgid "dashboard.fonts.upload-all"
@@ -6495,13 +6487,10 @@
 msgid "workspace.token.enter-token-name"
 msgstr "Вкажіть %s ім'я токену"
 
-<<<<<<< HEAD
-=======
 #: src/app/main/ui/workspace/tokens/form.cljs:463
 msgid "workspace.token.enter-token-value"
 msgstr "Вкажіть значення токену чи його псевдонім"
 
->>>>>>> b5ea90f7
 #: src/app/main/ui/workspace/tokens/sets.cljs
 #, unused
 msgid "workspace.token.grouping-set-alert"
