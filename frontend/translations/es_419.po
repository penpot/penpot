msgid ""
msgstr ""
"PO-Revision-Date: 2024-02-02 13:01+0000\n"
"Last-Translator: Yessenia Villarte Vaca <yesseniavillarte@gmail.com>\n"
"Language-Team: Spanish (Latin America) "
"<https://hosted.weblate.org/projects/penpot/frontend/es_419/>\n"
"Language: es_419\n"
"MIME-Version: 1.0\n"
"Content-Type: text/plain; charset=utf-8\n"
"Content-Transfer-Encoding: 8bit\n"
"Plural-Forms: nplurals=2; plural=n != 1;\n"
"X-Generator: Weblate 5.4-dev\n"

#: src/app/main/ui/auth/register.cljs
msgid "auth.already-have-account"
msgstr "¿Ya tienes una cuenta?"

#: src/app/main/ui/auth/register.cljs
msgid "auth.check-your-email"
msgstr ""
"Revise su correo electrónico y haga clic en el enlace para verificar y "
"comenzar a usar Penpot."

#: src/app/main/ui/auth/recovery.cljs
msgid "auth.confirm-password"
msgstr "Confirmar Contraseña"

#: src/app/main/ui/auth/register.cljs, src/app/main/ui/auth/login.cljs
msgid "auth.create-demo-account"
msgstr "Crear cuenta demo"

#: src/app/main/ui/auth/register.cljs, src/app/main/ui/auth/login.cljs
msgid "auth.create-demo-profile"
msgstr "¿Solo quieres probarlo?"

#: src/app/main/ui/auth/register.cljs
msgid "auth.demo-warning"
msgstr ""
"Este es un servicio DEMO, NO LO UTILICE para trabajos reales, los proyectos "
"se borrarán periódicamente."

#: src/app/main/ui/auth/register.cljs, src/app/main/ui/auth/recovery_request.cljs, src/app/main/ui/auth/login.cljs
msgid "auth.email"
msgstr "Correo electrónico"

#: src/app/main/ui/auth/login.cljs
msgid "auth.forgot-password"
msgstr "¿Has olvidado tu contraseña?"

#: src/app/main/ui/auth/register.cljs
msgid "auth.fullname"
msgstr "Nombre completo"

#: src/app/main/ui/auth/register.cljs
msgid "auth.login-here"
msgstr "Inicie sesión aquí"

#: src/app/main/ui/auth/login.cljs
msgid "auth.login-submit"
msgstr "Iniciar sesión"

#: src/app/main/ui/auth/login.cljs
msgid "auth.login-title"
msgstr "¡Qué bueno verte de nuevo!"

#: src/app/main/ui/auth/login.cljs
msgid "auth.login-with-github-submit"
msgstr "GitHub"

#: src/app/main/ui/auth/login.cljs
msgid "auth.login-with-gitlab-submit"
msgstr "GitLab"

#: src/app/main/ui/auth/login.cljs
msgid "auth.login-with-google-submit"
msgstr "Google"

#: src/app/main/ui/auth/login.cljs
msgid "auth.login-with-ldap-submit"
msgstr "LDAP"

#: src/app/main/ui/auth/login.cljs
msgid "auth.login-with-oidc-submit"
msgstr "Open ID"

#: src/app/main/ui/settings/team-form.cljs, src/app/main/ui/auth/register.cljs, src/app/main/ui/dashboard/team_form.cljs, src/app/main/ui/onboarding/team_choice.cljs, src/app/main/ui/settings/access_tokens.cljs, src/app/main/ui/settings/feedback.cljs, src/app/main/ui/settings/profile.cljs, src/app/main/ui/workspace/sidebar/assets.cljs
msgid "auth.name.not-all-space"
msgstr "El nombre debe contener algún carácter distinto al del espacio."

#: src/app/main/ui/auth/register.cljs, src/app/main/ui/dashboard/team_form.cljs, src/app/main/ui/onboarding/team_choice.cljs, src/app/main/ui/settings/access_tokens.cljs, src/app/main/ui/settings/feedback.cljs, src/app/main/ui/settings/profile.cljs, src/app/main/ui/workspace/sidebar/assets.cljs
msgid "auth.name.too-long"
msgstr "El nombre debe contener como máximo 250 caracteres."

#: src/app/main/ui/auth/recovery.cljs
msgid "auth.new-password"
msgstr "Escribe una nueva contraseña"

#: src/app/main/ui/auth/recovery.cljs
msgid "auth.notifications.invalid-token-error"
msgstr "El token de recuperación no es válido."

#: src/app/main/ui/auth/recovery.cljs
msgid "auth.notifications.password-changed-successfully"
msgstr "Contraseña cambiada correctamente"

#: src/app/main/ui/auth/recovery_request.cljs
msgid "auth.notifications.profile-not-verified"
msgstr "El perfil no está verificado, verifique el perfil antes de continuar."

#: src/app/main/ui/auth/recovery_request.cljs
msgid "auth.notifications.recovery-token-sent"
msgstr ""
"El enlace de recuperación de contraseña ha sido enviado a su bandeja de "
"entrada de su correo electrónico."

#: src/app/main/ui/auth/verify_token.cljs
msgid "auth.notifications.team-invitation-accepted"
msgstr "Se unió al equipo con éxito"

#: src/app/main/ui/auth/register.cljs, src/app/main/ui/auth/login.cljs
msgid "auth.password"
msgstr "Contraseña"

#: src/app/main/ui/auth/register.cljs
msgid "auth.password-length-hint"
msgstr "Al menos 8 carácteres"

#: src/app/main/ui/auth/register.cljs
msgid "auth.password-not-empty"
msgstr "La contraseña debe contener algún carácter que no sea espacio."

msgid "auth.privacy-policy"
msgstr "Política de privacidad"

#: src/app/main/ui/auth/recovery_request.cljs
msgid "auth.recovery-request-submit"
msgstr "Recuperar contraseña"

#: src/app/main/ui/auth/recovery_request.cljs
msgid "auth.recovery-request-subtitle"
msgstr "Le enviaremos un correo electrónico con instrucciones"

#: src/app/main/ui/auth/recovery_request.cljs
msgid "auth.recovery-request-title"
msgstr "¿Has olvidado tu contraseña?"

#: src/app/main/ui/auth/recovery.cljs
msgid "auth.recovery-submit"
msgstr "cambia tu contraseña"

#: src/app/main/ui/auth/login.cljs
msgid "auth.register"
msgstr "¿No tienes cuenta aún?"

#: src/app/main/ui/auth/register.cljs, src/app/main/ui/auth/login.cljs
msgid "auth.register-submit"
msgstr "Crea una cuenta"

#: src/app/main/ui/auth/register.cljs
msgid "auth.register-subtitle"
msgstr "Es gratis, es de código abierto"

#: src/app/main/ui/auth/register.cljs
msgid "auth.register-title"
msgstr "Crea una cuenta"

#: src/app/main/ui/auth.cljs
msgid "auth.sidebar-tagline"
msgstr "La solución de código abierto para diseño y creación de prototipos."

msgid "auth.terms-of-service"
msgstr "Términos de servicio"

msgid "auth.terms-privacy-agreement"
msgstr ""
"Al crear una nueva cuenta, acepta nuestros términos de servicio y política "
"de privacidad."

#: src/app/main/ui/auth/register.cljs
#, markdown
msgid "auth.terms-privacy-agreement-md"
msgstr ""
"Al crear una nueva cuenta, acepta nuestros [terms of service](%s) y nuestra "
"[privacy policy](%s)."

#: src/app/main/ui/auth/register.cljs
msgid "auth.verification-email-sent"
msgstr "Hemos enviado un correo electrónico de verificación"

#: src/app/main/ui/onboarding/questions.cljs
msgid "branding-illustrations-marketing-pieces"
msgstr "...marca, ilustraciones, piezas de marketing, etc."

msgid "common.publish"
msgstr "Publicar"

msgid "common.share-link.all-users"
msgstr "Todos los usuarios de Penpot"

msgid "common.share-link.confirm-deletion-link-description"
msgstr ""
"¿Estás seguro de que deseas eliminar este enlace? Si lo haces ya no estará "
"disponible para nadie"

msgid "common.share-link.current-tag"
msgstr "(actual)"

msgid "common.share-link.destroy-link"
msgstr "Borrar enlace"

msgid "common.share-link.get-link"
msgstr "Conseguir enlace"

msgid "common.share-link.link-copied-success"
msgstr "Enlace copiado exitosamente"

msgid "common.share-link.manage-ops"
msgstr "Administrar permisos"

msgid "common.share-link.page-shared"
msgid_plural "common.share-link.page-shared"
msgstr[0] "1 página compartida"
msgstr[1] "%s paginas compartidas"

msgid "common.share-link.permissions-can-comment"
msgstr "Puedes comentar"

msgid "common.share-link.permissions-can-inspect"
msgstr "Puedes inspeccionar el código"

msgid "common.share-link.permissions-hint"
msgstr "Cualquier persona con enlace tendrá acceso"

msgid "common.share-link.permissions-pages"
msgstr "Páginas compartidas"

msgid "common.share-link.placeholder"
msgstr "El enlace para compartir aparecerá aquí"

msgid "common.share-link.team-members"
msgstr "Solo miembros del equipo"

msgid "common.share-link.title"
msgstr "Compartir prototipos"

msgid "common.share-link.view-all"
msgstr "Seleccionar todo"

msgid "common.unpublish"
msgstr "Despublicar"

#: src/app/main/ui/dashboard/projects.cljs
msgid "dasboard.team-hero.management"
msgstr "Gestión de equipos"

#: src/app/main/ui/dashboard/projects.cljs
msgid "dasboard.team-hero.text"
msgstr ""
"Penpot está destinado a equipos. Invite a miembros a trabajar juntos en "
"proyectos y archivos"

#: src/app/main/ui/dashboard/projects.cljs
msgid "dasboard.team-hero.title"
msgstr "¡En equipo!"

#: src/app/main/ui/dashboard/projects.cljs
msgid "dasboard.tutorial-hero.info"
msgstr ""
"Aprenda los conceptos básicos en Penpot mientras se divierte con este "
"tutorial práctico."

#: src/app/main/ui/dashboard/projects.cljs
msgid "dasboard.tutorial-hero.start"
msgstr "Iniciar el tutorial"

#: src/app/main/ui/dashboard/projects.cljs
msgid "dasboard.tutorial-hero.title"
msgstr "Tutorial práctico"

#: src/app/main/ui/dashboard/projects.cljs
msgid "dasboard.walkthrough-hero.info"
msgstr "Date un paseo por Penpot y conoce sus principales características."

#: src/app/main/ui/dashboard/projects.cljs
msgid "dasboard.walkthrough-hero.start"
msgstr "Iniciar el recorrido"

#: src/app/main/ui/dashboard/projects.cljs
msgid "dasboard.walkthrough-hero.title"
msgstr "Tutorial de la interfaz"

#: src/app/main/ui/settings/access-tokens.cljs
msgid "dashboard.access-tokens.copied-success"
msgstr "Token copiado"

#: src/app/main/ui/settings/access-tokens.cljs
msgid "dashboard.access-tokens.create"
msgstr "Generar nuevo token"

#: src/app/main/ui/settings/access-tokens.cljs
msgid "dashboard.access-tokens.create.success"
msgstr "Token de acceso creado correctamente."

#: src/app/main/ui/settings/access-tokens.cljs
msgid "dashboard.access-tokens.empty.add-one"
msgstr "Presione el botón \"Generar nuevo token\" para generar uno."

#: src/app/main/ui/settings/access-tokens.cljs
msgid "dashboard.access-tokens.empty.no-access-tokens"
msgstr "No tienes tokens hasta el momento."

#: src/app/main/ui/settings/access-tokens.cljs
msgid "dashboard.access-tokens.errors-required-name"
msgstr "El nombre es requerido"

#: src/app/main/ui/settings/access-tokens.cljs
msgid "dashboard.access-tokens.expiration-180-days"
msgstr "180 días"

#: src/app/main/ui/settings/access-tokens.cljs
msgid "dashboard.access-tokens.expiration-30-days"
msgstr "30 días"

#: src/app/main/ui/settings/access-tokens.cljs
msgid "dashboard.access-tokens.expiration-60-days"
msgstr "60 días"

#: src/app/main/ui/settings/access-tokens.cljs
msgid "dashboard.access-tokens.expiration-90-days"
msgstr "90 días"

#: src/app/main/ui/settings/access-tokens.cljs
msgid "dashboard.access-tokens.expiration-never"
msgstr "Nunca"

#: src/app/main/ui/settings/access-tokens.cljs
msgid "dashboard.access-tokens.expired-on"
msgstr "Expirado el %s"

#: src/app/main/ui/settings/access-tokens.cljs
msgid "dashboard.access-tokens.expires-on"
msgstr "Vence el %s"

#: src/app/main/ui/settings/access-tokens.cljs
msgid "dashboard.access-tokens.no-expiration"
msgstr "Sin fecha de vencimiento"

#: src/app/main/ui/settings/access-tokens.cljs
msgid "dashboard.access-tokens.personal"
msgstr "Tokens de acceso personal"

#: src/app/main/ui/settings/access-tokens.cljs
msgid "dashboard.access-tokens.personal.description"
msgstr ""
"Los tokens de acceso personal funcionan como una alternativa a nuestro "
"sistema de autenticación de inicio de sesión/contraseña y pueden usarse "
"para permitir que una aplicación acceda a la API interna de Penpot"

#: src/app/main/ui/settings/access-tokens.cljs
msgid "dashboard.access-tokens.token-will-expire"
msgstr "El token caducará el %s"

#: src/app/main/ui/settings/access-tokens.cljs
msgid "dashboard.access-tokens.token-will-not-expire"
msgstr "El token no tiene fecha de vencimiento"

#: src/app/main/ui/workspace/header.cljs, src/app/main/ui/dashboard/file_menu.cljs
msgid "dashboard.add-shared"
msgstr "Agregar como biblioteca compartida"

#: src/app/main/ui/settings/profile.cljs
msgid "dashboard.change-email"
msgstr "Cambiar el correo electrónico"

#: src/app/main/data/dashboard.cljs, src/app/main/data/dashboard.cljs
msgid "dashboard.copy-suffix"
msgstr "(copiar)"

#: src/app/main/ui/dashboard/sidebar.cljs
msgid "dashboard.create-new-team"
msgstr "Crear nuevo equipo"

#: src/app/main/ui/dashboard/sidebar.cljs
msgid "dashboard.default-team-name"
msgstr "Tu Penpot"

#: src/app/main/ui/dashboard/sidebar.cljs
msgid "dashboard.delete-team"
msgstr "Eliminar equipo"

msgid "dashboard.download-binary-file"
msgstr "Descargar el archivo Penpot (.penpot)"

msgid "dashboard.download-standard-file"
msgstr "Descargar archivo estándar (.svg + .json)"

#: src/app/main/ui/dashboard/project_menu.cljs, src/app/main/ui/dashboard/file_menu.cljs
msgid "dashboard.duplicate"
msgstr "Duplicar"

#: src/app/main/ui/dashboard/file_menu.cljs
msgid "dashboard.duplicate-multi"
msgstr "Duplicar %s archivos"

#: src/app/main/ui/dashboard/grid.cljs
#, markdown
msgid "dashboard.empty-placeholder-drafts"
msgstr ""
"Los archivos agregados a las Bibliotecas aparecerán aquí. Intente compartir "
"sus archivos o agréguelos desde nuestras [Libraries & "
"templates](https://penpot.app/libraries-templates.html)."

msgid "dashboard.export-binary-multi"
msgstr "Descargar %s archivos Penpot (.penpot)"

<<<<<<< HEAD
=======
#: src/app/main/ui/auth/register.cljs
msgid "auth.already-have-account"
msgstr "¿Ya tienes una cuenta?"

#: src/app/main/ui/auth/register.cljs
msgid "auth.check-your-email"
msgstr ""
"Revise su correo electrónico y haga clic en el enlace para verificar y "
"comenzar a usar Penpot."

#: src/app/main/ui/auth/register.cljs
msgid "auth.demo-warning"
msgstr ""
"Este es un servicio DEMO, NO LO UTILICE para trabajos reales, los proyectos "
"se borrarán periódicamente."

#: src/app/main/ui/auth/register.cljs
msgid "auth.fullname"
msgstr "Nombre completo"

#: src/app/main/ui/auth/login.cljs
msgid "auth.login-with-google-submit"
msgstr "Google"

#: src/app/main/ui/settings/team-form.cljs, src/app/main/ui/auth/register.cljs, src/app/main/ui/dashboard/team_form.cljs, src/app/main/ui/onboarding/team_choice.cljs, src/app/main/ui/settings/access_tokens.cljs, src/app/main/ui/settings/feedback.cljs, src/app/main/ui/settings/profile.cljs, src/app/main/ui/workspace/sidebar/assets.cljs
msgid "auth.name.not-all-space"
msgstr "El nombre debe contener algún carácter distinto al del espacio."

#: src/app/main/ui/auth/register.cljs, src/app/main/ui/dashboard/team_form.cljs, src/app/main/ui/onboarding/team_choice.cljs, src/app/main/ui/settings/access_tokens.cljs, src/app/main/ui/settings/feedback.cljs, src/app/main/ui/settings/profile.cljs, src/app/main/ui/workspace/sidebar/assets.cljs
msgid "auth.name.too-long"
msgstr "El nombre debe contener como máximo 250 caracteres."

#: src/app/main/ui/auth/recovery_request.cljs
msgid "auth.notifications.recovery-token-sent"
msgstr ""
"El enlace de recuperación de contraseña ha sido enviado a su bandeja de "
"entrada de su correo electrónico."

#: src/app/main/ui/auth/verify_token.cljs
msgid "auth.notifications.team-invitation-accepted"
msgstr "Se unió al equipo con éxito"

#: src/app/main/ui/auth/recovery_request.cljs
msgid "auth.recovery-request-subtitle"
msgstr "Le enviaremos un correo electrónico con instrucciones"

#: src/app/main/ui/auth/register.cljs
msgid "auth.register-subtitle"
msgstr "Es gratis, es de código abierto"

msgid "auth.terms-of-service"
msgstr "Términos de servicio"

#: src/app/main/ui/auth/register.cljs
#, markdown
msgid "auth.terms-privacy-agreement-md"
msgstr ""
"Al crear una nueva cuenta, acepta nuestros [terms of service](%s) y nuestra ["
"privacy policy](%s)."

msgid "common.share-link.confirm-deletion-link-description"
msgstr ""
"¿Estás seguro de que deseas eliminar este enlace? Si lo haces ya no estará "
"disponible para nadie"

msgid "common.share-link.link-copied-success"
msgstr "Enlace copiado exitosamente"

msgid "common.share-link.manage-ops"
msgstr "Administrar permisos"

msgid "common.share-link.placeholder"
msgstr "El enlace para compartir aparecerá aquí"

msgid "common.share-link.team-members"
msgstr "Solo miembros del equipo"

#: src/app/main/ui/auth/register.cljs
msgid "auth.register-title"
msgstr "Crea una cuenta"

msgid "common.share-link.title"
msgstr "Compartir prototipos"

#: src/app/main/ui/dashboard/projects.cljs
msgid "dasboard.team-hero.text"
msgstr ""
"Penpot está destinado a equipos. Invite a miembros a trabajar juntos en "
"proyectos y archivos"

msgid "common.unpublish"
msgstr "Despublicar"

#: src/app/main/ui/dashboard/projects.cljs
msgid "dasboard.team-hero.title"
msgstr "¡En equipo!"

#: src/app/main/ui/dashboard/projects.cljs
msgid "dasboard.tutorial-hero.info"
msgstr ""
"Aprenda los conceptos básicos en Penpot mientras se divierte con este "
"tutorial práctico."

#: src/app/main/ui/dashboard/projects.cljs
msgid "dasboard.tutorial-hero.start"
msgstr "Iniciar el tutorial"

#: src/app/main/ui/dashboard/projects.cljs
msgid "dasboard.walkthrough-hero.info"
msgstr "Date un paseo por Penpot y conoce sus principales características."

#: src/app/main/ui/settings/access-tokens.cljs
msgid "dashboard.access-tokens.empty.add-one"
msgstr "Presione el botón \"Generar nuevo token\" para generar uno."

#: src/app/main/ui/settings/access-tokens.cljs
msgid "dashboard.access-tokens.create"
msgstr "Generar nuevo token"

#: src/app/main/ui/settings/access-tokens.cljs
msgid "dashboard.access-tokens.errors-required-name"
msgstr "El nombre es requerido"

#: src/app/main/ui/settings/access-tokens.cljs
msgid "dashboard.access-tokens.expired-on"
msgstr "Expirado el %s"

#: src/app/main/ui/settings/access-tokens.cljs
msgid "dashboard.access-tokens.personal"
msgstr "Tokens de acceso personal"

#: src/app/main/ui/settings/access-tokens.cljs
msgid "dashboard.access-tokens.personal.description"
msgstr ""
"Los tokens de acceso personal funcionan como una alternativa a nuestro "
"sistema de autenticación de inicio de sesión/contraseña y pueden usarse para "
"permitir que una aplicación acceda a la API interna de Penpot"

#: src/app/main/data/dashboard.cljs, src/app/main/data/dashboard.cljs
msgid "dashboard.copy-suffix"
msgstr "(copiar)"

#: src/app/main/ui/dashboard/sidebar.cljs
msgid "dashboard.create-new-team"
msgstr "Crear nuevo equipo"

#: src/app/main/ui/export.cljs
msgid "dashboard.export-shapes.how-to-link"
msgstr "Información sobre cómo configurar las exportaciones en Penpot."

#: src/app/main/ui/export.cljs
msgid "dashboard.export-shapes.no-elements"
msgstr "No hay elementos con configuración de exportación."

>>>>>>> 007bd86f
msgid "dashboard.export-frames"
msgstr "Exportar tableros como PDF"

#: src/app/main/ui/export.cljs
msgid "dashboard.export-frames.title"
msgstr "Exportar como PDF"

msgid "dashboard.export-multi"
msgstr "Exportar %s archivos de Penpot"

#: src/app/main/ui/export.cljs
msgid "dashboard.export-multiple.selected"
msgstr "%s de %s elementos seleccionados"

#: src/app/main/ui/workspace/header.cljs
msgid "dashboard.export-shapes"
msgstr "Exportar"

#: src/app/main/ui/export.cljs
msgid "dashboard.export-shapes.how-to"
msgstr ""
"Puede agregar configuraciones de exportación a elementos desde las "
"propiedades de diseño (en la parte inferior de la barra lateral derecha)."

#: src/app/main/ui/export.cljs
msgid "dashboard.export-shapes.how-to-link"
msgstr "Información sobre cómo configurar las exportaciones en Penpot."

#: src/app/main/ui/export.cljs
msgid "dashboard.export-shapes.no-elements"
msgstr "No hay elementos con configuración de exportación."

#: src/app/main/ui/export.cljs
msgid "dashboard.export-shapes.title"
msgstr "Selección de exportación"

msgid "dashboard.export-standard-multi"
msgstr "Descargar %s archivos estándar (.svg + .json)"

msgid "dashboard.export.detail"
msgstr "* Puede incluir componentes, gráficos, colores y/o tipografías."

msgid "dashboard.export.explain"
msgstr ""
"Uno o más archivos que desea exportar utilizan bibliotecas compartidas. "
"¿Qué quiere hacer con sus activos*?"

msgid "dashboard.export.options.all.message"
msgstr ""
"Los archivos con bibliotecas compartidas se incluirán en la exportación, "
"manteniendo su vinculación."

msgid "dashboard.export.options.all.title"
msgstr "Exportar bibliotecas compartidas"

msgid "dashboard.export.options.detach.message"
msgstr ""
"Las bibliotecas compartidas no se incluirán en la exportación y no se "
"agregarán activos a la biblioteca. "

msgid "dashboard.export.options.detach.title"
msgstr "Trate los activos de biblioteca compartidos como objetos básicos"

msgid "dashboard.export.options.merge.message"
msgstr ""
"Su archivo se exportará con todos los activos externos combinados en la "
"biblioteca de archivos."

msgid "dashboard.export.options.merge.title"
msgstr "Incluir recursos de biblioteca compartidos en bibliotecas de archivos"

msgid "dashboard.import.progress.process-typographies"
msgstr "Procesamiento de tipografías"

msgid "dashboard.import.progress.upload-data"
msgstr "Subiendo datos al servidor (%s/%s)"

msgid "dashboard.import.progress.upload-media"
msgstr "Subiendo archivo: %s"

#: src/app/main/ui/dashboard/team.cljs
msgid "dashboard.invite-profile"
msgstr "Invitar a la gente"

#: src/app/main/ui/dashboard/sidebar.cljs, src/app/main/ui/dashboard/sidebar.cljs
msgid "dashboard.leave-team"
msgstr "dejar el equipo"

msgid "dashboard.libraries-and-templates"
msgstr "Bibliotecas y plantillas"

msgid "dashboard.libraries-and-templates.explore"
msgstr "Explore más de ellos y sepa cómo contribuir"

msgid "dashboard.libraries-and-templates.import-error"
msgstr "Hubo un problema al importar la plantilla. La plantilla no fue importada."

#: src/app/main/ui/dashboard/libraries.cljs
msgid "dashboard.libraries-title"
msgstr "Bibliotecas"

#: src/app/main/ui/dashboard/grid.cljs
msgid "dashboard.loading-files"
msgstr "cargando tus archivos…"

msgid "dashboard.loading-fonts"
msgstr "cargando tus fuentes…"

#: src/app/main/ui/dashboard/project_menu.cljs, src/app/main/ui/dashboard/file_menu.cljs
msgid "dashboard.move-to"
msgstr "Mover a"

#: src/app/main/ui/dashboard/file_menu.cljs
msgid "dashboard.move-to-multi"
msgstr "Mover %s archivos a"

#: src/app/main/ui/dashboard/file_menu.cljs
msgid "dashboard.move-to-other-team"
msgstr "Pasar a otro equipo"

#: src/app/main/ui/dashboard/projects.cljs, src/app/main/ui/dashboard/files.cljs
msgid "dashboard.new-file"
msgstr "+ Nuevo archivo"

#: src/app/main/data/dashboard.cljs
msgid "dashboard.new-file-prefix"
msgstr "Archivo nuevo"

#: src/app/main/ui/dashboard/projects.cljs
msgid "dashboard.new-project"
msgstr "+ Nuevo proyecto"

#: src/app/main/data/dashboard.cljs
msgid "dashboard.new-project-prefix"
msgstr "Nuevo proyecto"

#: src/app/main/ui/dashboard/search.cljs
msgid "dashboard.no-matches-for"
msgstr "No se encontraron coincidencias para \"%s\""

#: src/app/main/ui/dashboard/sidebar.cljs
msgid "dashboard.no-projects-placeholder"
msgstr "Los proyectos fijados aparecerán aquí"

#: src/app/main/ui/auth/verify_token.cljs
msgid "dashboard.notifications.email-changed-successfully"
msgstr "Su dirección de correo electrónico se ha actualizado correctamente"<|MERGE_RESOLUTION|>--- conflicted
+++ resolved
@@ -413,8 +413,6 @@
 msgid "dashboard.export-binary-multi"
 msgstr "Descargar %s archivos Penpot (.penpot)"
 
-<<<<<<< HEAD
-=======
 #: src/app/main/ui/auth/register.cljs
 msgid "auth.already-have-account"
 msgstr "¿Ya tienes una cuenta?"
@@ -569,7 +567,6 @@
 msgid "dashboard.export-shapes.no-elements"
 msgstr "No hay elementos con configuración de exportación."
 
->>>>>>> 007bd86f
 msgid "dashboard.export-frames"
 msgstr "Exportar tableros como PDF"
 
