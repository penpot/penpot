msgid ""
msgstr ""
"PO-Revision-Date: 2022-08-18 16:16+0000\n"
"Last-Translator: andy <andres.gonzalez79@gmail.com>\n"
"Language-Team: Romanian <https://hosted.weblate.org/projects/penpot/frontend/"
"ro/>\n"
"Language: ro\n"
"MIME-Version: 1.0\n"
"Content-Type: text/plain; charset=utf-8\n"
"Content-Transfer-Encoding: 8bit\n"
"Plural-Forms: nplurals=3; plural=n==1 ? 0 : (n==0 || (n%100 > 0 && n%100 < "
"20)) ? 1 : 2;\n"
"X-Generator: Weblate 4.14-dev\n"

#: src/app/main/ui/auth/register.cljs
msgid "auth.already-have-account"
msgstr "Ai deja un cont?"

#: src/app/main/ui/auth/register.cljs
msgid "auth.check-your-email"
msgstr ""
"Verificați adresa de e-mail, faceți click pe link-ul de verificare și "
"începeți să utilizați Penpot."

#: src/app/main/ui/auth/recovery.cljs
msgid "auth.confirm-password"
msgstr "Confirmați parola"

#: src/app/main/ui/auth/register.cljs, src/app/main/ui/auth/login.cljs
msgid "auth.create-demo-account"
msgstr "Creează un cont demo"

#: src/app/main/ui/auth/register.cljs, src/app/main/ui/auth/login.cljs
msgid "auth.create-demo-profile"
msgstr "Vrei doar să încerci?"

#: src/app/main/ui/auth/register.cljs
msgid "auth.demo-warning"
msgstr ""
"Acesta este un DEMO, NU UTILIZAȚI pentru lucrări reale, întrucât proiectele "
"vor fi șterse periodic."

#: src/app/main/ui/auth/register.cljs, src/app/main/ui/auth/recovery_request.cljs, src/app/main/ui/auth/login.cljs
msgid "auth.email"
msgstr "Adresă E-mail"

#: src/app/main/ui/auth/login.cljs
msgid "auth.forgot-password"
msgstr "Ai uitat parola?"

#: src/app/main/ui/auth/register.cljs
msgid "auth.fullname"
msgstr "Numele complet"

#: src/app/main/ui/auth/register.cljs
msgid "auth.login-here"
msgstr "Conectează-te"

#: src/app/main/ui/auth/login.cljs
msgid "auth.login-submit"
msgstr "Intră în cont"

#: src/app/main/ui/auth/login.cljs
msgid "auth.login-title"
msgstr "Mă bucur să te văd din nou!"

#: src/app/main/ui/auth/login.cljs
#, fuzzy
msgid "auth.login-with-github-submit"
<<<<<<< HEAD
msgstr "Github"
=======
msgstr "GitHub"
>>>>>>> 97d5f48a

#: src/app/main/ui/auth/login.cljs
#, fuzzy
msgid "auth.login-with-gitlab-submit"
<<<<<<< HEAD
msgstr "Gitlab"
=======
msgstr "GitLab"
>>>>>>> 97d5f48a

#: src/app/main/ui/auth/login.cljs
#, fuzzy
msgid "auth.login-with-google-submit"
msgstr "Google"

#: src/app/main/ui/auth/login.cljs
msgid "auth.login-with-ldap-submit"
msgstr "LDAP"

#: src/app/main/ui/auth/login.cljs
msgid "auth.login-with-oidc-submit"
msgstr "OpenID"

#: src/app/main/ui/auth/recovery.cljs
msgid "auth.new-password"
msgstr "Introduceți o parolă nouă"

#: src/app/main/ui/auth/recovery.cljs
msgid "auth.notifications.invalid-token-error"
msgstr "Codul de recuperare nu este valid."

#: src/app/main/ui/auth/recovery.cljs
msgid "auth.notifications.password-changed-successfully"
msgstr "Parola a fost schimbată cu success"

#: src/app/main/ui/auth/recovery_request.cljs
msgid "auth.notifications.profile-not-verified"
msgstr ""
"Profilul nu este verificat, vă rugăm să verificați profilul înainte de a "
"continua."

#: src/app/main/ui/auth/recovery_request.cljs
msgid "auth.notifications.recovery-token-sent"
msgstr "Un link de recuperare a parolei s-a trimis pe e-mail."

#: src/app/main/ui/auth/verify_token.cljs
msgid "auth.notifications.team-invitation-accepted"
msgstr "Te-ai alăturat echipei cu success"

#: src/app/main/ui/auth/register.cljs, src/app/main/ui/auth/login.cljs
msgid "auth.password"
msgstr "Parola"

#: src/app/main/ui/auth/register.cljs
msgid "auth.password-length-hint"
msgstr "Cel puțin 8 caractere"

#: src/app/main/ui/auth/recovery_request.cljs
msgid "auth.recovery-request-submit"
msgstr "Recuperare Parolă"

#: src/app/main/ui/auth/recovery_request.cljs
msgid "auth.recovery-request-subtitle"
msgstr "Îți vom trimite un email cu instrucțiunile"

#: src/app/main/ui/auth/recovery_request.cljs
msgid "auth.recovery-request-title"
msgstr "Ai uitat parola?"

#: src/app/main/ui/auth/recovery.cljs
msgid "auth.recovery-submit"
msgstr "Schimbă parola"

#: src/app/main/ui/auth/login.cljs
msgid "auth.register"
msgstr "Nu aveți încă un cont?"

#: src/app/main/ui/auth/register.cljs, src/app/main/ui/auth/login.cljs
msgid "auth.register-submit"
msgstr "Creează un cont"

#: src/app/main/ui/auth/register.cljs
msgid "auth.register-subtitle"
msgstr "Este gratuit, este Open Source"

#: src/app/main/ui/auth/register.cljs
msgid "auth.register-title"
msgstr "Creează un cont"

#: src/app/main/ui/auth.cljs
msgid "auth.sidebar-tagline"
msgstr "Soluția open-source pentru proiectare design și prototipare."

#: src/app/main/ui/auth/register.cljs
msgid "auth.terms-privacy-agreement"
msgstr ""
"Atunci când creați un cont nou, sunteți de acord cu termenii noștri de "
"servicii și politica de confidențialitate."

#: src/app/main/ui/auth/register.cljs
msgid "auth.verification-email-sent"
msgstr "Am trimis un email de verificare la"

#: src/app/main/ui/workspace/header.cljs, src/app/main/ui/dashboard/file_menu.cljs
msgid "dashboard.add-shared"
msgstr "Adăugați ca bibliotecă partajată"

#: src/app/main/ui/settings/profile.cljs
msgid "dashboard.change-email"
msgstr "Schimbă adresa de e-mail"

#: src/app/main/data/dashboard.cljs, src/app/main/data/dashboard.cljs
msgid "dashboard.copy-suffix"
msgstr "(copiază)"

#: src/app/main/ui/dashboard/sidebar.cljs
msgid "dashboard.create-new-team"
msgstr "+ Creează o nouă echipă"

#: src/app/main/ui/dashboard/sidebar.cljs
msgid "dashboard.default-team-name"
msgstr "Contul Penpot"

#: src/app/main/ui/dashboard/sidebar.cljs
msgid "dashboard.delete-team"
msgstr "Șterge echipa"

msgid "dashboard.draft-title"
msgstr "Draft"

#: src/app/main/ui/dashboard/project_menu.cljs, src/app/main/ui/dashboard/file_menu.cljs
msgid "dashboard.duplicate"
msgstr "Duplicat"

#: src/app/main/ui/dashboard/file_menu.cljs
msgid "dashboard.duplicate-multi"
msgstr "Duplicați %s fișiere"

#: src/app/main/ui/dashboard/grid.cljs
msgid "dashboard.empty-files"
msgstr "Încă nu aveți fișiere aici"

#, markdown
msgid "dashboard.fonts.hero-text1"
msgstr ""
"Fonturile încărcate vor fi adăugate la familia de fonturi disponibilă "
"acestei echipe. Font-urile cu același nume vor fi grupate ca **o singură "
"familie de font-uri**. Tipurile de fişiere acceptate: **TTF, OTF și WOFF** "
"(se poate urca doar un singur tip)."

#, markdown
msgid "dashboard.fonts.hero-text2"
msgstr ""
"Ar trebui să urcați doar fonturi la care aveți drept de folosință sau "
"fonturi personale. Află mai multe despre Dreptul de conținut la secțiunea "
"[Termenii și Condițiile Penpot](https://penpot.app/terms.html). De "
"asemenea, vă recomandăm să citiți și despre [licențierea "
"fonturilor](https://www.typography.com/faq)."

#: src/app/main/ui/dashboard/team.cljs
msgid "dashboard.invite-profile"
msgstr "Invită o echipă"

#: src/app/main/ui/dashboard/sidebar.cljs, src/app/main/ui/dashboard/sidebar.cljs
msgid "dashboard.leave-team"
msgstr "Părăsește echipa"

#: src/app/main/ui/dashboard/libraries.cljs
msgid "dashboard.libraries-title"
msgstr "Librării Partajate"

#: src/app/main/ui/dashboard/grid.cljs
msgid "dashboard.loading-files"
msgstr "încărcarea fișierelor …"

#: src/app/main/ui/dashboard/project_menu.cljs, src/app/main/ui/dashboard/file_menu.cljs
msgid "dashboard.move-to"
msgstr "Mută la"

#: src/app/main/ui/dashboard/file_menu.cljs
msgid "dashboard.move-to-multi"
msgstr "Mutați %s fișiere la"

#: src/app/main/ui/dashboard/file_menu.cljs
msgid "dashboard.move-to-other-team"
msgstr "Mutați la altă echipă"

#: src/app/main/ui/dashboard/projects.cljs, src/app/main/ui/dashboard/files.cljs
msgid "dashboard.new-file"
msgstr "+ Fișier nou"

#: src/app/main/data/dashboard.cljs
msgid "dashboard.new-file-prefix"
msgstr "Fișer nou"

#: src/app/main/ui/dashboard/projects.cljs
msgid "dashboard.new-project"
msgstr "+ Proiect nou"

#: src/app/main/data/dashboard.cljs
msgid "dashboard.new-project-prefix"
msgstr "Proiect nou"

#: src/app/main/ui/dashboard/search.cljs
msgid "dashboard.no-matches-for"
msgstr "Nu există rezultate pentru “%s“"

#: src/app/main/ui/dashboard/sidebar.cljs
msgid "dashboard.no-projects-placeholder"
msgstr "Proiectele fixate vor apărea aici"

#: src/app/main/ui/auth/verify_token.cljs
msgid "dashboard.notifications.email-changed-successfully"
msgstr "Adresa ta de email a fost actualizată cu success"

#: src/app/main/ui/auth/verify_token.cljs
msgid "dashboard.notifications.email-verified-successfully"
msgstr "Adresa ta de email este confirmată"

#: src/app/main/ui/settings/password.cljs
msgid "dashboard.notifications.password-saved"
msgstr "Parolă actualizată cu success!"

#: src/app/main/ui/dashboard/team.cljs
msgid "dashboard.num-of-members"
msgstr "%s membrii"

#: src/app/main/ui/dashboard/file_menu.cljs
msgid "dashboard.open-in-new-tab"
msgstr "Deschide fișier într-o pagină nouă"

#: src/app/main/ui/settings/password.cljs
msgid "dashboard.password-change"
msgstr "Schimbă parola"

#: src/app/main/ui/dashboard/project_menu.cljs
msgid "dashboard.pin-unpin"
msgstr "Pin/Unpin"

#: src/app/main/ui/dashboard/projects.cljs
msgid "dashboard.projects-title"
msgstr "Proiecte"

#: src/app/main/ui/dashboard/team.cljs
msgid "dashboard.promote-to-owner"
msgstr "Promovează la administrator"

#: src/app/main/ui/settings/profile.cljs
msgid "dashboard.remove-account"
msgstr "Doriți să vă ștergeți contul?"

#: src/app/main/ui/workspace/header.cljs, src/app/main/ui/dashboard/file_menu.cljs
msgid "dashboard.remove-shared"
msgstr "Elimină ca şi Colecţie Distribuită"

#: src/app/main/ui/dashboard/sidebar.cljs
msgid "dashboard.search-placeholder"
msgstr "Căutare…"

#: src/app/main/ui/dashboard/search.cljs
msgid "dashboard.searching-for"
msgstr "Căutare pentru “%s“…"

#: src/app/main/ui/settings/options.cljs
msgid "dashboard.select-ui-language"
msgstr "Selectați limbajul interfeței"

#: src/app/main/ui/settings/options.cljs
msgid "dashboard.select-ui-theme"
msgstr "Selectați o temă"

#: src/app/main/ui/dashboard/grid.cljs
msgid "dashboard.show-all-files"
msgstr "Afișați toate fișierele"

#: src/app/main/ui/dashboard/file_menu.cljs
msgid "dashboard.success-delete-file"
msgstr "Fișierele s-au șters cu succes"

#: src/app/main/ui/dashboard/project_menu.cljs
msgid "dashboard.success-delete-project"
msgstr "Proiectul s-a șters cu succes"

#: src/app/main/ui/dashboard/file_menu.cljs
msgid "dashboard.success-duplicate-file"
msgstr "Fișierele s-au duplicat cu succes"

#: src/app/main/ui/dashboard/project_menu.cljs
msgid "dashboard.success-duplicate-project"
msgstr "Proiectul s-a duplicat cu succes"

#: src/app/main/ui/dashboard/grid.cljs, src/app/main/ui/dashboard/sidebar.cljs, src/app/main/ui/dashboard/file_menu.cljs
msgid "dashboard.success-move-file"
msgstr "Fișierul a fost mutat cu succes"

#: src/app/main/ui/dashboard/file_menu.cljs
msgid "dashboard.success-move-files"
msgstr "Fișerele au fost mutate cu succes"

#: src/app/main/ui/dashboard/project_menu.cljs
msgid "dashboard.success-move-project"
msgstr "Proiectul a fost mutat cu succes"

#: src/app/main/ui/dashboard/sidebar.cljs
msgid "dashboard.switch-team"
msgstr "Schimbă echipa"

#: src/app/main/ui/dashboard/team.cljs
msgid "dashboard.team-info"
msgstr "Informațiile echipei"

#: src/app/main/ui/dashboard/team.cljs
msgid "dashboard.team-members"
msgstr "Membrii echipei"

#: src/app/main/ui/dashboard/team.cljs
msgid "dashboard.team-projects"
msgstr "Proiectele echipei"

#: src/app/main/ui/settings/options.cljs
msgid "dashboard.theme-change"
msgstr "Interfață temă"

#: src/app/main/ui/dashboard/search.cljs
msgid "dashboard.title-search"
msgstr "Rezultatele căutării"

#: src/app/main/ui/dashboard/search.cljs
msgid "dashboard.type-something"
msgstr "Scrie pentru a începe căutarea"

#: src/app/main/ui/settings/profile.cljs, src/app/main/ui/settings/password.cljs, src/app/main/ui/settings/options.cljs
msgid "dashboard.update-settings"
msgstr "Actualizare setări"

#: src/app/main/ui/settings.cljs
msgid "dashboard.your-account-title"
msgstr "Contul tău"

#: src/app/main/ui/settings/profile.cljs
msgid "dashboard.your-email"
msgstr "Email"

#: src/app/main/ui/settings/profile.cljs
msgid "dashboard.your-name"
msgstr "Numele tău"

#: src/app/main/ui/dashboard/search.cljs, src/app/main/ui/dashboard/team.cljs, src/app/main/ui/dashboard/team.cljs, src/app/main/ui/dashboard/libraries.cljs, src/app/main/ui/dashboard/projects.cljs, src/app/main/ui/dashboard/sidebar.cljs, src/app/main/ui/dashboard/file_menu.cljs
msgid "dashboard.your-penpot"
msgstr "Contul Penpot"

#: src/app/main/ui/confirm.cljs
msgid "ds.confirm-cancel"
msgstr "Anulează"

#: src/app/main/ui/confirm.cljs
msgid "ds.confirm-ok"
msgstr "Ok"

#: src/app/main/ui/confirm.cljs, src/app/main/ui/confirm.cljs
msgid "ds.confirm-title"
msgstr "Ești sigur?"

#: src/app/main/ui/dashboard/grid.cljs
msgid "ds.updated-at"
msgstr "Actualizat: %s"

#: src/app/main/data/workspace.cljs
msgid "errors.clipboard-not-implemented"
msgstr "Bowser-ul tău nu permite clipboard"

#: src/app/main/ui/auth/verify_token.cljs, src/app/main/ui/settings/change_email.cljs
msgid "errors.email-already-exists"
msgstr "Email deja trimis"

#: src/app/main/ui/auth/verify_token.cljs
msgid "errors.email-already-validated"
msgstr "Adresa de email este deja validată."

#: src/app/main/ui/auth/register.cljs, src/app/main/ui/auth/recovery_request.cljs, src/app/main/ui/settings/change_email.cljs, src/app/main/ui/dashboard/team.cljs
msgid "errors.email-has-permanent-bounces"
msgstr "Adresa de email «%s» are multe rapoarte permanente de respingere."

#: src/app/main/ui/settings/change_email.cljs
msgid "errors.email-invalid-confirmation"
msgstr "E-mailul de confirmare trebuie să se potrivească"

#: src/app/main/ui/auth/verify_token.cljs, src/app/main/ui/settings/feedback.cljs, src/app/main/ui/dashboard/team.cljs
msgid "errors.generic"
msgstr "S-a întâmplat ceva în neregulă."

#: src/app/main/ui/auth/login.cljs
msgid "errors.google-auth-not-enabled"
msgstr "Autentificarea cu Google nu este permisă"

#: src/app/main/ui/components/color_input.cljs
msgid "errors.invalid-color"
msgstr "Culoare invalidă"

#: src/app/main/ui/auth/login.cljs
msgid "errors.ldap-disabled"
msgstr "Autentificarea cu LDAP este dezactivată."

msgid "errors.media-format-unsupported"
msgstr "Formatul imaginii nu este acceptat (poate fi svg, jpg sau png)."

#: src/app/main/data/workspace/persistence.cljs
msgid "errors.media-too-large"
msgstr "Imaginea este prea mare pentru a fi inserată."

#: src/app/main/data/workspace/persistence.cljs, src/app/main/data/media.cljs
msgid "errors.media-type-mismatch"
msgstr "Se pare că conținutul imaginii nu se potrivește cu extensia de fișier."

#: src/app/main/data/workspace/persistence.cljs, src/app/main/data/workspace/persistence.cljs, src/app/main/data/workspace/persistence.cljs, src/app/main/data/workspace/persistence.cljs, src/app/main/data/media.cljs
msgid "errors.media-type-not-allowed"
msgstr "Se pare că aceasta nu este o imagine validă."

#: src/app/main/ui/dashboard/team.cljs
msgid "errors.member-is-muted"
msgstr ""
"Profilul pe care încercați să îl invitați este dezactivat (din cauza spam "
"sau inactivitate)."

msgid "errors.network"
msgstr "Nu s-a reușit conectarea la server."

#: src/app/main/ui/settings/password.cljs
msgid "errors.password-invalid-confirmation"
msgstr "Parola de confirmare trebuie să se potrivească"

#: src/app/main/ui/settings/password.cljs
msgid "errors.password-too-short"
msgstr "Parola trebuie să conțină cel puțin 8 caractere"

#: src/app/main/ui/auth/recovery_request.cljs, src/app/main/ui/settings/change_email.cljs, src/app/main/ui/dashboard/team.cljs
msgid "errors.profile-is-muted"
msgstr ""
"Profilul tău conține adrese de email dezactivate (rapoarte spam sau "
"inactive)."

#: src/app/main/ui/auth/register.cljs
msgid "errors.registration-disabled"
msgstr "Înregistrarea este dezactivată în prezent."

msgid "errors.terms-privacy-agreement-invalid"
msgstr "Trebuie să acceptați termenii serviciului și politica de confidențialitate."

#: src/app/main/data/media.cljs, src/app/main/ui/workspace/sidebar/options/menus/exports.cljs, src/app/main/ui/handoff/exports.cljs
msgid "errors.unexpected-error"
msgstr "A apărut o eroare neașteptată."

#: src/app/main/ui/auth/verify_token.cljs
msgid "errors.unexpected-token"
msgstr "Cod necunoscut"

#: src/app/main/ui/auth/login.cljs
msgid "errors.wrong-credentials"
msgstr "Numele de utilizator sau parola par a fi greșite."

#: src/app/main/ui/settings/password.cljs
msgid "errors.wrong-old-password"
msgstr "Parola veche este incorectă"

#: src/app/main/ui/settings/feedback.cljs
msgid "feedback.chat-start"
msgstr "Alătură-te chatului"

#: src/app/main/ui/settings/feedback.cljs
msgid "feedback.chat-subtitle"
msgstr "Te simți sociabil? Hai să vorbim pe Gitter"

#: src/app/main/ui/settings/feedback.cljs
msgid "feedback.description"
msgstr "Descriere"

#: src/app/main/ui/settings/feedback.cljs
msgid "feedback.subject"
msgstr "Subiect"

#: src/app/main/ui/settings/feedback.cljs
msgid "feedback.subtitle"
msgstr ""
"Descrie motivul pentru care ne scrii, specificând eventuale probleme, idei "
"sau nelămuriri. Un membru al echipei noastre îți va răspunde în scurt timp."

#: src/app/main/ui/settings/feedback.cljs
msgid "feedback.title"
msgstr "Adresă de Email"

#: src/app/main/ui/settings/password.cljs
msgid "generic.error"
msgstr "Am întâmpinat o eroare"

#: src/app/main/ui/handoff/attributes/blur.cljs
msgid "handoff.attributes.blur"
msgstr "Blur"

#: src/app/main/ui/handoff/attributes/blur.cljs
msgid "handoff.attributes.blur.value"
msgstr "Valoare"

#: src/app/main/ui/handoff/attributes/common.cljs
msgid "handoff.attributes.color.hex"
msgstr "HEX"

#: src/app/main/ui/handoff/attributes/common.cljs
msgid "handoff.attributes.color.hsla"
msgstr "HSLA"

#: src/app/main/ui/handoff/attributes/common.cljs
msgid "handoff.attributes.color.rgba"
msgstr "RGBA"

#: src/app/main/ui/handoff/attributes/fill.cljs
msgid "handoff.attributes.fill"
msgstr "Fill"

#: src/app/main/ui/handoff/attributes/image.cljs
msgid "handoff.attributes.image.download"
msgstr "Descarcă imaginea sursă"

#: src/app/main/ui/handoff/attributes/image.cljs
msgid "handoff.attributes.image.height"
msgstr "Înălțime"

#: src/app/main/ui/handoff/attributes/image.cljs
msgid "handoff.attributes.image.width"
msgstr "Lățime"

#: src/app/main/ui/handoff/attributes/layout.cljs
msgid "handoff.attributes.layout"
msgstr "Layout"

#: src/app/main/ui/handoff/attributes/layout.cljs
msgid "handoff.attributes.layout.height"
msgstr "Înălțime"

#: src/app/main/ui/handoff/attributes/layout.cljs
msgid "handoff.attributes.layout.left"
msgstr "Stânga"

#: src/app/main/ui/handoff/attributes/layout.cljs, src/app/main/ui/handoff/attributes/layout.cljs
msgid "handoff.attributes.layout.radius"
msgstr "Rază"

#: src/app/main/ui/handoff/attributes/layout.cljs
msgid "handoff.attributes.layout.rotation"
msgstr "Rotație"

#: src/app/main/ui/handoff/attributes/layout.cljs
msgid "handoff.attributes.layout.top"
msgstr "Top"

#: src/app/main/ui/handoff/attributes/layout.cljs
msgid "handoff.attributes.layout.width"
msgstr "Lățime"

#: src/app/main/ui/handoff/attributes/shadow.cljs
msgid "handoff.attributes.shadow"
msgstr "Umbră"

#: src/app/main/ui/handoff/attributes/shadow.cljs
msgid "handoff.attributes.shadow.shorthand.blur"
msgstr "B"

#: src/app/main/ui/handoff/attributes/shadow.cljs
msgid "handoff.attributes.shadow.shorthand.offset-x"
msgstr "X"

#: src/app/main/ui/handoff/attributes/shadow.cljs
msgid "handoff.attributes.shadow.shorthand.offset-y"
msgstr "Y"

#: src/app/main/ui/handoff/attributes/shadow.cljs
msgid "handoff.attributes.shadow.shorthand.spread"
msgstr "S"

#: src/app/main/ui/handoff/attributes/stroke.cljs
msgid "handoff.attributes.stroke"
msgstr "Linie"

#, permanent
msgid "handoff.attributes.stroke.alignment.center"
msgstr "Centru"

#, permanent
msgid "handoff.attributes.stroke.alignment.inner"
msgstr "Interior"

#, permanent
msgid "handoff.attributes.stroke.alignment.outer"
msgstr "Exterior"

msgid "handoff.attributes.stroke.style.dotted"
msgstr "Punctat"

msgid "handoff.attributes.stroke.style.mixed"
msgstr "Mixat"

msgid "handoff.attributes.stroke.style.none"
msgstr "Niciunul"

msgid "handoff.attributes.stroke.style.solid"
msgstr "Solid"

#: src/app/main/ui/handoff/attributes/stroke.cljs
msgid "handoff.attributes.stroke.width"
msgstr "Lățime"

#: src/app/main/ui/handoff/attributes/text.cljs
msgid "handoff.attributes.typography"
msgstr "Tipografie"

#: src/app/main/ui/handoff/attributes/text.cljs
msgid "handoff.attributes.typography.font-family"
msgstr "Familie de Fonturi"

#: src/app/main/ui/handoff/attributes/text.cljs
msgid "handoff.attributes.typography.font-size"
msgstr "Dimensiune Font"

#: src/app/main/ui/handoff/attributes/text.cljs
msgid "handoff.attributes.typography.font-style"
msgstr "Stil Font"

#: src/app/main/ui/handoff/attributes/text.cljs
msgid "handoff.attributes.typography.letter-spacing"
msgstr "Spațiere"

#: src/app/main/ui/handoff/attributes/text.cljs
msgid "handoff.attributes.typography.line-height"
msgstr "Înălțimea rândului"

#: src/app/main/ui/handoff/attributes/text.cljs
msgid "handoff.attributes.typography.text-decoration"
msgstr "Decorare Text"

msgid "handoff.attributes.typography.text-decoration.none"
msgstr "Niciunul"

msgid "handoff.attributes.typography.text-decoration.strikethrough"
msgstr "Strikethrough"

msgid "handoff.attributes.typography.text-decoration.underline"
msgstr "Subliniat"

#: src/app/main/ui/handoff/attributes/text.cljs
msgid "handoff.attributes.typography.text-transform"
msgstr "Transformare Text"

msgid "handoff.attributes.typography.text-transform.lowercase"
msgstr "Minuscule"

msgid "handoff.attributes.typography.text-transform.none"
msgstr "Niciunul"

msgid "handoff.attributes.typography.text-transform.titlecase"
msgstr "Title Case"

msgid "handoff.attributes.typography.text-transform.uppercase"
msgstr "Majuscule"

#: src/app/main/ui/handoff/right_sidebar.cljs
msgid "handoff.tabs.code"
msgstr "Cod"

msgid "handoff.tabs.code.selected.circle"
msgstr "Cerc"

msgid "handoff.tabs.code.selected.curve"
msgstr "Curbat"

msgid "handoff.tabs.code.selected.frame"
msgstr "Planșă de lucru"

msgid "handoff.tabs.code.selected.group"
msgstr "Grup"

msgid "handoff.tabs.code.selected.image"
msgstr "Imagine"

#: src/app/main/ui/handoff/right_sidebar.cljs
msgid "handoff.tabs.code.selected.multiple"
msgstr "%s Selectate"

msgid "handoff.tabs.code.selected.path"
msgstr "Traiectorie"

msgid "handoff.tabs.code.selected.rect"
msgstr "Dreptunghi"

msgid "handoff.tabs.code.selected.svg-raw"
msgstr "SVG"

msgid "handoff.tabs.code.selected.text"
msgstr "Text"

#: src/app/main/ui/handoff/right_sidebar.cljs
msgid "handoff.tabs.info"
msgstr "Info"

msgid "history.alert-message"
msgstr "Utilizezi versiunea %s"

msgid "labels.accept"
msgstr "Accept"

#: src/app/main/ui/dashboard/team.cljs, src/app/main/ui/dashboard/team.cljs, src/app/main/ui/dashboard/team.cljs
msgid "labels.admin"
msgstr "Administrator"

#: src/app/main/ui/workspace/comments.cljs
msgid "labels.all"
msgstr "Toate"

#: src/app/main/ui/static.cljs
msgid "labels.bad-gateway.desc-message"
msgstr "Momentan serverele noastre sunt în mentenanță. Revino în scurt timp."

#: src/app/main/ui/static.cljs
msgid "labels.bad-gateway.main-message"
msgstr "Eroare de Server"

#: src/app/main/ui/dashboard/sidebar.cljs
msgid "labels.cancel"
msgstr "Anulează"

msgid "labels.centered"
msgstr "Centru"

#: src/app/main/ui/dashboard/comments.cljs
msgid "labels.comments"
msgstr "Comentarii"

#: src/app/main/ui/settings/password.cljs
msgid "labels.confirm-password"
msgstr "Confirmă parola"

msgid "labels.content"
msgstr "Conținut"

#: src/app/main/ui/workspace/sidebar/assets.cljs
msgid "labels.create"
msgstr "Creează"

#: src/app/main/ui/dashboard/team_form.cljs, src/app/main/ui/dashboard/team_form.cljs
msgid "labels.create-team"
msgstr "Creează o echipă"

#: src/app/main/ui/dashboard/team_form.cljs
msgid "labels.create-team.placeholder"
msgstr "Introduceți noul nume al echipei"

msgid "labels.custom-fonts"
msgstr "Fonturi personalizate"

#: src/app/main/ui/settings/sidebar.cljs
msgid "labels.dashboard"
msgstr "Administrare"

#: src/app/main/ui/dashboard/project_menu.cljs, src/app/main/ui/dashboard/file_menu.cljs
msgid "labels.delete"
msgstr "Șterge"

#: src/app/main/ui/comments.cljs
msgid "labels.delete-comment"
msgstr "Șterge comentariu"

#: src/app/main/ui/comments.cljs
msgid "labels.delete-comment-thread"
msgstr "Șterge discuție"

#: src/app/main/ui/dashboard/file_menu.cljs
msgid "labels.delete-multi-files"
msgstr "Șterge %s fișiere"

#: src/app/main/ui/dashboard/projects.cljs, src/app/main/ui/dashboard/sidebar.cljs, src/app/main/ui/dashboard/files.cljs, src/app/main/ui/dashboard/files.cljs, src/app/main/ui/dashboard/file_menu.cljs
msgid "labels.drafts"
msgstr "Drafturi"

#: src/app/main/ui/comments.cljs
msgid "labels.edit"
msgstr "Editează"

#: src/app/main/ui/dashboard/team.cljs, src/app/main/ui/dashboard/team.cljs, src/app/main/ui/dashboard/team.cljs
msgid "labels.editor"
msgstr "Editor"

#: src/app/main/ui/dashboard/team.cljs, src/app/main/ui/dashboard/team.cljs
msgid "labels.email"
msgstr "Adresă de Email"

#: src/app/main/ui/settings/feedback.cljs
msgid "labels.feedback-disabled"
msgstr "Feedback dezactivat"

#: src/app/main/ui/settings/feedback.cljs
msgid "labels.feedback-sent"
msgstr "Feedback trimis"

msgid "labels.font-family"
msgstr "Familie de Fonturi"

msgid "labels.font-providers"
msgstr "Provideri de Fonturi"

msgid "labels.font-variant"
msgstr "Stil"

msgid "labels.fonts"
msgstr "Fonturi"

#: src/app/main/ui/workspace/header.cljs, src/app/main/ui/settings/sidebar.cljs, src/app/main/ui/dashboard/sidebar.cljs
msgid "labels.give-feedback"
msgstr "Lasă un feedback"

msgid "labels.go-back"
msgstr "Întoarce-te"

#: src/app/main/ui/workspace/comments.cljs, src/app/main/ui/viewer/header.cljs
msgid "labels.hide-resolved-comments"
msgstr "Ascunde comentariile rezolvate"

msgid "labels.icons"
msgstr "Iconițe"

msgid "labels.images"
msgstr "Imagini"

msgid "labels.installed-fonts"
msgstr "Fonturi instalate"

#: src/app/main/ui/static.cljs
msgid "labels.internal-error.desc-message"
msgstr ""
"Am întâmpinat o eroare. Te rugăm, mai încearcă o dată. Dacă problema "
"persistă poți contacta echipa de suport."

#: src/app/main/ui/static.cljs
msgid "labels.internal-error.main-message"
msgstr "Eroare internă"

#: src/app/main/ui/settings/options.cljs
msgid "labels.language"
msgstr "Limbă"

#: src/app/main/ui/settings.cljs, src/app/main/ui/dashboard/sidebar.cljs
msgid "labels.logout"
msgstr "Deconectare"

#: src/app/main/ui/dashboard/team.cljs, src/app/main/ui/dashboard/team.cljs, src/app/main/ui/dashboard/sidebar.cljs
msgid "labels.members"
msgstr "Membri"

#: src/app/main/ui/dashboard/team.cljs
msgid "labels.name"
msgstr "Nume"

#: src/app/main/ui/settings/password.cljs
msgid "labels.new-password"
msgstr "Parolă nouă"

#: src/app/main/ui/workspace/comments.cljs, src/app/main/ui/dashboard/comments.cljs
msgid "labels.no-comments-available"
msgstr "Nu există notificări de comentarii în aștepare"

#: src/app/main/ui/static.cljs
msgid "labels.not-found.auth-info"
msgstr "Ești conectat ca fiind"

#: src/app/main/ui/static.cljs
msgid "labels.not-found.desc-message"
msgstr "Această pagină nu există sau nu ai permisiunea să o accesezi."

#: src/app/main/ui/static.cljs
msgid "labels.not-found.main-message"
msgstr "Opa!"

#: src/app/main/ui/dashboard/team.cljs
msgid "labels.num-of-files"
msgid_plural "labels.num-of-files"
msgstr[0] "1 fişier"
msgstr[1] "%s fişiere"
msgstr[2] "%s fişiere"

#: src/app/main/ui/dashboard/team.cljs
msgid "labels.num-of-projects"
msgid_plural "labels.num-of-projects"
msgstr[0] "1 proiecte"
msgstr[1] "%s proiecte"
msgstr[2] "%s proiecte"

#: src/app/main/ui/settings/password.cljs
msgid "labels.old-password"
msgstr "Parola veche"

#: src/app/main/ui/workspace/comments.cljs
msgid "labels.only-yours"
msgstr "Personale"

#: src/app/main/ui/dashboard/team.cljs, src/app/main/ui/dashboard/team.cljs
msgid "labels.owner"
msgstr "Autor"

#: src/app/main/ui/settings/sidebar.cljs, src/app/main/ui/dashboard/sidebar.cljs
msgid "labels.password"
msgstr "Parola"

#: src/app/main/ui/dashboard/team.cljs
msgid "labels.permissions"
msgstr "Permisiuni"

#: src/app/main/ui/settings/sidebar.cljs, src/app/main/ui/dashboard/sidebar.cljs
msgid "labels.profile"
msgstr "Profil"

#: src/app/main/ui/dashboard/sidebar.cljs
msgid "labels.projects"
msgstr "Proiecte"

msgid "labels.recent"
msgstr "Recente"

#: src/app/main/ui/settings/sidebar.cljs
msgid "labels.release-notes"
msgstr "Mențiuni"

#: src/app/main/ui/workspace/libraries.cljs, src/app/main/ui/dashboard/team.cljs
msgid "labels.remove"
msgstr "Elimină"

#: src/app/main/ui/dashboard/sidebar.cljs, src/app/main/ui/dashboard/project_menu.cljs, src/app/main/ui/dashboard/file_menu.cljs
msgid "labels.rename"
msgstr "Redenumire"

#: src/app/main/ui/dashboard/team_form.cljs
msgid "labels.rename-team"
msgstr "Modifică numele echipei"

#: src/app/main/ui/static.cljs, src/app/main/ui/static.cljs, src/app/main/ui/static.cljs
msgid "labels.retry"
msgstr "Încearcă din nou"

#: src/app/main/ui/dashboard/team.cljs
msgid "labels.role"
msgstr "Rol"

msgid "labels.save"
msgstr "Salvează"

msgid "labels.search-font"
msgstr "Caută font"

#: src/app/main/ui/settings/feedback.cljs
msgid "labels.send"
msgstr "Trimitere"

#: src/app/main/ui/settings/feedback.cljs
msgid "labels.sending"
msgstr "Se trimite..."

#: src/app/main/ui/static.cljs
msgid "labels.service-unavailable.desc-message"
msgstr "Momentan suntem în mentenanță."

#: src/app/main/ui/static.cljs
msgid "labels.service-unavailable.main-message"
msgstr "Serviciul nu este disponibil"

#: src/app/main/ui/settings/sidebar.cljs, src/app/main/ui/dashboard/team.cljs, src/app/main/ui/dashboard/team.cljs, src/app/main/ui/dashboard/sidebar.cljs
msgid "labels.settings"
msgstr "Setări"

#: src/app/main/ui/viewer/header.cljs, src/app/main/ui/viewer/header.cljs, src/app/main/ui/viewer/header.cljs
msgid "labels.share-prototype"
msgstr "Distribuie link"

#: src/app/main/ui/dashboard/sidebar.cljs
msgid "labels.shared-libraries"
msgstr "Colecții distribuite"

#: src/app/main/ui/workspace/comments.cljs, src/app/main/ui/viewer/header.cljs
msgid "labels.show-all-comments"
msgstr "Afișează toate comentariile"

#: src/app/main/ui/workspace/comments.cljs, src/app/main/ui/viewer/header.cljs
msgid "labels.show-your-comments"
msgstr "Afișează doar comentariile mele"

#: src/app/main/ui/static.cljs
msgid "labels.sign-out"
msgstr "Deconectare"

#: src/app/main/ui/settings/profile.cljs
msgid "labels.update"
msgstr "Actualizare"

#: src/app/main/ui/dashboard/team_form.cljs
msgid "labels.update-team"
msgstr "Actualizare echipă"

msgid "labels.upload"
msgstr "Încărcare"

msgid "labels.upload-custom-fonts"
msgstr "Încarcă fonturi personalizate"

msgid "labels.uploading"
msgstr "Se încarcă..."

#: src/app/main/ui/dashboard/team.cljs
msgid "labels.viewer"
msgstr "Vizitator"

#: src/app/main/ui/comments.cljs
msgid "labels.write-new-comment"
msgstr "Scrie un comentariu"

#: src/app/main/data/workspace/persistence.cljs, src/app/main/data/workspace/persistence.cljs, src/app/main/data/media.cljs
msgid "media.loading"
msgstr "Încarcă imaginea…"

#: src/app/main/ui/workspace/header.cljs, src/app/main/ui/dashboard/file_menu.cljs
msgid "modals.add-shared-confirm.accept"
msgstr "Adaugă la Colecții distribuite"

#: src/app/main/ui/workspace/header.cljs, src/app/main/ui/dashboard/file_menu.cljs
msgid "modals.add-shared-confirm.hint"
msgstr ""
"O dată adăugat la Colecții distribuite, toate fișierele acestei colecții "
"vor deveni disponibile altora."

#: src/app/main/ui/workspace/header.cljs, src/app/main/ui/dashboard/file_menu.cljs
msgid "modals.add-shared-confirm.message"
msgstr "Adaugă “%s” la Colecții Distribuite"

#: src/app/main/ui/settings/change_email.cljs
msgid "modals.change-email.confirm-email"
msgstr "Verifică-ți adresa de e-mail"

#: src/app/main/ui/settings/change_email.cljs
msgid "modals.change-email.info"
msgstr "Îți vom trimite un email pe adresa “%s” pentru identificare."

#: src/app/main/ui/settings/change_email.cljs
msgid "modals.change-email.new-email"
msgstr "Mail nou"

#: src/app/main/ui/settings/change_email.cljs
msgid "modals.change-email.submit"
msgstr "Schimbă adresa de e-mail"

#: src/app/main/ui/settings/change_email.cljs
msgid "modals.change-email.title"
msgstr "Schimbă-ți adresa de E-mail"

#: src/app/main/ui/settings/delete_account.cljs
msgid "modals.delete-account.cancel"
msgstr "Anulează ștergerea contului"

#: src/app/main/ui/settings/delete_account.cljs
msgid "modals.delete-account.confirm"
msgstr "Confirm ștergerea contului"

#: src/app/main/ui/settings/delete_account.cljs
msgid "modals.delete-account.info"
msgstr "Prin ștergerea contului, se vor șterge toate proiectele și arhivele tale."

#: src/app/main/ui/settings/delete_account.cljs
msgid "modals.delete-account.title"
msgstr "Ești sigur că dorești ștergerea contului?"

#: src/app/main/ui/comments.cljs
msgid "modals.delete-comment-thread.accept"
msgstr "Șterge conversație"

#: src/app/main/ui/comments.cljs
msgid "modals.delete-comment-thread.message"
msgstr ""
"Ești sigur că dorești să ștergi această conversație? Toate discuțiile din "
"cadrul subiect vor fi șterse."

#: src/app/main/ui/comments.cljs
msgid "modals.delete-comment-thread.title"
msgstr "Șterge conversație"

#: src/app/main/ui/dashboard/file_menu.cljs
msgid "modals.delete-file-confirm.accept"
msgstr "Șterge fișier"

#: src/app/main/ui/dashboard/file_menu.cljs
msgid "modals.delete-file-confirm.message"
msgstr "Ești sigur că dorești să ștergi acest fișier?"

#: src/app/main/ui/dashboard/file_menu.cljs
msgid "modals.delete-file-confirm.title"
msgstr "Ștergere fișier"

#: src/app/main/ui/dashboard/file_menu.cljs
msgid "modals.delete-file-multi-confirm.accept"
msgstr "Șterge fișiere"

#: src/app/main/ui/dashboard/file_menu.cljs
msgid "modals.delete-file-multi-confirm.message"
msgstr "Ești sigur că dorești să ștergi aceste %s fișiere?"

#: src/app/main/ui/dashboard/file_menu.cljs
msgid "modals.delete-file-multi-confirm.title"
msgstr "Ștergere %s fișeiere în curs"

msgid "modals.delete-font.message"
msgstr ""
"Ești sigur că dorești să ștergi acest font? O dată șters acesta nu se va "
"mai încărca în proiectele tale."

msgid "modals.delete-font.title"
msgstr "Ștergere font"

#: src/app/main/ui/workspace/sidebar/sitemap.cljs
msgid "modals.delete-page.body"
msgstr "Ești sigur că dorești să ștergi această pagină?"

#: src/app/main/ui/workspace/sidebar/sitemap.cljs
msgid "modals.delete-page.title"
msgstr "Șterge pagină"

#: src/app/main/ui/dashboard/project_menu.cljs
msgid "modals.delete-project-confirm.accept"
msgstr "Șterge proiect"

#: src/app/main/ui/dashboard/project_menu.cljs
msgid "modals.delete-project-confirm.message"
msgstr "Ești sigur că dorești să ștergi acest proiect?"

#: src/app/main/ui/dashboard/project_menu.cljs
msgid "modals.delete-project-confirm.title"
msgstr "Șterge proiect"

#: src/app/main/ui/dashboard/sidebar.cljs
msgid "modals.delete-team-confirm.accept"
msgstr "Șterge echipă"

#: src/app/main/ui/dashboard/sidebar.cljs
msgid "modals.delete-team-confirm.message"
msgstr ""
"Ești sigur că dorești să ștergi această echipă? Toate proiectele și "
"fișierele asociate acesteia vor fi permanent șterse."

#: src/app/main/ui/dashboard/sidebar.cljs
msgid "modals.delete-team-confirm.title"
msgstr "Ștergere echipă în curs"

#: src/app/main/ui/dashboard/team.cljs
msgid "modals.delete-team-member-confirm.accept"
msgstr "Elimină membru"

#: src/app/main/ui/dashboard/team.cljs
msgid "modals.delete-team-member-confirm.message"
msgstr "Ești sigur că dorești să elimini acest membru din echipă?"

#: src/app/main/ui/dashboard/team.cljs
msgid "modals.delete-team-member-confirm.title"
msgstr "Elimină un membru al echipei"

#: src/app/main/ui/dashboard/team.cljs
msgid "modals.invite-member-confirm.accept"
msgstr "Trimite invitație"

msgid "modals.leave-and-reassign.forbiden"
msgstr ""
"Nu puteţi părăsi echipa dacă nu există un alt membru care să devină "
"administrator. Aţi putea şterge echipa."

#: src/app/main/ui/dashboard/sidebar.cljs
msgid "modals.leave-and-reassign.hint1"
msgstr "Ești administratorul echipei %s."

#: src/app/main/ui/dashboard/sidebar.cljs
msgid "modals.leave-and-reassign.hint2"
msgstr "Selectează un membru pentru a-l promova, înainte de a părăsi echipa"

#: src/app/main/ui/dashboard/sidebar.cljs
msgid "modals.leave-and-reassign.promote-and-leave"
msgstr "Promovează şi părăseşte echipa"

#: src/app/main/ui/dashboard/sidebar.cljs
msgid "modals.leave-and-reassign.select-member-to-promote"
msgstr "Selectează un membru pentru promovare"

#: src/app/main/ui/dashboard/sidebar.cljs
msgid "modals.leave-and-reassign.title"
msgstr "Selectează un membru pentru promovare"

#: src/app/main/ui/dashboard/sidebar.cljs
msgid "modals.leave-confirm.accept"
msgstr "Părăsește echipa"

#: src/app/main/ui/dashboard/sidebar.cljs
msgid "modals.leave-confirm.message"
msgstr "Ești sigur că dorești să părăsești această echipă?"

#: src/app/main/ui/dashboard/sidebar.cljs
msgid "modals.leave-confirm.title"
msgstr "Părăsire echipă în curs"

#: src/app/main/ui/dashboard/team.cljs
msgid "modals.promote-owner-confirm.accept"
msgstr "Promovează"

#: src/app/main/ui/dashboard/team.cljs
msgid "modals.promote-owner-confirm.message"
msgstr "Ești sigur că dorești să promovezi acest utilizator ca deținător al echipei?"

#: src/app/main/ui/dashboard/team.cljs
msgid "modals.promote-owner-confirm.title"
msgstr "Confirmare promovare"

#: src/app/main/ui/workspace/header.cljs, src/app/main/ui/dashboard/file_menu.cljs
msgid "modals.remove-shared-confirm.accept"
msgstr "Elimină din Colecțiile Distribuite"

#: src/app/main/ui/workspace/header.cljs, src/app/main/ui/dashboard/file_menu.cljs
msgid "modals.remove-shared-confirm.hint"
msgstr ""
"O dată șters din Colecțiile Distribuite, toate fișierele acestei colecții "
"nu vor mai fi disponibile altora."

#: src/app/main/ui/workspace/header.cljs, src/app/main/ui/dashboard/file_menu.cljs
msgid "modals.remove-shared-confirm.message"
msgstr "Șterge “%s” din Colecții Distribuite"

#: src/app/main/ui/workspace/sidebar/options/menus/component.cljs, src/app/main/ui/workspace/context_menu.cljs
msgid "modals.update-remote-component.accept"
msgstr "Actualizare componentă"

#: src/app/main/ui/workspace/sidebar/options/menus/component.cljs, src/app/main/ui/workspace/context_menu.cljs
msgid "modals.update-remote-component.cancel"
msgstr "Anulează"

#: src/app/main/ui/workspace/sidebar/options/menus/component.cljs, src/app/main/ui/workspace/context_menu.cljs
msgid "modals.update-remote-component.hint"
msgstr ""
"Actualizezi o componentă dintr-o colecţie distribuită. Pot fi afectate alte "
"fişiere ce o folosesc."

#: src/app/main/ui/workspace/sidebar/options/menus/component.cljs, src/app/main/ui/workspace/context_menu.cljs
msgid "modals.update-remote-component.message"
msgstr "Actualizaţi o componentă dintr-o colecţie distribuită"

#: src/app/main/ui/dashboard/team.cljs
msgid "notifications.invitation-email-sent"
msgstr "Invitaţie trimisă cu succes"

#: src/app/main/ui/settings/delete_account.cljs
msgid "notifications.profile-deletion-not-allowed"
msgstr "Nu poţi şterge profilul. Reatribuie echipele înainte de a continua."

#: src/app/main/ui/settings/profile.cljs, src/app/main/ui/settings/options.cljs
msgid "notifications.profile-saved"
msgstr "Profil salvat cu succes!"

#: src/app/main/ui/settings/change_email.cljs
msgid "notifications.validation-email-sent"
msgstr "Un e-mail de verificare a fost trimis la %s. Verifică-ţi adresa de e-mail!"

#: src/app/main/ui/auth/recovery.cljs
msgid "profile.recovery.go-to-login"
msgstr "Mergi la autentificare"

#: src/app/main/ui/workspace/sidebar/options/rows/color_row.cljs, src/app/main/ui/workspace/sidebar/options/rows/color_row.cljs, src/app/main/ui/workspace/sidebar/options/menus/stroke.cljs, src/app/main/ui/workspace/sidebar/options/menus/layer.cljs, src/app/main/ui/workspace/sidebar/options/menus/typography.cljs, src/app/main/ui/workspace/sidebar/options/menus/typography.cljs, src/app/main/ui/workspace/sidebar/options/menus/typography.cljs, src/app/main/ui/workspace/sidebar/options/menus/shadow.cljs, src/app/main/ui/workspace/sidebar/options/menus/blur.cljs
msgid "settings.multiple"
msgstr "Multiple"

#: src/app/main/ui/dashboard/files.cljs
msgid "title.dashboard.files"
msgstr "%s - Penpot"

#: src/app/main/ui/dashboard/fonts.cljs
msgid "title.dashboard.font-providers"
msgstr "Furnizori de Fonturi - %s - Penpot"

#: src/app/main/ui/dashboard/fonts.cljs
msgid "title.dashboard.fonts"
msgstr "Fonturi - %s - Penpot"

#: src/app/main/ui/dashboard/projects.cljs
msgid "title.dashboard.projects"
msgstr "Proiecte - %s - Penpot"

#: src/app/main/ui/dashboard/search.cljs
msgid "title.dashboard.search"
msgstr "Caută - %s - Penpot"

#: src/app/main/ui/dashboard/libraries.cljs
msgid "title.dashboard.shared-libraries"
msgstr "Colecţii Distribuite - %s - Penpot"

#: src/app/main/ui/auth/verify_token.cljs, src/app/main/ui/auth.cljs
msgid "title.default"
msgstr "Penpot - Libertate în Design pentru Echipe"

#: src/app/main/ui/settings/feedback.cljs
msgid "title.settings.feedback"
msgstr "Oferă feedback - Penpot"

#: src/app/main/ui/settings/options.cljs
msgid "title.settings.options"
msgstr "Setări - Penpot"

#: src/app/main/ui/settings/password.cljs
msgid "title.settings.password"
msgstr "Parolă - Penpot"

#: src/app/main/ui/settings/profile.cljs
msgid "title.settings.profile"
msgstr "Profil - Penpot"

#: src/app/main/ui/dashboard/team.cljs
msgid "title.team-members"
msgstr "Membri - %s - Penpot"

#: src/app/main/ui/dashboard/team.cljs
msgid "title.team-settings"
msgstr "Setări - %s - Penpot"

#: src/app/main/ui/handoff.cljs, src/app/main/ui/viewer.cljs
msgid "title.viewer"
msgstr "%s - Vizualizare - Penpot"

#: src/app/main/ui/workspace.cljs
msgid "title.workspace"
msgstr "%s - Penpot"

#: src/app/main/ui/handoff.cljs, src/app/main/ui/viewer.cljs
msgid "viewer.empty-state"
msgstr "Nu există ferestre disponibile pe această pagină."

#: src/app/main/ui/handoff.cljs, src/app/main/ui/viewer.cljs
msgid "viewer.frame-not-found"
msgstr "Fereastra nu există."

#: src/app/main/ui/viewer/header.cljs
msgid "viewer.header.dont-show-interactions"
msgstr "Nu afişa interacţiunile"

#: src/app/main/ui/viewer/header.cljs
msgid "viewer.header.edit-page"
msgstr "Editează pagina"

#: src/app/main/ui/viewer/header.cljs
msgid "viewer.header.fullscreen"
msgstr "Ecran complet"

#: src/app/main/ui/viewer/header.cljs
msgid "viewer.header.interactions"
msgstr "Interacţiunile"

#: src/app/main/ui/viewer/header.cljs
msgid "viewer.header.share.copy-link"
msgstr "Copiază link"

#: src/app/main/ui/viewer/header.cljs
msgid "viewer.header.share.create-link"
msgstr "Creează link"

#: src/app/main/ui/viewer/header.cljs
msgid "viewer.header.share.placeholder"
msgstr "Link-ul distribuit va apărea aici"

#: src/app/main/ui/viewer/header.cljs
msgid "viewer.header.share.remove-link"
msgstr "Elimină link"

#: src/app/main/ui/viewer/header.cljs
msgid "viewer.header.share.subtitle"
msgstr "Prin acest link se permite accesul public"

#: src/app/main/ui/viewer/header.cljs
msgid "viewer.header.show-interactions"
msgstr "Afişează interacţiunile"

#: src/app/main/ui/viewer/header.cljs
msgid "viewer.header.show-interactions-on-click"
msgstr "Afişează interacţiunile la click"

#: src/app/main/ui/viewer/header.cljs
msgid "viewer.header.sitemap"
msgstr "Harta site-ului"

#: src/app/main/ui/workspace/sidebar/align.cljs
msgid "workspace.align.hcenter"
msgstr "Aliniază orizontal (%s)"

#: src/app/main/ui/workspace/sidebar/align.cljs
msgid "workspace.align.hdistribute"
msgstr "Introdu spaţierea orizontală (%s)"

#: src/app/main/ui/workspace/sidebar/align.cljs
msgid "workspace.align.hleft"
msgstr "Aliniază la stânga (%s)"

#: src/app/main/ui/workspace/sidebar/align.cljs
msgid "workspace.align.hright"
msgstr "Aliniază la dreapta (%s)"

#: src/app/main/ui/workspace/sidebar/align.cljs
msgid "workspace.align.vbottom"
msgstr "Aliniază jos (%s)"

#: src/app/main/ui/workspace/sidebar/align.cljs
msgid "workspace.align.vcenter"
msgstr "Aliniază vertical (%s)"

#: src/app/main/ui/workspace/sidebar/align.cljs
msgid "workspace.align.vdistribute"
msgstr "Introdu spaţierea pe verticală (%s)"

#: src/app/main/ui/workspace/sidebar/align.cljs
msgid "workspace.align.vtop"
msgstr "Aliniază sus (%s)"

#: src/app/main/ui/workspace/sidebar/assets.cljs
msgid "workspace.assets.assets"
msgstr "Obiecte"

#: src/app/main/ui/workspace/sidebar/assets.cljs
msgid "workspace.assets.box-filter-all"
msgstr "Toate obiectele"

msgid "workspace.assets.box-filter-graphics"
msgstr "Obiecte grafice"

#: src/app/main/ui/workspace/sidebar/assets.cljs, src/app/main/ui/workspace/sidebar/assets.cljs
msgid "workspace.assets.colors"
msgstr "Culori"

#: src/app/main/ui/workspace/sidebar/assets.cljs, src/app/main/ui/workspace/sidebar/assets.cljs
msgid "workspace.assets.components"
msgstr "Componente"

#: src/app/main/ui/workspace/sidebar/assets.cljs
msgid "workspace.assets.create-group"
msgstr "Creează grup"

#: src/app/main/ui/workspace/sidebar/assets.cljs
msgid "workspace.assets.create-group-hint"
msgstr "Obiectele vor fi numite automat ca \"nume grup / nume obiect\""

#: src/app/main/ui/workspace/sidebar/sitemap.cljs, src/app/main/ui/workspace/sidebar/assets.cljs, src/app/main/ui/workspace/sidebar/assets.cljs, src/app/main/ui/workspace/sidebar/assets.cljs, src/app/main/ui/workspace/sidebar/assets.cljs
msgid "workspace.assets.delete"
msgstr "Şterge"

#: src/app/main/ui/workspace/sidebar/sitemap.cljs, src/app/main/ui/workspace/sidebar/assets.cljs
msgid "workspace.assets.duplicate"
msgstr "Duplică"

#: src/app/main/ui/workspace/sidebar/assets.cljs, src/app/main/ui/workspace/sidebar/assets.cljs
msgid "workspace.assets.edit"
msgstr "Editează"

#: src/app/main/ui/workspace/sidebar/assets.cljs
msgid "workspace.assets.file-library"
msgstr "Colecţii"

#: src/app/main/ui/workspace/sidebar/assets.cljs, src/app/main/ui/workspace/sidebar/assets.cljs
msgid "workspace.assets.graphics"
msgstr "Obiecte grafice"

#: src/app/main/ui/workspace/sidebar/assets.cljs
msgid "workspace.assets.group"
msgstr "Grup"

#: src/app/main/ui/workspace/sidebar/assets.cljs
msgid "workspace.assets.group-name"
msgstr "Nume grup"

#: src/app/main/ui/workspace/sidebar/assets.cljs
msgid "workspace.assets.libraries"
msgstr "Colecţii"

#: src/app/main/ui/workspace/sidebar/assets.cljs
msgid "workspace.assets.not-found"
msgstr "Nu au fost găsite obiecte"

#: src/app/main/ui/workspace/sidebar/sitemap.cljs, src/app/main/ui/workspace/sidebar/assets.cljs, src/app/main/ui/workspace/sidebar/assets.cljs, src/app/main/ui/workspace/sidebar/assets.cljs, src/app/main/ui/workspace/sidebar/assets.cljs
msgid "workspace.assets.rename"
msgstr "Redenumeşte"

#: src/app/main/ui/workspace/sidebar/assets.cljs
msgid "workspace.assets.search"
msgstr "Caută obiecte"

#: src/app/main/ui/workspace/sidebar/assets.cljs
msgid "workspace.assets.selected-count"
msgid_plural "workspace.assets.selected-count"
msgstr[0] "%s obiect selectat"
msgstr[1] "%s obiecte selectate"
msgstr[2] "%s obiecte selectate"

#: src/app/main/ui/workspace/sidebar/assets.cljs
msgid "workspace.assets.shared"
msgstr "DISTRIBUITE"

#: src/app/main/ui/workspace/sidebar/assets.cljs, src/app/main/ui/workspace/sidebar/assets.cljs
msgid "workspace.assets.typography"
msgstr "Tipografii"

#: src/app/main/ui/workspace/sidebar/options/menus/typography.cljs
msgid "workspace.assets.typography.font-id"
msgstr "Font"

#: src/app/main/ui/workspace/sidebar/options/menus/typography.cljs
msgid "workspace.assets.typography.font-size"
msgstr "Dimensiune"

#: src/app/main/ui/workspace/sidebar/options/menus/typography.cljs
msgid "workspace.assets.typography.font-variant-id"
msgstr "Variante"

#: src/app/main/ui/workspace/sidebar/options/menus/typography.cljs
msgid "workspace.assets.typography.go-to-edit"
msgstr "Editează fişierul în Colecţia de stiluri"

#: src/app/main/ui/workspace/sidebar/options/menus/typography.cljs
msgid "workspace.assets.typography.letter-spacing"
msgstr "Spaţiere Litere"

#: src/app/main/ui/workspace/sidebar/options/menus/typography.cljs
msgid "workspace.assets.typography.line-height"
msgstr "Înălţime linie"

#: src/app/main/ui/workspace/sidebar/options/menus/typography.cljs, src/app/main/ui/handoff/attributes/text.cljs, src/app/main/ui/handoff/attributes/text.cljs
msgid "workspace.assets.typography.sample"
msgstr "Ag"

#: src/app/main/ui/workspace/sidebar/options/menus/typography.cljs
msgid "workspace.assets.typography.text-transform"
msgstr "Transformare Text"

#: src/app/main/data/workspace/libraries.cljs, src/app/main/ui/components/color_bullet.cljs
msgid "workspace.gradients.linear"
msgstr "Gradient liniar"

#: src/app/main/data/workspace/libraries.cljs, src/app/main/ui/components/color_bullet.cljs
msgid "workspace.gradients.radial"
msgstr "Gradient radial"

#: src/app/main/ui/workspace/header.cljs
msgid "workspace.header.menu.disable-dynamic-alignment"
msgstr "Dezactivează alinierea dinamică"

#: src/app/main/ui/workspace/header.cljs
msgid "workspace.header.menu.disable-scale-text"
msgstr "Dezactivează dimensionarea textului"

#: src/app/main/ui/workspace/header.cljs
msgid "workspace.header.menu.disable-snap-grid"
msgstr "Dezactivați snap-ul la grilă"

#: src/app/main/ui/workspace/header.cljs
msgid "workspace.header.menu.enable-dynamic-alignment"
msgstr "Aliniere dinamică"

#: src/app/main/ui/workspace/header.cljs
msgid "workspace.header.menu.enable-scale-text"
msgstr "Activează scalarea textului"

#: src/app/main/ui/workspace/header.cljs
msgid "workspace.header.menu.enable-snap-grid"
msgstr "Aliniază per grilă"

#: src/app/main/ui/workspace/header.cljs
msgid "workspace.header.menu.hide-grid"
msgstr "Ascunde grila de ghidaj"

#: src/app/main/ui/workspace/header.cljs
msgid "workspace.header.menu.hide-palette"
msgstr "Ascunde paleta de culori"

#: src/app/main/ui/workspace/header.cljs
msgid "workspace.header.menu.hide-rules"
msgstr "Ascunde ghidul liniar"

#: src/app/main/ui/workspace/header.cljs
msgid "workspace.header.menu.select-all"
msgstr "Selectează tot"

#: src/app/main/ui/workspace/header.cljs
msgid "workspace.header.menu.show-grid"
msgstr "Afişează sistemul grid"

#: src/app/main/ui/workspace/header.cljs
msgid "workspace.header.menu.show-palette"
msgstr "Afişează paleta de culori"

#: src/app/main/ui/workspace/header.cljs
msgid "workspace.header.menu.show-rules"
msgstr "Afişează Liniarul"

#: src/app/main/ui/workspace/header.cljs
msgid "workspace.header.save-error"
msgstr "Eroare în timpul salvării"

#: src/app/main/ui/workspace/header.cljs
msgid "workspace.header.saved"
msgstr "Salvat"

#: src/app/main/ui/workspace/header.cljs
msgid "workspace.header.saving"
msgstr "Salvare în curs"

#: src/app/main/ui/workspace/header.cljs
msgid "workspace.header.unsaved"
msgstr "Modificări nesalvate"

#: src/app/main/ui/workspace/header.cljs
msgid "workspace.header.viewer"
msgstr "Vizualizare (%s)"

#: src/app/main/ui/workspace/libraries.cljs
msgid "workspace.libraries.add"
msgstr "Adaugă"

#: src/app/main/ui/workspace/libraries.cljs
msgid "workspace.libraries.colors"
msgstr "%s culori"

#: src/app/main/ui/workspace/colorpalette.cljs
msgid "workspace.libraries.colors.big-thumbnails"
msgstr "Thumbnail mare"

#: src/app/main/ui/workspace/colorpicker/libraries.cljs, src/app/main/ui/workspace/colorpalette.cljs
msgid "workspace.libraries.colors.file-library"
msgstr "Colecţie"

#: src/app/main/ui/workspace/colorpicker/libraries.cljs, src/app/main/ui/workspace/colorpalette.cljs
msgid "workspace.libraries.colors.recent-colors"
msgstr "Culori recente"

#: src/app/main/ui/workspace/colorpicker.cljs
msgid "workspace.libraries.colors.save-color"
msgstr "Salvează stilul culorii"

#: src/app/main/ui/workspace/colorpalette.cljs
msgid "workspace.libraries.colors.small-thumbnails"
msgstr "Thumbnail mic"

#: src/app/main/ui/workspace/libraries.cljs
msgid "workspace.libraries.components"
msgstr "%s componente"

#: src/app/main/ui/workspace/libraries.cljs
msgid "workspace.libraries.file-library"
msgstr "Colecţie"

#: src/app/main/ui/workspace/libraries.cljs
msgid "workspace.libraries.graphics"
msgstr "%s obiecte grafice"

#: src/app/main/ui/workspace/libraries.cljs
msgid "workspace.libraries.in-this-file"
msgstr "COLECŢIILE FIŞIERULUI"

#: src/app/main/ui/workspace/libraries.cljs
msgid "workspace.libraries.libraries"
msgstr "COLECŢII"

#: src/app/main/ui/workspace/libraries.cljs
msgid "workspace.libraries.library"
msgstr "COLECŢIE"

#: src/app/main/ui/workspace/libraries.cljs
msgid "workspace.libraries.no-libraries-need-sync"
msgstr "Nu există Colecţii Distribuite ce necesită update"

#: src/app/main/ui/workspace/libraries.cljs
msgid "workspace.libraries.no-matches-for"
msgstr "Nu au fost găsite asemănări pentru “%s“"

#: src/app/main/ui/workspace/libraries.cljs
msgid "workspace.libraries.no-shared-libraries-available"
msgstr "Nu există Colecţii Distribuite"

#: src/app/main/ui/workspace/libraries.cljs
msgid "workspace.libraries.search-shared-libraries"
msgstr "Caută în colecţiile distribuite"

#: src/app/main/ui/workspace/libraries.cljs
msgid "workspace.libraries.shared-libraries"
msgstr "COLECŢII DISTRIBUITE"

#: src/app/main/ui/workspace/sidebar/options/menus/text.cljs
msgid "workspace.libraries.text.multiple-typography"
msgstr "Tipografii"

#: src/app/main/ui/workspace/sidebar/options/menus/text.cljs
msgid "workspace.libraries.text.multiple-typography-tooltip"
msgstr "Decupleză tipograficele"

#: src/app/main/ui/workspace/libraries.cljs
msgid "workspace.libraries.typography"
msgstr "%s tipografice"

#: src/app/main/ui/workspace/libraries.cljs
msgid "workspace.libraries.update"
msgstr "Actualizaţi"

#: src/app/main/ui/workspace/libraries.cljs
msgid "workspace.libraries.updates"
msgstr "ACTUALIZĂRI"

msgid "workspace.library.all"
msgstr "Toate colecţiile"

msgid "workspace.library.libraries"
msgstr "Colecţii"

msgid "workspace.library.own"
msgstr "Colecţiile mele"

msgid "workspace.library.store"
msgstr "Stocaţi colecţiile"

msgid "workspace.options.blur-options.background-blur"
msgstr "Fundal"

msgid "workspace.options.blur-options.layer-blur"
msgstr "Strat"

#: src/app/main/ui/workspace/sidebar/options/menus/blur.cljs
msgid "workspace.options.blur-options.title"
msgstr "Blur"

#: src/app/main/ui/workspace/sidebar/options/menus/blur.cljs
msgid "workspace.options.blur-options.title.group"
msgstr "Blur pe grup"

#: src/app/main/ui/workspace/sidebar/options/menus/blur.cljs
msgid "workspace.options.blur-options.title.multiple"
msgstr "Selecţie de blur"

#: src/app/main/ui/workspace/sidebar/options/page.cljs
msgid "workspace.options.canvas-background"
msgstr "Fundal canvas"

#: src/app/main/ui/workspace/sidebar/options/menus/component.cljs
msgid "workspace.options.component"
msgstr "Componentă"

#: src/app/main/ui/workspace/sidebar/options.cljs
msgid "workspace.options.design"
msgstr "Design"

#: src/app/main/ui/workspace/sidebar/options/menus/exports.cljs, src/app/main/ui/handoff/exports.cljs
msgid "workspace.options.export"
msgstr "Exportă"

#: src/app/main/ui/workspace/sidebar/options/menus/exports.cljs, src/app/main/ui/handoff/exports.cljs
msgid "workspace.options.export-object"
msgstr "Exportă forma obiectului"

#: src/app/main/ui/workspace/sidebar/options/menus/exports.cljs
msgid "workspace.options.export.suffix"
msgstr "Sufix"

#: src/app/main/ui/workspace/sidebar/options/menus/exports.cljs, src/app/main/ui/handoff/exports.cljs
msgid "workspace.options.exporting-object"
msgstr "Se exportă…"

#: src/app/main/ui/workspace/sidebar/options/menus/fill.cljs
msgid "workspace.options.fill"
msgstr "Umple"

#: src/app/main/ui/workspace/sidebar/options/menus/frame_grid.cljs
msgid "workspace.options.grid.auto"
msgstr "Auto"

#: src/app/main/ui/workspace/sidebar/options/menus/frame_grid.cljs
msgid "workspace.options.grid.column"
msgstr "Coloane"

#: src/app/main/ui/workspace/sidebar/options/menus/frame_grid.cljs
msgid "workspace.options.grid.params.columns"
msgstr "Coloane"

#: src/app/main/ui/workspace/sidebar/options/menus/frame_grid.cljs
msgid "workspace.options.grid.params.gutter"
msgstr "Spaţiere"

#: src/app/main/ui/workspace/sidebar/options/menus/frame_grid.cljs
msgid "workspace.options.grid.params.height"
msgstr "Înălţime"

#: src/app/main/ui/workspace/sidebar/options/menus/frame_grid.cljs
msgid "workspace.options.grid.params.margin"
msgstr "Margine"

#: src/app/main/ui/workspace/sidebar/options/menus/frame_grid.cljs
msgid "workspace.options.grid.params.rows"
msgstr "Rânduri"

#: src/app/main/ui/workspace/sidebar/options/menus/frame_grid.cljs
msgid "workspace.options.grid.params.set-default"
msgstr "Setează ca predefinit"

#: src/app/main/ui/workspace/sidebar/options/menus/frame_grid.cljs
msgid "workspace.options.grid.params.size"
msgstr "Mărime"

#: src/app/main/ui/workspace/sidebar/options/menus/frame_grid.cljs
msgid "workspace.options.grid.params.type"
msgstr "Tip"

#: src/app/main/ui/workspace/sidebar/options/menus/frame_grid.cljs
msgid "workspace.options.grid.params.type.bottom"
msgstr "Jos"

#: src/app/main/ui/workspace/sidebar/options/menus/frame_grid.cljs
msgid "workspace.options.grid.params.type.center"
msgstr "Centru"

#: src/app/main/ui/workspace/sidebar/options/menus/frame_grid.cljs
msgid "workspace.options.grid.params.type.left"
msgstr "Stânga"

#: src/app/main/ui/workspace/sidebar/options/menus/frame_grid.cljs
msgid "workspace.options.grid.params.type.right"
msgstr "Dreapta"

#: src/app/main/ui/workspace/sidebar/options/menus/frame_grid.cljs
msgid "workspace.options.grid.params.type.stretch"
msgstr "Întinde"

#: src/app/main/ui/workspace/sidebar/options/menus/frame_grid.cljs
msgid "workspace.options.grid.params.type.top"
msgstr "Sus"

#: src/app/main/ui/workspace/sidebar/options/menus/frame_grid.cljs
msgid "workspace.options.grid.params.use-default"
msgstr "Foloseşte default"

#: src/app/main/ui/workspace/sidebar/options/menus/frame_grid.cljs
msgid "workspace.options.grid.params.width"
msgstr "Lăţime"

#: src/app/main/ui/workspace/sidebar/options/menus/frame_grid.cljs
msgid "workspace.options.grid.row"
msgstr "Rânduri"

#: src/app/main/ui/workspace/sidebar/options/menus/frame_grid.cljs
msgid "workspace.options.grid.square"
msgstr "Pătrat"

#: src/app/main/ui/workspace/sidebar/options/menus/fill.cljs
msgid "workspace.options.group-fill"
msgstr "Group fill"

#: src/app/main/ui/workspace/sidebar/options/menus/stroke.cljs
msgid "workspace.options.group-stroke"
msgstr "Group stroke"

#: src/app/main/ui/workspace/sidebar/options/menus/layer.cljs
msgid "workspace.options.layer-options.blend-mode.color"
msgstr "Culoare"

#: src/app/main/ui/workspace/sidebar/options/menus/layer.cljs
msgid "workspace.options.layer-options.blend-mode.color-burn"
msgstr "Color burn"

#: src/app/main/ui/workspace/sidebar/options/menus/layer.cljs
msgid "workspace.options.layer-options.blend-mode.color-dodge"
msgstr "Color dodge"

#: src/app/main/ui/workspace/sidebar/options/menus/layer.cljs
msgid "workspace.options.layer-options.blend-mode.darken"
msgstr "Întunecat"

#: src/app/main/ui/workspace/sidebar/options/menus/layer.cljs
msgid "workspace.options.layer-options.blend-mode.difference"
msgstr "Difference"

#: src/app/main/ui/workspace/sidebar/options/menus/layer.cljs
msgid "workspace.options.layer-options.blend-mode.exclusion"
msgstr "Exclusion"

#: src/app/main/ui/workspace/sidebar/options/menus/layer.cljs
msgid "workspace.options.layer-options.blend-mode.hard-light"
msgstr "Lumină Puternică"

#: src/app/main/ui/workspace/sidebar/options/menus/layer.cljs
msgid "workspace.options.layer-options.blend-mode.hue"
msgstr "Hue"

#: src/app/main/ui/workspace/sidebar/options/menus/layer.cljs
msgid "workspace.options.layer-options.blend-mode.lighten"
msgstr "Luminat"

#: src/app/main/ui/workspace/sidebar/options/menus/layer.cljs
msgid "workspace.options.layer-options.blend-mode.luminosity"
msgstr "Luminozitate"

#: src/app/main/ui/workspace/sidebar/options/menus/layer.cljs
msgid "workspace.options.layer-options.blend-mode.multiply"
msgstr "Multiplică"

#: src/app/main/ui/workspace/sidebar/options/menus/layer.cljs
msgid "workspace.options.layer-options.blend-mode.normal"
msgstr "Normal"

#: src/app/main/ui/workspace/sidebar/options/menus/layer.cljs
msgid "workspace.options.layer-options.blend-mode.overlay"
msgstr "Overlay"

#: src/app/main/ui/workspace/sidebar/options/menus/layer.cljs
msgid "workspace.options.layer-options.blend-mode.saturation"
msgstr "Saturaţie"

#: src/app/main/ui/workspace/sidebar/options/menus/layer.cljs
msgid "workspace.options.layer-options.blend-mode.screen"
msgstr "Screen"

#: src/app/main/ui/workspace/sidebar/options/menus/layer.cljs
msgid "workspace.options.layer-options.blend-mode.soft-light"
msgstr "Soft light"

#: src/app/main/ui/workspace/sidebar/options/menus/layer.cljs
msgid "workspace.options.layer-options.title"
msgstr "Layer"

#: src/app/main/ui/workspace/sidebar/options/menus/layer.cljs
msgid "workspace.options.layer-options.title.group"
msgstr "Grupează layere"

#: src/app/main/ui/workspace/sidebar/options/menus/layer.cljs
msgid "workspace.options.layer-options.title.multiple"
msgstr "Layere selectate"

#: src/app/main/ui/workspace/sidebar/options/shapes/frame.cljs, src/app/main/ui/workspace/sidebar/options/menus/measures.cljs
msgid "workspace.options.position"
msgstr "Poziţie"

#: src/app/main/ui/workspace/sidebar/options.cljs
msgid "workspace.options.prototype"
msgstr "Prototip"

msgid "workspace.options.radius"
msgstr "Rază"

#: src/app/main/ui/workspace/sidebar/options/menus/measures.cljs
msgid "workspace.options.radius.all-corners"
msgstr "Toate colţurile"

#: src/app/main/ui/workspace/sidebar/options/menus/measures.cljs
msgid "workspace.options.radius.single-corners"
msgstr "Colţuri unice"

#: src/app/main/ui/workspace/sidebar/options/menus/measures.cljs
msgid "workspace.options.rotation"
msgstr "Rotaţie"

#: src/app/main/ui/workspace/sidebar/options/menus/interactions.cljs
msgid "workspace.options.select-a-shape"
msgstr "Selectează o formă, o planşă sau grupează pentru a conecta o altă planşă."

#: src/app/main/ui/workspace/sidebar/options/menus/interactions.cljs
msgid "workspace.options.select-artboard"
msgstr "Selectează planşa"

#: src/app/main/ui/workspace/sidebar/options/menus/fill.cljs
msgid "workspace.options.selection-fill"
msgstr "Selection fill"

#: src/app/main/ui/workspace/sidebar/options/menus/stroke.cljs
msgid "workspace.options.selection-stroke"
msgstr "Selection stroke"

#: src/app/main/ui/workspace/sidebar/options/menus/shadow.cljs
msgid "workspace.options.shadow-options.blur"
msgstr "Blur"

#: src/app/main/ui/workspace/sidebar/options/menus/shadow.cljs
msgid "workspace.options.shadow-options.drop-shadow"
msgstr "Drop shadow"

#: src/app/main/ui/workspace/sidebar/options/menus/shadow.cljs
msgid "workspace.options.shadow-options.inner-shadow"
msgstr "Inner shadow"

#: src/app/main/ui/workspace/sidebar/options/menus/shadow.cljs
msgid "workspace.options.shadow-options.offsetx"
msgstr "X"

#: src/app/main/ui/workspace/sidebar/options/menus/shadow.cljs
msgid "workspace.options.shadow-options.offsety"
msgstr "Y"

#: src/app/main/ui/workspace/sidebar/options/menus/shadow.cljs
msgid "workspace.options.shadow-options.spread"
msgstr "Accentuare"

#: src/app/main/ui/workspace/sidebar/options/menus/shadow.cljs
msgid "workspace.options.shadow-options.title"
msgstr "Umbră"

#: src/app/main/ui/workspace/sidebar/options/menus/shadow.cljs
msgid "workspace.options.shadow-options.title.group"
msgstr "Group shadow"

#: src/app/main/ui/workspace/sidebar/options/menus/shadow.cljs
msgid "workspace.options.shadow-options.title.multiple"
msgstr "Selection shadows"

#: src/app/main/ui/workspace/sidebar/options/shapes/frame.cljs, src/app/main/ui/workspace/sidebar/options/menus/measures.cljs
msgid "workspace.options.size"
msgstr "Mărime"

#: src/app/main/ui/workspace/sidebar/options/shapes/frame.cljs
msgid "workspace.options.size-presets"
msgstr "Dimensiuni presetate"

#: src/app/main/ui/workspace/sidebar/options/menus/stroke.cljs
msgid "workspace.options.stroke"
msgstr "Stroke"

#: src/app/main/ui/workspace/sidebar/options/menus/stroke.cljs
msgid "workspace.options.stroke.center"
msgstr "Centru"

#: src/app/main/ui/workspace/sidebar/options/menus/stroke.cljs
msgid "workspace.options.stroke.dashed"
msgstr "Dashed"

#: src/app/main/ui/workspace/sidebar/options/menus/stroke.cljs
msgid "workspace.options.stroke.dotted"
msgstr "Dotted"

#: src/app/main/ui/workspace/sidebar/options/menus/stroke.cljs
msgid "workspace.options.stroke.inner"
msgstr "Interior"

#: src/app/main/ui/workspace/sidebar/options/menus/stroke.cljs
msgid "workspace.options.stroke.mixed"
msgstr "Mixed"

#: src/app/main/ui/workspace/sidebar/options/menus/stroke.cljs
msgid "workspace.options.stroke.outer"
msgstr "Exterior"

#: src/app/main/ui/workspace/sidebar/options/menus/stroke.cljs
msgid "workspace.options.stroke.solid"
msgstr "Solid"

#: src/app/main/ui/workspace/sidebar/options/menus/text.cljs
msgid "workspace.options.text-options.align-bottom"
msgstr "Aliniază jos"

#: src/app/main/ui/workspace/sidebar/options/menus/text.cljs
msgid "workspace.options.text-options.align-center"
msgstr "Aliniază centru"

#: src/app/main/ui/workspace/sidebar/options/menus/text.cljs
msgid "workspace.options.text-options.align-justify"
msgstr "Justify"

#: src/app/main/ui/workspace/sidebar/options/menus/text.cljs
msgid "workspace.options.text-options.align-left"
msgstr "Aliniază la stânga"

#: src/app/main/ui/workspace/sidebar/options/menus/text.cljs
msgid "workspace.options.text-options.align-middle"
msgstr "Aliniază la mijloc"

#: src/app/main/ui/workspace/sidebar/options/menus/text.cljs
msgid "workspace.options.text-options.align-right"
msgstr "Aliniază la dreapta"

#: src/app/main/ui/workspace/sidebar/options/menus/text.cljs
msgid "workspace.options.text-options.align-top"
msgstr "Aliniază sus"

msgid "workspace.options.text-options.decoration"
msgstr "Decorare text"

#: src/app/main/ui/workspace/sidebar/options/menus/text.cljs
msgid "workspace.options.text-options.direction-ltr"
msgstr "LTR"

#: src/app/main/ui/workspace/sidebar/options/menus/text.cljs
msgid "workspace.options.text-options.direction-rtl"
msgstr "RTL"

#: src/app/main/ui/workspace/sidebar/options/menus/typography.cljs
msgid "workspace.options.text-options.google"
msgstr "Google"

#: src/app/main/ui/workspace/sidebar/options/menus/text.cljs
msgid "workspace.options.text-options.grow-auto-height"
msgstr "Înălţime auto"

#: src/app/main/ui/workspace/sidebar/options/menus/text.cljs
msgid "workspace.options.text-options.grow-auto-width"
msgstr "Lăţime auto"

#: src/app/main/ui/workspace/sidebar/options/menus/text.cljs
msgid "workspace.options.text-options.grow-fixed"
msgstr "Fix"

#: src/app/main/ui/workspace/sidebar/options/menus/typography.cljs
msgid "workspace.options.text-options.letter-spacing"
msgstr "Spaţiere Litere"

#: src/app/main/ui/workspace/sidebar/options/menus/typography.cljs
msgid "workspace.options.text-options.line-height"
msgstr "Înălţime linii"

#: src/app/main/ui/workspace/sidebar/options/menus/typography.cljs
msgid "workspace.options.text-options.lowercase"
msgstr "Minuscule"

#: src/app/main/ui/workspace/sidebar/options/menus/text.cljs, src/app/main/ui/workspace/sidebar/options/menus/typography.cljs
msgid "workspace.options.text-options.none"
msgstr "Nici unul"

#: src/app/main/ui/workspace/sidebar/options/menus/typography.cljs
msgid "workspace.options.text-options.preset"
msgstr "Presetat"

#: src/app/main/ui/workspace/sidebar/options/menus/text.cljs
msgid "workspace.options.text-options.strikethrough"
msgstr "Strikethrough"

msgid "workspace.options.text-options.text-case"
msgstr "Case"

#: src/app/main/ui/workspace/sidebar/options/menus/text.cljs
msgid "workspace.options.text-options.title"
msgstr "Text"

#: src/app/main/ui/workspace/sidebar/options/menus/text.cljs
msgid "workspace.options.text-options.title-group"
msgstr "Grupează text"

#: src/app/main/ui/workspace/sidebar/options/menus/text.cljs
msgid "workspace.options.text-options.title-selection"
msgstr "Selecţie text"

#: src/app/main/ui/workspace/sidebar/options/menus/typography.cljs
msgid "workspace.options.text-options.titlecase"
msgstr "Încadrare Titlu"

#: src/app/main/ui/workspace/sidebar/options/menus/text.cljs
msgid "workspace.options.text-options.underline"
msgstr "Subliniază"

#: src/app/main/ui/workspace/sidebar/options/menus/typography.cljs
msgid "workspace.options.text-options.uppercase"
msgstr "Majuscule"

msgid "workspace.options.text-options.vertical-align"
msgstr "Aliniere verticală"

#: src/app/main/ui/workspace/sidebar/options/menus/interactions.cljs
msgid "workspace.options.use-play-button"
msgstr "Foloseşte butonul play din header pentru a porni vizualizarea prototip."

msgid "workspace.path.actions.add-node"
msgstr "Adaugă nod (%s)"

msgid "workspace.path.actions.delete-node"
msgstr "Şterge nod (%s)"

msgid "workspace.path.actions.draw-nodes"
msgstr "Desenează noduri (%s)"

msgid "workspace.path.actions.join-nodes"
msgstr "Adaugă noduri (%s)"

msgid "workspace.path.actions.make-corner"
msgstr "În colţ (%s)"

msgid "workspace.path.actions.make-curve"
msgstr "În curbă (%s)"

msgid "workspace.path.actions.merge-nodes"
msgstr "Uneşte noduri (%s)"

msgid "workspace.path.actions.move-nodes"
msgstr "Mută noduri (%s)"

msgid "workspace.path.actions.separate-nodes"
msgstr "Separă noduri (%s)"

msgid "workspace.path.actions.snap-nodes"
msgstr "Trage noduri (%s)"

#: src/app/main/ui/workspace/context_menu.cljs
msgid "workspace.shape.menu.back"
msgstr "Trimite înapoi"

#: src/app/main/ui/workspace/context_menu.cljs
msgid "workspace.shape.menu.backward"
msgstr "Trimite în urmă"

#: src/app/main/ui/workspace/context_menu.cljs
msgid "workspace.shape.menu.copy"
msgstr "Copiază"

#: src/app/main/ui/workspace/context_menu.cljs
msgid "workspace.shape.menu.create-component"
msgstr "Creează componentă"

#: src/app/main/ui/workspace/context_menu.cljs
msgid "workspace.shape.menu.cut"
msgstr "Taie"

#: src/app/main/ui/workspace/context_menu.cljs
msgid "workspace.shape.menu.delete"
msgstr "Şterge"

#: src/app/main/ui/workspace/sidebar/options/menus/component.cljs, src/app/main/ui/workspace/sidebar/options/menus/component.cljs, src/app/main/ui/workspace/context_menu.cljs, src/app/main/ui/workspace/context_menu.cljs
msgid "workspace.shape.menu.detach-instance"
msgstr "Detaşează instanţă"

#: src/app/main/ui/workspace/context_menu.cljs
msgid "workspace.shape.menu.duplicate"
msgstr "Duplică"

#: src/app/main/ui/workspace/context_menu.cljs
msgid "workspace.shape.menu.edit"
msgstr "Editează"

#: src/app/main/ui/workspace/context_menu.cljs
msgid "workspace.shape.menu.flip-horizontal"
msgstr "Întoarce pe orizontală"

#: src/app/main/ui/workspace/context_menu.cljs
msgid "workspace.shape.menu.flip-vertical"
msgstr "Întoarce pe verticală"

#: src/app/main/ui/workspace/context_menu.cljs
msgid "workspace.shape.menu.forward"
msgstr "Aduceţi înainte"

#: src/app/main/ui/workspace/context_menu.cljs
msgid "workspace.shape.menu.front"
msgstr "Aduceţi în faţă"

#: src/app/main/ui/workspace/sidebar/options/menus/component.cljs, src/app/main/ui/workspace/context_menu.cljs
msgid "workspace.shape.menu.go-main"
msgstr "Mergi la componenta principală"

#: src/app/main/ui/workspace/context_menu.cljs
msgid "workspace.shape.menu.group"
msgstr "Grupează"

#: src/app/main/ui/workspace/context_menu.cljs
msgid "workspace.shape.menu.hide"
msgstr "Ascunde"

#: src/app/main/ui/workspace/context_menu.cljs
msgid "workspace.shape.menu.lock"
msgstr "Blochează"

#: src/app/main/ui/workspace/context_menu.cljs, src/app/main/ui/workspace/context_menu.cljs
msgid "workspace.shape.menu.mask"
msgstr "Maschează"

#: src/app/main/ui/workspace/context_menu.cljs, src/app/main/ui/workspace/context_menu.cljs
msgid "workspace.shape.menu.paste"
msgstr "Lipeşte"

#: src/app/main/ui/workspace/sidebar/options/menus/component.cljs, src/app/main/ui/workspace/sidebar/options/menus/component.cljs, src/app/main/ui/workspace/context_menu.cljs, src/app/main/ui/workspace/context_menu.cljs
msgid "workspace.shape.menu.reset-overrides"
msgstr "Resetează suprascrierile"

#: src/app/main/ui/workspace/context_menu.cljs
msgid "workspace.shape.menu.show"
msgstr "Afişează"

#: src/app/main/ui/workspace/sidebar/options/menus/component.cljs, src/app/main/ui/workspace/context_menu.cljs
msgid "workspace.shape.menu.show-main"
msgstr "Afişează componenta principală"

#: src/app/main/ui/workspace/context_menu.cljs
msgid "workspace.shape.menu.ungroup"
msgstr "Degrupează"

#: src/app/main/ui/workspace/context_menu.cljs
msgid "workspace.shape.menu.unlock"
msgstr "Deblochează"

#: src/app/main/ui/workspace/context_menu.cljs
msgid "workspace.shape.menu.unmask"
msgstr "Demaschează"

#: src/app/main/ui/workspace/sidebar/options/menus/component.cljs, src/app/main/ui/workspace/sidebar/options/menus/component.cljs, src/app/main/ui/workspace/context_menu.cljs, src/app/main/ui/workspace/context_menu.cljs
msgid "workspace.shape.menu.update-main"
msgstr "Actualizaţi principala componentă"

#: src/app/main/ui/workspace/left_toolbar.cljs
msgid "workspace.sidebar.history"
msgstr "Istoric (%s)"

#: src/app/main/ui/workspace/left_toolbar.cljs
msgid "workspace.sidebar.layers"
msgstr "Layere"

#: src/app/main/ui/workspace/sidebar/options/menus/svg_attrs.cljs, src/app/main/ui/handoff/attributes/svg.cljs
msgid "workspace.sidebar.options.svg-attrs.title"
msgstr "Atribute SVG importate"

#: src/app/main/ui/workspace/sidebar/sitemap.cljs
msgid "workspace.sidebar.sitemap"
msgstr "Pagini"

#: src/app/main/ui/workspace/header.cljs
msgid "workspace.sitemap"
msgstr "Harta site-ului"

#: src/app/main/ui/workspace/left_toolbar.cljs
msgid "workspace.toolbar.assets"
msgstr "Obiecte"

#: src/app/main/ui/workspace/left_toolbar.cljs
msgid "workspace.toolbar.color-palette"
msgstr "Paletă de culori (%s)"

#: src/app/main/ui/workspace/left_toolbar.cljs
msgid "workspace.toolbar.comments"
msgstr "Comentarii (%s)"

#: src/app/main/ui/workspace/left_toolbar.cljs
msgid "workspace.toolbar.curve"
msgstr "Curbe (%s)"

#: src/app/main/ui/workspace/left_toolbar.cljs
msgid "workspace.toolbar.ellipse"
msgstr "Elipsă (%s)"

#: src/app/main/ui/workspace/left_toolbar.cljs
msgid "workspace.toolbar.frame"
msgstr "Planşă de lucru (%s)"

#: src/app/main/ui/workspace/left_toolbar.cljs
msgid "workspace.toolbar.image"
msgstr "Imagine (%s)"

#: src/app/main/ui/workspace/left_toolbar.cljs
msgid "workspace.toolbar.move"
msgstr "Poziţionează (%s)"

#: src/app/main/ui/workspace/left_toolbar.cljs
msgid "workspace.toolbar.path"
msgstr "Cale (%s)"

#: src/app/main/ui/workspace/left_toolbar.cljs
msgid "workspace.toolbar.rect"
msgstr "Dreptunghi (%s)"

#: src/app/main/ui/workspace/left_toolbar.cljs
msgid "workspace.toolbar.text"
msgstr "Text (%s)"

#: src/app/main/ui/workspace/sidebar/history.cljs
msgid "workspace.undo.empty"
msgstr "Nu sunt modificări în istoric"

#: src/app/main/ui/workspace/sidebar/history.cljs
msgid "workspace.undo.entry.delete"
msgstr "Şters %s"

#: src/app/main/ui/workspace/sidebar/history.cljs
msgid "workspace.undo.entry.modify"
msgstr "Modificat %s"

#: src/app/main/ui/workspace/sidebar/history.cljs
msgid "workspace.undo.entry.move"
msgstr "Obiecte mutate"

msgid "workspace.undo.entry.multiple.circle"
msgstr "cercuri"

msgid "workspace.undo.entry.multiple.color"
msgstr "Culori"

msgid "workspace.undo.entry.multiple.component"
msgstr "componente"

msgid "workspace.undo.entry.multiple.curve"
msgstr "curbe"

msgid "workspace.undo.entry.multiple.frame"
msgstr "planşă de lucru"

msgid "workspace.undo.entry.multiple.group"
msgstr "grupuri"

msgid "workspace.undo.entry.multiple.media"
msgstr "obiecte grafice"

msgid "workspace.undo.entry.multiple.multiple"
msgstr "obiecte"

msgid "workspace.undo.entry.multiple.page"
msgstr "pagini"

msgid "workspace.undo.entry.multiple.path"
msgstr "căi"

msgid "workspace.undo.entry.multiple.rect"
msgstr "dreptunghiuri"

msgid "workspace.undo.entry.multiple.shape"
msgstr "forme"

msgid "workspace.undo.entry.multiple.text"
msgstr "text"

msgid "workspace.undo.entry.multiple.typography"
msgstr "obiecte tipografice"

#: src/app/main/ui/workspace/sidebar/history.cljs
msgid "workspace.undo.entry.new"
msgstr "Nou %s"

msgid "workspace.undo.entry.single.circle"
msgstr "cerc"

msgid "workspace.undo.entry.single.color"
msgstr "culoare"

msgid "workspace.undo.entry.single.component"
msgstr "componentă"

msgid "workspace.undo.entry.single.curve"
msgstr "curbă"

msgid "workspace.undo.entry.single.frame"
msgstr "planşă de lucru"

msgid "workspace.undo.entry.single.group"
msgstr "grup"

msgid "workspace.undo.entry.single.image"
msgstr "imagine"

msgid "workspace.undo.entry.single.media"
msgstr "obiect grafic"

msgid "workspace.undo.entry.single.multiple"
msgstr "obiect"

msgid "workspace.undo.entry.single.page"
msgstr "pagină"

msgid "workspace.undo.entry.single.path"
msgstr "cale"

msgid "workspace.undo.entry.single.rect"
msgstr "dreptunghi"

msgid "workspace.undo.entry.single.shape"
msgstr "formă"

msgid "workspace.undo.entry.single.text"
msgstr "text"

msgid "workspace.undo.entry.single.typography"
msgstr "obiect tipografic"

#: src/app/main/ui/workspace/sidebar/history.cljs
msgid "workspace.undo.entry.unknown"
msgstr "Operaţiune terminată %s"

#: src/app/main/ui/workspace/sidebar/history.cljs
msgid "workspace.undo.title"
msgstr "Istoric"

#: src/app/main/data/workspace/libraries.cljs
msgid "workspace.updates.dismiss"
msgstr "Renunţă"

#: src/app/main/data/workspace/libraries.cljs
msgid "workspace.updates.there-are-updates"
msgstr "Există actualizări în colecţiile distribuite"

#: src/app/main/data/workspace/libraries.cljs
msgid "workspace.updates.update"
msgstr "Actualizează"

msgid "workspace.viewport.click-to-close-path"
msgstr "Click pentru a închide calea"<|MERGE_RESOLUTION|>--- conflicted
+++ resolved
@@ -65,25 +65,14 @@
 msgstr "Mă bucur să te văd din nou!"
 
 #: src/app/main/ui/auth/login.cljs
-#, fuzzy
 msgid "auth.login-with-github-submit"
-<<<<<<< HEAD
-msgstr "Github"
-=======
 msgstr "GitHub"
->>>>>>> 97d5f48a
 
 #: src/app/main/ui/auth/login.cljs
-#, fuzzy
 msgid "auth.login-with-gitlab-submit"
-<<<<<<< HEAD
-msgstr "Gitlab"
-=======
 msgstr "GitLab"
->>>>>>> 97d5f48a
 
 #: src/app/main/ui/auth/login.cljs
-#, fuzzy
 msgid "auth.login-with-google-submit"
 msgstr "Google"
 
