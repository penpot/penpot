msgid ""
msgstr ""
"PO-Revision-Date: 2022-09-03 08:15+0000\n"
"Last-Translator: Aimee <aimeeritleng@outlook.com>\n"
"Language-Team: French <https://hosted.weblate.org/projects/penpot/frontend/"
"fr/>\n"
"Language: fr\n"
"MIME-Version: 1.0\n"
"Content-Type: text/plain; charset=utf-8\n"
"Content-Transfer-Encoding: 8bit\n"
"Plural-Forms: nplurals=2; plural=(n!=1);\n"
"X-Generator: Weblate 4.14.1-dev\n"

#: src/app/main/ui/auth/register.cljs
msgid "auth.already-have-account"
msgstr "Vous avez déjà un compte ?"

#: src/app/main/ui/auth/register.cljs
msgid "auth.check-your-email"
msgstr ""
"Vérifiez votre e‑mail et cliquez sur le lien pour vérifier et commencer à "
"utiliser Penpot."

#: src/app/main/ui/auth/recovery.cljs
msgid "auth.confirm-password"
msgstr "Confirmez le mot de passe"

#: src/app/main/ui/auth/register.cljs, src/app/main/ui/auth/login.cljs
msgid "auth.create-demo-account"
msgstr "Créer un compte de démonstration"

#: src/app/main/ui/auth/register.cljs, src/app/main/ui/auth/login.cljs
msgid "auth.create-demo-profile"
msgstr "Vous voulez juste essayer ?"

#: src/app/main/ui/auth/register.cljs
msgid "auth.demo-warning"
msgstr ""
"Il s’agit d’un service de DÉMONSTRATION, NE L'UTILISEZ PAS pour du vrai "
"travail, les projets seront périodiquement supprimés."

#: src/app/main/ui/auth/register.cljs,
#: src/app/main/ui/auth/recovery_request.cljs, src/app/main/ui/auth/login.cljs
msgid "auth.email"
msgstr "Adresse e‑mail"

#: src/app/main/ui/auth/login.cljs
msgid "auth.forgot-password"
msgstr "Mot de passe oublié ?"

#: src/app/main/ui/auth/register.cljs
msgid "auth.fullname"
msgstr "Nom complet"

#: src/app/main/ui/auth/register.cljs
msgid "auth.login-here"
msgstr "Se connecter ici"

#: src/app/main/ui/auth/login.cljs
msgid "auth.login-submit"
msgstr "Se connecter"

#: src/app/main/ui/auth/login.cljs
msgid "auth.login-title"
msgstr "Ravi de vous revoir !"

#: src/app/main/ui/auth/register.cljs, src/app/main/ui/auth/login.cljs
msgid "auth.login-with-github-submit"
msgstr "GitHub"

#: src/app/main/ui/auth/register.cljs, src/app/main/ui/auth/login.cljs
msgid "auth.login-with-gitlab-submit"
msgstr "GitLab"

#: src/app/main/ui/auth/login.cljs
msgid "auth.login-with-google-submit"
msgstr "Google"

#: src/app/main/ui/auth/login.cljs
msgid "auth.login-with-ldap-submit"
msgstr "LDAP"

#: src/app/main/ui/auth/login.cljs
msgid "auth.login-with-oidc-submit"
msgstr "OpenID"

#: src/app/main/ui/auth/recovery.cljs
msgid "auth.new-password"
msgstr "Saisissez un nouveau mot de passe"

#: src/app/main/ui/auth/register.cljs
msgid "auth.newsletter-subscription"
msgstr "Je souhaite m'abonner à la newsletter de Penpot."

#: src/app/main/ui/auth/recovery.cljs
msgid "auth.notifications.invalid-token-error"
msgstr "Le code de récupération n’est pas valide."

#: src/app/main/ui/auth/recovery.cljs
msgid "auth.notifications.password-changed-successfully"
msgstr "Mot de passe changé avec succès"

#: src/app/main/ui/auth/recovery_request.cljs
msgid "auth.notifications.profile-not-verified"
msgstr "Le profil n’est pas vérifié. Veuillez vérifier le profil avant de continuer."

#: src/app/main/ui/auth/recovery_request.cljs
msgid "auth.notifications.recovery-token-sent"
msgstr "Lien de récupération de mot de passe envoyé."

#: src/app/main/ui/auth/verify_token.cljs
msgid "auth.notifications.team-invitation-accepted"
msgstr "Vous avez rejoint l’équipe avec succès"

#: src/app/main/ui/auth/register.cljs, src/app/main/ui/auth/login.cljs
msgid "auth.password"
msgstr "Mot de passe"

#: src/app/main/ui/auth/register.cljs
msgid "auth.password-length-hint"
msgstr "Au moins 8 caractères"

msgid "auth.privacy-policy"
msgstr "Politique de confidentialité"

#: src/app/main/ui/auth/recovery_request.cljs
msgid "auth.recovery-request-submit"
msgstr "Récupérer le mot de passe"

#: src/app/main/ui/auth/recovery_request.cljs
msgid "auth.recovery-request-subtitle"
msgstr "Nous vous enverrons un e‑mail avec des instructions"

#: src/app/main/ui/auth/recovery_request.cljs
msgid "auth.recovery-request-title"
msgstr "Mot de passe oublié ?"

#: src/app/main/ui/auth/recovery.cljs
msgid "auth.recovery-submit"
msgstr "Changez votre mot de passe"

#: src/app/main/ui/auth/login.cljs
msgid "auth.register"
msgstr "Pas encore de compte ?"

#: src/app/main/ui/auth/register.cljs, src/app/main/ui/auth/login.cljs
msgid "auth.register-submit"
msgstr "Créer un compte"

#: src/app/main/ui/auth/register.cljs
msgid "auth.register-subtitle"
msgstr "C’est gratuit, c’est Open Source"

#: src/app/main/ui/auth/register.cljs
msgid "auth.register-title"
msgstr "Créer un compte"

#: src/app/main/ui/auth.cljs
msgid "auth.sidebar-tagline"
msgstr "La solution Open Source pour la conception et le prototypage."

msgid "auth.terms-of-service"
msgstr "Conditions générales d'utilisation"

#: src/app/main/ui/auth/register.cljs
msgid "auth.terms-privacy-agreement"
msgstr ""
"En créant un compte, vous acceptez nos conditions générales d'utilisation "
"et notre politique de confidentialité."

#: src/app/main/ui/auth/register.cljs
msgid "auth.verification-email-sent"
msgstr "Nous avons envoyé un e-mail de vérification à"

msgid "common.share-link.confirm-deletion-link-description"
msgstr ""
"Êtes-vous certain de vouloir supprimer ce lien ? Si oui, plus personne ne "
"pourra y accéder"

msgid "common.share-link.get-link"
msgstr "Obtenir le lien"

msgid "common.share-link.link-copied-success"
msgstr "Lien copié avec succès"

msgid "common.share-link.link-deleted-success"
msgstr "Lien supprimé avec succès"

msgid "common.share-link.permissions-hint"
msgstr "N'importe qui possédant ce lien peut y accéder"

msgid "common.share-link.placeholder"
msgstr "Le lien à partager apparaîtra ici"

msgid "common.share-link.title"
msgstr "Partager les prototypes"

#: src/app/main/ui/workspace/header.cljs,
#: src/app/main/ui/dashboard/file_menu.cljs
msgid "dashboard.add-shared"
msgstr "Ajouter une Bibliothèque Partagée"

#: src/app/main/ui/settings/profile.cljs
msgid "dashboard.change-email"
msgstr "Changer adresse e‑mail"

#: src/app/main/data/dashboard.cljs, src/app/main/data/dashboard.cljs
msgid "dashboard.copy-suffix"
msgstr "(copie)"

#: src/app/main/ui/dashboard/sidebar.cljs
msgid "dashboard.create-new-team"
msgstr "+ Créer nouvelle équipe"

#: src/app/main/ui/dashboard/sidebar.cljs
msgid "dashboard.default-team-name"
msgstr "Votre Penpot"

#: src/app/main/ui/dashboard/sidebar.cljs
msgid "dashboard.delete-team"
msgstr "Supprimer l’équipe"

msgid "dashboard.draft-title"
msgstr "Brouillon"

#: src/app/main/ui/dashboard/project_menu.cljs,
#: src/app/main/ui/dashboard/file_menu.cljs
msgid "dashboard.duplicate"
msgstr "Dupliquer"

#: src/app/main/ui/dashboard/file_menu.cljs
msgid "dashboard.duplicate-multi"
msgstr "Dupliquer %s fichiers"

#: src/app/main/ui/dashboard/grid.cljs
msgid "dashboard.empty-files"
msgstr "Vous n’avez encore aucun fichier ici"

#: src/app/main/ui/dashboard/grid.cljs
#, markdown
msgid "dashboard.empty-placeholder-drafts"
msgstr ""
"Oh non ! Vous n'avez pas encore de fichiers ! Si vous voulez essayer avec "
"des modèles, allez sur [Bibliothèques et modèles] "
"(https://penpot.app/libraries-templates.html)"

msgid "dashboard.export-frames"
msgstr "Exporter les plans de travail au format PDF…"

#: src/app/main/ui/export.cljs
msgid "dashboard.export-frames.title"
msgstr "Exporter en PDF"

msgid "dashboard.export-multi"
msgstr "Exporter %s fichiers"

#: src/app/main/ui/export.cljs
msgid "dashboard.export-multiple.selected"
msgstr "%s de %s éléments sélectionnés"

#: src/app/main/ui/workspace/header.cljs
msgid "dashboard.export-shapes"
msgstr "Exporter"

#: src/app/main/ui/export.cljs
msgid "dashboard.export-shapes.how-to"
msgstr ""
"Vous pouvez ajouter des paramètres d'exportation aux éléments depuis les "
"propriétés de design (en bas de la barre latérale de droite)."

#: src/app/main/ui/export.cljs
msgid "dashboard.export-shapes.how-to-link"
msgstr "Information sur comment configurer l'export dans Penpot."

#: src/app/main/ui/export.cljs
msgid "dashboard.export-shapes.no-elements"
msgstr "Il n'y a pas d'éléments avec des paramètres d'exportation."

#: src/app/main/ui/export.cljs
msgid "dashboard.export-shapes.title"
msgstr "Exporter la sélection"

msgid "dashboard.export-single"
msgstr "Exporter le fichier"

msgid "dashboard.export.detail"
msgstr ""
"* Peut inclure les composants, éléments graphiques, couleurs et/ou polices "
"de caractère."

msgid "dashboard.export.explain"
msgstr ""
"Un ou plusieurs fichiers que vous souhaitez exporter utilisent des "
"bibliothèques partagées. Que voulez-vous faire avec leurs ressources ?"

msgid "dashboard.export.options.all.message"
msgstr ""
"Les fichiers avec des bibliothèques partagées seront inclus dans "
"l'exportation, en maintenant leur liaison."

msgid "dashboard.export.options.all.title"
msgstr "Exporter les bibliothèques partagées"

msgid "dashboard.export.options.detach.message"
msgstr ""
"Les bibliothèques partagées ne seront pas incluses dans l'exportation et "
"aucune ressource ne sera ajoutée à la librairie. "

msgid "dashboard.export.options.detach.title"
msgstr ""
"Considérer les ressources des bibliothèques partagées comme des objets "
"basiques"

msgid "dashboard.export.options.merge.message"
msgstr ""
"Votre fichier sera exporté avec toutes les ressources externes fusionnées "
"dans la bibliothèque de fichiers."

msgid "dashboard.export.options.merge.title"
msgstr ""
"Inclure les ressources des bibliothèques partagées dans les bibliothèques "
"de fichiers"

msgid "dashboard.export.title"
msgstr "Exporter les fichiers"

msgid "dashboard.fonts.deleted-placeholder"
msgstr "Police supprimée"

#: src/app/main/ui/dashboard/fonts.cljs
msgid "dashboard.fonts.dismiss-all"
msgstr "Rejeter tout"

msgid "dashboard.fonts.empty-placeholder"
msgstr "Vous n'avez installé aucune police personnalisée."

#: src/app/main/ui/dashboard/fonts.cljs
msgid "dashboard.fonts.fonts-added"
msgid_plural "dashboard.fonts.fonts-added"
msgstr[0] "1 police ajoutée"
msgstr[1] "%s polices ajoutées"

msgid "dashboard.fonts.hero-text1"
msgstr ""
"Toute police Web que vous téléchargez sera ajoutée à la liste de polices de "
"caractères disponible dans les propriétés de texte des fichiers de cette "
"équipe. Les polices du même nom de famille de polices seront groupées en "
"**une seule famille de polices**. Vous pouvez télécharger les polices au "
"formats suivants : **TTF, OTF et WOFF** (un seul format est nécessaire)."

msgid "dashboard.fonts.hero-text2"
msgstr ""
"Ne téléchargez que des polices que vous possédez ou dont la license vous "
"permet de les utiliser dans Penpot. Vous trouverez plus d'informations dans "
"la section Propriété des Contenus des [conditions générales d'utilisation "
"de Penpot](https://penpot.app/terms.html). Vous pouvez également vous "
"renseigner sur les [licenses de polices](https://www.typography.com/faq)."

#: src/app/main/ui/dashboard/fonts.cljs
msgid "dashboard.fonts.upload-all"
msgstr "Uploader tout"

msgid "dashboard.import"
msgstr "Importer fichiers"

msgid "dashboard.import.analyze-error"
msgstr "Oups ! Nous n'avons pas pu importer ce fichier"

msgid "dashboard.import.import-error"
msgstr ""
"Un problème est survenu lors de l'importation du fichier. Le fichier n'a "
"pas été importé."

msgid "dashboard.import.import-message"
msgstr "%s fichiers ont été importés avec succès."

msgid "dashboard.import.import-warning"
msgstr "Certains fichiers contenaient des objets invalides qui ont été supprimés."

msgid "dashboard.import.progress.process-colors"
msgstr "Traitement des couleurs"

msgid "dashboard.import.progress.process-components"
msgstr "Traitement des composants"

msgid "dashboard.import.progress.process-media"
msgstr "Médias en cours de traitement"

msgid "dashboard.import.progress.process-page"
msgstr "Traitement de la page : %s"

msgid "dashboard.import.progress.process-typographies"
msgstr "Traitement des typographies"

msgid "dashboard.import.progress.upload-data"
msgstr "Envoi des données au serveur (%s/%s)"

msgid "dashboard.import.progress.upload-media"
msgstr "Envoi du fichier : %s"

#: src/app/main/ui/dashboard/team.cljs
msgid "dashboard.invite-profile"
msgstr "Inviter dans l’équipe"

#: src/app/main/ui/dashboard/sidebar.cljs,
#: src/app/main/ui/dashboard/sidebar.cljs
msgid "dashboard.leave-team"
msgstr "Quitter l’équipe"

#: src/app/main/ui/dashboard/libraries.cljs
msgid "dashboard.libraries-title"
msgstr "Bibliothèques Partagées"

#: src/app/main/ui/dashboard/grid.cljs
msgid "dashboard.loading-files"
msgstr "chargement de vos fichiers…"

msgid "dashboard.loading-fonts"
msgstr "chargement de vos polices…"

#: src/app/main/ui/dashboard/project_menu.cljs,
#: src/app/main/ui/dashboard/file_menu.cljs
msgid "dashboard.move-to"
msgstr "Déplacer vers"

#: src/app/main/ui/dashboard/file_menu.cljs
msgid "dashboard.move-to-multi"
msgstr "Déplacer %s fichiers vers"

#: src/app/main/ui/dashboard/file_menu.cljs
msgid "dashboard.move-to-other-team"
msgstr "Déplacer vers une autre équipe"

#: src/app/main/ui/dashboard/projects.cljs,
#: src/app/main/ui/dashboard/files.cljs
msgid "dashboard.new-file"
msgstr "+ Nouveau fichier"

#: src/app/main/data/dashboard.cljs
msgid "dashboard.new-file-prefix"
msgstr "Nouveau fichier"

#: src/app/main/ui/dashboard/projects.cljs
msgid "dashboard.new-project"
msgstr "+ Nouveau projet"

#: src/app/main/data/dashboard.cljs
msgid "dashboard.new-project-prefix"
msgstr "Nouveau projet"

#: src/app/main/ui/settings/profile.cljs
msgid "dashboard.newsletter-msg"
msgstr ""
"Envoyez-moi des actualités, des mises à jour du produit, et des "
"recommandations à propos de Penpot."

#: src/app/main/ui/settings/profile.cljs
msgid "dashboard.newsletter-title"
msgstr "Abonnement à la newsletter"

#: src/app/main/ui/dashboard/search.cljs
msgid "dashboard.no-matches-for"
msgstr "Aucune correspondance pour « %s »"

#: src/app/main/ui/dashboard/sidebar.cljs
msgid "dashboard.no-projects-placeholder"
msgstr "Les projets épinglés apparaîtront ici"

#: src/app/main/ui/auth/verify_token.cljs
msgid "dashboard.notifications.email-changed-successfully"
msgstr "Votre adresse e‑mail a été mise à jour avec succès"

#: src/app/main/ui/auth/verify_token.cljs
msgid "dashboard.notifications.email-verified-successfully"
msgstr "Votre adresse e‑mail a été vérifiée avec succès"

#: src/app/main/ui/settings/password.cljs
msgid "dashboard.notifications.password-saved"
msgstr "Mot de passe enregistré avec succès !"

#: src/app/main/ui/dashboard/team.cljs
msgid "dashboard.num-of-members"
msgstr "%s membres"

#: src/app/main/ui/dashboard/file_menu.cljs
msgid "dashboard.open-in-new-tab"
msgstr "Ouvrir fichier dans un nouvel onglet"

msgid "dashboard.options"
msgstr "Options"

#: src/app/main/ui/settings/password.cljs
msgid "dashboard.password-change"
msgstr "Changer le mot de passe"

#: src/app/main/ui/dashboard/project_menu.cljs
msgid "dashboard.pin-unpin"
msgstr "Épingler/Désépingler"

#: src/app/main/ui/dashboard/projects.cljs
msgid "dashboard.projects-title"
msgstr "Projets"

#: src/app/main/ui/dashboard/team.cljs
msgid "dashboard.promote-to-owner"
msgstr "Promouvoir propriétaire"

#: src/app/main/ui/settings/profile.cljs
msgid "dashboard.remove-account"
msgstr "Vous souhaitez supprimer votre compte ?"

#: src/app/main/ui/workspace/header.cljs,
#: src/app/main/ui/dashboard/file_menu.cljs
msgid "dashboard.remove-shared"
msgstr "Retirer en tant que Bibliothèque Partagée"

#: src/app/main/ui/settings/profile.cljs
msgid "dashboard.save-settings"
msgstr "Enregistrer les paramètres"

#: src/app/main/ui/dashboard/sidebar.cljs
msgid "dashboard.search-placeholder"
msgstr "Rechercher…"

#: src/app/main/ui/dashboard/search.cljs
msgid "dashboard.searching-for"
msgstr "Recherche de « %s »…"

#: src/app/main/ui/settings/options.cljs
msgid "dashboard.select-ui-language"
msgstr "Sélectionnez la langue de l’interface"

#: src/app/main/ui/settings/options.cljs
msgid "dashboard.select-ui-theme"
msgstr "Sélectionnez un thème"

#: src/app/main/ui/dashboard/grid.cljs
msgid "dashboard.show-all-files"
msgstr "Voir tous les fichiers"

#: src/app/main/ui/dashboard/file_menu.cljs
msgid "dashboard.success-delete-file"
msgstr "Votre fichier a été supprimé avec succès"

#: src/app/main/ui/dashboard/project_menu.cljs
msgid "dashboard.success-delete-project"
msgstr "Votre projet a été supprimé avec succès"

#: src/app/main/ui/dashboard/file_menu.cljs
msgid "dashboard.success-duplicate-file"
msgstr "Votre fichier a été dupliqué avec succès"

#: src/app/main/ui/dashboard/project_menu.cljs
msgid "dashboard.success-duplicate-project"
msgstr "Votre projet a été dupliqué avec succès"

#: src/app/main/ui/dashboard/grid.cljs, src/app/main/ui/dashboard/sidebar.cljs,
#: src/app/main/ui/dashboard/file_menu.cljs
msgid "dashboard.success-move-file"
msgstr "Votre fichier a été déplacé avec succès"

#: src/app/main/ui/dashboard/file_menu.cljs
msgid "dashboard.success-move-files"
msgstr "Vos fichiers ont été déplacés avec succès"

#: src/app/main/ui/dashboard/project_menu.cljs
msgid "dashboard.success-move-project"
msgstr "Votre projet a été déplacé avec succès"

#: src/app/main/ui/dashboard/sidebar.cljs
msgid "dashboard.switch-team"
msgstr "Changer d’équipe"

#: src/app/main/ui/dashboard/team.cljs
msgid "dashboard.team-info"
msgstr "Information de l’équipe"

#: src/app/main/ui/dashboard/team.cljs
msgid "dashboard.team-members"
msgstr "Membres de l’équipe"

#: src/app/main/ui/dashboard/team.cljs
msgid "dashboard.team-projects"
msgstr "Projets de l’équipe"

#: src/app/main/ui/settings/options.cljs
msgid "dashboard.theme-change"
msgstr "Thème de l’interface"

#: src/app/main/ui/dashboard/search.cljs
msgid "dashboard.title-search"
msgstr "Résultats de recherche"

#: src/app/main/ui/dashboard/search.cljs
msgid "dashboard.type-something"
msgstr "Écrivez pour rechercher"

#: src/app/main/ui/settings/profile.cljs,
#: src/app/main/ui/settings/password.cljs,
#: src/app/main/ui/settings/options.cljs
msgid "dashboard.update-settings"
msgstr "Mettre à jour les paramètres"

#: src/app/main/ui/settings.cljs
msgid "dashboard.your-account-title"
msgstr "Votre compte"

#: src/app/main/ui/settings/profile.cljs
msgid "dashboard.your-email"
msgstr "E‑mail"

#: src/app/main/ui/settings/profile.cljs
msgid "dashboard.your-name"
msgstr "Votre nom complet"

#: src/app/main/ui/dashboard/search.cljs, src/app/main/ui/dashboard/team.cljs,
#: src/app/main/ui/dashboard/libraries.cljs,
#: src/app/main/ui/dashboard/projects.cljs,
#: src/app/main/ui/dashboard/sidebar.cljs,
#: src/app/main/ui/dashboard/file_menu.cljs
msgid "dashboard.your-penpot"
msgstr "Votre Penpot"

#: src/app/main/ui/confirm.cljs
msgid "ds.component-subtitle"
msgstr "Composants à mettre à jour :"

#: src/app/main/ui/confirm.cljs
msgid "ds.confirm-cancel"
msgstr "Annuler"

#: src/app/main/ui/confirm.cljs
msgid "ds.confirm-ok"
msgstr "Ok"

#: src/app/main/ui/confirm.cljs, src/app/main/ui/confirm.cljs
msgid "ds.confirm-title"
msgstr "Êtes‑vous sûr ?"

#: src/app/main/ui/dashboard/grid.cljs
msgid "ds.updated-at"
msgstr "Mise à jour : %s"

msgid "errors.auth.unable-to-login"
msgstr "Il semblerait que vous n'êtes pas authentifié ou que votre session a expiré."

#: src/app/main/data/workspace.cljs
msgid "errors.clipboard-not-implemented"
msgstr "Votre navigateur ne peut pas effectuer cette opération"

#: src/app/main/ui/auth/verify_token.cljs,
#: src/app/main/ui/settings/change_email.cljs
msgid "errors.email-already-exists"
msgstr "Adresse e‑mail déjà utilisée"

#: src/app/main/ui/auth/verify_token.cljs
msgid "errors.email-already-validated"
msgstr "Adresse e‑mail déjà validée."

msgid "errors.email-as-password"
msgstr "Vous ne pouvez pas utiliser votre adresse e-mail comme mot de passe"

#: src/app/main/ui/auth/register.cljs,
#: src/app/main/ui/auth/recovery_request.cljs,
#: src/app/main/ui/settings/change_email.cljs,
#: src/app/main/ui/dashboard/team.cljs
msgid "errors.email-has-permanent-bounces"
msgstr "L'adresse e-mail « %s » a un taux de rebond trop élevé."

#: src/app/main/ui/settings/change_email.cljs
msgid "errors.email-invalid-confirmation"
msgstr "L’adresse e‑mail de confirmation doit correspondre"

msgid "errors.email-spam-or-permanent-bounces"
msgstr "L'e-mail \"%s\" a été signalé comme spam ou a été rejeté."

#: src/app/main/ui/auth/verify_token.cljs,
#: src/app/main/ui/settings/feedback.cljs, src/app/main/ui/dashboard/team.cljs
msgid "errors.generic"
msgstr "Un problème s’est produit."

#: src/app/main/ui/auth/login.cljs
msgid "errors.google-auth-not-enabled"
msgstr "Authentification via Google désactivée dans le backend"

#: src/app/main/ui/components/color_input.cljs
msgid "errors.invalid-color"
msgstr "Couleur invalide"

#: src/app/main/ui/auth/verify_token.cljs
msgid "errors.invite-invalid"
msgstr "Invitation invalide"

msgid "errors.invite-invalid.info"
msgstr "Cette invitation est peut-être été annulée ou a expiré."

#: src/app/main/ui/auth/login.cljs
msgid "errors.ldap-disabled"
msgstr "Authentification LDAP désactivée."

msgid "errors.media-format-unsupported"
msgstr "Le format d’image n’est pas supporté (doit être svg, jpg ou png)."

#: src/app/main/data/workspace/persistence.cljs
msgid "errors.media-too-large"
msgstr "L’image est trop grande."

#: src/app/main/data/workspace/persistence.cljs, src/app/main/data/media.cljs
msgid "errors.media-type-mismatch"
msgstr ""
"Il semble que le contenu de l’image ne correspond pas à l’extension de "
"fichier."

#: src/app/main/data/workspace/persistence.cljs, src/app/main/data/media.cljs
msgid "errors.media-type-not-allowed"
msgstr "L’image ne semble pas être valide."

#: src/app/main/ui/dashboard/team.cljs
msgid "errors.member-is-muted"
msgstr ""
"L'adresse e-mail du profil que vous invitez est ignorée (signalée comme "
"spam ou taux de rebond élevé)."

msgid "errors.network"
msgstr "Impossible de se connecter au serveur principal."

#: src/app/main/ui/settings/password.cljs
msgid "errors.password-invalid-confirmation"
msgstr "Le mot de passe de confirmation doit correspondre"

#: src/app/main/ui/settings/password.cljs
msgid "errors.password-too-short"
msgstr "Le mot de passe doit contenir au moins 8 caractères"

#: src/app/main/ui/auth/recovery_request.cljs,
#: src/app/main/ui/settings/change_email.cljs,
#: src/app/main/ui/dashboard/team.cljs
msgid "errors.profile-is-muted"
msgstr ""
"L'adresse e-mail de votre profil est ignorée (signalée comme spam ou taux "
"de rebond élevé)."

#: src/app/main/ui/auth/register.cljs
msgid "errors.registration-disabled"
msgstr "L’enregistrement est actuellement désactivé."

msgid "errors.team-leave.insufficient-members"
msgstr ""
"Il n'y a pas assez de membres pour quitter l'équipe, vous voulez "
"probablement la supprimer."

msgid "errors.team-leave.member-does-not-exists"
msgstr "Le membre que vous essayez d'assigner n'existe pas."

msgid "errors.team-leave.owner-cant-leave"
msgstr ""
"Le propriétaire ne peut pas quitter l'équipe, vous devez réassigner le rôle "
"de propriétaire."

msgid "errors.terms-privacy-agreement-invalid"
msgstr ""
"Vous devez accepter nos conditions générales d'utilisation et notre "
"politique de confidentialité."

#: src/app/main/ui/auth/verify_token.cljs
msgid "errors.token-expired"
msgstr "Jeton expiré"

#: src/app/main/data/media.cljs,
#: src/app/main/ui/workspace/sidebar/options/menus/exports.cljs,
#: src/app/main/ui/handoff/exports.cljs
msgid "errors.unexpected-error"
msgstr "Une erreur inattendue s’est produite"

#: src/app/main/ui/auth/verify_token.cljs
msgid "errors.unexpected-token"
msgstr "Jeton inconnu"

#: src/app/main/ui/auth/login.cljs
msgid "errors.wrong-credentials"
msgstr "Le nom d’utilisateur ou le mot de passe semble être faux."

#: src/app/main/ui/settings/password.cljs
msgid "errors.wrong-old-password"
msgstr "L’ancien mot de passe est incorrect"

#: src/app/main/ui/settings/feedback.cljs
msgid "feedback.chat-start"
msgstr "Rejoindre le chat"

#: src/app/main/ui/settings/feedback.cljs
msgid "feedback.chat-subtitle"
msgstr "Envie de parler? Discutez avec nous sur Gitter"

#: src/app/main/ui/settings/feedback.cljs
msgid "feedback.description"
msgstr "Description"

#: src/app/main/ui/settings/feedback.cljs
msgid "feedback.subject"
msgstr "Sujet"

#: src/app/main/ui/settings/feedback.cljs
msgid "feedback.subtitle"
msgstr ""
"Veuillez décrire la raison de votre e-mail, en précisant s'il s'agit d'un "
"problème, d'une idée ou d'un doute. Un membre de notre équipe vous répondra "
"dans les plus brefs délais."

#: src/app/main/ui/settings/feedback.cljs
msgid "feedback.title"
msgstr "Email"

#: src/app/main/ui/settings/password.cljs
msgid "generic.error"
msgstr "Une erreur s’est produite"

#: src/app/main/ui/handoff/attributes/blur.cljs
msgid "handoff.attributes.blur"
msgstr "Flou"

#: src/app/main/ui/handoff/attributes/blur.cljs
msgid "handoff.attributes.blur.value"
msgstr "Valeur"

#: src/app/main/ui/handoff/attributes/common.cljs
msgid "handoff.attributes.color.hex"
msgstr "HEX"

#: src/app/main/ui/handoff/attributes/common.cljs
msgid "handoff.attributes.color.hsla"
msgstr "HSLA"

#: src/app/main/ui/handoff/attributes/common.cljs
msgid "handoff.attributes.color.rgba"
msgstr "RGBA"

#: src/app/main/ui/handoff/attributes/fill.cljs
msgid "handoff.attributes.fill"
msgstr "Remplir"

#: src/app/main/ui/handoff/attributes/image.cljs
msgid "handoff.attributes.image.download"
msgstr "Télécharger l’image source"

#: src/app/main/ui/handoff/attributes/image.cljs
msgid "handoff.attributes.image.height"
msgstr "Hauteur"

#: src/app/main/ui/handoff/attributes/image.cljs
msgid "handoff.attributes.image.width"
msgstr "Largeur"

#: src/app/main/ui/handoff/attributes/layout.cljs
msgid "handoff.attributes.layout"
msgstr "Mise en page"

#: src/app/main/ui/handoff/attributes/layout.cljs
msgid "handoff.attributes.layout.height"
msgstr "Hauteur"

#: src/app/main/ui/handoff/attributes/layout.cljs
msgid "handoff.attributes.layout.left"
msgstr "Gauche"

#: src/app/main/ui/handoff/attributes/layout.cljs,
#: src/app/main/ui/handoff/attributes/layout.cljs
msgid "handoff.attributes.layout.radius"
msgstr "Rayon"

#: src/app/main/ui/handoff/attributes/layout.cljs
msgid "handoff.attributes.layout.rotation"
msgstr "Rotation"

#: src/app/main/ui/handoff/attributes/layout.cljs
msgid "handoff.attributes.layout.top"
msgstr "Haut"

#: src/app/main/ui/handoff/attributes/layout.cljs
msgid "handoff.attributes.layout.width"
msgstr "Largeur"

#: src/app/main/ui/handoff/attributes/shadow.cljs
msgid "handoff.attributes.shadow"
msgstr "Ombre"

#: src/app/main/ui/handoff/attributes/shadow.cljs
msgid "handoff.attributes.shadow.shorthand.blur"
msgstr "B"

#: src/app/main/ui/handoff/attributes/shadow.cljs
msgid "handoff.attributes.shadow.shorthand.offset-x"
msgstr "X"

#: src/app/main/ui/handoff/attributes/shadow.cljs
msgid "handoff.attributes.shadow.shorthand.offset-y"
msgstr "Y"

#: src/app/main/ui/handoff/attributes/shadow.cljs
msgid "handoff.attributes.shadow.shorthand.spread"
msgstr "S"

#: src/app/main/ui/handoff/attributes/stroke.cljs
msgid "handoff.attributes.stroke"
msgstr "Contour"

msgid "handoff.attributes.stroke.alignment.center"
msgstr "Centre"

msgid "handoff.attributes.stroke.alignment.inner"
msgstr "Intérieur"

msgid "handoff.attributes.stroke.alignment.outer"
msgstr "Extérieur"

msgid "handoff.attributes.stroke.style.dotted"
msgstr "Pointillé"

msgid "handoff.attributes.stroke.style.mixed"
msgstr "Mixte"

msgid "handoff.attributes.stroke.style.none"
msgstr "Aucun"

msgid "handoff.attributes.stroke.style.solid"
msgstr "Solide"

#: src/app/main/ui/handoff/attributes/stroke.cljs
msgid "handoff.attributes.stroke.width"
msgstr "Épaisseur"

#: src/app/main/ui/handoff/attributes/text.cljs
msgid "handoff.attributes.typography"
msgstr "Typographie"

#: src/app/main/ui/handoff/attributes/text.cljs
msgid "handoff.attributes.typography.font-family"
msgstr "Police de caractères"

#: src/app/main/ui/handoff/attributes/text.cljs
msgid "handoff.attributes.typography.font-size"
msgstr "Taille de police"

#: src/app/main/ui/handoff/attributes/text.cljs
msgid "handoff.attributes.typography.font-style"
msgstr "Style de police"

#: src/app/main/ui/handoff/attributes/text.cljs
msgid "handoff.attributes.typography.letter-spacing"
msgstr "Interlettrage"

#: src/app/main/ui/handoff/attributes/text.cljs
msgid "handoff.attributes.typography.line-height"
msgstr "Interlignage"

#: src/app/main/ui/handoff/attributes/text.cljs
msgid "handoff.attributes.typography.text-decoration"
msgstr "Décoration de texte"

msgid "handoff.attributes.typography.text-decoration.none"
msgstr "Aucune"

msgid "handoff.attributes.typography.text-decoration.strikethrough"
msgstr "Barré"

msgid "handoff.attributes.typography.text-decoration.underline"
msgstr "Soulignage"

#: src/app/main/ui/handoff/attributes/text.cljs
msgid "handoff.attributes.typography.text-transform"
msgstr "Transformation de texte"

msgid "handoff.attributes.typography.text-transform.lowercase"
msgstr "Minuscule"

msgid "handoff.attributes.typography.text-transform.none"
msgstr "Aucune"

msgid "handoff.attributes.typography.text-transform.titlecase"
msgstr "Premières Lettres en Capitales"

msgid "handoff.attributes.typography.text-transform.uppercase"
msgstr "Capitales"

#: src/app/main/ui/handoff/right_sidebar.cljs
msgid "handoff.tabs.code"
msgstr "Code"

msgid "handoff.tabs.code.selected.circle"
msgstr "Cercle"

msgid "handoff.tabs.code.selected.component"
msgstr "Composant"

msgid "handoff.tabs.code.selected.curve"
msgstr "Courbe"

msgid "handoff.tabs.code.selected.frame"
msgstr "Plan de travail"

msgid "handoff.tabs.code.selected.group"
msgstr "Groupe"

msgid "handoff.tabs.code.selected.image"
msgstr "Image"

msgid "handoff.tabs.code.selected.mask"
msgstr "Masque"

#: src/app/main/ui/handoff/right_sidebar.cljs
msgid "handoff.tabs.code.selected.multiple"
msgstr "%s Sélectionné"

msgid "handoff.tabs.code.selected.path"
msgstr "Chemin"

msgid "handoff.tabs.code.selected.rect"
msgstr "Rectangle"

msgid "handoff.tabs.code.selected.svg-raw"
msgstr "SVG"

msgid "handoff.tabs.code.selected.text"
msgstr "Texte"

#: src/app/main/ui/handoff/right_sidebar.cljs
msgid "handoff.tabs.info"
msgstr "Information"

msgid "history.alert-message"
msgstr "Vous voyez la version %s"

#: src/app/main/ui/workspace/header.cljs
msgid "label.shortcuts"
msgstr "Raccourcis"

#: src/app/main/ui/dashboard/sidebar.cljs
msgid "labels.about-penpot"
msgstr "À propos de Penpot"

msgid "labels.accept"
msgstr "Accepter"

msgid "labels.add-custom-font"
msgstr "Ajouter police personnalisée"

#: src/app/main/ui/dashboard/team.cljs, src/app/main/ui/dashboard/team.cljs
msgid "labels.admin"
msgstr "Administration"

#: src/app/main/ui/workspace/comments.cljs
msgid "labels.all"
msgstr "Tous"

msgid "labels.and"
msgstr "et"

msgid "labels.back"
msgstr "Retour"

#: src/app/main/ui/static.cljs
msgid "labels.bad-gateway.desc-message"
msgstr ""
"Il semble que vous deviez attendre un peu et réessayer ; nous effectuons "
"une petite maintenance de nos serveurs."

#: src/app/main/ui/static.cljs
msgid "labels.bad-gateway.main-message"
msgstr "Bad Gateway"

#: src/app/main/ui/dashboard/sidebar.cljs
msgid "labels.cancel"
msgstr "Annuler"

msgid "labels.centered"
msgstr "Centré"

msgid "labels.close"
msgstr "Fermer"

#: src/app/main/ui/dashboard/comments.cljs
msgid "labels.comments"
msgstr "Commentaires"

#: src/app/main/ui/settings/password.cljs
msgid "labels.confirm-password"
msgstr "Confirmer le mot de passe"

msgid "labels.content"
msgstr "Contenu"

msgid "labels.continue"
msgstr "Continuer"

msgid "labels.continue-with"
msgstr "Continuer avec"

#: src/app/main/ui/workspace/sidebar/assets.cljs
msgid "labels.create"
msgstr "Créer"

#: src/app/main/ui/dashboard/team_form.cljs,
#: src/app/main/ui/dashboard/team_form.cljs
msgid "labels.create-team"
msgstr "Créer nouvelle équipe"

#: src/app/main/ui/dashboard/team_form.cljs
msgid "labels.create-team.placeholder"
msgstr "Entrer le nom de la nouvelle équipe"

msgid "labels.custom-fonts"
msgstr "Polices personnalisées"

#: src/app/main/ui/settings/sidebar.cljs
msgid "labels.dashboard"
msgstr "Tableau de bord"

msgid "labels.default"
msgstr "par défaut"

#: src/app/main/ui/dashboard/project_menu.cljs,
#: src/app/main/ui/dashboard/file_menu.cljs
msgid "labels.delete"
msgstr "Supprimer"

#: src/app/main/ui/comments.cljs
msgid "labels.delete-comment"
msgstr "Supprimer le commentaire"

#: src/app/main/ui/comments.cljs
msgid "labels.delete-comment-thread"
msgstr "Supprimer le fil"

#: src/app/main/ui/dashboard/team.cljs
msgid "labels.delete-invitation"
msgstr "Supprimer l'invitation"

#: src/app/main/ui/dashboard/file_menu.cljs
msgid "labels.delete-multi-files"
msgstr "Supprimer %s fichiers"

#: src/app/main/ui/dashboard/projects.cljs,
#: src/app/main/ui/dashboard/sidebar.cljs,
#: src/app/main/ui/dashboard/files.cljs,
#: src/app/main/ui/dashboard/file_menu.cljs
msgid "labels.drafts"
msgstr "Brouillons"

#: src/app/main/ui/comments.cljs
msgid "labels.edit"
msgstr "Modifier"

msgid "labels.edit-file"
msgstr "Modifier le fichier"

#: src/app/main/ui/dashboard/team.cljs, src/app/main/ui/dashboard/team.cljs
msgid "labels.editor"
msgstr "Éditeur"

#: src/app/main/ui/dashboard/team.cljs, src/app/main/ui/dashboard/team.cljs
msgid "labels.email"
msgstr "Adresse e‑mail"

#: src/app/main/ui/dashboard/team.cljs
msgid "labels.expired-invitation"
msgstr "Expirée"

msgid "labels.export"
msgstr "Exporter"

#: src/app/main/ui/settings/feedback.cljs
msgid "labels.feedback-disabled"
msgstr "Avis désactivés"

#: src/app/main/ui/settings/feedback.cljs
msgid "labels.feedback-sent"
msgstr "Avis envoyé"

msgid "labels.font-family"
msgstr "Famille de polices"

msgid "labels.font-providers"
msgstr "Fournisseurs de polices"

msgid "labels.font-variants"
msgstr "Styles"

msgid "labels.fonts"
msgstr "Polices"

#: src/app/main/ui/dashboard/sidebar.cljs
msgid "labels.github-repo"
msgstr "Dépôt GitHub"

#: src/app/main/ui/workspace/header.cljs,
#: src/app/main/ui/settings/sidebar.cljs,
#: src/app/main/ui/dashboard/sidebar.cljs
msgid "labels.give-feedback"
msgstr "Donnez votre avis"

msgid "labels.go-back"
msgstr "Retour"

#: src/app/main/ui/dashboard/sidebar.cljs
msgid "labels.help-center"
msgstr "Centre d'aide"

#: src/app/main/ui/workspace/comments.cljs, src/app/main/ui/viewer/header.cljs
msgid "labels.hide-resolved-comments"
msgstr "Masquer les commentaires résolus"

msgid "labels.icons"
msgstr "Icônes"

msgid "labels.images"
msgstr "Images"

msgid "labels.installed-fonts"
msgstr "Polices installées"

#: src/app/main/ui/static.cljs
msgid "labels.internal-error.desc-message"
msgstr ""
"Un problème s’est produit. Veuillez réessayer l’opération et, si le "
"problème persiste, contacter le service technique."

#: src/app/main/ui/static.cljs
msgid "labels.internal-error.main-message"
msgstr "Erreur interne"

#: src/app/main/ui/settings/sidebar.cljs, src/app/main/ui/dashboard/team.cljs, src/app/main/ui/dashboard/team.cljs, src/app/main/ui/dashboard/sidebar.cljs
msgid "labels.invitations"
msgstr "Invitations"

#: src/app/main/ui/settings/options.cljs
msgid "labels.language"
msgstr "Langue"

#: src/app/main/ui/dashboard/sidebar.cljs
msgid "labels.libraries-and-templates"
msgstr "Bibliothèques et modèles"

msgid "labels.link"
msgstr "Lien"

#: src/app/main/ui/settings.cljs, src/app/main/ui/dashboard/sidebar.cljs
msgid "labels.logout"
msgstr "Se déconnecter"

msgid "labels.manage-fonts"
msgstr "Gérer les polices"

#: src/app/main/ui/dashboard/team.cljs, src/app/main/ui/dashboard/team.cljs, src/app/main/ui/dashboard/sidebar.cljs
msgid "labels.member"
msgstr "Membre"

#: src/app/main/ui/dashboard/team.cljs, src/app/main/ui/dashboard/sidebar.cljs
msgid "labels.members"
msgstr "Membres"

#: src/app/main/ui/dashboard/team.cljs
msgid "labels.name"
msgstr "Nom"

#: src/app/main/ui/settings/password.cljs
msgid "labels.new-password"
msgstr "Nouveau mot de passe"

msgid "labels.next"
msgstr "Suivant"

#: src/app/main/ui/workspace/comments.cljs,
#: src/app/main/ui/dashboard/comments.cljs
msgid "labels.no-comments-available"
msgstr "Vous n’avez aucune notification de commentaire en attente"

#: src/app/main/ui/dashboard/team.cljs
msgid "labels.no-invitations"
msgstr "Il n'y a pas d'invitations."

#: src/app/main/ui/dashboard/team.cljs
msgid "labels.no-invitations-hint"
msgstr ""
"Appuyez sur le bouton \"Inviter à l'équipe\" pour inviter d'autres membres "
"à cette équipe."

#: src/app/main/ui/static.cljs
msgid "labels.not-found.auth-info"
msgstr "Vous êtes connecté en tant que"

#: src/app/main/ui/static.cljs
msgid "labels.not-found.desc-message"
msgstr ""
"Cette page n’existe pas ou vous ne disposez pas des permissions nécessaires "
"pour y accéder."

#: src/app/main/ui/static.cljs
msgid "labels.not-found.main-message"
msgstr "Oups !"

#: src/app/main/ui/dashboard/team.cljs
msgid "labels.num-of-files"
msgid_plural "labels.num-of-files"
msgstr[0] "1 fichier"
msgstr[1] "%s fichiers"

msgid "labels.num-of-frames"
msgid_plural "labels.num-of-frames"
msgstr[0] "1 plan de travail"
msgstr[1] "%s plans de travail"

#: src/app/main/ui/dashboard/team.cljs
msgid "labels.num-of-projects"
msgid_plural "labels.num-of-projects"
msgstr[0] "1 projet"
msgstr[1] "%s projets"

#: src/app/main/ui/settings/password.cljs
msgid "labels.old-password"
msgstr "Ancien mot de passe"

#: src/app/main/ui/workspace/comments.cljs
msgid "labels.only-yours"
msgstr "Seulement les vôtres"

msgid "labels.or"
msgstr "ou"

#: src/app/main/ui/dashboard/team.cljs, src/app/main/ui/dashboard/team.cljs
msgid "labels.owner"
msgstr "Propriétaire"

#: src/app/main/ui/settings/sidebar.cljs,
#: src/app/main/ui/dashboard/sidebar.cljs
msgid "labels.password"
msgstr "Mot de passe"

#: src/app/main/ui/dashboard/team.cljs
msgid "labels.pending-invitation"
msgstr "En attente"

#: src/app/main/ui/dashboard/team.cljs
msgid "labels.permissions"
msgstr "Permissions"

#: src/app/main/ui/settings/sidebar.cljs,
#: src/app/main/ui/dashboard/sidebar.cljs
msgid "labels.profile"
msgstr "Profil"

#: src/app/main/ui/dashboard/sidebar.cljs
msgid "labels.projects"
msgstr "Projets"

msgid "labels.recent"
msgstr "Récent"

#: src/app/main/ui/settings/sidebar.cljs
msgid "labels.release-notes"
msgstr "Notes de version"

#: src/app/main/ui/workspace/libraries.cljs,
#: src/app/main/ui/dashboard/team.cljs
msgid "labels.remove"
msgstr "Retirer"

#: src/app/main/ui/dashboard/team.cljs
msgid "labels.remove-member"
msgstr "Retirer le membre"

#: src/app/main/ui/dashboard/sidebar.cljs,
#: src/app/main/ui/dashboard/project_menu.cljs,
#: src/app/main/ui/dashboard/file_menu.cljs
msgid "labels.rename"
msgstr "Renommer"

#: src/app/main/ui/dashboard/team_form.cljs
msgid "labels.rename-team"
msgstr "Renommer l'équipe"

#: src/app/main/ui/dashboard/team.cljs
msgid "labels.resend-invitation"
msgstr "Renvoyer l'invitation"

#: src/app/main/ui/static.cljs, src/app/main/ui/static.cljs
msgid "labels.retry"
msgstr "Réessayer"

#: src/app/main/ui/dashboard/team.cljs
msgid "labels.role"
msgstr "Rôle"

msgid "labels.save"
msgstr "Enregistrer"

msgid "labels.search-font"
msgstr "Rechercher une police"

#: src/app/main/ui/settings/feedback.cljs
msgid "labels.send"
msgstr "Envoyer"

#: src/app/main/ui/settings/feedback.cljs
msgid "labels.sending"
msgstr "Envoi…"

#: src/app/main/ui/static.cljs
msgid "labels.service-unavailable.desc-message"
msgstr "Nous sommes en maintenance planifiée de nos systèmes."

#: src/app/main/ui/static.cljs
msgid "labels.service-unavailable.main-message"
msgstr "Service non disponible"

#: src/app/main/ui/settings/sidebar.cljs, src/app/main/ui/dashboard/team.cljs,
#: src/app/main/ui/dashboard/sidebar.cljs
msgid "labels.settings"
msgstr "Configuration"

#: src/app/main/ui/viewer/header.cljs, src/app/main/ui/viewer/header.cljs
msgid "labels.share-prototype"
msgstr "Partager le prototype"

#: src/app/main/ui/dashboard/sidebar.cljs
msgid "labels.shared-libraries"
msgstr "Bibliothèques Partagées"

#: src/app/main/ui/workspace/comments.cljs, src/app/main/ui/viewer/header.cljs
msgid "labels.show-all-comments"
msgstr "Afficher tous les commentaires"

#: src/app/main/ui/workspace/comments.cljs, src/app/main/ui/viewer/header.cljs
msgid "labels.show-your-comments"
msgstr "Afficher uniquement vos commentaires"

#: src/app/main/ui/static.cljs
msgid "labels.sign-out"
msgstr "Se déconnecter"

msgid "labels.skip"
msgstr "Passer"

msgid "labels.start"
msgstr "Démarrer"

#: src/app/main/ui/dashboard/team.cljs
msgid "labels.status"
msgstr "Statut"

#: src/app/main/ui/dashboard/sidebar.cljs
msgid "labels.tutorials"
msgstr "Tutoriels"

#: src/app/main/ui/settings/profile.cljs
msgid "labels.update"
msgstr "Actualiser"

#: src/app/main/ui/dashboard/team_form.cljs
msgid "labels.update-team"
msgstr "Mettre à jour l'équipe"

msgid "labels.upload"
msgstr "Télécharger"

msgid "labels.upload-custom-fonts"
msgstr "Télécharger des polices personnalisées"

msgid "labels.uploading"
msgstr "Téléchargement…"

#: src/app/main/ui/dashboard/team.cljs
msgid "labels.viewer"
msgstr "Spectateur"

msgid "labels.workspace"
msgstr "Espace de travail"

#: src/app/main/ui/comments.cljs
msgid "labels.write-new-comment"
msgstr "Écrire un nouveau commentaire"

#: src/app/main/ui/dashboard/team.cljs, src/app/main/ui/dashboard/team.cljs, src/app/main/ui/dashboard/sidebar.cljs
msgid "labels.you"
msgstr "(vous)"

#: src/app/main/ui/dashboard/sidebar.cljs
msgid "labels.your-account"
msgstr "Votre compte"

#: src/app/main/data/workspace/persistence.cljs, src/app/main/data/media.cljs
msgid "media.loading"
msgstr "Chargement de l’image…"

#: src/app/main/ui/workspace/header.cljs,
#: src/app/main/ui/dashboard/file_menu.cljs
msgid "modals.add-shared-confirm.accept"
msgstr "Ajouter comme Bibliothèque Partagée"

#: src/app/main/ui/workspace/header.cljs,
#: src/app/main/ui/dashboard/file_menu.cljs
msgid "modals.add-shared-confirm.hint"
msgstr ""
"Une fois ajoutées en tant que Bibliothèque Partagée, les ressources de "
"cette bibliothèque de fichiers seront disponibles pour être utilisées parmi "
"le reste de vos fichiers."

#: src/app/main/ui/workspace/header.cljs,
#: src/app/main/ui/dashboard/file_menu.cljs
msgid "modals.add-shared-confirm.message"
msgstr "Ajouter « %s » comme Bibliothèque Partagée"

#: src/app/main/ui/workspace/nudge.cljs
msgid "modals.big-nudge"
msgstr "Grand nudge"

#: src/app/main/ui/settings/change_email.cljs
msgid "modals.change-email.confirm-email"
msgstr "Vérifier la nouvelle adresse e‑mail"

#: src/app/main/ui/settings/change_email.cljs
msgid "modals.change-email.info"
msgstr ""
"Nous enverrons un e‑mail à votre adresse actuelle « %s » pour vérifier "
"votre identité."

#: src/app/main/ui/settings/change_email.cljs
msgid "modals.change-email.new-email"
msgstr "Nouvel e‑mail"

#: src/app/main/ui/settings/change_email.cljs
msgid "modals.change-email.submit"
msgstr "Changer adresse e‑mail"

#: src/app/main/ui/settings/change_email.cljs
msgid "modals.change-email.title"
msgstr "Changez votre adresse e‑mail"

#: src/app/main/ui/dashboard/sidebar.cljs
msgid "modals.change-owner-and-leave-confirm.message"
msgstr ""
"Vous êtes le propriétaire de cette équipe. Avant de la quitter, veuillez "
"sélectionner un autre membre pour le promouvoir en propriétaire."

#: src/app/main/ui/settings/delete_account.cljs
msgid "modals.delete-account.cancel"
msgstr "Annuler et conserver mon compte"

#: src/app/main/ui/settings/delete_account.cljs
msgid "modals.delete-account.confirm"
msgstr "Oui, supprimer mon compte"

#: src/app/main/ui/settings/delete_account.cljs
msgid "modals.delete-account.info"
msgstr ""
"En supprimant votre compte, vous perdrez tous vos projets et archives "
"actuelles."

#: src/app/main/ui/settings/delete_account.cljs
msgid "modals.delete-account.title"
msgstr "Êtes‑vous sûr de vouloir supprimer votre compte ?"

#: src/app/main/ui/comments.cljs
msgid "modals.delete-comment-thread.accept"
msgstr "Supprimer la conversation"

#: src/app/main/ui/comments.cljs
msgid "modals.delete-comment-thread.message"
msgstr ""
"Êtes‑vous sûr de vouloir supprimer cette conversation ? Tous les "
"commentaires de ce fil seront supprimés."

#: src/app/main/ui/comments.cljs
msgid "modals.delete-comment-thread.title"
msgstr "Supprimer une conversation"

#: src/app/main/ui/dashboard/file_menu.cljs
msgid "modals.delete-file-confirm.accept"
msgstr "Supprimer le fichier"

#: src/app/main/ui/dashboard/file_menu.cljs
msgid "modals.delete-file-confirm.message"
msgstr "Êtes‑vous sûr de vouloir supprimer ce fichier ?"

#: src/app/main/ui/dashboard/file_menu.cljs
msgid "modals.delete-file-confirm.title"
msgstr "Supprimer un fichier"

#: src/app/main/ui/dashboard/file_menu.cljs
msgid "modals.delete-file-multi-confirm.accept"
msgstr "Supprimer les fichiers"

#: src/app/main/ui/dashboard/file_menu.cljs
msgid "modals.delete-file-multi-confirm.message"
msgstr "Êtes-vous sûr de vouloir supprimer %s fichiers ?"

#: src/app/main/ui/dashboard/file_menu.cljs
msgid "modals.delete-file-multi-confirm.title"
msgstr "Suppression de %s fichiers"

msgid "modals.delete-font-variant.message"
msgstr ""
"Êtes-vous sûr de vouloir supprimer ce style de police ? Il ne sera pas "
"chargé si il est utilisé dans un fichier."

msgid "modals.delete-font-variant.title"
msgstr "Suppression du style de police"

msgid "modals.delete-font.message"
msgstr ""
"Êtes-vous sûr de vouloir supprimer cette police ? Elle ne se chargera pas "
"si elle est utilisée dans un fichier."

msgid "modals.delete-font.title"
msgstr "Suppression de la police"

#: src/app/main/ui/workspace/sidebar/sitemap.cljs
msgid "modals.delete-page.body"
msgstr "Êtes‑vous sûr de vouloir supprimer cette page ?"

#: src/app/main/ui/workspace/sidebar/sitemap.cljs
msgid "modals.delete-page.title"
msgstr "Supprimer une page"

#: src/app/main/ui/dashboard/project_menu.cljs
msgid "modals.delete-project-confirm.accept"
msgstr "Supprimer le projet"

#: src/app/main/ui/dashboard/project_menu.cljs
msgid "modals.delete-project-confirm.message"
msgstr "Êtes‑vous sûr de vouloir supprimer ce projet ?"

#: src/app/main/ui/dashboard/project_menu.cljs
msgid "modals.delete-project-confirm.title"
msgstr "Supprimer un projet"

#: src/app/main/ui/dashboard/sidebar.cljs
msgid "modals.delete-team-confirm.accept"
msgstr "Supprimer l’équipe"

#: src/app/main/ui/dashboard/sidebar.cljs
msgid "modals.delete-team-confirm.message"
msgstr ""
"Êtes‑vous sûr de vouloir supprimer cette équipe ? Tous les projets et "
"fichiers associés à l’équipe seront définitivement supprimés."

#: src/app/main/ui/dashboard/sidebar.cljs
msgid "modals.delete-team-confirm.title"
msgstr "Suppression d’une équipe"

#: src/app/main/ui/dashboard/team.cljs
msgid "modals.delete-team-member-confirm.accept"
msgstr "Supprimer le membre"

#: src/app/main/ui/dashboard/team.cljs
msgid "modals.delete-team-member-confirm.message"
msgstr "Êtes‑vous sûr de vouloir supprimer ce membre de l’équipe ?"

#: src/app/main/ui/dashboard/team.cljs
msgid "modals.delete-team-member-confirm.title"
msgstr "Supprimer un membre d’équipe"

#: src/app/main/ui/dashboard/team.cljs
msgid "modals.invite-member-confirm.accept"
msgstr "Envoyer l'invitation"

msgid "modals.invite-member.emails"
msgstr "Adresse e-mail, séparées par des virgules"

#: src/app/main/ui/dashboard/sidebar.cljs
msgid "modals.leave-and-close-confirm.hint"
msgstr ""
"Comme vous êtes le seul membre de l'équipe, celle-ci sera supprimée avec "
"ses projets et fichiers."

#: src/app/main/ui/dashboard/sidebar.cljs
msgid "modals.leave-and-close-confirm.message"
msgstr "Êtes-vous sûr de vouloir quitter l'équipe %s ?"

msgid "modals.leave-and-reassign.forbiden"
msgstr ""
"Vous ne pouvez pas quitter l'équipe si il n'y a aucun membre à promouvoir "
"comme propriétaire. Vous pourriez plutôt supprimer l'équipe."

#: src/app/main/ui/dashboard/sidebar.cljs
msgid "modals.leave-and-reassign.hint1"
msgstr "Vous êtes le propriétaire de %s."

#: src/app/main/ui/dashboard/sidebar.cljs
msgid "modals.leave-and-reassign.hint2"
msgstr "Sélectionnez un autre membre à promouvoir avant de quitter l’équipe"

#: src/app/main/ui/dashboard/sidebar.cljs
msgid "modals.leave-and-reassign.promote-and-leave"
msgstr "Promouvoir et quitter"

#: src/app/main/ui/dashboard/sidebar.cljs
msgid "modals.leave-and-reassign.select-member-to-promote"
msgstr "Sélectionnez un membre à promouvoir"

#: src/app/main/ui/dashboard/sidebar.cljs
msgid "modals.leave-and-reassign.title"
msgstr "Sélectionnez un membre à promouvoir"

#: src/app/main/ui/dashboard/sidebar.cljs
msgid "modals.leave-confirm.accept"
msgstr "Quitter l’équipe"

#: src/app/main/ui/dashboard/sidebar.cljs
msgid "modals.leave-confirm.message"
msgstr "Êtes‑vous sûr de vouloir quitter cette équipe ?"

#: src/app/main/ui/dashboard/sidebar.cljs
msgid "modals.leave-confirm.title"
msgstr "Quitter l’équipe"

#: src/app/main/ui/workspace/nudge.cljs
msgid "modals.nudge-title"
msgstr "Taille du décalage"

#: src/app/main/ui/dashboard/team.cljs
msgid "modals.promote-owner-confirm.accept"
msgstr "Promouvoir"

#: src/app/main/ui/dashboard/team.cljs
msgid "modals.promote-owner-confirm.hint"
msgstr ""
"Si vous transférez la propriété, vous changerez votre rôle en Admin, "
"perdant ainsi certaines permissions sur cette équipe. "

#: src/app/main/ui/dashboard/team.cljs
msgid "modals.promote-owner-confirm.message"
msgstr "Êtes‑vous sûr de vouloir promouvoir cette personne propriétaire ?"

#: src/app/main/ui/dashboard/team.cljs
msgid "modals.promote-owner-confirm.title"
msgstr "Promouvoir propriétaire"

#: src/app/main/ui/workspace/header.cljs,
#: src/app/main/ui/dashboard/file_menu.cljs
msgid "modals.remove-shared-confirm.accept"
msgstr "Supprimer en tant que Bibliothèque Partagée"

#: src/app/main/ui/workspace/header.cljs,
#: src/app/main/ui/dashboard/file_menu.cljs
msgid "modals.remove-shared-confirm.hint"
msgstr ""
"Une fois supprimée en tant que Bibliothèque Partagée, la Bibliothèque de ce "
"fichier ne pourra plus être utilisée par le reste de vos fichiers."

#: src/app/main/ui/workspace/header.cljs,
#: src/app/main/ui/dashboard/file_menu.cljs
msgid "modals.remove-shared-confirm.message"
msgstr "Retirer « %s » en tant que Bibliothèque Partagée"

#: src/app/main/ui/workspace/nudge.cljs
msgid "modals.small-nudge"
msgstr "Petit nudge"

#: src/app/main/ui/workspace/sidebar/options/menus/component.cljs, src/app/main/ui/workspace/context_menu.cljs
msgid "modals.update-remote-component-in-bulk.hint"
msgstr ""
"Vous êtes sur le point de mettre à jour les composants d'une bibliothèque "
"partagée. Cela peut affecter d'autres fichiers qui l'utilisent."

#: src/app/main/ui/workspace/sidebar/options/menus/component.cljs, src/app/main/ui/workspace/context_menu.cljs
msgid "modals.update-remote-component-in-bulk.message"
msgstr "Mise à jour des composants dans une bibliothèque partagée"

#: src/app/main/ui/workspace/sidebar/options/menus/component.cljs,
#: src/app/main/ui/workspace/context_menu.cljs
msgid "modals.update-remote-component.accept"
msgstr "Actualiser le composant"

#: src/app/main/ui/workspace/sidebar/options/menus/component.cljs,
#: src/app/main/ui/workspace/context_menu.cljs
msgid "modals.update-remote-component.cancel"
msgstr "Annuler"

#: src/app/main/ui/workspace/sidebar/options/menus/component.cljs,
#: src/app/main/ui/workspace/context_menu.cljs
msgid "modals.update-remote-component.hint"
msgstr ""
"Vous êtes sur le point de mettre à jour le composant d’une Bibliothèque "
"Partagée. Cela peut affecter d’autres fichiers qui l’utilisent."

#: src/app/main/ui/workspace/sidebar/options/menus/component.cljs,
#: src/app/main/ui/workspace/context_menu.cljs
msgid "modals.update-remote-component.message"
msgstr "Actualiser le composant d’une bibliothèque"

#: src/app/main/ui/dashboard/team.cljs
msgid "notifications.invitation-email-sent"
msgstr "E‑mail d'invitation envoyé!"

#: src/app/main/ui/settings/delete_account.cljs
msgid "notifications.profile-deletion-not-allowed"
msgstr ""
"Vous ne pouvez pas supprimer votre profil. Réassignez vos équipes avant de "
"continuer."

#: src/app/main/ui/settings/profile.cljs, src/app/main/ui/settings/options.cljs
msgid "notifications.profile-saved"
msgstr "Profil enregistré avec succès !"

#: src/app/main/ui/settings/change_email.cljs
msgid "notifications.validation-email-sent"
msgstr "E‑mail de vérification envoyé à %s. Vérifiez votre e‑mail !"

<<<<<<< HEAD
=======
msgid "onboarding.choice.desc"
msgstr "Comment voulez-vous commencer ?"

msgid "onboarding.choice.fly-solo"
msgstr "Commencer seul"

msgid "onboarding.choice.fly-solo-desc"
msgstr "Essayez Penpot et commencez à concevoir par vous-même."

msgid "onboarding.choice.team-up"
msgstr "Faites équipe"

msgid "onboarding.choice.team-up-desc"
msgstr ""
"Vous travaillez avec quelqu'un ? Créez une équipe et invitez des personnes "
"pour travailler avec eux sur des projets et partager des ressources de "
"conception."

>>>>>>> 97d5f48a
msgid "onboarding.choice.team-up.create-team"
msgstr "Le nom de votre équipe"

msgid "onboarding.choice.team-up.create-team-desc"
msgstr ""
"Après avoir nommé votre équipe, vous pourrez inviter des personnes à la "
"rejoindre."

msgid "onboarding.choice.team-up.create-team-placeholder"
msgstr "Entrez le nom de l'équipe"

msgid "onboarding.choice.team-up.invite-members"
msgstr "Inviter des membres"

<<<<<<< HEAD
#, fuzzy
=======
msgid "onboarding.choice.team-up.invite-members-desc"
msgstr ""
"Vous pourrez également inviter des membres et changer les rôles plus tard "
"dans la section équipe."

>>>>>>> 97d5f48a
msgid "onboarding.choice.team-up.invite-members-skip"
msgstr "Créer une équipe et inviter plus tard"

msgid "onboarding.choice.team-up.invite-members-submit"
msgstr "Créer une équipe et envoyer des invitations"

msgid "onboarding.choice.title"
msgstr "Bienvenue dans Penpot"

msgid "onboarding.contrib.alt"
msgstr "Open Source"

msgid "onboarding.contrib.desc1"
msgstr ""
"Penpot est Open Source, conçu par et pour la communauté. Si vous vous voulez "
"contribuer, vous êtes les bienvenus !"

msgid "onboarding.contrib.desc2.1"
msgstr "Vous pouvez accéder au"

msgid "onboarding.contrib.desc2.2"
msgstr "et suivre les instructions pour contribuer :)"

msgid "onboarding.contrib.link"
msgstr "projet sur github"

msgid "onboarding.contrib.title"
msgstr "Contributeur Open Source ?"

msgid "onboarding.newsletter.accept"
msgstr "Oui, s'abonner"

msgid "onboarding.newsletter.acceptance-message"
msgstr "Demande d'abonnement envoyé, vous allez recevoir un e-mail de confirmation."

msgid "onboarding.newsletter.decline"
msgstr "Non, merci"

msgid "onboarding.newsletter.desc"
msgstr ""
"Abonnez-vous à notre newsletter pour être tenu informé du développement et "
"de notre actualité."

#: src/app/main/ui/auth/recovery.cljs
msgid "profile.recovery.go-to-login"
msgstr "Aller à la page de connexion"

#: src/app/main/ui/workspace/sidebar/options/rows/color_row.cljs,
#: src/app/main/ui/workspace/sidebar/options/menus/stroke.cljs,
#: src/app/main/ui/workspace/sidebar/options/menus/layer.cljs,
#: src/app/main/ui/workspace/sidebar/options/menus/typography.cljs,
#: src/app/main/ui/workspace/sidebar/options/menus/shadow.cljs,
#: src/app/main/ui/workspace/sidebar/options/menus/blur.cljs
msgid "settings.multiple"
msgstr "Divers"

#: src/app/main/ui/dashboard/files.cljs
msgid "title.dashboard.files"
msgstr "%s - Penpot"

#: src/app/main/ui/dashboard/fonts.cljs
msgid "title.dashboard.font-providers"
msgstr "Fournisseurs de polices - %s - Penpot"

#: src/app/main/ui/dashboard/fonts.cljs
msgid "title.dashboard.fonts"
msgstr "Polices - %s - Penpot"

#: src/app/main/ui/dashboard/projects.cljs
msgid "title.dashboard.projects"
msgstr "Projets - %s - Penpot"

#: src/app/main/ui/dashboard/search.cljs
msgid "title.dashboard.search"
msgstr "Rechercher - %s - Penpot"

#: src/app/main/ui/dashboard/libraries.cljs
msgid "title.dashboard.shared-libraries"
msgstr "Bibliothèques Partagées - %s - Penpot"

#: src/app/main/ui/auth/verify_token.cljs, src/app/main/ui/auth.cljs
msgid "title.default"
msgstr "Penpot - Liberté de conception pour les équipes"

#: src/app/main/ui/settings/feedback.cljs
msgid "title.settings.feedback"
msgstr "Donnez votre avis - Penpot"

#: src/app/main/ui/settings/options.cljs
msgid "title.settings.options"
msgstr "Configuration - Penpot"

#: src/app/main/ui/settings/password.cljs
msgid "title.settings.password"
msgstr "Mot de passe - Penpot"

#: src/app/main/ui/settings/profile.cljs
msgid "title.settings.profile"
msgstr "Profil - Penpot"

#: src/app/main/ui/dashboard/team.cljs
msgid "title.team-members"
msgstr "Membres - %s - Penpot"

#: src/app/main/ui/dashboard/team.cljs
msgid "title.team-settings"
msgstr "Configuration - %s - Penpot"

#: src/app/main/ui/handoff.cljs, src/app/main/ui/viewer.cljs
msgid "title.viewer"
msgstr "%s - Mode spectateur - Penpot"

#: src/app/main/ui/workspace.cljs
msgid "title.workspace"
msgstr "%s - Penpot"

#: src/app/main/ui/handoff.cljs, src/app/main/ui/viewer.cljs
msgid "viewer.empty-state"
msgstr "Aucun plan de travail trouvé sur la page."

#: src/app/main/ui/handoff.cljs, src/app/main/ui/viewer.cljs
msgid "viewer.frame-not-found"
msgstr "Plan de travail introuvable."

#: src/app/main/ui/viewer/header.cljs
msgid "viewer.header.dont-show-interactions"
msgstr "Ne pas afficher les interactions"

#: src/app/main/ui/viewer/header.cljs
msgid "viewer.header.edit-file"
msgstr "Modifier le fichier"

#: src/app/main/ui/viewer/header.cljs
msgid "viewer.header.edit-page"
msgstr "Modifier la page"

#: src/app/main/ui/viewer/header.cljs
msgid "viewer.header.fullscreen"
msgstr "Plein écran"

#: src/app/main/ui/viewer/header.cljs
msgid "viewer.header.interactions"
msgstr "Interactions"

#: src/app/main/ui/viewer/header.cljs
msgid "viewer.header.share.copy-link"
msgstr "Copier le lien"

#: src/app/main/ui/viewer/header.cljs
msgid "viewer.header.share.create-link"
msgstr "Créer le lien"

#: src/app/main/ui/viewer/header.cljs
msgid "viewer.header.share.placeholder"
msgstr "Le lien de partage apparaîtra ici"

#: src/app/main/ui/viewer/header.cljs
msgid "viewer.header.share.remove-link"
msgstr "Supprimer le lien"

#: src/app/main/ui/viewer/header.cljs
msgid "viewer.header.share.subtitle"
msgstr "Toute personne disposant du lien aura accès"

#: src/app/main/ui/viewer/header.cljs
msgid "viewer.header.show-interactions"
msgstr "Afficher les interactions"

#: src/app/main/ui/viewer/header.cljs
msgid "viewer.header.show-interactions-on-click"
msgstr "Afficher les interactions au clic"

#: src/app/main/ui/viewer/header.cljs
msgid "viewer.header.sitemap"
msgstr "Plan du site"

#: src/app/main/ui/workspace/sidebar/align.cljs
msgid "workspace.align.hcenter"
msgstr "Aligner horizontalement au centre (%s)"

#: src/app/main/ui/workspace/sidebar/align.cljs
msgid "workspace.align.hdistribute"
msgstr "Répartir l’espacement horizontal (%s)"

#: src/app/main/ui/workspace/sidebar/align.cljs
msgid "workspace.align.hleft"
msgstr "Aligner à gauche (%s)"

#: src/app/main/ui/workspace/sidebar/align.cljs
msgid "workspace.align.hright"
msgstr "Aligner à droite (%s)"

#: src/app/main/ui/workspace/sidebar/align.cljs
msgid "workspace.align.vbottom"
msgstr "Aligner en bas (%s)"

#: src/app/main/ui/workspace/sidebar/align.cljs
msgid "workspace.align.vcenter"
msgstr "Aligner verticalement au centre (%s)"

#: src/app/main/ui/workspace/sidebar/align.cljs
msgid "workspace.align.vdistribute"
msgstr "Répartir l’espacement vertical (%s)"

#: src/app/main/ui/workspace/sidebar/align.cljs
msgid "workspace.align.vtop"
msgstr "Aligner en haut (%s)"

#: src/app/main/ui/workspace/sidebar/assets.cljs
msgid "workspace.assets.assets"
msgstr "Ressources"

#: src/app/main/ui/workspace/sidebar/assets.cljs
msgid "workspace.assets.box-filter-all"
msgstr "Toutes"

msgid "workspace.assets.box-filter-graphics"
msgstr "Graphiques"

#: src/app/main/ui/workspace/sidebar/assets.cljs,
#: src/app/main/ui/workspace/sidebar/assets.cljs
msgid "workspace.assets.colors"
msgstr "Couleurs"

#: src/app/main/ui/workspace/sidebar/assets.cljs,
#: src/app/main/ui/workspace/sidebar/assets.cljs
msgid "workspace.assets.components"
msgstr "Composants"

#: src/app/main/ui/workspace/sidebar/assets.cljs
msgid "workspace.assets.create-group"
msgstr "Créer un groupe"

#: src/app/main/ui/workspace/sidebar/assets.cljs
msgid "workspace.assets.create-group-hint"
msgstr ""
"Vos éléments seront automatiquement nommées comme tels : « nom du groupe / "
"nom de l'élément »"

#: src/app/main/ui/workspace/sidebar/sitemap.cljs,
#: src/app/main/ui/workspace/sidebar/assets.cljs,
#: src/app/main/ui/workspace/sidebar/assets.cljs
msgid "workspace.assets.delete"
msgstr "Supprimer"

#: src/app/main/ui/workspace/sidebar/sitemap.cljs,
#: src/app/main/ui/workspace/sidebar/assets.cljs
msgid "workspace.assets.duplicate"
msgstr "Dupliquer"

#: src/app/main/ui/workspace/sidebar/assets.cljs,
#: src/app/main/ui/workspace/sidebar/assets.cljs
msgid "workspace.assets.edit"
msgstr "Modifier"

#: src/app/main/ui/workspace/sidebar/assets.cljs
msgid "workspace.assets.file-library"
msgstr "Bibliothèque du fichier"

#: src/app/main/ui/workspace/sidebar/assets.cljs,
#: src/app/main/ui/workspace/sidebar/assets.cljs
msgid "workspace.assets.graphics"
msgstr "Graphiques"

#: src/app/main/ui/workspace/sidebar/assets.cljs
msgid "workspace.assets.group"
msgstr "Grouper"

#: src/app/main/ui/workspace/sidebar/assets.cljs
msgid "workspace.assets.group-name"
msgstr "Nom du groupe"

#: src/app/main/ui/workspace/sidebar/assets.cljs
msgid "workspace.assets.libraries"
msgstr "Bibliothèques"

#: src/app/main/ui/workspace/sidebar/assets.cljs
msgid "workspace.assets.not-found"
msgstr "Aucune ressource trouvée"

#: src/app/main/ui/workspace/sidebar/sitemap.cljs,
#: src/app/main/ui/workspace/sidebar/assets.cljs,
#: src/app/main/ui/workspace/sidebar/assets.cljs
msgid "workspace.assets.rename"
msgstr "Renommer"

#: src/app/main/ui/workspace/sidebar/assets.cljs
msgid "workspace.assets.rename-group"
msgstr "Renommer le groupe"

#: src/app/main/ui/workspace/sidebar/assets.cljs
msgid "workspace.assets.search"
msgstr "Chercher des ressources"

#: src/app/main/ui/workspace/sidebar/assets.cljs
msgid "workspace.assets.selected-count"
msgid_plural "workspace.assets.selected-count"
msgstr[0] "%s élément sélectionné"
msgstr[1] "%s éléments sélectionnés"

#: src/app/main/ui/workspace/sidebar/assets.cljs
msgid "workspace.assets.shared"
msgstr "PARTAGÉ"

#: src/app/main/ui/workspace/sidebar/assets.cljs,
#: src/app/main/ui/workspace/sidebar/assets.cljs
msgid "workspace.assets.typography"
msgstr "Typographies"

#: src/app/main/ui/workspace/sidebar/options/menus/typography.cljs
msgid "workspace.assets.typography.font-id"
msgstr "Police"

#: src/app/main/ui/workspace/sidebar/options/menus/typography.cljs
msgid "workspace.assets.typography.font-size"
msgstr "Taille"

#: src/app/main/ui/workspace/sidebar/options/menus/typography.cljs
msgid "workspace.assets.typography.font-variant-id"
msgstr "Variante"

#: src/app/main/ui/workspace/sidebar/options/menus/typography.cljs
msgid "workspace.assets.typography.go-to-edit"
msgstr "Accéder au fichier de bibliothèque de styles à modifier"

#: src/app/main/ui/workspace/sidebar/options/menus/typography.cljs
msgid "workspace.assets.typography.letter-spacing"
msgstr "Interlettrage"

#: src/app/main/ui/workspace/sidebar/options/menus/typography.cljs
msgid "workspace.assets.typography.line-height"
msgstr "Interlignage"

#: src/app/main/ui/workspace/sidebar/options/menus/typography.cljs,
#: src/app/main/ui/handoff/attributes/text.cljs,
#: src/app/main/ui/handoff/attributes/text.cljs
msgid "workspace.assets.typography.sample"
msgstr "Ag"

#: src/app/main/ui/workspace/sidebar/options/menus/typography.cljs
msgid "workspace.assets.typography.text-transform"
msgstr "Transformer le texte"

#: src/app/main/ui/workspace/sidebar/assets.cljs
msgid "workspace.assets.ungroup"
msgstr "Dissocier"

#: src/app/main/data/workspace/libraries.cljs,
#: src/app/main/ui/components/color_bullet.cljs
msgid "workspace.gradients.linear"
msgstr "Dégradé linéaire"

#: src/app/main/data/workspace/libraries.cljs,
#: src/app/main/ui/components/color_bullet.cljs
msgid "workspace.gradients.radial"
msgstr "Dégradé radial"

#: src/app/main/ui/workspace/header.cljs
msgid "workspace.header.menu.disable-dynamic-alignment"
msgstr "Désactiver l’alignement dynamique"

#: src/app/main/ui/workspace/header.cljs
msgid "workspace.header.menu.disable-scale-text"
msgstr "Désactiver la mise à l'échelle du texte"

#: src/app/main/ui/workspace/header.cljs
msgid "workspace.header.menu.disable-snap-grid"
msgstr "Désactiver l’alignement sur la grille"

#: src/app/main/ui/workspace/header.cljs
msgid "workspace.header.menu.enable-dynamic-alignment"
msgstr "Activer l’alignement dynamique"

#: src/app/main/ui/workspace/header.cljs
msgid "workspace.header.menu.enable-scale-text"
msgstr "Activer le redimensionnement du texte"

#: src/app/main/ui/workspace/header.cljs
msgid "workspace.header.menu.enable-snap-grid"
msgstr "Aligner sur la grille"

#: src/app/main/ui/workspace/header.cljs
msgid "workspace.header.menu.hide-assets"
msgstr "Masquer les ressources"

#: src/app/main/ui/workspace/header.cljs
msgid "workspace.header.menu.hide-grid"
msgstr "Masquer la grille"

#: src/app/main/ui/workspace/header.cljs
msgid "workspace.header.menu.hide-layers"
msgstr "Masquer les calques"

#: src/app/main/ui/workspace/header.cljs
msgid "workspace.header.menu.hide-palette"
msgstr "Masquer la palette de couleurs"

#: src/app/main/ui/workspace/header.cljs
msgid "workspace.header.menu.hide-rules"
msgstr "Masquer les règles"

#: src/app/main/ui/workspace/header.cljs
msgid "workspace.header.menu.select-all"
msgstr "Tout sélectionner"

#: src/app/main/ui/workspace/header.cljs
msgid "workspace.header.menu.show-assets"
msgstr "Montrer les ressources"

#: src/app/main/ui/workspace/header.cljs
msgid "workspace.header.menu.show-grid"
msgstr "Montrer la grille"

#: src/app/main/ui/workspace/header.cljs
msgid "workspace.header.menu.show-layers"
msgstr "Montrer les calques"

#: src/app/main/ui/workspace/header.cljs
msgid "workspace.header.menu.show-palette"
msgstr "Montrer la palette de couleurs"

#: src/app/main/ui/workspace/header.cljs
msgid "workspace.header.menu.show-rules"
msgstr "Montrer les règles"

#: src/app/main/ui/workspace/header.cljs
msgid "workspace.header.save-error"
msgstr "Erreur d’enregistrement"

#: src/app/main/ui/workspace/header.cljs
msgid "workspace.header.saved"
msgstr "Enregistré"

#: src/app/main/ui/workspace/header.cljs
msgid "workspace.header.saving"
msgstr "Enregistrement"

#: src/app/main/ui/workspace/header.cljs
msgid "workspace.header.unsaved"
msgstr "Modifications non sauvegardées"

#: src/app/main/ui/workspace/header.cljs
msgid "workspace.header.viewer"
msgstr "Mode spectateur (%s)"

#: src/app/main/ui/workspace/libraries.cljs
msgid "workspace.libraries.add"
msgstr "Ajouter"

#: src/app/main/ui/workspace/libraries.cljs
msgid "workspace.libraries.colors"
msgstr "%s couleurs"

#: src/app/main/ui/workspace/colorpalette.cljs
msgid "workspace.libraries.colors.big-thumbnails"
msgstr "Grandes vignettes"

#: src/app/main/ui/workspace/colorpicker/libraries.cljs,
#: src/app/main/ui/workspace/colorpalette.cljs
msgid "workspace.libraries.colors.file-library"
msgstr "Bibliothèque du fichier"

#: src/app/main/ui/workspace/colorpicker/libraries.cljs,
#: src/app/main/ui/workspace/colorpalette.cljs
msgid "workspace.libraries.colors.recent-colors"
msgstr "Couleurs récentes"

#: src/app/main/ui/workspace/colorpicker.cljs
msgid "workspace.libraries.colors.save-color"
msgstr "Enregistrer le style de couleur"

#: src/app/main/ui/workspace/colorpalette.cljs
msgid "workspace.libraries.colors.small-thumbnails"
msgstr "Petites vignettes"

#: src/app/main/ui/workspace/libraries.cljs
msgid "workspace.libraries.components"
msgstr "%s composants"

#: src/app/main/ui/workspace/libraries.cljs
msgid "workspace.libraries.file-library"
msgstr "Bibliothèque du fichier"

#: src/app/main/ui/workspace/libraries.cljs
msgid "workspace.libraries.graphics"
msgstr "%s graphiques"

#: src/app/main/ui/workspace/libraries.cljs
msgid "workspace.libraries.in-this-file"
msgstr "BIBLIOTHÈQUES DANS CE FICHIER"

#: src/app/main/ui/workspace/libraries.cljs
msgid "workspace.libraries.libraries"
msgstr "BIBLIOTHÈQUES"

#: src/app/main/ui/workspace/libraries.cljs
msgid "workspace.libraries.library"
msgstr "BIBLIOTHÈQUE"

#: src/app/main/ui/workspace/libraries.cljs
msgid "workspace.libraries.no-libraries-need-sync"
msgstr "Aucune Bibliothèque Partagée n’a besoin d’être mise à jour"

#: src/app/main/ui/workspace/libraries.cljs
msgid "workspace.libraries.no-matches-for"
msgstr "Aucune correspondance pour « %s »"

#: src/app/main/ui/workspace/libraries.cljs
msgid "workspace.libraries.no-shared-libraries-available"
msgstr "Aucune Bibliothèque Partagée disponible"

#: src/app/main/ui/workspace/libraries.cljs
msgid "workspace.libraries.search-shared-libraries"
msgstr "Rechercher des Bibliothèques Partagées"

#: src/app/main/ui/workspace/libraries.cljs
msgid "workspace.libraries.shared-libraries"
msgstr "BIBLIOTHÈQUES PARTAGÉES"

#: src/app/main/ui/workspace/sidebar/options/menus/text.cljs
msgid "workspace.libraries.text.multiple-typography"
msgstr "Multiple typographies"

#: src/app/main/ui/workspace/sidebar/options/menus/text.cljs
msgid "workspace.libraries.text.multiple-typography-tooltip"
msgstr "Dissocier toutes les typographies"

#: src/app/main/ui/workspace/libraries.cljs
msgid "workspace.libraries.typography"
msgstr "%s typographies"

#: src/app/main/ui/workspace/libraries.cljs
msgid "workspace.libraries.update"
msgstr "Actualiser"

#: src/app/main/ui/workspace/libraries.cljs
msgid "workspace.libraries.updates"
msgstr "MISES À JOUR"

msgid "workspace.library.all"
msgstr "Toutes les bibliothèques"

msgid "workspace.library.libraries"
msgstr "Bibliothèques"

msgid "workspace.library.own"
msgstr "Mes bibliothèques"

msgid "workspace.library.store"
msgstr "Prédéfinies"

msgid "workspace.options.blur-options.background-blur"
msgstr "Fond"

msgid "workspace.options.blur-options.layer-blur"
msgstr "Calque"

#: src/app/main/ui/workspace/sidebar/options/menus/blur.cljs
msgid "workspace.options.blur-options.title"
msgstr "Flou"

#: src/app/main/ui/workspace/sidebar/options/menus/blur.cljs
msgid "workspace.options.blur-options.title.group"
msgstr "Flou de groupe"

#: src/app/main/ui/workspace/sidebar/options/menus/blur.cljs
msgid "workspace.options.blur-options.title.multiple"
msgstr "Flou de sélection"

#: src/app/main/ui/workspace/sidebar/options/page.cljs
msgid "workspace.options.canvas-background"
msgstr "Couleur de fond du canvas"

#: src/app/main/ui/workspace/sidebar/options/menus/component.cljs
msgid "workspace.options.component"
msgstr "Composant"

#: src/app/main/ui/workspace/sidebar/options/menus/measures.cljs
msgid "workspace.options.constraints"
msgstr "Contraintes"

#: src/app/main/ui/workspace/sidebar/options/menus/measures.cljs
msgid "workspace.options.constraints.bottom"
msgstr "Bas"

#: src/app/main/ui/workspace/sidebar/options/menus/measures.cljs
msgid "workspace.options.constraints.center"
msgstr "Centre"

#: src/app/main/ui/workspace/sidebar/options/menus/measures.cljs
msgid "workspace.options.constraints.fix-when-scrolling"
msgstr "Fixe lors du défilement"

#: src/app/main/ui/workspace/sidebar/options/menus/measures.cljs
msgid "workspace.options.constraints.left"
msgstr "Gauche"

#: src/app/main/ui/workspace/sidebar/options/menus/measures.cljs
msgid "workspace.options.constraints.leftright"
msgstr "Gauche & droite"

#: src/app/main/ui/workspace/sidebar/options/menus/measures.cljs
msgid "workspace.options.constraints.right"
msgstr "Droite"

#: src/app/main/ui/workspace/sidebar/options/menus/measures.cljs
msgid "workspace.options.constraints.scale"
msgstr "Redimensionner"

#: src/app/main/ui/workspace/sidebar/options/menus/measures.cljs
msgid "workspace.options.constraints.top"
msgstr "Haut"

#: src/app/main/ui/workspace/sidebar/options/menus/measures.cljs
msgid "workspace.options.constraints.topbottom"
msgstr "Haut & bas"

#: src/app/main/ui/workspace/sidebar/options.cljs
msgid "workspace.options.design"
msgstr "Conception"

#: src/app/main/ui/workspace/sidebar/options/menus/exports.cljs,
#: src/app/main/ui/handoff/exports.cljs
msgid "workspace.options.export"
msgstr "Export"

#: src/app/main/ui/workspace/sidebar/options/menus/exports.cljs,
#: src/app/main/ui/handoff/exports.cljs
msgid "workspace.options.export-object"
msgid_plural ""
msgstr[0] "Exporter l'élément"
msgstr[1] "Exporter les %s éléments"

#: src/app/main/ui/workspace/sidebar/options/menus/exports.cljs
msgid "workspace.options.export.suffix"
msgstr "Suffixe"

#: src/app/main/ui/workspace/sidebar/options/menus/exports.cljs,
#: src/app/main/ui/handoff/exports.cljs
msgid "workspace.options.exporting-object"
msgstr "Exportation…"

#: src/app/main/ui/workspace/sidebar/options/menus/fill.cljs
msgid "workspace.options.fill"
msgstr "Remplissage"

#: src/app/main/ui/workspace/sidebar/options/menus/frame_grid.cljs
msgid "workspace.options.grid.auto"
msgstr "Automatique"

#: src/app/main/ui/workspace/sidebar/options/menus/frame_grid.cljs
msgid "workspace.options.grid.column"
msgstr "Colonnes"

#: src/app/main/ui/workspace/sidebar/options/menus/frame_grid.cljs
msgid "workspace.options.grid.params.columns"
msgstr "Colonnes"

#: src/app/main/ui/workspace/sidebar/options/menus/frame_grid.cljs
msgid "workspace.options.grid.params.gutter"
msgstr "Gouttière"

#: src/app/main/ui/workspace/sidebar/options/menus/frame_grid.cljs
msgid "workspace.options.grid.params.height"
msgstr "Hauteur"

#: src/app/main/ui/workspace/sidebar/options/menus/frame_grid.cljs
msgid "workspace.options.grid.params.margin"
msgstr "Marge"

#: src/app/main/ui/workspace/sidebar/options/menus/frame_grid.cljs
msgid "workspace.options.grid.params.rows"
msgstr "Lignes"

#: src/app/main/ui/workspace/sidebar/options/menus/frame_grid.cljs
msgid "workspace.options.grid.params.set-default"
msgstr "Définir par défaut"

#: src/app/main/ui/workspace/sidebar/options/menus/frame_grid.cljs
msgid "workspace.options.grid.params.size"
msgstr "Taille"

#: src/app/main/ui/workspace/sidebar/options/menus/frame_grid.cljs
msgid "workspace.options.grid.params.type"
msgstr "Type"

#: src/app/main/ui/workspace/sidebar/options/menus/frame_grid.cljs
msgid "workspace.options.grid.params.type.bottom"
msgstr "Bas"

#: src/app/main/ui/workspace/sidebar/options/menus/frame_grid.cljs
msgid "workspace.options.grid.params.type.center"
msgstr "Centre"

#: src/app/main/ui/workspace/sidebar/options/menus/frame_grid.cljs
msgid "workspace.options.grid.params.type.left"
msgstr "Gauche"

#: src/app/main/ui/workspace/sidebar/options/menus/frame_grid.cljs
msgid "workspace.options.grid.params.type.right"
msgstr "Droite"

#: src/app/main/ui/workspace/sidebar/options/menus/frame_grid.cljs
msgid "workspace.options.grid.params.type.stretch"
msgstr "Étirer"

#: src/app/main/ui/workspace/sidebar/options/menus/frame_grid.cljs
msgid "workspace.options.grid.params.type.top"
msgstr "Haut"

#: src/app/main/ui/workspace/sidebar/options/menus/frame_grid.cljs
msgid "workspace.options.grid.params.use-default"
msgstr "Utiliser la valeur par défaut"

#: src/app/main/ui/workspace/sidebar/options/menus/frame_grid.cljs
msgid "workspace.options.grid.params.width"
msgstr "Largeur"

#: src/app/main/ui/workspace/sidebar/options/menus/frame_grid.cljs
msgid "workspace.options.grid.row"
msgstr "Lignes"

#: src/app/main/ui/workspace/sidebar/options/menus/frame_grid.cljs
msgid "workspace.options.grid.square"
msgstr "Carré"

#: src/app/main/ui/workspace/sidebar/options/menus/fill.cljs
msgid "workspace.options.group-fill"
msgstr "Remplissage de groupe"

#: src/app/main/ui/workspace/sidebar/options/menus/stroke.cljs
msgid "workspace.options.group-stroke"
msgstr "Contour de groupe"

#: src/app/main/ui/workspace/sidebar/options/menus/layer.cljs
msgid "workspace.options.layer-options.blend-mode.color"
msgstr "Couleur"

#: src/app/main/ui/workspace/sidebar/options/menus/layer.cljs
msgid "workspace.options.layer-options.blend-mode.color-burn"
msgstr "Densité plus forte"

#: src/app/main/ui/workspace/sidebar/options/menus/layer.cljs
msgid "workspace.options.layer-options.blend-mode.color-dodge"
msgstr "Densité plus faible"

#: src/app/main/ui/workspace/sidebar/options/menus/layer.cljs
msgid "workspace.options.layer-options.blend-mode.darken"
msgstr "Assombrir"

#: src/app/main/ui/workspace/sidebar/options/menus/layer.cljs
msgid "workspace.options.layer-options.blend-mode.difference"
msgstr "Différence"

#: src/app/main/ui/workspace/sidebar/options/menus/layer.cljs
msgid "workspace.options.layer-options.blend-mode.exclusion"
msgstr "Exclusion"

#: src/app/main/ui/workspace/sidebar/options/menus/layer.cljs
msgid "workspace.options.layer-options.blend-mode.hard-light"
msgstr "Lumière crue"

#: src/app/main/ui/workspace/sidebar/options/menus/layer.cljs
msgid "workspace.options.layer-options.blend-mode.hue"
msgstr "Teinte"

#: src/app/main/ui/workspace/sidebar/options/menus/layer.cljs
msgid "workspace.options.layer-options.blend-mode.lighten"
msgstr "Éclaircir"

#: src/app/main/ui/workspace/sidebar/options/menus/layer.cljs
msgid "workspace.options.layer-options.blend-mode.luminosity"
msgstr "Luminosité"

#: src/app/main/ui/workspace/sidebar/options/menus/layer.cljs
msgid "workspace.options.layer-options.blend-mode.multiply"
msgstr "Produit"

#: src/app/main/ui/workspace/sidebar/options/menus/layer.cljs
msgid "workspace.options.layer-options.blend-mode.normal"
msgstr "Normal"

#: src/app/main/ui/workspace/sidebar/options/menus/layer.cljs
msgid "workspace.options.layer-options.blend-mode.overlay"
msgstr "Incrustation"

#: src/app/main/ui/workspace/sidebar/options/menus/layer.cljs
msgid "workspace.options.layer-options.blend-mode.saturation"
msgstr "Saturation"

#: src/app/main/ui/workspace/sidebar/options/menus/layer.cljs
msgid "workspace.options.layer-options.blend-mode.screen"
msgstr "Superposition"

#: src/app/main/ui/workspace/sidebar/options/menus/layer.cljs
msgid "workspace.options.layer-options.blend-mode.soft-light"
msgstr "Lumière tamisée"

#: src/app/main/ui/workspace/sidebar/options/menus/layer.cljs
msgid "workspace.options.layer-options.title"
msgstr "Calque"

#: src/app/main/ui/workspace/sidebar/options/menus/layer.cljs
msgid "workspace.options.layer-options.title.group"
msgstr "Grouper les calques"

#: src/app/main/ui/workspace/sidebar/options/menus/layer.cljs
msgid "workspace.options.layer-options.title.multiple"
msgstr "Calques sélectionnés"

#: src/app/main/ui/workspace/sidebar/options/shapes/frame.cljs,
#: src/app/main/ui/workspace/sidebar/options/menus/measures.cljs
msgid "workspace.options.position"
msgstr "Position"

#: src/app/main/ui/workspace/sidebar/options.cljs
msgid "workspace.options.prototype"
msgstr "Prototype"

msgid "workspace.options.radius"
msgstr "Rayon"

#: src/app/main/ui/workspace/sidebar/options/menus/measures.cljs
msgid "workspace.options.radius.all-corners"
msgstr "Tous les coins"

#: src/app/main/ui/workspace/sidebar/options/menus/measures.cljs
msgid "workspace.options.radius.single-corners"
msgstr "Coins individuels"

#: src/app/main/ui/workspace/sidebar/options/menus/measures.cljs
msgid "workspace.options.rotation"
msgstr "Rotation"

#: src/app/main/ui/workspace/sidebar/options/menus/interactions.cljs
msgid "workspace.options.select-a-shape"
msgstr ""
"Sélectionnez une forme, un plan de travail ou un groupe pour faire glisser "
"une connexion vers un autre plan de travail."

#: src/app/main/ui/workspace/sidebar/options/menus/interactions.cljs
msgid "workspace.options.select-artboard"
msgstr "Sélectionner un plan de travail"

#: src/app/main/ui/workspace/sidebar/options/menus/fill.cljs
msgid "workspace.options.selection-fill"
msgstr "Remplissage de sélection"

#: src/app/main/ui/workspace/sidebar/options/menus/stroke.cljs
msgid "workspace.options.selection-stroke"
msgstr "Contour de sélection"

#: src/app/main/ui/workspace/sidebar/options/menus/shadow.cljs
msgid "workspace.options.shadow-options.blur"
msgstr "Flou"

#: src/app/main/ui/workspace/sidebar/options/menus/shadow.cljs
msgid "workspace.options.shadow-options.drop-shadow"
msgstr "Ombre portée"

#: src/app/main/ui/workspace/sidebar/options/menus/shadow.cljs
msgid "workspace.options.shadow-options.inner-shadow"
msgstr "Ombre intérieure"

#: src/app/main/ui/workspace/sidebar/options/menus/shadow.cljs
msgid "workspace.options.shadow-options.offsetx"
msgstr "X"

#: src/app/main/ui/workspace/sidebar/options/menus/shadow.cljs
msgid "workspace.options.shadow-options.offsety"
msgstr "Y"

#: src/app/main/ui/workspace/sidebar/options/menus/shadow.cljs
msgid "workspace.options.shadow-options.spread"
msgstr "Diffusion"

#: src/app/main/ui/workspace/sidebar/options/menus/shadow.cljs
msgid "workspace.options.shadow-options.title"
msgstr "Ombre"

#: src/app/main/ui/workspace/sidebar/options/menus/shadow.cljs
msgid "workspace.options.shadow-options.title.group"
msgstr "Ombre de groupe"

#: src/app/main/ui/workspace/sidebar/options/menus/shadow.cljs
msgid "workspace.options.shadow-options.title.multiple"
msgstr "Ombres de la sélection"

#: src/app/main/ui/workspace/sidebar/options/shapes/frame.cljs,
#: src/app/main/ui/workspace/sidebar/options/menus/measures.cljs
msgid "workspace.options.size"
msgstr "Taille"

#: src/app/main/ui/workspace/sidebar/options/shapes/frame.cljs
msgid "workspace.options.size-presets"
msgstr "Tailles prédéfinies"

#: src/app/main/ui/workspace/sidebar/options/menus/stroke.cljs
msgid "workspace.options.stroke"
msgstr "Bordure"

#: src/app/main/ui/workspace/sidebar/options/menus/stroke.cljs
msgid "workspace.options.stroke.center"
msgstr "Centre"

#: src/app/main/ui/workspace/sidebar/options/menus/stroke.cljs
msgid "workspace.options.stroke.dashed"
msgstr "Tirets"

#: src/app/main/ui/workspace/sidebar/options/menus/stroke.cljs
msgid "workspace.options.stroke.dotted"
msgstr "Pointillé"

#: src/app/main/ui/workspace/sidebar/options/menus/stroke.cljs
msgid "workspace.options.stroke.inner"
msgstr "Intérieur"

#: src/app/main/ui/workspace/sidebar/options/menus/stroke.cljs
msgid "workspace.options.stroke.mixed"
msgstr "Mixte"

#: src/app/main/ui/workspace/sidebar/options/menus/stroke.cljs
msgid "workspace.options.stroke.outer"
msgstr "Extérieur"

#: src/app/main/ui/workspace/sidebar/options/menus/stroke.cljs
msgid "workspace.options.stroke.solid"
msgstr "Solide"

#: src/app/main/ui/workspace/sidebar/options/menus/text.cljs
msgid "workspace.options.text-options.align-bottom"
msgstr "Aligner en bas"

#: src/app/main/ui/workspace/sidebar/options/menus/text.cljs
msgid "workspace.options.text-options.align-center"
msgstr "Aligner au centre"

#: src/app/main/ui/workspace/sidebar/options/menus/text.cljs
msgid "workspace.options.text-options.align-justify"
msgstr "Justifier"

#: src/app/main/ui/workspace/sidebar/options/menus/text.cljs
msgid "workspace.options.text-options.align-left"
msgstr "Aligner à gauche"

#: src/app/main/ui/workspace/sidebar/options/menus/text.cljs
msgid "workspace.options.text-options.align-middle"
msgstr "Aligner verticalement au milieu"

#: src/app/main/ui/workspace/sidebar/options/menus/text.cljs
msgid "workspace.options.text-options.align-right"
msgstr "Aligner à droite"

#: src/app/main/ui/workspace/sidebar/options/menus/text.cljs
msgid "workspace.options.text-options.align-top"
msgstr "Aligner en haut"

msgid "workspace.options.text-options.decoration"
msgstr "Décoration"

#: src/app/main/ui/workspace/sidebar/options/menus/text.cljs
msgid "workspace.options.text-options.direction-ltr"
msgstr "Gauche à droite"

#: src/app/main/ui/workspace/sidebar/options/menus/text.cljs
msgid "workspace.options.text-options.direction-rtl"
msgstr "Droite à gauche"

#: src/app/main/ui/workspace/sidebar/options/menus/typography.cljs
msgid "workspace.options.text-options.google"
msgstr "Google"

#: src/app/main/ui/workspace/sidebar/options/menus/text.cljs
msgid "workspace.options.text-options.grow-auto-height"
msgstr "Hauteur automatique"

#: src/app/main/ui/workspace/sidebar/options/menus/text.cljs
msgid "workspace.options.text-options.grow-auto-width"
msgstr "Largeur automatique"

#: src/app/main/ui/workspace/sidebar/options/menus/text.cljs
msgid "workspace.options.text-options.grow-fixed"
msgstr "Fixe"

#: src/app/main/ui/workspace/sidebar/options/menus/typography.cljs
msgid "workspace.options.text-options.letter-spacing"
msgstr "Interlettrage"

#: src/app/main/ui/workspace/sidebar/options/menus/typography.cljs
msgid "workspace.options.text-options.line-height"
msgstr "Interlignage"

#: src/app/main/ui/workspace/sidebar/options/menus/typography.cljs
msgid "workspace.options.text-options.lowercase"
msgstr "Minuscule"

#: src/app/main/ui/workspace/sidebar/options/menus/text.cljs,
#: src/app/main/ui/workspace/sidebar/options/menus/typography.cljs
msgid "workspace.options.text-options.none"
msgstr "Aucune"

#: src/app/main/ui/workspace/sidebar/options/menus/typography.cljs
msgid "workspace.options.text-options.preset"
msgstr "Préréglage"

#: src/app/main/ui/workspace/sidebar/options/menus/text.cljs
msgid "workspace.options.text-options.strikethrough"
msgstr "Barré"

msgid "workspace.options.text-options.text-case"
msgstr "Casse"

#: src/app/main/ui/workspace/sidebar/options/menus/text.cljs
msgid "workspace.options.text-options.title"
msgstr "Texte"

#: src/app/main/ui/workspace/sidebar/options/menus/text.cljs
msgid "workspace.options.text-options.title-group"
msgstr "Texte de groupe"

#: src/app/main/ui/workspace/sidebar/options/menus/text.cljs
msgid "workspace.options.text-options.title-selection"
msgstr "Texte de la sélection"

#: src/app/main/ui/workspace/sidebar/options/menus/typography.cljs
msgid "workspace.options.text-options.titlecase"
msgstr "Premières Lettres en Capitales"

#: src/app/main/ui/workspace/sidebar/options/menus/text.cljs
msgid "workspace.options.text-options.underline"
msgstr "Soulignage"

#: src/app/main/ui/workspace/sidebar/options/menus/typography.cljs
msgid "workspace.options.text-options.uppercase"
msgstr "Majuscule"

msgid "workspace.options.text-options.vertical-align"
msgstr "Alignement vertical"

#: src/app/main/ui/workspace/sidebar/options/menus/interactions.cljs
msgid "workspace.options.use-play-button"
msgstr ""
"Utilisez le bouton de lecture dans l’en‑tête pour exécuter la vue du "
"prototype."

msgid "workspace.path.actions.add-node"
msgstr "Ajouter un nœud (%s)"

msgid "workspace.path.actions.delete-node"
msgstr "Supprimer le nœud (%s)"

msgid "workspace.path.actions.draw-nodes"
msgstr "Dessiner des nœuds (%s)"

msgid "workspace.path.actions.join-nodes"
msgstr "Joindre les nœuds (%s)"

msgid "workspace.path.actions.make-corner"
msgstr "Convertir en coin (%s)"

msgid "workspace.path.actions.make-curve"
msgstr "Convertir en courbe (%s)"

msgid "workspace.path.actions.merge-nodes"
msgstr "Fusionner les nœuds (%s)"

msgid "workspace.path.actions.move-nodes"
msgstr "Déplacer les nœuds (%s)"

msgid "workspace.path.actions.separate-nodes"
msgstr "Dissocier les nœuds (%s)"

msgid "workspace.path.actions.snap-nodes"
msgstr "Aligner les nœuds (%s)"

#: src/app/main/ui/workspace/context_menu.cljs
msgid "workspace.shape.menu.back"
msgstr "Envoyer au fond"

#: src/app/main/ui/workspace/context_menu.cljs
msgid "workspace.shape.menu.backward"
msgstr "Éloigner"

#: src/app/main/ui/workspace/context_menu.cljs
msgid "workspace.shape.menu.copy"
msgstr "Copier"

#: src/app/main/ui/workspace/context_menu.cljs
msgid "workspace.shape.menu.create-component"
msgstr "Créer un composant"

#: src/app/main/ui/workspace/context_menu.cljs
msgid "workspace.shape.menu.cut"
msgstr "Couper"

#: src/app/main/ui/workspace/context_menu.cljs
msgid "workspace.shape.menu.delete"
msgstr "Supprimer"

#: src/app/main/ui/workspace/sidebar/options/menus/component.cljs,
#: src/app/main/ui/workspace/context_menu.cljs,
#: src/app/main/ui/workspace/context_menu.cljs
msgid "workspace.shape.menu.detach-instance"
msgstr "Détacher l’instance"

#: src/app/main/ui/workspace/context_menu.cljs
msgid "workspace.shape.menu.duplicate"
msgstr "Dupliquer"

#: src/app/main/ui/workspace/context_menu.cljs
msgid "workspace.shape.menu.edit"
msgstr "Modifier"

#: src/app/main/ui/workspace/context_menu.cljs
msgid "workspace.shape.menu.flip-horizontal"
msgstr "Retourner horizontalement"

#: src/app/main/ui/workspace/context_menu.cljs
msgid "workspace.shape.menu.flip-vertical"
msgstr "Retourner verticalement"

#: src/app/main/ui/workspace/context_menu.cljs
msgid "workspace.shape.menu.forward"
msgstr "Avancer"

#: src/app/main/ui/workspace/context_menu.cljs
msgid "workspace.shape.menu.front"
msgstr "Amener au premier plan"

#: src/app/main/ui/workspace/sidebar/options/menus/component.cljs,
#: src/app/main/ui/workspace/context_menu.cljs
msgid "workspace.shape.menu.go-main"
msgstr "Aller au fichier du composant principal"

#: src/app/main/ui/workspace/context_menu.cljs
msgid "workspace.shape.menu.group"
msgstr "Groupe"

#: src/app/main/ui/workspace/context_menu.cljs
msgid "workspace.shape.menu.hide"
msgstr "Masquer"

#: src/app/main/ui/workspace/context_menu.cljs
msgid "workspace.shape.menu.lock"
msgstr "Bloquer"

#: src/app/main/ui/workspace/context_menu.cljs,
#: src/app/main/ui/workspace/context_menu.cljs
msgid "workspace.shape.menu.mask"
msgstr "Masque"

#: src/app/main/ui/workspace/context_menu.cljs,
#: src/app/main/ui/workspace/context_menu.cljs
msgid "workspace.shape.menu.paste"
msgstr "Coller"

#: src/app/main/ui/workspace/sidebar/options/menus/component.cljs,
#: src/app/main/ui/workspace/context_menu.cljs,
#: src/app/main/ui/workspace/context_menu.cljs
msgid "workspace.shape.menu.reset-overrides"
msgstr "Annuler les modifications"

#: src/app/main/ui/workspace/context_menu.cljs
msgid "workspace.shape.menu.show"
msgstr "Montrer"

#: src/app/main/ui/workspace/sidebar/options/menus/component.cljs,
#: src/app/main/ui/workspace/context_menu.cljs
msgid "workspace.shape.menu.show-main"
msgstr "Afficher le composant principal"

#: src/app/main/ui/workspace/context_menu.cljs
msgid "workspace.shape.menu.ungroup"
msgstr "Dégrouper"

#: src/app/main/ui/workspace/context_menu.cljs
msgid "workspace.shape.menu.unlock"
msgstr "Débloquer"

#: src/app/main/ui/workspace/context_menu.cljs
msgid "workspace.shape.menu.unmask"
msgstr "Supprimer le masque"

#: src/app/main/ui/workspace/sidebar/options/menus/component.cljs,
#: src/app/main/ui/workspace/context_menu.cljs,
#: src/app/main/ui/workspace/context_menu.cljs
msgid "workspace.shape.menu.update-main"
msgstr "Actualiser le composant principal"

#: src/app/main/ui/workspace/left_toolbar.cljs
msgid "workspace.sidebar.history"
msgstr "Historique (%s)"

#: src/app/main/ui/workspace/left_toolbar.cljs
msgid "workspace.sidebar.layers"
msgstr "Calques"

#: src/app/main/ui/workspace/sidebar/options/menus/svg_attrs.cljs,
#: src/app/main/ui/handoff/attributes/svg.cljs
msgid "workspace.sidebar.options.svg-attrs.title"
msgstr "Attributs SVG importés"

#: src/app/main/ui/workspace/sidebar/sitemap.cljs
msgid "workspace.sidebar.sitemap"
msgstr "Pages"

#: src/app/main/ui/workspace/header.cljs
msgid "workspace.sitemap"
msgstr "Plan du site"

#: src/app/main/ui/workspace/left_toolbar.cljs
msgid "workspace.toolbar.assets"
msgstr "Ressources"

#: src/app/main/ui/workspace/left_toolbar.cljs
msgid "workspace.toolbar.color-palette"
msgstr "Palette de couleurs (%s)"

#: src/app/main/ui/workspace/left_toolbar.cljs
msgid "workspace.toolbar.comments"
msgstr "Commentaires (%s)"

#: src/app/main/ui/workspace/left_toolbar.cljs
msgid "workspace.toolbar.curve"
msgstr "Courbe (%s)"

#: src/app/main/ui/workspace/left_toolbar.cljs
msgid "workspace.toolbar.ellipse"
msgstr "Ellipse (%s)"

#: src/app/main/ui/workspace/left_toolbar.cljs
msgid "workspace.toolbar.frame"
msgstr "Plan de travail (%s)"

#: src/app/main/ui/workspace/left_toolbar.cljs
msgid "workspace.toolbar.image"
msgstr "Image (%s)"

#: src/app/main/ui/workspace/left_toolbar.cljs
msgid "workspace.toolbar.move"
msgstr "Déplacer (%s)"

#: src/app/main/ui/workspace/left_toolbar.cljs
msgid "workspace.toolbar.path"
msgstr "Chemin (%s)"

#: src/app/main/ui/workspace/left_toolbar.cljs
msgid "workspace.toolbar.rect"
msgstr "Rectangle (%s)"

#: src/app/main/ui/workspace/left_toolbar.cljs
msgid "workspace.toolbar.text"
msgstr "Texte (%s)"

#: src/app/main/ui/workspace/sidebar/history.cljs
msgid "workspace.undo.empty"
msgstr "Il n’y a aucun changement dans l’historique pour l’instant"

#: src/app/main/ui/workspace/sidebar/history.cljs
msgid "workspace.undo.entry.delete"
msgstr "Supprimé %s"

#: src/app/main/ui/workspace/sidebar/history.cljs
msgid "workspace.undo.entry.modify"
msgstr "Modifié %s"

#: src/app/main/ui/workspace/sidebar/history.cljs
msgid "workspace.undo.entry.move"
msgstr "Objets déplacés"

msgid "workspace.undo.entry.multiple.circle"
msgstr "cercles"

msgid "workspace.undo.entry.multiple.color"
msgstr "couleurs"

msgid "workspace.undo.entry.multiple.component"
msgstr "composants"

msgid "workspace.undo.entry.multiple.curve"
msgstr "courbes"

msgid "workspace.undo.entry.multiple.frame"
msgstr "plan de travail"

msgid "workspace.undo.entry.multiple.group"
msgstr "groupes"

msgid "workspace.undo.entry.multiple.media"
msgstr "graphiques"

msgid "workspace.undo.entry.multiple.multiple"
msgstr "objets"

msgid "workspace.undo.entry.multiple.page"
msgstr "pages"

msgid "workspace.undo.entry.multiple.path"
msgstr "chemins"

msgid "workspace.undo.entry.multiple.rect"
msgstr "rectangles"

msgid "workspace.undo.entry.multiple.shape"
msgstr "formes"

msgid "workspace.undo.entry.multiple.text"
msgstr "textes"

msgid "workspace.undo.entry.multiple.typography"
msgstr "typographie"

#: src/app/main/ui/workspace/sidebar/history.cljs
msgid "workspace.undo.entry.new"
msgstr "Nouveau %s"

msgid "workspace.undo.entry.single.circle"
msgstr "cercle"

msgid "workspace.undo.entry.single.color"
msgstr "couleur"

msgid "workspace.undo.entry.single.component"
msgstr "composant"

msgid "workspace.undo.entry.single.curve"
msgstr "courbe"

msgid "workspace.undo.entry.single.frame"
msgstr "plan de travail"

msgid "workspace.undo.entry.single.group"
msgstr "groupe"

msgid "workspace.undo.entry.single.image"
msgstr "image"

msgid "workspace.undo.entry.single.media"
msgstr "graphique"

msgid "workspace.undo.entry.single.multiple"
msgstr "objet"

msgid "workspace.undo.entry.single.page"
msgstr "page"

msgid "workspace.undo.entry.single.path"
msgstr "chemin"

msgid "workspace.undo.entry.single.rect"
msgstr "rectangle"

msgid "workspace.undo.entry.single.shape"
msgstr "forme"

msgid "workspace.undo.entry.single.text"
msgstr "texte"

msgid "workspace.undo.entry.single.typography"
msgstr "typographie"

#: src/app/main/ui/workspace/sidebar/history.cljs
msgid "workspace.undo.entry.unknown"
msgstr "Opération sur %s"

#: src/app/main/ui/workspace/sidebar/history.cljs
msgid "workspace.undo.title"
msgstr "Historique"

#: src/app/main/data/workspace/libraries.cljs
msgid "workspace.updates.dismiss"
msgstr "Ignorer"

#: src/app/main/data/workspace/libraries.cljs
msgid "workspace.updates.there-are-updates"
msgstr "Il y a des mises à jour dans les Bibliothèques Partagées"

#: src/app/main/data/workspace/libraries.cljs
msgid "workspace.updates.update"
msgstr "Actualiser"

msgid "workspace.viewport.click-to-close-path"
msgstr "Cliquez pour fermer le chemin"

msgid "shortcuts.add-node"
msgstr "Ajouter un nœud"

msgid "shortcuts.copy"
msgstr "Copier"

msgid "shortcuts.fit-all"
msgstr "Zoom ajusté"

msgid "shortcuts.increase-zoom"
msgstr "Zoom avant"

msgid "shortcuts.join-nodes"
msgstr "Joindre les nœuds"

msgid "shortcuts.opacity-7"
msgstr "Définir l'opacité à 70%"

msgid "shortcuts.open-color-picker"
msgstr "Sélecteur de couleurs"

msgid "shortcuts.toggle-alignment"
msgstr "Activer/désactiver l'alignement dynamique"

msgid "shortcuts.toggle-assets"
msgstr "Activer/désactiver les ressources"

msgid "shortcut-subsection.zoom-workspace"
msgstr "Zoom"

msgid "shortcuts.bring-back"
msgstr "Mettre à l'arrière-plan"

msgid "shortcuts.bring-front"
msgstr "Mettre au premier plan"

msgid "shortcuts.bring-backward"
msgstr "Déplacer en arrière"

msgid "shortcuts.clear-undo"
msgstr "Rétablir"

msgid "shortcuts.create-component"
msgstr "Créer un composant"

msgid "shortcuts.add-comment"
msgstr "Commentaires"

msgid "shortcut-subsection.edit"
msgstr "Modifier"

msgid "shortcut-subsection.general-dashboard"
msgstr "Générique"

msgid "shortcut-subsection.main-menu"
msgstr "Menu principal"

msgid "shortcut-subsection.navigation-dashboard"
msgstr "Navigation"

msgid "shortcut-subsection.general-viewer"
msgstr "Générique"

msgid "shortcut-subsection.navigation-viewer"
msgstr "Navigation"

msgid "shortcut-subsection.navigation-workspace"
msgstr "Navigation"

msgid "shortcuts.insert-image"
msgstr "Insérer une image"

msgid "shortcuts.move-unit-left"
msgstr "Déplacer vers la gauche"

msgid "shortcuts.move-unit-right"
msgstr "Déplacer vers la droite"

msgid "shortcuts.open-comments"
msgstr "Accéder aux commentaires des spectateurs"

#: src/app/main/ui/workspace/sidebar/shortcuts.cljs
msgid "shortcuts.title"
msgstr "Raccourcis clavier"

msgid "shortcuts.start-measure"
msgstr "Commencer la mesure"

msgid "shortcuts.show-pixel-grid"
msgstr "Afficher/masquer la grille de pixels"

msgid "shortcuts.show-shortcuts"
msgstr "Afficher/masquer les raccourcis"

msgid "shortcuts.start-editing"
msgstr "Commencer l'édition"

msgid "shortcuts.snap-nodes"
msgstr "Aligner sur les nœuds"

msgid "shortcuts.snap-pixel-grid"
msgstr "Aligner sur la grille de pixels"

msgid "shortcuts.stop-measure"
msgstr "Arrêter la mesure"

msgid "shortcuts.thumbnail-set"
msgstr "Définir les vignettes"

msgid "shortcuts.align-bottom"
msgstr "Aligner en bas"

msgid "shortcuts.hide-ui"
msgstr "Afficher/masquer l'interface utilisateur"

msgid "shortcuts.go-to-libs"
msgstr "Accéder aux bibliothèques partagées"

msgid "shortcuts.bool-union"
msgstr "Union booléenne"

msgid "shortcuts.export-shapes"
msgstr "Exporter les formes"

msgid "shortcuts.group"
msgstr "Grouper"

msgid "shortcuts.flip-horizontal"
msgstr "Retourner horizontalement"

msgid "shortcuts.go-to-drafts"
msgstr "Accéder aux brouillons"

msgid "shortcuts.make-curve"
msgstr "Faire une courbe"

msgid "shortcuts.mask"
msgstr "Masque"

msgid "shortcuts.h-distribute"
msgstr "Répartir horizontalement"

msgid "onboarding.slide.2.alt"
msgstr "Recueillez des avis"

msgid "onboarding.slide.2.desc1"
msgstr ""
"Tous les membres de l'équipe peuvent travailler simultanément grâce à la "
"conception collaborative en temps réel et aux commentaires, idées et "
"réactions rassemblées et centralisées."

msgid "onboarding.slide.3.desc2"
msgstr ""
"Obtenez et fournissez des spécifications de code comme le balisage (SVG, "
"HTML) ou de style (CSS, Less, Stylus…)."

msgid "onboarding.templates.subtitle"
msgstr "Voici quelques modèles."

msgid "onboarding.templates.title"
msgstr "Commencer à concevoir"

msgid "onboarding.welcome.desc3"
msgstr ""
"Pendant que vous appréciez Penpot dans son état actuel, nous continuerons à "
"l'améliorer, en publiant fréquemment nos projets prometteurs."

msgid "onboarding.slide.3.alt"
msgstr "Handoff et lowcode"

msgid "onboarding.welcome.title"
msgstr "Bienvenue chez Penpot"

msgid "common.share-link.all-users"
msgstr "Tous les utilisateurs de Penpot"

msgid "common.share-link.current-tag"
msgstr "(actuel)"

msgid "common.share-link.destroy-link"
msgstr "Supprimer le lien"

msgid "common.share-link.manage-ops"
msgstr "Modifier les permissions"

msgid "common.share-link.permissions-can-comment"
msgstr "Peut commenter"

msgid "common.share-link.permissions-can-inspect"
msgstr "Peut inspecter le code"

msgid "common.share-link.permissions-pages"
msgstr "Pages partagées"

msgid "common.share-link.page-shared"
msgid_plural "common.share-link.page-shared"
msgstr[0] "1 page partagée"
msgstr[1] "%s pages partagées"

msgid "common.share-link.team-members"
msgstr "Seulement les membres de l'équipe"

msgid "common.share-link.view-all"
msgstr "Tout sélectionner"

msgid "dashboard.export-binary-multi"
msgstr "Télécharger %s fichiers Penpot (.penpot)"

msgid "dashboard.download-binary-file"
msgstr "Télécharger le fichier Penpot (.penpot)"

msgid "dashboard.download-standard-file"
msgstr "Télécharger le fichier standard (.svg + .json)"

msgid "dashboard.export-standard-multi"
msgstr "Télécharger %s fichiers standards (.svg + .json)"

#: src/app/main/ui/auth/login.cljs
msgid "errors.auth-provider-not-configured"
msgstr "Fournisseur d'authentification non configuré."

#: src/app/main/ui/settings/feedback.cljs
msgid "feedback.discourse-go-to"
msgstr "Accéder au forum Penpot"

#: src/app/main/ui/settings/feedback.cljs
msgid "feedback.discourse-subtitle1"
msgstr ""
"Nous sommes heureux de vous avoir ici. Si vous avez besoin d'aide, merci "
"d'effectuer une recherche avant de poster."

#: src/app/main/ui/settings/feedback.cljs
msgid "feedback.discourse-title"
msgstr "Communauté Penpot"

#: src/app/main/ui/settings/feedback.cljs
msgid "feedback.twitter-go-to"
msgstr "Accéder à Twitter"

#: src/app/main/ui/settings/feedback.cljs
msgid "feedback.twitter-subtitle1"
msgstr "Nous sommes là pour répondre à vos questions techniques."

#: src/app/main/ui/settings/feedback.cljs
msgid "feedback.twitter-title"
msgstr "Compte d’assistance Twitter"

#: src/app/main/ui/dashboard/sidebar.cljs
msgid "labels.community"
msgstr "Communauté"

msgid "labels.continue-with-penpot"
msgstr "Vous pouvez continuer avec un compte Penpot"

msgid "labels.log-or-sign"
msgstr "Se connecter ou s'inscrire"

msgid "labels.show-comments-list"
msgstr "Afficher la liste des commentaires"

msgid "shortcut-subsection.shape"
msgstr "Formes"

msgid "shortcut-subsection.tools"
msgstr "Outils"

msgid "shortcut-subsection.zoom-viewer"
msgstr "Zoom"

msgid "onboarding.slide.3.desc1"
msgstr ""
"Synchronisez le design et le code de tous vos composants et styles et "
"générez des extraits de code."

msgid "shortcut-subsection.path-editor"
msgstr "Tracés"

msgid "shortcuts.align-hcenter"
msgstr "Aligner horizontalement au centre"

msgid "shortcuts.align-left"
msgstr "Aligner à gauche"

msgid "shortcuts.align-right"
msgstr "Aligner à droite"

msgid "shortcuts.align-top"
msgstr "Aligner en haut"

msgid "shortcuts.bring-forward"
msgstr "Déplacer vers l'avant"

msgid "shortcuts.cut"
msgstr "Couper"

msgid "shortcuts.align-vcenter"
msgstr "Aligner verticalement au centre"

msgid "shortcuts.artboard-selection"
msgstr "Créer un plan de travail à partir de la sélection"

msgid "shortcuts.bool-difference"
msgstr "Soustraction booléenne"

msgid "shortcuts.bool-exclude"
msgstr "Exclusion booléenne"

msgid "shortcuts.bool-intersection"
msgstr "Intersection booléenne"

msgid "shortcuts.create-new-project"
msgstr "Créer"

msgid "shortcuts.draw-frame"
msgstr "Plan de travail"

msgid "shortcuts.draw-nodes"
msgstr "Dessiner un tracé"

msgid "shortcuts.flip-vertical"
msgstr "Retourner verticalement"

msgid "shortcuts.merge-nodes"
msgstr "Fusionner les nœuds"

msgid "shortcuts.move"
msgstr "Déplacer"

msgid "shortcuts.move-fast-down"
msgstr "Déplacement rapide vers le bas"

msgid "shortcuts.move-nodes"
msgstr "Déplacer le nœud"

msgid "shortcuts.move-unit-up"
msgstr "Déplacer vers le haut"

msgid "shortcuts.next-frame"
msgstr "Plan de travail suivant"

msgid "shortcuts.not-found"
msgstr "Aucun raccourci trouvé"

msgid "shortcuts.opacity-0"
msgstr "Définir l'opacité à 100%"

msgid "shortcuts.opacity-1"
msgstr "Définir l'opacité à 10%"

msgid "shortcuts.opacity-2"
msgstr "Définir l'opacité à 20%"

msgid "shortcuts.opacity-3"
msgstr "Définir l'opacité à 30%"

msgid "shortcuts.opacity-8"
msgstr "Définir l'opacité à 80%"

msgid "shortcuts.opacity-9"
msgstr "Définir l'opacité à 90%"

msgid "shortcuts.open-dashboard"
msgstr "Accéder au tableau de bord"

#, fuzzy
msgid "shortcuts.open-handoff"
msgstr "Accéder à la section Handoff des spectateurs"

msgid "shortcuts.or"
msgstr " ou "

msgid "shortcuts.search-placeholder"
msgstr "Rechercher des raccourcis"

msgid "shortcuts.select-all"
msgstr "Tout sélectionner"

msgid "shortcuts.separate-nodes"
msgstr "Séparer les nœuds"

msgid "shortcuts.toggle-colorpalette"
msgstr "Activer/désactiver la palette de couleurs"

msgid "shortcuts.toggle-focus-mode"
msgstr "Activer/désactiver le mode focus"

msgid "shortcuts.toggle-grid"
msgstr "Afficher/masquer la grille"

msgid "onboarding.newsletter.title"
msgstr "Vous souhaitez recevoir les actualités de Penpot ?"

msgid "onboarding.slide.0.alt"
msgstr "Créer des designs"

msgid "onboarding.newsletter.policy"
msgstr "Politique de confidentialité."

msgid "onboarding.newsletter.privacy1"
msgstr "Parce que nous nous soucions de la vie privée, voici notre "

msgid "onboarding.newsletter.privacy2"
msgstr ""
"Nous ne vous enverrons que des e-mails pertinents. Vous pouvez vous "
"désabonner à tout moment via votre profil d’utilisateur ou via le lien de "
"désabonnement dans l’une de nos newsletters."

msgid "onboarding.slide.0.desc1"
msgstr ""
"Créez des interfaces utilisateur magnifiques en collaboration avec tous les "
"membres de l'équipe."

msgid "onboarding.slide.1.title"
msgstr "Donnez vie à vos conceptions avec des interactions"

msgid "onboarding.slide.2.title"
msgstr "Recueillez des avis, présentez et partagez votre travail"

msgid "onboarding.slide.1.desc2"
msgstr ""
"Partagez avec les parties prenantes, présentez des propositions à votre "
"équipe et lancez des tests utilisateurs avec vos conceptions, le tout à un "
"seul endroit."

msgid "onboarding.slide.3.title"
msgstr "Un référentiel unique de contenus"

msgid "shortcuts.decrease-zoom"
msgstr "Dézoomer"

msgid "shortcuts.delete"
msgstr "Supprimer"

msgid "shortcuts.delete-node"
msgstr "Supprimer le nœud"

msgid "shortcuts.detach-component"
msgstr "Détacher le composant"

msgid "shortcuts.draw-curve"
msgstr "Courbe"

msgid "shortcuts.draw-ellipse"
msgstr "Ellipse"

msgid "shortcuts.draw-path"
msgstr "Tracé"

msgid "shortcuts.draw-rect"
msgstr "Rectangle"

msgid "shortcuts.draw-text"
msgstr "Texte"

msgid "shortcuts.duplicate"
msgstr "Dupliquer"

msgid "shortcuts.escape"
msgstr "Annuler"

msgid "shortcuts.go-to-search"
msgstr "Recherche"

msgid "shortcuts.move-fast-left"
msgstr "Déplacement rapide vers la gauche"

msgid "shortcuts.move-fast-right"
msgstr "Déplacez-vous rapidement vers la droite"

msgid "shortcuts.move-fast-up"
msgstr "Déplacement rapide vers le haut"

msgid "shortcuts.opacity-4"
msgstr "Définir l'opacité à 40%"

msgid "shortcuts.opacity-5"
msgstr "Définir l'opacité à 50%"

msgid "shortcuts.opacity-6"
msgstr "Définir l'opacité à 60%"

msgid "shortcuts.open-interactions"
msgstr "Accéder aux interactions des spectateurs"

msgid "shortcuts.open-viewer"
msgstr "Accéder aux interactions des spectateurs"

msgid "shortcuts.open-workspace"
msgstr "Accéder à l’espace de travail"

msgid "shortcuts.paste"
msgstr "Coller"

msgid "shortcuts.prev-frame"
msgstr "Plan de travail précédent"

msgid "shortcuts.redo"
msgstr "Rétablir"

msgid "shortcuts.reset-zoom"
msgstr "Réinitialiser le zoom"

msgid "shortcuts.toggle-history"
msgstr "Activer/désactiver l'historique"

msgid "shortcuts.toggle-layers"
msgstr "Activer/désactiver les calques"

msgid "shortcuts.toggle-lock-size"
msgstr "Verrouiller les proportions"

msgid "shortcuts.toggle-rules"
msgstr "Afficher/masquer les règles"

# SECTIONS
msgid "shortcut-section.basics"
msgstr "Bases"

msgid "shortcut-section.dashboard"
msgstr "Tableau de bord"

msgid "shortcut-section.viewer"
msgstr "Spectateur"

msgid "shortcut-section.workspace"
msgstr "Espace de travail"

# SUBSECTIONS
msgid "shortcut-subsection.alignment"
msgstr "Alignement"

msgid "shortcut-subsection.modify-layers"
msgstr "Modifier les calques"

msgid "onboarding.slide.1.alt"
msgstr "Prototypes interactifs"

msgid "onboarding.slide.0.desc2"
msgstr ""
"Maintenez une cohérence globale grâce aux composants, librairies et design "
"systems."

msgid "onboarding.slide.0.title"
msgstr "Designer des libraires, styles and composants"

msgid "onboarding.slide.1.desc1"
msgstr "Créer des interactions complexes pour simuler le comportement final."

msgid "onboarding.welcome.alt"
msgstr "Penpot"

msgid "onboarding.welcome.desc1"
msgstr "Hourra ! Vous êtes déjà un utilisateur de Penpot :)"

msgid "onboarding.welcome.desc2"
msgstr ""
"Penpot en est à sa première version bêta grâce à son ensemble de "
"fonctionnalités de base, sa maturité, sa stabilité et aux retours très "
"positifs de la communauté, à laquelle vous êtes plus que bienvenu."<|MERGE_RESOLUTION|>--- conflicted
+++ resolved
@@ -1806,8 +1806,6 @@
 msgid "notifications.validation-email-sent"
 msgstr "E‑mail de vérification envoyé à %s. Vérifiez votre e‑mail !"
 
-<<<<<<< HEAD
-=======
 msgid "onboarding.choice.desc"
 msgstr "Comment voulez-vous commencer ?"
 
@@ -1826,7 +1824,6 @@
 "pour travailler avec eux sur des projets et partager des ressources de "
 "conception."
 
->>>>>>> 97d5f48a
 msgid "onboarding.choice.team-up.create-team"
 msgstr "Le nom de votre équipe"
 
@@ -1841,15 +1838,10 @@
 msgid "onboarding.choice.team-up.invite-members"
 msgstr "Inviter des membres"
 
-<<<<<<< HEAD
-#, fuzzy
-=======
 msgid "onboarding.choice.team-up.invite-members-desc"
 msgstr ""
 "Vous pourrez également inviter des membres et changer les rôles plus tard "
 "dans la section équipe."
-
->>>>>>> 97d5f48a
 msgid "onboarding.choice.team-up.invite-members-skip"
 msgstr "Créer une équipe et inviter plus tard"
 
@@ -3598,7 +3590,6 @@
 msgid "shortcuts.open-dashboard"
 msgstr "Accéder au tableau de bord"
 
-#, fuzzy
 msgid "shortcuts.open-handoff"
 msgstr "Accéder à la section Handoff des spectateurs"
 
