msgid ""
msgstr ""
"PO-Revision-Date: 2024-08-23 09:16+0000\n"
"Last-Translator: Anonymous <noreply@weblate.org>\n"
"Language-Team: Spanish <https://hosted.weblate.org/projects/penpot/frontend/"
"es/>\n"
"Language: es\n"
"MIME-Version: 1.0\n"
"Content-Type: text/plain; charset=utf-8\n"
"Content-Transfer-Encoding: 8bit\n"
"Plural-Forms: nplurals=2; plural=n != 1;\n"
"X-Generator: Weblate 5.7.1-dev\n"

#: src/app/main/ui/auth/register.cljs:132, src/app/main/ui/static.cljs:139, src/app/main/ui/viewer/login.cljs:98
msgid "auth.already-have-account"
msgstr "¿Tienes ya una cuenta?"

#: src/app/main/ui/auth/recovery_request.cljs:113, src/app/main/ui/auth/register.cljs:267
msgid "auth.check-mail"
msgstr "Comprueba tu correo"

#: src/app/main/ui/auth/register.cljs:270
msgid "auth.check-your-email"
msgstr ""
"Comprueba tu email y haz click en el link de verificación para comenzar a "
"usar Penpot."

#: src/app/main/ui/auth/recovery.cljs:67
msgid "auth.confirm-password"
msgstr "Confirmar contraseña"

#: src/app/main/ui/auth/register.cljs:144
msgid "auth.create-demo-account"
msgstr "Crear cuenta de prueba"

#: src/app/main/ui/auth/register.cljs, src/app/main/ui/auth/login.cljs
#, unused
msgid "auth.create-demo-profile"
msgstr "¿Quieres probar?"

#: src/app/main/ui/auth/login.cljs:41
msgid "auth.demo-warning"
msgstr ""
"Este es un servicio de DEMOSTRACIÓN. NO USAR para trabajo real, los "
"proyectos serán borrados periodicamente."

#: src/app/main/ui/auth/login.cljs:180, src/app/main/ui/viewer/login.cljs:84
msgid "auth.forgot-password"
msgstr "¿Olvidaste tu contraseña?"

#: src/app/main/ui/auth/register.cljs:224
msgid "auth.fullname"
msgstr "Nombre completo"

#: src/app/main/ui/auth/login.cljs:273
msgid "auth.login-account-title"
msgstr "Entrar en mi cuenta"

#: src/app/main/ui/auth/register.cljs:136, src/app/main/ui/static.cljs:142, src/app/main/ui/viewer/login.cljs:101
msgid "auth.login-here"
msgstr "Inicia sesión aquí."

#: src/app/main/ui/auth/login.cljs:186
msgid "auth.login-submit"
msgstr "Entrar"

#: src/app/main/ui/auth/login.cljs:276
msgid "auth.login-tagline"
msgstr ""
"Penpot es la herramienta de diseño libre y open-source para la colaboración "
"entre Diseño y Código"

#: src/app/main/ui/auth/login.cljs:213
msgid "auth.login-with-github-submit"
msgstr "GitHub"

#: src/app/main/ui/auth/login.cljs:219
msgid "auth.login-with-gitlab-submit"
msgstr "GitLab"

#: src/app/main/ui/auth/login.cljs:207
msgid "auth.login-with-google-submit"
msgstr "Google"

#: src/app/main/ui/auth/login.cljs:192
msgid "auth.login-with-ldap-submit"
msgstr "LDAP"

#: src/app/main/ui/auth/login.cljs:225, src/app/main/ui/auth/login.cljs:246
msgid "auth.login-with-oidc-submit"
msgstr "OpenID"

#: src/app/main/ui/auth/recovery.cljs:60
msgid "auth.new-password"
msgstr "Introduce la nueva contraseña"

#: src/app/main/ui/auth/recovery.cljs:36
msgid "auth.notifications.password-changed-successfully"
msgstr "La contraseña ha sido cambiada"

#: src/app/main/ui/auth/recovery_request.cljs:50
msgid "auth.notifications.profile-not-verified"
msgstr ""
"El perfil aun no ha sido verificado, por favor valida el perfil antes de "
"continuar."

#: src/app/main/ui/auth/recovery_request.cljs:33
msgid "auth.notifications.recovery-token-sent"
msgstr "Hemos enviado a tu buzón un enlace para recuperar tu contraseña."

#: src/app/main/ui/auth/verify_token.cljs:46
msgid "auth.notifications.team-invitation-accepted"
msgstr "Te uniste al equipo"

#: src/app/main/ui/auth/login.cljs:170, src/app/main/ui/auth/register.cljs:94
msgid "auth.password"
msgstr "Contraseña"

#: src/app/main/ui/auth/register.cljs:93
msgid "auth.password-length-hint"
msgstr "8 caracteres como mínimo"

#: src/app/main/ui/auth/register.cljs:291
msgid "auth.privacy-policy"
msgstr "Política de privacidad"

#: src/app/main/ui/auth/recovery_request.cljs:82
msgid "auth.recovery-request-submit"
msgstr "Recuperar contraseña"

#: src/app/main/ui/auth/recovery_request.cljs:95
msgid "auth.recovery-request-subtitle"
msgstr "Te enviaremos un correo electrónico con instrucciones"

#: src/app/main/ui/auth/recovery_request.cljs:94
msgid "auth.recovery-request-title"
msgstr "¿Olvidaste tu contraseña?"

#: src/app/main/ui/auth/recovery.cljs:71
msgid "auth.recovery-submit"
msgstr "Cambiar tu contraseña"

#: src/app/main/ui/auth/login.cljs:289, src/app/main/ui/static.cljs:126, src/app/main/ui/viewer/login.cljs:87
msgid "auth.register"
msgstr "¿No tienes una cuenta?"

#: src/app/main/ui/auth/register.cljs:247
msgid "auth.register-account-tagline"
msgstr "Cuéntanos cómo quieres que nos dirijamos a tí."

#: src/app/main/ui/auth/register.cljs:246
msgid "auth.register-account-title"
msgstr "Tu nombre"

#: src/app/main/ui/auth/login.cljs:293, src/app/main/ui/auth/register.cljs:100, src/app/main/ui/auth/register.cljs:233, src/app/main/ui/static.cljs:129, src/app/main/ui/viewer/login.cljs:91
msgid "auth.register-submit"
msgstr "Crear una cuenta"

#: src/app/main/ui/auth/register.cljs:123
msgid "auth.register-tagline"
msgstr ""
"Con una cuenta gratuita de Penpot, puedes crear un número ilimitado de "
"equipos y colaborar con otros diseñadores y desarrolladores en tantos "
"proyectos como quieras."

#: src/app/main/ui/auth/register.cljs:121
msgid "auth.register-title"
msgstr "Crear una cuenta"

#: src/app/main/ui/auth.cljs
#, unused
msgid "auth.sidebar-tagline"
msgstr "La solución de código abierto para diseñar y prototipar."

#: src/app/main/ui/auth/register.cljs:156
#, markdown
msgid "auth.terms-and-privacy-agreement"
msgstr "Yo acepto los [términos de servicio](%s) y la [política de privacidad](%s)."

#: src/app/main/ui/auth/register.cljs:283, src/app/main/ui/dashboard/sidebar.cljs:1022, src/app/main/ui/workspace/main_menu.cljs:150
msgid "auth.terms-of-service"
msgstr "Términos de servicio"

#, unused
msgid "auth.terms-privacy-agreement"
msgstr ""
"Al crear una nueva cuenta, aceptas nuestros [términos de servicio](%s) y "
"[política de privacidad](%s)."

#: src/app/main/ui/auth/register.cljs:268
msgid "auth.verification-email-sent"
msgstr "Hemos enviado un email de verificación a"

#: src/app/main/ui/auth/login.cljs:163, src/app/main/ui/auth/recovery_request.cljs:77, src/app/main/ui/auth/register.cljs:87
msgid "auth.work-email"
msgstr "Correo electrónico"

#: src/app/main/ui/onboarding/questions.cljs
#, unused
msgid "branding-illustrations-marketing-pieces"
msgstr "diseño de marca, ilustraciones, piezas de marketing..."

#: src/app/main/ui/workspace/libraries.cljs:228
msgid "common.publish"
msgstr "Publicar"

#: src/app/main/ui/viewer/share_link.cljs:304, src/app/main/ui/viewer/share_link.cljs:314
msgid "common.share-link.all-users"
msgstr "Todo usario de Penpot"

#: src/app/main/ui/viewer/share_link.cljs:198
msgid "common.share-link.confirm-deletion-link-description"
msgstr ""
"¿Estas seguro que quieres eliminar el enlace? Si lo haces, el enlace dejara "
"de funcionar para cualquiera"

#: src/app/main/ui/viewer/share_link.cljs:259, src/app/main/ui/viewer/share_link.cljs:289
msgid "common.share-link.current-tag"
msgstr "(actual)"

#: src/app/main/ui/viewer/share_link.cljs:207, src/app/main/ui/viewer/share_link.cljs:214
msgid "common.share-link.destroy-link"
msgstr "Eliminar enlace"

#: src/app/main/ui/viewer/share_link.cljs:221
msgid "common.share-link.get-link"
msgstr "Obtener enlace"

#: src/app/main/ui/viewer/share_link.cljs:139
msgid "common.share-link.link-copied-success"
msgstr "Enlace copiado satisfactoriamente"

#: src/app/main/ui/viewer/share_link.cljs:231
msgid "common.share-link.manage-ops"
msgstr "Gestionar permisos"

#: src/app/main/ui/viewer/share_link.cljs:277
msgid "common.share-link.page-shared"
msgid_plural "common.share-link.page-shared"
msgstr[0] "1 página compartida"
msgstr[1] "%s páginas compartidas"

#: src/app/main/ui/viewer/share_link.cljs:298
msgid "common.share-link.permissions-can-comment"
msgstr "Pueden comentar"

#: src/app/main/ui/viewer/share_link.cljs:308
msgid "common.share-link.permissions-can-inspect"
msgstr "Pueden ver código"

#: src/app/main/ui/viewer/share_link.cljs:193
msgid "common.share-link.permissions-hint"
msgstr "Cualquiera con el enlace puede acceder"

#: src/app/main/ui/viewer/share_link.cljs:241
msgid "common.share-link.permissions-pages"
msgstr "Páginas compartidas"

#: src/app/main/ui/viewer/share_link.cljs:183
msgid "common.share-link.placeholder"
msgstr "El enlace para compartir aparecerá aquí"

#: src/app/main/ui/viewer/share_link.cljs:303, src/app/main/ui/viewer/share_link.cljs:313
msgid "common.share-link.team-members"
msgstr "Sólo integrantes del equipo"

#: src/app/main/ui/viewer/share_link.cljs:171
msgid "common.share-link.title"
msgstr "Compartir prototipos"

#: src/app/main/ui/viewer/share_link.cljs:269
msgid "common.share-link.view-all"
msgstr "Selecctionar todas"

#: src/app/main/ui/workspace/libraries.cljs:224
msgid "common.unpublish"
msgstr "Despublicar"

#: src/app/main/ui/dashboard/projects.cljs:85
msgid "dasboard.team-hero.management"
msgstr "Gestión del equipo"

#: src/app/main/ui/dashboard/projects.cljs:84
msgid "dasboard.team-hero.text"
msgstr ""
"Penpot está dirigido a equipos. Invita a personas para trabajar "
"conjuntamente en proyectos y archivos"

#: src/app/main/ui/dashboard/projects.cljs:82
msgid "dasboard.team-hero.title"
msgstr "¡Forma equipo!"

#: src/app/main/ui/dashboard/projects.cljs
#, unused
msgid "dasboard.tutorial-hero.info"
msgstr ""
"Aprende los básicos de Penpot mientras pasas un buen rato con este tutorial "
"práctico."

#: src/app/main/ui/dashboard/projects.cljs
#, unused
msgid "dasboard.tutorial-hero.start"
msgstr "Comenzar tutorial"

#: src/app/main/ui/dashboard/projects.cljs
#, unused
msgid "dasboard.tutorial-hero.title"
msgstr "Tutorial práctico"

#: src/app/main/ui/dashboard/projects.cljs
#, unused
msgid "dasboard.walkthrough-hero.info"
msgstr "Da un paseo por Penpot para conocer sus principales funcionalidades."

#: src/app/main/ui/dashboard/projects.cljs
#, unused
msgid "dasboard.walkthrough-hero.start"
msgstr "Comenzar"

#: src/app/main/ui/dashboard/projects.cljs
#, unused
msgid "dasboard.walkthrough-hero.title"
msgstr "Recorrido por el interfaz"

#: src/app/main/ui/settings/access_tokens.cljs:104
msgid "dashboard.access-tokens.copied-success"
msgstr "Token copiado"

#: src/app/main/ui/settings/access_tokens.cljs:191
msgid "dashboard.access-tokens.create"
msgstr "Generar nuevo token"

#: src/app/main/ui/settings/access-tokens.cljs
#, unused
msgid "dashboard.access-tokens.create-success"
msgstr "Access token creado con éxito."

#: src/app/main/ui/settings/access_tokens.cljs:289
msgid "dashboard.access-tokens.empty.add-one"
msgstr "Pulsa el botón \"Generar nuevo token\" para generar uno."

#: src/app/main/ui/settings/access_tokens.cljs:288
msgid "dashboard.access-tokens.empty.no-access-tokens"
msgstr "Todavía no tienes ningún token."

#: src/app/main/ui/settings/access_tokens.cljs:136
msgid "dashboard.access-tokens.expiration-180-days"
msgstr "180 días"

#: src/app/main/ui/settings/access_tokens.cljs:133
msgid "dashboard.access-tokens.expiration-30-days"
msgstr "30 días"

#: src/app/main/ui/settings/access_tokens.cljs:134
msgid "dashboard.access-tokens.expiration-60-days"
msgstr "60 días"

#: src/app/main/ui/settings/access_tokens.cljs:135
msgid "dashboard.access-tokens.expiration-90-days"
msgstr "90 días"

#: src/app/main/ui/settings/access_tokens.cljs:132
msgid "dashboard.access-tokens.expiration-never"
msgstr "Nunca"

#: src/app/main/ui/settings/access_tokens.cljs:271
msgid "dashboard.access-tokens.expired-on"
msgstr "Expiró el %s"

#: src/app/main/ui/settings/access_tokens.cljs:272
msgid "dashboard.access-tokens.expires-on"
msgstr "Expira el %s"

#: src/app/main/ui/settings/access_tokens.cljs:270
msgid "dashboard.access-tokens.no-expiration"
msgstr "Sin fecha de expiración"

#: src/app/main/ui/settings/access_tokens.cljs:186
msgid "dashboard.access-tokens.personal"
msgstr "Access tokens personales"

#: src/app/main/ui/settings/access_tokens.cljs:187
msgid "dashboard.access-tokens.personal.description"
msgstr ""
"Los access tokens personales funcionan como una alternativa a nuestro "
"sistema de autenticación usuario/password y se pueden usar para permitir a "
"otras aplicaciones acceso a la API interna de Penpot"

#: src/app/main/ui/settings/access_tokens.cljs:143
msgid "dashboard.access-tokens.token-will-expire"
msgstr "El token expirará el %s"

#: src/app/main/ui/settings/access_tokens.cljs:144
msgid "dashboard.access-tokens.token-will-not-expire"
msgstr "El token no tiene fecha de expiración"

#: src/app/main/ui/dashboard/file_menu.cljs:291, src/app/main/ui/workspace/main_menu.cljs:572
msgid "dashboard.add-shared"
msgstr "Añadir como Biblioteca Compartida"

#: src/app/main/ui/settings/profile.cljs:72
msgid "dashboard.change-email"
msgstr "Cambiar correo"

#: src/app/main/data/dashboard.cljs:763, src/app/main/data/dashboard.cljs:983
msgid "dashboard.copy-suffix"
msgstr "(copia)"

#: src/app/main/ui/dashboard/sidebar.cljs:338
msgid "dashboard.create-new-team"
msgstr "Crear nuevo equipo"

#: src/app/main/ui/components/context_menu_a11y.cljs:256, src/app/main/ui/dashboard/sidebar.cljs:646
msgid "dashboard.default-team-name"
msgstr "Tu Penpot"

#: src/app/main/ui/dashboard/sidebar.cljs:571
msgid "dashboard.delete-team"
msgstr "Eliminar equipo"

#: src/app/main/ui/dashboard/file_menu.cljs:296, src/app/main/ui/workspace/main_menu.cljs:589
msgid "dashboard.download-binary-file"
msgstr "Descargar archivo Penpot (.penpot)"

#: src/app/main/ui/dashboard/file_menu.cljs:300, src/app/main/ui/workspace/main_menu.cljs:597
msgid "dashboard.download-standard-file"
msgstr "Descargar archivo estándar (.svg + .json)"

#: src/app/main/ui/dashboard/file_menu.cljs:276, src/app/main/ui/dashboard/project_menu.cljs:90
msgid "dashboard.duplicate"
msgstr "Duplicar"

#: src/app/main/ui/dashboard/file_menu.cljs:240
msgid "dashboard.duplicate-multi"
msgstr "Duplicar %s archivos"

#: src/app/main/ui/dashboard/placeholder.cljs:33
#, markdown
msgid "dashboard.empty-placeholder-libraries"
msgstr ""
"Las bibliotecas añadidas al proyecto aparecerán aquí. Si quieres probar "
"con alguna plantilla ve a [Bibliotecas y "
"plantillas](https://penpot.app/libraries-templates)."

#: src/app/main/ui/dashboard/placeholder.cljs
msgid "dashboard.empty-placeholder-libraries-title"
msgstr "Aún no existen librerías compartidas."

#: src/app/main/ui/dashboard/placeholder.cljs
#, markdown
msgid "dashboard.empty-placeholder-libraries-subtitle"
msgstr ""
"Las bibliotecas añadidas al proyecto aparecerán aquí. Si quieres probar "
"con alguna plantilla ve a [Bibliotecas y "
"plantillas](https://penpot.app/libraries-templates)."

#: src/app/main/ui/dashboard/placeholder.cljs
msgid "dashboard.empty-placeholder-libraries-subtitle-viewer-role"
msgstr "Las bibliotecas añadidas al proyecto aparecerán aquí."

#: src/app/main/ui/dashboard/files.cljs
msgid "dashboard.empty-placeholder-drafts-title"
msgstr "Aún no hay borradores."

#: src/app/main/ui/dashboard/files.cljs
msgid "dashboard.empty-placeholder-drafts-subtitle"
msgstr "Cuando un miembro del equipo cree algún borrador, este aparecerá aquí."

#: src/app/main/ui/dashboard/files.cljs
msgid "dashboard.empty-placeholder-files-title"
msgstr  "Aún no hay archivos."

#: src/app/main/ui/dashboard/files.cljs
msgid "dashboard.empty-placeholder-files-subtitle"
msgstr "Cuando un miembro del equipo cree algún archivo, este aparecerá aquí."












#: src/app/main/ui/dashboard/file_menu.cljs:249
msgid "dashboard.export-binary-multi"
msgstr "Descargar %s archivos Penpot (.penpot)"

#: src/app/main/ui/workspace/main_menu.cljs:605
msgid "dashboard.export-frames"
msgstr "Exportar tableros como PDF"

#: src/app/main/ui/export.cljs:202
msgid "dashboard.export-frames.title"
msgstr "Exportar como PDF"

#, unused
msgid "dashboard.export-multi"
msgstr "Exportar %s archivos Penpot"

#: src/app/main/ui/export.cljs:110
msgid "dashboard.export-multiple.selected"
msgstr "%s de %s elementos seleccionados"

#: src/app/main/ui/workspace/main_menu.cljs:578
msgid "dashboard.export-shapes"
msgstr "Exportar"

#: src/app/main/ui/export.cljs:181
msgid "dashboard.export-shapes.how-to"
msgstr ""
"Puedes añadir configuraciones de exportación a elementos desde las "
"propiedades de diseño (al final del lateral derecho)."

#: src/app/main/ui/export.cljs:185
msgid "dashboard.export-shapes.how-to-link"
msgstr "Información sobre cómo configurar exportaciones en Penpot."

#: src/app/main/ui/export.cljs:180
msgid "dashboard.export-shapes.no-elements"
msgstr "No hay elementos con configuraciones de exportación."

#: src/app/main/ui/export.cljs:191
msgid "dashboard.export-shapes.title"
msgstr "Exportar selección"

#: src/app/main/ui/dashboard/file_menu.cljs:252
msgid "dashboard.export-standard-multi"
msgstr "Descargar %s archivos estándar (.svg + .json)"

#: src/app/main/ui/export.cljs:430
msgid "dashboard.export.detail"
msgstr "* Pueden incluir components, gráficos, colores y/o tipografias."

#: src/app/main/ui/export.cljs:429
msgid "dashboard.export.explain"
msgstr ""
"Uno o mas ficheros que quieres exportar usan librerias compartidas. ¿Qué "
"quieres hacer con los recursos*?"

#: src/app/main/ui/export.cljs:438
msgid "dashboard.export.options.all.message"
msgstr ""
"ficheros con librerias compartidas se inclurán en el paquete de exportación "
"y mantendrán los enlaces."

#: src/app/main/ui/export.cljs:439
msgid "dashboard.export.options.all.title"
msgstr "Exportar librerias compartidas"

#: src/app/main/ui/export.cljs:440
msgid "dashboard.export.options.detach.message"
msgstr ""
"Las biblioteca compartidas no se incluirán en la exportación y ningún "
"recurso será incluido en la biblioteca. "

#: src/app/main/ui/export.cljs:441
msgid "dashboard.export.options.detach.title"
msgstr "Usar los recursos como objetos básicos"

#: src/app/main/ui/export.cljs:442
msgid "dashboard.export.options.merge.message"
msgstr ""
"Tu fichero será exportado con todos los recursos dentro de la libreria del "
"propio fichero."

#: src/app/main/ui/export.cljs:443
msgid "dashboard.export.options.merge.title"
msgstr "Incluir librerias compartidas dentro de las librerias del fichero"

#: src/app/main/ui/export.cljs:421
msgid "dashboard.export.title"
msgstr "Exportar ficheros"

#: src/app/main/ui/workspace/sidebar/options/menus/typography.cljs:309
msgid "dashboard.fonts.deleted-placeholder"
msgstr "Fuente no encontrada"

#: src/app/main/ui/dashboard/fonts.cljs:206
msgid "dashboard.fonts.dismiss-all"
msgstr "Ignorar todas"

#: src/app/main/ui/dashboard/fonts.cljs:436
msgid "dashboard.fonts.empty-placeholder"
msgstr "Las fuentes personalizadas que subas aparecerán aquí."

#: src/app/main/ui/dashboard/fonts.cljs:436
msgid "dashboard.fonts.empty-placeholder-viewer"
msgstr "Aún no hay fuentes personalizadas."

#: src/app/main/ui/dashboard/fonts.cljs:436
msgid "dashboard.fonts.empty-placeholder-viewer-sub"
msgstr "Cuando un miembro del equipo suba una fuente personalizada, esta aparecerá aquí."

#: src/app/main/ui/dashboard/fonts.cljs:194
msgid "dashboard.fonts.fonts-added"
msgid_plural "dashboard.fonts.fonts-added"
msgstr[0] "1 fuente añadida"
msgstr[1] "%s fuentes añadidas"

#: src/app/main/ui/dashboard/fonts.cljs:170
#, markdown
msgid "dashboard.fonts.hero-text1"
msgstr ""
"Cualquier fuente personalizada añadida aquí aparecerá en la lista de "
"familias de fuentes disponible en las propiedades de texto de los archivos "
"de este equipo. Las fuentes con el mismo nombre de familia serán agrupadas "
"como una **única familia de fuentes**. Se pueden cargar fuentes con los "
"siguientes formatos: **TTF, OTF and WOFF** (con uno es suficiente)."

#: src/app/main/ui/dashboard/fonts.cljs:182
#, markdown
msgid "dashboard.fonts.hero-text2"
msgstr ""
"Sólo deberías cargar fuentes que te pertenecen o de las que tienes una "
"licencia que te permita usarlas en Penpot. Encuentra más información en la "
"sección de Derechos de Contenido: [Penpot's Terms of "
"Service](https://penpot.app/terms.html). También te puede interesar leer "
"más sobre licencias tipográficas: [font "
"licensing](https://www.typography.com/faq)."

#: src/app/main/ui/dashboard/fonts.cljs:202
msgid "dashboard.fonts.upload-all"
msgstr "Cargar todas"

#: src/app/main/ui/dashboard/fonts.cljs:187
#, markdown
msgid "dashboard.fonts.warning-text"
msgstr ""
"Hemos detectado un posible problema en tus fuentes relacionado con las "
"métricas verticales en diferentes sistemas operativos. Puedes comprobar la "
"visualización de tu fuente utilizando servicios [como "
"este](https://vertical-metrics.netlify.app/). Además, recomendamos usar "
"[Transfonter](https://transfonter.org/) para generar fuentes web y corregir "
"posibles errores."

#: src/app/main/ui/dashboard/import.cljs:476, src/app/main/ui/dashboard/project_menu.cljs:108
msgid "dashboard.import"
msgstr "Importar archivos Penpot"

#: src/app/main/ui/dashboard/import.cljs:308, src/app/worker/import.cljs:753, src/app/worker/import.cljs:755
msgid "dashboard.import.analyze-error"
msgstr "¡Vaya! No hemos podido importar el fichero"

#, unused
msgid "dashboard.import.analyze-error.components-v2"
msgstr ""
"Fichero exportado con componentes-v2 pero el equipo actual no lo soporta "
"aún."

#: src/app/main/ui/dashboard/import.cljs:312
msgid "dashboard.import.import-error"
msgstr "Hubo un problema importando el fichero. No ha podido ser importado."

#: src/app/main/ui/dashboard/import.cljs:497
msgid "dashboard.import.import-message"
msgid_plural "dashboard.import.import-message"
msgstr[0] "1 fichero se ha importado correctamente."
msgstr[1] "%s ficheros se han importado correctamente."

#: src/app/main/ui/dashboard/import.cljs:485, src/app/main/ui/dashboard/import.cljs:492
msgid "dashboard.import.import-warning"
msgstr "Algunos ficheros contenían objetos erroneos que no han sido importados."

#: src/app/main/ui/dashboard/import.cljs:145
msgid "dashboard.import.progress.process-colors"
msgstr "Procesando colores"

#: src/app/main/ui/dashboard/import.cljs:154
msgid "dashboard.import.progress.process-components"
msgstr "Procesando componentes"

#: src/app/main/ui/dashboard/import.cljs:151
msgid "dashboard.import.progress.process-media"
msgstr "Procesando media"

#: src/app/main/ui/dashboard/import.cljs:142
msgid "dashboard.import.progress.process-page"
msgstr "Procesando página: %s"

#: src/app/main/ui/dashboard/import.cljs:148
msgid "dashboard.import.progress.process-typographies"
msgstr "Procesando tipografías"

#: src/app/main/ui/dashboard/import.cljs:136
msgid "dashboard.import.progress.upload-data"
msgstr "Enviando datos al servidor (%s/%s)"

#: src/app/main/ui/dashboard/import.cljs:139
msgid "dashboard.import.progress.upload-media"
msgstr "Enviando fichero: %s"

#: src/app/main/ui/dashboard/team.cljs:114
msgid "dashboard.invite-profile"
msgstr "Invitar a la gente"

#: src/app/main/ui/dashboard/sidebar.cljs:547, src/app/main/ui/dashboard/sidebar.cljs:556, src/app/main/ui/dashboard/sidebar.cljs:563, src/app/main/ui/dashboard/team.cljs:331
msgid "dashboard.leave-team"
msgstr "Abandonar equipo"

#: src/app/main/ui/dashboard/templates.cljs:88, src/app/main/ui/dashboard/templates.cljs:163
msgid "dashboard.libraries-and-templates"
msgstr "Bibliotecas y plantillas"

#: src/app/main/ui/dashboard/templates.cljs:164
msgid "dashboard.libraries-and-templates.explore"
msgstr "Explora más y descubre cómo contribuir"

#: src/app/main/ui/dashboard/import.cljs:369
msgid "dashboard.libraries-and-templates.import-error"
msgstr "Hubo un problema importando la plantilla. No ha podido ser importada."

#: src/app/main/ui/dashboard/libraries.cljs:53
msgid "dashboard.libraries-title"
msgstr "Bibliotecas"

#: src/app/main/ui/dashboard/placeholder.cljs:47
msgid "dashboard.loading-files"
msgstr "cargando tus ficheros …"

#: src/app/main/ui/dashboard/fonts.cljs:431
msgid "dashboard.loading-fonts"
msgstr "cargando tus fuentes …"

#: src/app/main/ui/dashboard/file_menu.cljs:281, src/app/main/ui/dashboard/project_menu.cljs:100
msgid "dashboard.move-to"
msgstr "Mover a"

#: src/app/main/ui/dashboard/file_menu.cljs:245
msgid "dashboard.move-to-multi"
msgstr "Mover %s archivos a"

#: src/app/main/ui/dashboard/file_menu.cljs:226
msgid "dashboard.move-to-other-team"
msgstr "Mover a otro equipo"

#: src/app/main/ui/dashboard/files.cljs:105, src/app/main/ui/dashboard/projects.cljs:252, src/app/main/ui/dashboard/projects.cljs:253
msgid "dashboard.new-file"
msgstr "+ Nuevo Archivo"

#: src/app/main/data/dashboard.cljs:958, src/app/main/data/dashboard.cljs:1181
msgid "dashboard.new-file-prefix"
msgstr "Nuevo Archivo"

#: src/app/main/ui/dashboard/projects.cljs:55
msgid "dashboard.new-project"
msgstr "+ Nuevo proyecto"

#: src/app/main/data/dashboard.cljs:727, src/app/main/data/dashboard.cljs:1184
msgid "dashboard.new-project-prefix"
msgstr "Nuevo Proyecto"

#: src/app/main/data/common.cljs:72
msgid "dashboard.permissions-change.viewer"
msgstr "Ahora eres lector del equipo."

#: src/app/main/data/common.cljs:75
msgid "dashboard.permissions-change.editor"
msgstr "Ahora eres editor del equipo."

#: src/app/main/data/common.cljs:78
msgid "dashboard.permissions-change.admin"
msgstr "Ahora eres administrador del equipo."

#: src/app/main/data/common.cljs:81
msgid "dashboard.permissions-change.owner"
msgstr "Ahora eres el dueño del equipo."

#: src/app/main/data/common.cljs:229
msgid "dashboard.removed-from-team"
msgstr "Ya no eres parte del equipo “%s“."

#: src/app/main/ui/dashboard/search.cljs:60
msgid "dashboard.no-matches-for"
msgstr "No se encuentra “%s“"

#: src/app/main/ui/dashboard/sidebar.cljs:827
msgid "dashboard.no-projects-placeholder"
msgstr "Los proyectos fijados aparecerán aquí"

#: src/app/main/ui/auth/verify_token.cljs:32
msgid "dashboard.notifications.email-changed-successfully"
msgstr "Tu dirección de correo ha sido actualizada"

#: src/app/main/ui/auth/verify_token.cljs:26
msgid "dashboard.notifications.email-verified-successfully"
msgstr "Tu dirección de correo ha sido verificada"

#: src/app/main/ui/settings/password.cljs:36
msgid "dashboard.notifications.password-saved"
msgstr "¡Contraseña guardada!"

#: src/app/main/ui/dashboard/team.cljs:1102
msgid "dashboard.num-of-members"
msgstr "%s integrantes"

#: src/app/main/ui/dashboard/file_menu.cljs:267
msgid "dashboard.open-in-new-tab"
msgstr "Abrir en una pestaña nueva"

#: src/app/main/ui/dashboard/files.cljs:117, src/app/main/ui/dashboard/projects.cljs:260, src/app/main/ui/dashboard/projects.cljs:261
msgid "dashboard.options"
msgstr "Opciones"

#: src/app/main/ui/settings/password.cljs:94, src/app/main/ui/settings/password.cljs:107
msgid "dashboard.password-change"
msgstr "Cambiar contraseña"

#: src/app/main/ui/dashboard/pin_button.cljs:24, src/app/main/ui/dashboard/project_menu.cljs:95
msgid "dashboard.pin-unpin"
msgstr "Anclar/Desanclar"

#: src/app/main/ui/dashboard/projects.cljs:51
msgid "dashboard.projects-title"
msgstr "Proyectos"

#: src/app/main/ui/settings/profile.cljs:83
msgid "dashboard.remove-account"
msgstr "¿Quieres borrar tu cuenta?"

#: src/app/main/ui/workspace/header.cljs, src/app/main/ui/dashboard/file_menu.cljs
#, unused
msgid "dashboard.remove-shared"
msgstr "Eliminar como Biblioteca Compartida"

#: src/app/main/ui/settings/profile.cljs:75
msgid "dashboard.save-settings"
msgstr "Guardar opciones"

#: src/app/main/ui/dashboard/sidebar.cljs:246, src/app/main/ui/dashboard/sidebar.cljs:247
msgid "dashboard.search-placeholder"
msgstr "Buscar…"

#: src/app/main/ui/dashboard/search.cljs:55
msgid "dashboard.searching-for"
msgstr "Buscando “%s“…"

#: src/app/main/ui/settings/options.cljs:53
msgid "dashboard.select-ui-language"
msgstr "Cambiar el idioma de la interfaz"

#: src/app/main/ui/settings/options.cljs:60
msgid "dashboard.select-ui-theme"
msgstr "Selecciona un tema"

#: src/app/main/ui/dashboard/projects.cljs:282
msgid "dashboard.show-all-files"
msgstr "Ver todos los archivos"

#: src/app/main/ui/dashboard/file_menu.cljs:96
msgid "dashboard.success-delete-file"
msgid_plural "dashboard.success-delete-file"
msgstr[0] "Tu archivo ha sido borrado con éxito"
msgstr[1] "Tus archivos han sido borrado con éxito"

#: src/app/main/ui/dashboard/project_menu.cljs:59
msgid "dashboard.success-delete-project"
msgstr "Tu proyecto ha sido borrado con éxito"

#: src/app/main/ui/dashboard/file_menu.cljs:91
msgid "dashboard.success-duplicate-file"
msgid_plural "dashboard.success-delete-file"
msgstr[0] "Tu archivo ha sido duplicado con éxito"
msgstr[1] "Tus archivos han sido duplicado con éxito"

#: src/app/main/ui/dashboard/project_menu.cljs:33
msgid "dashboard.success-duplicate-project"
msgstr "Tu proyecto ha sido duplicado con éxito"

#: src/app/main/ui/dashboard/file_menu.cljs:130, src/app/main/ui/dashboard/grid.cljs:563, src/app/main/ui/dashboard/sidebar.cljs:152
msgid "dashboard.success-move-file"
msgstr "Tu archivo ha sido movido con éxito"

#: src/app/main/ui/dashboard/file_menu.cljs:129
msgid "dashboard.success-move-files"
msgstr "Tus archivos han sido movidos con éxito"

#: src/app/main/ui/dashboard/project_menu.cljs:54
msgid "dashboard.success-move-project"
msgstr "Tu proyecto ha sido movido con éxito"

#: src/app/main/ui/dashboard/team.cljs:1073
msgid "dashboard.team-info"
msgstr "Información del equipo"

#: src/app/main/ui/dashboard/team.cljs:1091
msgid "dashboard.team-members"
msgstr "Integrantes del equipo"

#: src/app/main/ui/dashboard/team.cljs:1106
msgid "dashboard.team-projects"
msgstr "Proyectos del equipo"

#: src/app/main/ui/settings/options.cljs:58
msgid "dashboard.theme-change"
msgstr "Tema visual"

#: src/app/main/ui/dashboard/search.cljs:42
msgid "dashboard.title-search"
msgstr "Resultados de búsqueda"

#: src/app/main/ui/dashboard/search.cljs:50
msgid "dashboard.type-something"
msgstr "Escribe algo para buscar"

#: src/app/main/ui/dashboard/file_menu.cljs:287, src/app/main/ui/workspace/main_menu.cljs:566
msgid "dashboard.unpublish-shared"
msgstr "Despublicar Biblioteca"

#: src/app/main/ui/settings/options.cljs:68
msgid "dashboard.update-settings"
msgstr "Actualizar opciones"

#: src/app/main/ui/dashboard/team.cljs:882
msgid "dashboard.webhooks.active"
msgstr "Activo"

#: src/app/main/ui/dashboard/team.cljs:883
msgid "dashboard.webhooks.active.explain"
msgstr "Cuando se active este webhook se enviarán detalles del evento"

#: src/app/main/ui/dashboard/team.cljs:873
msgid "dashboard.webhooks.content-type"
msgstr "Tipo de contenido"

#: src/app/main/ui/dashboard/team.cljs:906
msgid "dashboard.webhooks.create"
msgstr "Crear webhook"

#: src/app/main/ui/dashboard/team.cljs:796
msgid "dashboard.webhooks.create.success"
msgstr "Webhook creado con éxito."

#: src/app/main/ui/dashboard/team.cljs:903
msgid "dashboard.webhooks.description"
msgstr ""
"Los webhooks son una forma simple de permitir notificar a otros sitios web "
"y aplicaciones cuando ocurren ciertos eventos en Penpot. Enviaremos una "
"petición POST a cada una de las URLs que indiques."

#: src/app/main/ui/dashboard/team.cljs:1026
msgid "dashboard.webhooks.empty.add-one"
msgstr "Pulsa el botón \"Crear webhook\" para añadir uno."

#: src/app/main/ui/dashboard/team.cljs:1025
msgid "dashboard.webhooks.empty.no-webhooks"
msgstr "No hay ningún webhook aún."

#, unused
msgid "dashboard.webhooks.update.success"
msgstr "Webhook modificado con éxito."

#: src/app/main/ui/dashboard/team.cljs
msgid "dashboard.webhooks.cant-edit"
msgstr "Sólo puedes borrar o modificar webhooks creados por ti."

#: src/app/main/ui/settings.cljs:31
msgid "dashboard.your-account-title"
msgstr "Tu cuenta"

#: src/app/main/ui/settings/profile.cljs:67
msgid "dashboard.your-email"
msgstr "Correo"

#: src/app/main/ui/settings/profile.cljs:59
msgid "dashboard.your-name"
msgstr "Tu nombre"

#: src/app/main/ui/dashboard/file_menu.cljs:38, src/app/main/ui/dashboard/fonts.cljs:33, src/app/main/ui/dashboard/libraries.cljs:42, src/app/main/ui/dashboard/projects.cljs:318, src/app/main/ui/dashboard/search.cljs:30, src/app/main/ui/dashboard/sidebar.cljs:312, src/app/main/ui/dashboard/team.cljs:514, src/app/main/ui/dashboard/team.cljs:749, src/app/main/ui/dashboard/team.cljs:1012, src/app/main/ui/dashboard/team.cljs:1059
msgid "dashboard.your-penpot"
msgstr "Tu Penpot"

#: src/app/main/ui/alert.cljs:32
msgid "ds.alert-ok"
msgstr "Ok"

#: src/app/main/ui/alert.cljs:31, src/app/main/ui/alert.cljs:34
msgid "ds.alert-title"
msgstr "Atención"

#: src/app/main/ui/confirm.cljs:83
msgid "ds.component-subtitle"
msgstr "Componentes a actualizar:"

#: src/app/main/ui/workspace/plugins.cljs:287
msgid "ds.confirm-allow"
msgstr "Permitir"

#: src/app/main/ui/confirm.cljs:36, src/app/main/ui/workspace/plugins.cljs:281
msgid "ds.confirm-cancel"
msgstr "Cancelar"

#: src/app/main/ui/confirm.cljs:37, src/app/main/ui/workspace/sidebar/options/menus/component.cljs:141
msgid "ds.confirm-ok"
msgstr "Ok"

#: src/app/main/ui/confirm.cljs:35, src/app/main/ui/confirm.cljs:39
msgid "ds.confirm-title"
msgstr "¿Está Seguro?"

#: src/app/main/data/users.cljs:700
msgid "errors.auth-provider-not-allowed"
msgstr "El proveedor de autenticación no permitido para este perfil de usuario"

#: src/app/main/ui/auth/login.cljs:61
msgid "errors.auth-provider-not-configured"
msgstr "Proveedor de autenticación no configurado."

#: src/app/main/errors.cljs:105
msgid "errors.auth.unable-to-login"
msgstr "Parece que no has iniciado sesión, o la sesión ha expirado."

#: src/app/main/data/fonts.cljs:189
msgid "errors.bad-font"
msgstr "No se ha podido cargar la fuente %s"

#: src/app/main/data/fonts.cljs:188
msgid "errors.bad-font-plural"
msgstr "No se han podido cargar las fuentes %s"

#: src/app/main/data/workspace/media.cljs:198
msgid "errors.cannot-upload"
msgstr "No se puede cargar el archivo multimedia."

#: src/app/main/data/workspace.cljs:1596
msgid "errors.clipboard-not-implemented"
msgstr "Tu navegador no puede realizar esta operación"

#: src/app/main/ui/auth/verify_token.cljs:81, src/app/main/ui/settings/change_email.cljs:29
msgid "errors.email-already-exists"
msgstr "Este correo ya está en uso"

#: src/app/main/ui/auth/verify_token.cljs:86
msgid "errors.email-already-validated"
msgstr "Este correo ya está validado."

#, unused
msgid "errors.email-as-password"
msgstr "No puedes usar tu correo electrónico como contraseña"

#: src/app/main/data/users.cljs:702, src/app/main/ui/auth/register.cljs:53
msgid "errors.email-domain-not-allowed"
msgstr "Dominio no permitido"

#: src/app/main/ui/auth/recovery_request.cljs:57, src/app/main/ui/auth/register.cljs:56, src/app/main/ui/auth/register.cljs:59, src/app/main/ui/dashboard/team.cljs:599, src/app/main/ui/settings/change_email.cljs:37
msgid "errors.email-has-permanent-bounces"
msgstr "El correo electrónico «%s» tiene varios reportes de rebote permanente."

#: src/app/main/ui/dashboard/team.cljs:187
msgid "errors.email-spam-or-permanent-bounces"
msgstr "El email «%s» tiene reportes de spam o de rebote permanente."

#: src/app/main/errors.cljs:233
msgid "errors.feature-mismatch"
msgstr ""
"Parece que está abriendo un archivo que tiene la función '%s' habilitada, "
"pero la versión actual de penpot no la admite o la tiene deshabilitada."

#: src/app/main/errors.cljs:237, src/app/main/errors.cljs:251
msgid "errors.feature-not-supported"
msgstr "Caracteristica no soportada: '%s'."

#: src/app/main/ui/auth/register.cljs, src/app/main/ui/dashboard/team_form.cljs, src/app/main/ui/onboarding/team_choice.cljs, src/app/main/ui/setti ngs/access_tokens.cljs, src/app/main/ui/settings/feedback.cljs, src/app/main/ui/settings/profile.cljs, src/app/main/ui/workspace/sidebar/assets.cljs
#, unused
msgid "errors.field-max-length"
msgstr "Debe contener como máximo 1 caracter."

#, unused
msgid "errors.field-min-length"
msgstr "Debe contener como mínimo 1 caracter."

#: src/app/main/ui/settings/team-form.cljs, src/app/main/ui/auth/register.cljs, src/app/main/ui/dashboard/team_form.cljs, src/app/main/ui/onboarding/team_choice.cljs, src/app/main/ui/settings/access_tokens.cljs, src/app/main/ui/settings/feedback.cljs, src/app/main/ui/settings/profile.cljs, src/app/main/ui/workspace/sidebar/assets.cljs
#, unused
msgid "errors.field-not-all-whitespace"
msgstr "Debe contener algún carácter diferente de espacio."

#: src/app/main/errors.cljs:229
msgid "errors.file-feature-mismatch"
msgstr ""
"Parece que hay discordancia entre las features habilitadas y las features "
"del fichero que se esta intentando abrir. Falta aplicar migraciones para "
"'%s' antes de poder abrir el fichero."

#: src/app/main/data/users.cljs:708, src/app/main/ui/auth/login.cljs:64, src/app/main/ui/auth/login.cljs:105, src/app/main/ui/auth/register.cljs:65, src/app/main/ui/auth/register.cljs:205, src/app/main/ui/auth/verify_token.cljs:91, src/app/main/ui/dashboard/team.cljs:190, src/app/main/ui/onboarding/team_choice.cljs:93, src/app/main/ui/settings/access_tokens.cljs:80, src/app/main/ui/settings/feedback.cljs:49
msgid "errors.generic"
msgstr "Ha ocurrido algún error."

#: src/app/main/ui/components/color_input.cljs:57
msgid "errors.invalid-color"
msgstr "Color no válido"

#: src/app/main/ui/auth/register.cljs, src/app/main/ui/auth/login.cljs, src/app/main/ui/auth/recovery_request.cljs
#, unused
msgid "errors.invalid-email"
msgstr "Por favor, escribe un email válido"

#: src/app/main/ui/settings/change_email.cljs
#, unused
msgid "errors.invalid-email-confirmation"
msgstr "El correo de confirmación debe coincidir"

#: src/app/main/ui/auth/recovery.cljs:32
msgid "errors.invalid-recovery-token"
msgstr "El código de recuperación no es válido."

#: src/app/main/ui/static.cljs:61
msgid "errors.invite-invalid"
msgstr "Invitación inválida"

#: src/app/main/ui/static.cljs:62
msgid "errors.invite-invalid.info"
msgstr "Esta invitación puede haber sido cancelada o ha expirado."

#: src/app/main/ui/auth/login.cljs:90
msgid "errors.ldap-disabled"
msgstr "La autheticacion via LDAP esta deshabilitada."

#: src/app/main/errors.cljs:245
msgid "errors.max-quote-reached"
msgstr "Ha alcalzando el maximo de la quota '%s'. Contacte con soporte tecnico."

#: src/app/main/data/workspace/media.cljs:184
msgid "errors.media-too-large"
msgstr "La imagen es demasiado grande."

#: src/app/main/data/media.cljs:68, src/app/main/data/workspace/media.cljs:187
msgid "errors.media-type-mismatch"
msgstr ""
"Parece que el contenido de la imagen no coincide con la extensión del "
"archivo."

#: src/app/main/data/media.cljs:65, src/app/main/data/workspace/media.cljs:172, src/app/main/data/workspace/media.cljs:175, src/app/main/data/workspace/media.cljs:178, src/app/main/data/workspace/media.cljs:181
msgid "errors.media-type-not-allowed"
msgstr "Parece que no es una imagen válida."

#: src/app/main/ui/dashboard/team.cljs:594
msgid "errors.member-is-muted"
msgstr ""
"El perfil que esta invitando tiene los emails silenciados (por reportes de "
"spam o alto indice de rebote)."

#: src/app/main/ui/settings/password.cljs
#, unused
msgid "errors.password-invalid-confirmation"
msgstr "La contraseña de confirmación debe coincidir"

#: src/app/main/ui/settings/password.cljs
#, unused
msgid "errors.password-too-short"
msgstr "La contraseña debe tener 8 caracteres como mínimo"

#: src/app/main/errors.cljs:130
msgid "errors.paste-data-validation"
msgstr "Datos inválidos en el portapapeles"

#: src/app/main/data/users.cljs:698, src/app/main/ui/auth/login.cljs:86, src/app/main/ui/auth/login.cljs:94
msgid "errors.profile-blocked"
msgstr "El perfil esta blockeado"

#: src/app/main/ui/auth/recovery_request.cljs:53, src/app/main/ui/dashboard/team.cljs:181, src/app/main/ui/dashboard/team.cljs:590, src/app/main/ui/settings/change_email.cljs:33
msgid "errors.profile-is-muted"
msgstr ""
"Tu perfil tiene los emails silenciados (por reportes de spam o alto indice "
"de rebote)."

#: src/app/main/data/users.cljs:696, src/app/main/ui/auth/register.cljs:50
msgid "errors.registration-disabled"
msgstr "El registro está actualmente desactivado."

#: src/app/main/errors.cljs:224
msgid "errors.team-feature-mismatch"
msgstr "Detectada funcionalidad incompatible '%s'"

#: src/app/main/ui/dashboard/sidebar.cljs:365, src/app/main/ui/dashboard/team.cljs:378
msgid "errors.team-leave.insufficient-members"
msgstr ""
"No hay miembros suficientes para salir del equipo, probablemente quieras "
"borrarlo."

#: src/app/main/ui/dashboard/sidebar.cljs:368, src/app/main/ui/dashboard/team.cljs:381
msgid "errors.team-leave.member-does-not-exists"
msgstr "El integrante que intentas designar no existe."

#: src/app/main/ui/dashboard/sidebar.cljs:371, src/app/main/ui/dashboard/team.cljs:384
msgid "errors.team-leave.owner-cant-leave"
msgstr ""
"El propietario no puede salir del equipo, tienes que asignar la propiedad a "
"otra persona."

#: src/app/main/data/media.cljs:71
msgid "errors.unexpected-error"
msgstr "Ha ocurrido un error inesperado."

#: src/app/main/ui/auth/verify_token.cljs:59
msgid "errors.unexpected-token"
msgstr "Token desconocido"

#, unused
msgid "errors.validation"
msgstr "Error de validación"

#: src/app/main/errors.cljs:241
msgid "errors.version-not-supported"
msgstr "El fichero tiene un número de versión incompatible"

#: src/app/main/ui/dashboard/team.cljs:817
msgid "errors.webhooks.connection"
msgstr "Error de conexion, la url no es alcanzable"

#: src/app/main/ui/dashboard/team.cljs:811
msgid "errors.webhooks.invalid-uri"
msgstr "La URL no pasa la validación."

#: src/app/main/ui/dashboard/team.cljs:970
msgid "errors.webhooks.last-delivery"
msgstr "Hubo un problema en el último envío."

#: src/app/main/ui/dashboard/team.cljs:813, src/app/main/ui/dashboard/team.cljs:973
msgid "errors.webhooks.ssl-validation"
msgstr "Error en la validación SSL."

#: src/app/main/ui/dashboard/team.cljs:815
msgid "errors.webhooks.timeout"
msgstr "Timeout"

#: src/app/main/ui/dashboard/team.cljs:809
msgid "errors.webhooks.unexpected"
msgstr "Error inesperado al validar"

#: src/app/main/ui/dashboard/team.cljs:819, src/app/main/ui/dashboard/team.cljs:976
msgid "errors.webhooks.unexpected-status"
msgstr "Estado inesperado %s"

#: src/app/main/ui/auth/login.cljs:98, src/app/main/ui/auth/login.cljs:102
msgid "errors.wrong-credentials"
msgstr "El email o la contraseña son incorrectos."

#: src/app/main/ui/settings/password.cljs
#, unused
msgid "errors.wrong-old-password"
msgstr "La contraseña anterior no es correcta"

#: src/app/main/ui/comments.cljs:331
msgid "labels.options"
msgstr "Opciones"

#: src/app/main/ui/settings/feedback.cljs:74
msgid "feedback.description"
msgstr "Descripción"

#: src/app/main/ui/settings/feedback.cljs:92
msgid "feedback.discourse-go-to"
msgstr "Ir al foro de Penpot"

#: src/app/main/ui/settings/feedback.cljs:86
msgid "feedback.discourse-subtitle1"
msgstr ""
"Estamos encantados de tenerte por aquí. Si necesitas ayuda, busca, escribe "
"o pregunta lo que necesites."

#: src/app/main/ui/settings/feedback.cljs:85
msgid "feedback.discourse-title"
msgstr "Comunidad de Penpot"

#: src/app/main/ui/settings/feedback.cljs:69
msgid "feedback.subject"
msgstr "Asunto"

#: src/app/main/ui/settings/feedback.cljs:66
msgid "feedback.subtitle"
msgstr ""
"Por favor describe el motivo de tu mensaje, especificando si es un "
"problema, una idea o una duda. Alguien de nuestro equipo responderá tan "
"pronto como sea posible."

#: src/app/main/ui/settings/feedback.cljs:65
msgid "feedback.title"
msgstr "Correo electrónico"

#: src/app/main/ui/settings/feedback.cljs:102
msgid "feedback.twitter-go-to"
msgstr "Ir a X"

#: src/app/main/ui/settings/feedback.cljs:96
msgid "feedback.twitter-subtitle1"
msgstr "Cuenta habilitada para responder todas tus dudas técnicas."

#: src/app/main/ui/settings/feedback.cljs:95
msgid "feedback.twitter-title"
msgstr "Cuenta de X para soporte"

#: src/app/main/ui/settings/password.cljs:29
msgid "generic.error"
msgstr "Ha ocurrido un error"

#: src/app/main/ui/viewer/inspect/attributes/blur.cljs:26
msgid "inspect.attributes.blur"
msgstr "Desenfocado"

#: src/app/main/ui/workspace/sidebar/options/menus/blur.cljs:115
msgid "inspect.attributes.blur.value"
msgstr "Valor"

#: src/app/main/ui/viewer/inspect/attributes/common.cljs:112
msgid "inspect.attributes.color.hex"
msgstr "HEX"

#: src/app/main/ui/viewer/inspect/attributes/common.cljs:114
msgid "inspect.attributes.color.hsla"
msgstr "HSLA"

#: src/app/main/ui/viewer/inspect/attributes/common.cljs:113
msgid "inspect.attributes.color.rgba"
msgstr "RGBA"

#: src/app/main/ui/viewer/inspect/attributes/fill.cljs:57
msgid "inspect.attributes.fill"
msgstr "Relleno"

#: src/app/main/ui/viewer/inspect/attributes/common.cljs:99, src/app/main/ui/viewer/inspect/attributes/image.cljs:51
msgid "inspect.attributes.image.download"
msgstr "Descargar imagen original"

#: src/app/main/ui/viewer/inspect/attributes/image.cljs:39
msgid "inspect.attributes.image.height"
msgstr "Altura"

#: src/app/main/ui/viewer/inspect/attributes/image.cljs:32
msgid "inspect.attributes.image.width"
msgstr "Ancho"

#: src/app/main/ui/inspect/attributes/layout.cljs
#, unused
msgid "inspect.attributes.layout"
msgstr "Estructura"

#: src/app/main/ui/inspect/attributes/layout.cljs
#, unused
msgid "inspect.attributes.layout.height"
msgstr "Altura"

#: src/app/main/ui/inspect/attributes/layout.cljs
#, unused
msgid "inspect.attributes.layout.left"
msgstr "Izquierda"

#: src/app/main/ui/inspect/attributes/layout.cljs, src/app/main/ui/inspect/attributes/layout.cljs
#, unused
msgid "inspect.attributes.layout.radius"
msgstr "Radio"

#: src/app/main/ui/inspect/attributes/layout.cljs
#, unused
msgid "inspect.attributes.layout.rotation"
msgstr "Rotación"

#: src/app/main/ui/inspect/attributes/layout.cljs
#, unused
msgid "inspect.attributes.layout.top"
msgstr "Arriba"

#: src/app/main/ui/inspect/attributes/layout.cljs
#, unused
msgid "inspect.attributes.layout.width"
msgstr "Ancho"

#: src/app/main/ui/viewer/inspect/attributes/shadow.cljs:57
msgid "inspect.attributes.shadow"
msgstr "Sombra"

#: src/app/main/ui/viewer/inspect/attributes/geometry.cljs:40
msgid "inspect.attributes.size"
msgstr "Tamaño y posición"

#: src/app/main/ui/viewer/inspect/attributes/stroke.cljs:52
msgid "inspect.attributes.stroke"
msgstr "Borde"

#, permanent, unused
msgid "inspect.attributes.stroke.alignment.center"
msgstr "Centro"

#, permanent, unused
msgid "inspect.attributes.stroke.alignment.inner"
msgstr "Interior"

#, permanent, unused
msgid "inspect.attributes.stroke.alignment.outer"
msgstr "Exterior"

#, unused
msgid "inspect.attributes.stroke.style.dotted"
msgstr "Punteado"

#, unused
msgid "inspect.attributes.stroke.style.mixed"
msgstr "Mixto"

#, unused
msgid "inspect.attributes.stroke.style.none"
msgstr "Ninguno"

#, unused
msgid "inspect.attributes.stroke.style.solid"
msgstr "Sólido"

#: src/app/main/ui/inspect/attributes/stroke.cljs
#, unused
msgid "inspect.attributes.stroke.width"
msgstr "Ancho"

#: src/app/main/ui/viewer/inspect/attributes/text.cljs:81, src/app/main/ui/viewer/inspect/attributes/text.cljs:194
msgid "inspect.attributes.typography"
msgstr "Tipografía"

#: src/app/main/ui/viewer/inspect/attributes/text.cljs:89
msgid "inspect.attributes.typography.font-family"
msgstr "Familia tipográfica"

#: src/app/main/ui/viewer/inspect/attributes/text.cljs:107
msgid "inspect.attributes.typography.font-size"
msgstr "Tamaño de fuente"

#: src/app/main/ui/viewer/inspect/attributes/text.cljs:98
msgid "inspect.attributes.typography.font-style"
msgstr "Estilo de fuente"

#: src/app/main/ui/viewer/inspect/attributes/text.cljs:116
msgid "inspect.attributes.typography.font-weight"
msgstr "Grosor de fuente"

#: src/app/main/ui/viewer/inspect/attributes/text.cljs:134
msgid "inspect.attributes.typography.letter-spacing"
msgstr "Espaciado de letras"

#: src/app/main/ui/viewer/inspect/attributes/text.cljs:125
msgid "inspect.attributes.typography.line-height"
msgstr "Interlineado"

#: src/app/main/ui/viewer/inspect/attributes/text.cljs:143
msgid "inspect.attributes.typography.text-decoration"
msgstr "Decoración de texto"

#: src/app/main/ui/viewer/inspect/attributes/text.cljs:145
msgid "inspect.attributes.typography.text-decoration.none"
msgstr "Ninguna"

#: src/app/main/ui/viewer/inspect/attributes/text.cljs:146
msgid "inspect.attributes.typography.text-decoration.strikethrough"
msgstr "Tachar"

#: src/app/main/ui/viewer/inspect/attributes/text.cljs:147
msgid "inspect.attributes.typography.text-decoration.underline"
msgstr "Subrayar"

#: src/app/main/ui/viewer/inspect/attributes/text.cljs:156
msgid "inspect.attributes.typography.text-transform"
msgstr "Transformación de texto"

#: src/app/main/ui/viewer/inspect/attributes/text.cljs:158
msgid "inspect.attributes.typography.text-transform.lowercase"
msgstr "Minúsculas"

#: src/app/main/ui/viewer/inspect/attributes/text.cljs:159
msgid "inspect.attributes.typography.text-transform.none"
msgstr "Ninguna"

#: src/app/main/ui/viewer/inspect/attributes/text.cljs:160
msgid "inspect.attributes.typography.text-transform.titlecase"
msgstr "Primera en mayúscula"

#: src/app/main/ui/viewer/inspect/attributes/text.cljs:162
msgid "inspect.attributes.typography.text-transform.unset"
msgstr "Sin asignar"

#: src/app/main/ui/viewer/inspect/attributes/text.cljs:161
msgid "inspect.attributes.typography.text-transform.uppercase"
msgstr "Mayúsculas"

#: src/app/main/ui/viewer/inspect/right_sidebar.cljs:152
msgid "inspect.empty.help"
msgstr ""
"Si quieres saber más sobre la inspección puedes visitar el centro de ayuda "
"de Penpot"

#: src/app/main/ui/viewer/inspect/right_sidebar.cljs:155
msgid "inspect.empty.more-info"
msgstr "Más información sobre la inspección"

#: src/app/main/ui/viewer/inspect/right_sidebar.cljs:147
msgid "inspect.empty.select"
msgstr "Elige una forma, tablero o grupo para inspeccionar sus propiedades y código"

#: src/app/main/ui/viewer/inspect/right_sidebar.cljs:100
msgid "inspect.tabs.code"
msgstr "Código"

#: src/app/main/ui/viewer/inspect/right_sidebar.cljs:124
msgid "inspect.tabs.code.selected.circle"
msgstr "Círculo"

#: src/app/main/ui/viewer/inspect/right_sidebar.cljs:125
msgid "inspect.tabs.code.selected.component"
msgstr "Componente"

#: src/app/main/ui/viewer/inspect/right_sidebar.cljs:126
msgid "inspect.tabs.code.selected.curve"
msgstr "Curva"

#: src/app/main/ui/viewer/inspect/right_sidebar.cljs:127
msgid "inspect.tabs.code.selected.frame"
msgstr "Mesa de trabajo"

#: src/app/main/ui/viewer/inspect/right_sidebar.cljs:128
msgid "inspect.tabs.code.selected.group"
msgstr "Grupo"

#: src/app/main/ui/viewer/inspect/right_sidebar.cljs:129
msgid "inspect.tabs.code.selected.image"
msgstr "Imagen"

#: src/app/main/ui/viewer/inspect/right_sidebar.cljs:130
msgid "inspect.tabs.code.selected.mask"
msgstr "Máscara"

#: src/app/main/ui/viewer/inspect/right_sidebar.cljs:119
msgid "inspect.tabs.code.selected.multiple"
msgstr "%s Seleccionado"

#: src/app/main/ui/viewer/inspect/right_sidebar.cljs:131
msgid "inspect.tabs.code.selected.path"
msgstr "Trazado"

#: src/app/main/ui/viewer/inspect/right_sidebar.cljs:132
msgid "inspect.tabs.code.selected.rect"
msgstr "Rectángulo"

#: src/app/main/ui/viewer/inspect/right_sidebar.cljs:133
msgid "inspect.tabs.code.selected.svg-raw"
msgstr "SVG"

#: src/app/main/ui/viewer/inspect/right_sidebar.cljs:134
msgid "inspect.tabs.code.selected.text"
msgstr "Texto"

#: src/app/main/ui/viewer/inspect/right_sidebar.cljs:96
msgid "inspect.tabs.info"
msgstr "Información"

#: src/app/main/ui/workspace/main_menu.cljs:158
msgid "label.shortcuts"
msgstr "Atajos de teclado"

#: src/app/main/data/common.cljs:88, src/app/main/ui/dashboard/import.cljs:531
msgid "labels.accept"
msgstr "Aceptar"

#: src/app/main/ui/settings/sidebar.cljs:100
msgid "labels.access-tokens"
msgstr "Access tokens"

#: src/app/main/ui/dashboard/team.cljs:989
msgid "labels.active"
msgstr "Activo"

#: src/app/main/ui/dashboard/fonts.cljs:175
msgid "labels.add-custom-font"
msgstr "Añadir fuente personalizada"

#: src/app/main/ui/dashboard/team.cljs:125, src/app/main/ui/dashboard/team.cljs:295, src/app/main/ui/dashboard/team.cljs:538, src/app/main/ui/dashboard/team.cljs:568, src/app/main/ui/onboarding/team_choice.cljs:65
msgid "labels.admin"
msgstr "Administración"

#: src/app/main/ui/onboarding/questions.cljs:169
msgid "labels.adobe-xd"
msgstr "Adobe XD"

#: src/app/main/ui/workspace/comments.cljs
#, unused
msgid "labels.all"
msgstr "Todo"

#: src/app/main/ui/auth/register.cljs:287
msgid "labels.and"
msgstr "y"

#: src/app/main/ui/onboarding/team_choice.cljs:162
msgid "labels.back"
msgstr "Volver"

#: src/app/main/ui/static.cljs:282
msgid "labels.bad-gateway.desc-message"
msgstr ""
"Parece que necesitas esperar un poco y volverlo a intentar; estamos "
"realizando operaciones de mantenimiento en nuestros servidores."

#: src/app/main/ui/static.cljs:281
msgid "labels.bad-gateway.main-message"
msgstr "Error del servidor (Bad Gateway)"

#: src/app/main/data/common.cljs:126, src/app/main/ui/dashboard/change_owner.cljs:68, src/app/main/ui/dashboard/import.cljs:518, src/app/main/ui/dashboard/team.cljs:889, src/app/main/ui/delete_shared.cljs:35, src/app/main/ui/export.cljs:165, src/app/main/ui/export.cljs:463, src/app/main/ui/settings/access_tokens.cljs:177, src/app/main/ui/viewer/share_link.cljs:203, src/app/main/ui/workspace/sidebar/assets/groups.cljs:145
msgid "labels.cancel"
msgstr "Cancelar"

#: src/app/main/ui/onboarding/questions.cljs:171
msgid "labels.canva"
msgstr "Canva"

#: src/app/main/ui/dashboard/projects.cljs:93, src/app/main/ui/export.cljs:481, src/app/main/ui/settings/access_tokens.cljs:172, src/app/main/ui/viewer/login.cljs:71, src/app/main/ui/viewer/share_link.cljs:174, src/app/main/ui/workspace/libraries.cljs:530
msgid "labels.close"
msgstr "Cerrar"

#: src/app/main/ui/workspace/tokens/sets.cljs
msgid "labels.collapse"
msgstr "Colapsar"

#: src/app/main/ui/dashboard/comments.cljs:104, src/app/main/ui/viewer/comments.cljs:70, src/app/main/ui/workspace/comments.cljs:126
msgid "labels.comments"
msgstr "Comentarios"

#: src/app/main/ui/dashboard/sidebar.cljs:985, src/app/main/ui/workspace/main_menu.cljs:110
msgid "labels.community"
msgstr "Comunidad"

#: src/app/main/ui/settings/password.cljs:91
msgid "labels.confirm-password"
msgstr "Confirmar contraseña"

#: src/app/main/ui/dashboard/import.cljs:524, src/app/main/ui/export.cljs:468, src/app/main/ui/onboarding/newsletter.cljs:101
msgid "labels.continue"
msgstr "Continuar"

#, unused
msgid "labels.continue-with"
msgstr "Continúa con"

#: src/app/main/ui/viewer/login.cljs:69
msgid "labels.continue-with-penpot"
msgstr "Puedes continuar con una cuenta de Penpot"

#: src/app/main/ui/dashboard/team.cljs:662
msgid "labels.copy-invitation-link"
msgstr "Copiar enlace"

#: src/app/main/ui/static.cljs:54
msgid "labels.copyright"
msgstr "Kaleidos @2024"

#: src/app/main/ui/workspace/sidebar/assets/groups.cljs:153, src/app/main/ui/workspace/sidebar/options/menus/component.cljs:190
msgid "labels.create"
msgstr "Crear"

#: src/app/main/ui/dashboard/team_form.cljs:101, src/app/main/ui/dashboard/team_form.cljs:121
msgid "labels.create-team"
msgstr "Crea un nuevo equipo"

#: src/app/main/ui/dashboard/team_form.cljs:113
msgid "labels.create-team.placeholder"
msgstr "Introduce un nuevo nombre de equipo"

#, unused
msgid "labels.custom-fonts"
msgstr "Fuentes personalizadas"

#: src/app/main/ui/settings/sidebar.cljs:73
msgid "labels.dashboard"
msgstr "Panel"

#: src/app/main/ui/dashboard/file_menu.cljs:306, src/app/main/ui/dashboard/fonts.cljs:255, src/app/main/ui/dashboard/fonts.cljs:332, src/app/main/ui/dashboard/fonts.cljs:346, src/app/main/ui/dashboard/project_menu.cljs:115, src/app/main/ui/dashboard/team.cljs:925, src/app/main/ui/settings/access_tokens.cljs:198, src/app/main/ui/workspace/sidebar/options/menus/component.cljs:209
msgid "labels.delete"
msgstr "Borrar"

#: src/app/main/ui/comments.cljs:356
msgid "labels.delete-comment"
msgstr "Eliminar comentario"

#: src/app/main/ui/comments.cljs:353
msgid "labels.delete-comment-thread"
msgstr "Eliminar hilo"

#: src/app/main/ui/dashboard/team.cljs:668
msgid "labels.delete-invitation"
msgstr "Eliminar invitation"

#: src/app/main/ui/dashboard/file_menu.cljs:262
msgid "labels.delete-multi-files"
msgstr "Borrar %s archivos"

#: src/app/main/ui/onboarding/questions.cljs:246
msgid "labels.developer"
msgstr "Desarrollo"

#: src/app/main/ui/onboarding/questions.cljs:260
msgid "labels.director"
msgstr "Director"

#: src/app/main/ui/workspace/sidebar/options/menus/component.cljs:199
msgid "labels.discard"
msgstr "Descartar"

#: src/app/main/ui/dashboard/file_menu.cljs:28, src/app/main/ui/dashboard/files.cljs:72, src/app/main/ui/dashboard/files.cljs:156, src/app/main/ui/dashboard/projects.cljs:220, src/app/main/ui/dashboard/projects.cljs:224, src/app/main/ui/dashboard/sidebar.cljs:791
msgid "labels.drafts"
msgstr "Borradores"

#: src/app/main/ui/comments.cljs:349, src/app/main/ui/dashboard/fonts.cljs:252, src/app/main/ui/dashboard/team.cljs:923, src/app/main/ui/workspace/sidebar/options/menus/component.cljs:205
msgid "labels.edit"
msgstr "Editar"

#, unused
msgid "labels.edit-file"
msgstr "Editar archivo"

#: src/app/main/ui/dashboard/team.cljs:123, src/app/main/ui/dashboard/team.cljs:298, src/app/main/ui/dashboard/team.cljs:539, src/app/main/ui/dashboard/team.cljs:572, src/app/main/ui/onboarding/team_choice.cljs:64
msgid "labels.editor"
msgstr "Edición"

#: src/app/main/ui/dashboard/team.cljs:681
msgid "labels.expired-invitation"
msgstr "Expirada"

#: src/app/main/ui/export.cljs:174
msgid "labels.export"
msgstr "Exportar"

#: src/app/main/ui/settings/feedback.cljs:48
msgid "labels.feedback-disabled"
msgstr "El modulo de recepción de opiniones esta deshabilitado"

#: src/app/main/ui/settings/feedback.cljs:39
msgid "labels.feedback-sent"
msgstr "Opinión enviada"

#: src/app/main/ui/onboarding/questions.cljs:165
msgid "labels.figma"
msgstr "Figma"

#: src/app/main/ui/dashboard/fonts.cljs:412
msgid "labels.font-family"
msgstr "Familia de fuente"

#, unused
msgid "labels.font-providers"
msgstr "Proveedores de fuentes"

#: src/app/main/ui/dashboard/fonts.cljs:413
msgid "labels.font-variants"
msgstr "Estilos"

#: src/app/main/ui/dashboard/fonts.cljs:52, src/app/main/ui/dashboard/sidebar.cljs:811
msgid "labels.fonts"
msgstr "Fuentes"

#: src/app/main/ui/onboarding/questions.cljs:259
msgid "labels.founder"
msgstr "CEO o Fundador"

#: src/app/main/ui/onboarding/questions.cljs:258
msgid "labels.freelancer"
msgstr "Autónomo"

#: src/app/main/ui/dashboard/sidebar.cljs:1015, src/app/main/ui/workspace/main_menu.cljs:142
msgid "labels.github-repo"
msgstr "Repositorio de Github"

#: src/app/main/ui/dashboard/sidebar.cljs:1032, src/app/main/ui/settings/sidebar.cljs:113, src/app/main/ui/workspace/main_menu.cljs:171
msgid "labels.give-feedback"
msgstr "Danos tu opinión"

#: src/app/main/ui/auth/recovery_request.cljs:104, src/app/main/ui/auth/register.cljs:255, src/app/main/ui/static.cljs:155, src/app/main/ui/viewer/login.cljs:111
msgid "labels.go-back"
msgstr "Volver"

#: src/app/main/ui/onboarding/questions.cljs:248
msgid "labels.graphic-design"
msgstr "Diseño gráfico"

#: src/app/main/ui/dashboard/sidebar.cljs:978, src/app/main/ui/workspace/main_menu.cljs:102
msgid "labels.help-center"
msgstr "Centro de ayuda"

#: src/app/main/ui/viewer/comments.cljs:103, src/app/main/ui/workspace/comments.cljs:67
msgid "labels.hide-resolved-comments"
msgstr "Ocultar comentarios resueltos"

#: src/app/main/ui/dashboard/team.cljs:990
msgid "labels.inactive"
msgstr "Inactivo"

#: src/app/main/ui/dashboard/fonts.cljs:410
msgid "labels.installed-fonts"
msgstr "Fuentes instaladas"

#: src/app/main/ui/static.cljs:367
msgid "labels.internal-error.desc-message"
msgstr ""
"Ha ocurrido algo extraño. Por favor, reintenta la operación, y si el "
"problema persiste, contacta con el servicio técnico."

#: src/app/main/ui/static.cljs:366
msgid "labels.internal-error.main-message"
msgstr "Error interno"

#: src/app/main/ui/onboarding/questions.cljs:173
msgid "labels.invision"
msgstr "InVision"

#: src/app/main/ui/dashboard/sidebar.cljs:516, src/app/main/ui/dashboard/team.cljs:94, src/app/main/ui/dashboard/team.cljs:102, src/app/main/ui/dashboard/team.cljs:728
msgid "labels.invitations"
msgstr "Invitaciones"

#: src/app/main/ui/settings/options.cljs:48
msgid "labels.language"
msgstr "Idioma"

#: src/app/main/ui/dashboard/sidebar.cljs:1008, src/app/main/ui/workspace/main_menu.cljs:134
msgid "labels.libraries-and-templates"
msgstr "Bibliotecas y Plantillas"

#: src/app/main/ui/auth/verify_token.cljs:97, src/app/main/ui/dashboard/grid.cljs:102, src/app/main/ui/dashboard/grid.cljs:122, src/app/main/ui/dashboard/import.cljs:272, src/app/main/ui/dashboard/placeholder.cljs:45, src/app/main/ui/export.cljs:323, src/app/main/ui/viewer.cljs:637, src/app/main/ui/workspace.cljs:127
msgid "labels.loading"
msgstr "Cargando…"

#: src/app/main/ui/viewer/header.cljs:209
msgid "labels.log-or-sign"
msgstr "Entra o regístrate"

#: src/app/main/ui/static.cljs:48, src/app/main/ui/static.cljs:120
msgid "labels.login"
msgstr "Entrar"

#: src/app/main/ui/dashboard/sidebar.cljs:1040
msgid "labels.logout"
msgstr "Salir"

#: src/app/main/ui/onboarding/questions.cljs:249
msgid "labels.marketing"
msgstr "Marketing"

#: src/app/main/ui/dashboard/team.cljs:487
msgid "labels.member"
msgstr "Integrante"

#: src/app/main/ui/dashboard/sidebar.cljs:510, src/app/main/ui/dashboard/team.cljs:92, src/app/main/ui/dashboard/team.cljs:100
msgid "labels.members"
msgstr "Integrantes"

#: src/app/main/ui/settings/password.cljs:84
msgid "labels.new-password"
msgstr "Nueva contraseña"

#: src/app/main/ui/dashboard/templates.cljs:269, src/app/main/ui/onboarding/questions.cljs:55
msgid "labels.next"
msgstr "Siguiente"

#: src/app/main/ui/dashboard/comments.cljs:128, src/app/main/ui/workspace/comments.cljs:161
msgid "labels.no-comments-available"
msgstr "¡Ya estás al día! Nuevas notificaciones de comentarios aparecerán aquí."

#: src/app/main/ui/dashboard/team.cljs:714
msgid "labels.no-invitations"
msgstr "No hay invitaciones pendientes."

#: src/app/main/ui/dashboard/team.cljs:716
#, markdown
msgid "labels.no-invitations-hint"
msgstr "Pulsa el botón 'Invitar al equipo' para añadir más integrantes al equipo."

#: src/app/main/ui/static.cljs
#, unused
msgid "labels.not-found.desc-message"
msgstr "Esta página no existe o no tienes permisos para verla."

#: src/app/main/ui/static.cljs:269
msgid "labels.not-found.main-message"
msgstr "¡Uy!"

#: src/app/main/ui/dashboard/projects.cljs:239, src/app/main/ui/dashboard/team.cljs:1116
msgid "labels.num-of-files"
msgid_plural "labels.num-of-files"
msgstr[0] "1 archivo"
msgstr[1] "%s archivos"

#: src/app/main/ui/viewer/thumbnails.cljs:80
msgid "labels.num-of-frames"
msgid_plural "labels.num-of-frames"
msgstr[0] "1 tablero"
msgstr[1] "%s tableros"

#: src/app/main/ui/dashboard/team.cljs:1111
msgid "labels.num-of-projects"
msgid_plural "labels.num-of-projects"
msgstr[0] "1 proyecto"
msgstr[1] "%s proyectos"

#, unused
msgid "labels.ok"
msgstr "Ok"

#: src/app/main/ui/settings/password.cljs:77
msgid "labels.old-password"
msgstr "Contraseña anterior"

#: src/app/main/ui/workspace/comments.cljs
#, unused
msgid "labels.only-yours"
msgstr "Sólo los tuyos"

#, unused
msgid "labels.or"
msgstr "o"

#: src/app/main/ui/onboarding/questions.cljs:140, src/app/main/ui/onboarding/questions.cljs:209, src/app/main/ui/onboarding/questions.cljs:298, src/app/main/ui/onboarding/questions.cljs:312, src/app/main/ui/onboarding/questions.cljs:384, src/app/main/ui/onboarding/questions.cljs:440
msgid "labels.other"
msgstr "Otra (especifica)"

#: src/app/main/ui/onboarding/questions.cljs:100, src/app/main/ui/onboarding/questions.cljs:175, src/app/main/ui/onboarding/questions.cljs:251, src/app/main/ui/onboarding/questions.cljs:261, src/app/main/ui/onboarding/questions.cljs:351, src/app/main/ui/onboarding/questions.cljs:409
msgid "labels.other-short"
msgstr "Otra"

#: src/app/main/ui/dashboard/team.cljs:305, src/app/main/ui/dashboard/team.cljs:537, src/app/main/ui/dashboard/team.cljs:1097
msgid "labels.owner"
msgstr "Propiedad"

#: src/app/main/ui/settings/sidebar.cljs:87
msgid "labels.password"
msgstr "Contraseña"

#: src/app/main/ui/dashboard/team.cljs:682
msgid "labels.pending-invitation"
msgstr "Pendiente"

#: src/app/main/ui/onboarding/questions.cljs:51
msgid "labels.previous"
msgstr "Anterior"

#: src/app/main/ui/onboarding/questions.cljs:245
msgid "labels.product-design"
msgstr "Diseño de Producto o UX"

#: src/app/main/ui/onboarding/questions.cljs:250
msgid "labels.product-management"
msgstr "Product Managment"

#: src/app/main/ui/settings/profile.cljs:125, src/app/main/ui/settings/sidebar.cljs:82
msgid "labels.profile"
msgstr "Perfil"

#: src/app/main/ui/dashboard/sidebar.cljs:784
msgid "labels.projects"
msgstr "Proyectos"

#: src/app/main/ui/dashboard/sidebar.cljs:998, src/app/main/ui/settings/sidebar.cljs:106, src/app/main/ui/workspace/main_menu.cljs:126
msgid "labels.release-notes"
msgstr "Notas de versión"

#: src/app/main/ui/workspace.cljs
#, unused
msgid "labels.reload-file"
msgstr "Recargar archivo"

#: src/app/main/ui/workspace/libraries.cljs, src/app/main/ui/dashboard/team.cljs
#, unused
msgid "labels.remove"
msgstr "Quitar"

#: src/app/main/ui/dashboard/team.cljs:335
msgid "labels.remove-member"
msgstr "Eliminar integrante"

#: src/app/main/ui/dashboard/file_menu.cljs:271, src/app/main/ui/dashboard/project_menu.cljs:85, src/app/main/ui/dashboard/sidebar.cljs:539, src/app/main/ui/workspace/sidebar/assets/groups.cljs:153
msgid "labels.rename"
msgstr "Renombrar"

msgid "labels.restore"
msgstr "Restaurar"

#: src/app/main/ui/dashboard/team_form.cljs:99
msgid "labels.rename-team"
msgstr "Renombra el equipo"

#: src/app/main/ui/dashboard/team.cljs:665
msgid "labels.resend-invitation"
msgstr "Reenviar invitacion"

#: src/app/main/ui/static.cljs:284, src/app/main/ui/static.cljs:293, src/app/main/ui/static.cljs:371
msgid "labels.retry"
msgstr "Reintentar"

#: src/app/main/ui/dashboard/team.cljs:488, src/app/main/ui/dashboard/team.cljs:729
msgid "labels.role"
msgstr "Rol"

#: src/app/main/ui/dashboard/fonts.cljs:380, src/app/main/ui/workspace/sidebar/options/menus/component.cljs:191
msgid "labels.save"
msgstr "Guardar"

#: src/app/main/ui/workspace/sidebar/options/menus/component.cljs:436
msgid "labels.search"
msgstr "Buscar"

#: src/app/main/ui/dashboard/fonts.cljs:415
msgid "labels.search-font"
msgstr "Buscar fuente"

#: src/app/main/ui/onboarding/questions.cljs:85, src/app/main/ui/onboarding/questions.cljs:244, src/app/main/ui/onboarding/questions.cljs:255, src/app/main/ui/onboarding/questions.cljs:265
msgid "labels.select-option"
msgstr "Selecciona una opción"

#: src/app/main/ui/settings/feedback.cljs:79
msgid "labels.send"
msgstr "Enviar"

#: src/app/main/ui/settings/feedback.cljs:79
msgid "labels.sending"
msgstr "Enviando…"

#: src/app/main/ui/static.cljs:291
msgid "labels.service-unavailable.desc-message"
msgstr "Estamos en una operación de mantenimiento programado de nuestros sistemas."

#: src/app/main/ui/static.cljs:290
msgid "labels.service-unavailable.main-message"
msgstr "El servicio no está disponible"

#: src/app/main/ui/dashboard/sidebar.cljs:530, src/app/main/ui/dashboard/team.cljs:93, src/app/main/ui/dashboard/team.cljs:107, src/app/main/ui/settings/options.cljs:81, src/app/main/ui/settings/sidebar.cljs:93
msgid "labels.settings"
msgstr "Configuración"

#: src/app/main/ui/viewer/header.cljs:205
msgid "labels.share"
msgstr "Compartir"

#, unused
msgid "labels.share-prototype"
msgstr "Compartir prototipo"

#: src/app/main/ui/dashboard/sidebar.cljs:800
msgid "labels.shared-libraries"
msgstr "Bibliotecas"

#: src/app/main/ui/viewer/comments.cljs:82, src/app/main/ui/workspace/comments.cljs:55, src/app/main/ui/workspace/comments.cljs:135
msgid "labels.show-all-comments"
msgstr "Mostrar todos los comentarios"

#: src/app/main/ui/viewer/comments.cljs:115
msgid "labels.show-comments-list"
msgstr "Mostrar lista de comentarios"

#: src/app/main/ui/viewer/comments.cljs:91, src/app/main/ui/workspace/comments.cljs:61, src/app/main/ui/workspace/comments.cljs:136
msgid "labels.show-your-comments"
msgstr "Mostrar sólo tus comentarios"

#: src/app/main/ui/onboarding/questions.cljs:167
msgid "labels.sketch"
msgstr "Sketch"

#: src/app/main/ui/onboarding/questions.cljs:56
msgid "labels.start"
msgstr "Comenzar"

#: src/app/main/ui/dashboard/team.cljs:730
msgid "labels.status"
msgstr "Status"

#: src/app/main/ui/onboarding/questions.cljs:247
msgid "labels.student-teacher"
msgstr "Estudiante o profesorado"

#: src/app/main/ui/onboarding/questions.cljs:256
msgid "labels.team-leader"
msgstr "Líder de equipo"

#: src/app/main/ui/onboarding/questions.cljs:257
msgid "labels.team-member"
msgstr "Miembro de equipo"

#: src/app/main/ui/workspace/tokens/sidebar.cljs
msgid "labels.themes"
msgstr "Temas"

#: src/app/main/ui/workspace/tokens/sidebar.cljs
msgid "labels.sets"
msgstr "Sets"

#: src/app/main/ui/dashboard/sidebar.cljs:992, src/app/main/ui/workspace/main_menu.cljs:118
msgid "labels.tutorials"
msgstr "Tutoriales"

#: src/app/main/ui/dashboard/file_menu.cljs:256
msgid "labels.unpublish-multi-files"
msgstr "Despublicar %s archivos"

#: src/app/main/ui/settings/profile.cljs:108
msgid "labels.update"
msgstr "Actualizar"

#: src/app/main/ui/dashboard/team_form.cljs:120
msgid "labels.update-team"
msgstr "Actualiza el equipo"

#: src/app/main/ui/dashboard/fonts.cljs:241
msgid "labels.upload"
msgstr "Cargar"

#: src/app/main/ui/dashboard/fonts.cljs:169
msgid "labels.upload-custom-fonts"
msgstr "Cargar fuente"

#: src/app/main/ui/dashboard/fonts.cljs:240
msgid "labels.uploading"
msgstr "Subiendo…"

#: src/app/main/ui/workspace/sidebar/sitemap.cljs:223
msgid "labels.view-only"
msgstr "Solo lectura"

#: src/app/main/ui/dashboard/team.cljs:128, src/app/main/ui/dashboard/team.cljs:301, src/app/main/ui/dashboard/team.cljs:540
msgid "labels.viewer"
msgstr "Lector"

#: src/app/main/ui/dashboard/sidebar.cljs:523, src/app/main/ui/dashboard/team.cljs:95, src/app/main/ui/dashboard/team.cljs:105, src/app/main/ui/dashboard/team.cljs:901
msgid "labels.webhooks"
msgstr "Webhooks"

#: src/app/main/ui/comments.cljs:193
msgid "labels.write-new-comment"
msgstr "Escribir un nuevo comentario"

#: src/app/main/ui/dashboard/team.cljs:256
msgid "labels.you"
msgstr "(tú)"

#: src/app/main/ui/dashboard/sidebar.cljs:968
msgid "labels.your-account"
msgstr "Tu cuenta"

#: src/app/main/ui/workspace/sidebar/options/menus/layout_container.cljs:1051
msgid "labels.add"
msgstr "Añadir"

#: src/app/main/ui/workspace/colorpicker.cljs:341, src/app/main/ui/workspace/colorpicker.cljs:342, src/app/main/ui/workspace/colorpicker.cljs:344
msgid "media.choose-image"
msgstr "Elegir imagen"

#, unused
msgid "media.gradient"
msgstr "Gradiente"

#: src/app/main/data/workspace/media.cljs:273, src/app/main/ui/components/color_bullet.cljs:32, src/app/main/ui/components/color_bullet.cljs:45, src/app/main/ui/viewer/inspect/attributes/common.cljs:66, src/app/main/ui/workspace/colorpicker.cljs:212, src/app/main/ui/workspace/sidebar/options/rows/color_row.cljs:237
msgid "media.image"
msgstr "Imagen"

#: src/app/main/ui/viewer/inspect/attributes/common.cljs:77
msgid "media.image.short"
msgstr "img"

#: src/app/main/ui/workspace/colorpicker.cljs:334
msgid "media.keep-aspect-ratio"
msgstr "Mantener la proporción"

#: src/app/main/ui/workspace/colorpicker.cljs:209
msgid "media.linear"
msgstr "Linear"

#: src/app/main/data/media.cljs:49, src/app/main/data/workspace/media.cljs:223, src/app/main/data/workspace/media.cljs:451
msgid "media.loading"
msgstr "Cargando imagen…"

#: src/app/main/ui/workspace/colorpicker.cljs:210
msgid "media.radial"
msgstr "Radial"

#: src/app/main/ui/workspace/colorpicker.cljs:207
msgid "media.solid"
msgstr "Sólido"

#: src/app/main/data/common.cljs:125
msgid "modals.add-shared-confirm-empty.hint"
msgstr ""
"Tu biblioteca está vacía. Una vez que se agregue como Biblioteca "
"Compartida, los recursos que crees estarán disponibles para ser utilizados "
"entre el resto de tus archivos. ¿Estás seguro de que deseas publicarlo?"

#: src/app/main/data/common.cljs:127
msgid "modals.add-shared-confirm.accept"
msgstr "Añadir como Biblioteca Compartida"

#: src/app/main/data/common.cljs:125
msgid "modals.add-shared-confirm.hint"
msgstr ""
"Una vez añadido como Biblioteca Compartida, los recursos de este archivo "
"estarán disponibles para ser usado por el resto de tus archivos."

#: src/app/main/data/common.cljs:124
msgid "modals.add-shared-confirm.message"
msgstr "Añadir “%s” como Biblioteca Compartida"

#: src/app/main/ui/workspace/nudge.cljs:60
msgid "modals.big-nudge"
msgstr "Máximo"

#: src/app/main/ui/settings/change_email.cljs:111
msgid "modals.change-email.confirm-email"
msgstr "Verificar el nuevo correo"

#: src/app/main/ui/settings/change_email.cljs:99
msgid "modals.change-email.info"
msgstr "Enviaremos un mensaje a tu correo actual “%s” para verificar tu identidad."

#: src/app/main/ui/settings/change_email.cljs:104
msgid "modals.change-email.new-email"
msgstr "Nuevo correo"

#: src/app/main/ui/settings/change_email.cljs:119
msgid "modals.change-email.submit"
msgstr "Cambiar correo"

#: src/app/main/ui/settings/change_email.cljs:92
msgid "modals.change-email.title"
msgstr "Cambiar tu correo"

#: src/app/main/ui/settings/access_tokens.cljs:154, src/app/main/ui/settings/access_tokens.cljs:160
msgid "modals.create-access-token.copy-token"
msgstr "Copiar token"

#: src/app/main/ui/settings/access_tokens.cljs:131
msgid "modals.create-access-token.expiration-date.label"
msgstr "Fecha de expiración"

#: src/app/main/ui/settings/access_tokens.cljs:125
msgid "modals.create-access-token.name.label"
msgstr "Nombre"

#: src/app/main/ui/settings/access_tokens.cljs:127
msgid "modals.create-access-token.name.placeholder"
msgstr "El nombre te pude ayudar a saber para qué se utiliza el token"

#: src/app/main/ui/settings/access_tokens.cljs:180
msgid "modals.create-access-token.submit-label"
msgstr "Crear token"

#: src/app/main/ui/settings/access_tokens.cljs:112
msgid "modals.create-access-token.title"
msgstr "Generar access token"

#: src/app/main/ui/dashboard/team.cljs:894
msgid "modals.create-webhook.submit-label"
msgstr "Crear webhook"

#: src/app/main/ui/dashboard/team.cljs:859
msgid "modals.create-webhook.title"
msgstr "Crear webhook"

#: src/app/main/ui/dashboard/team.cljs:870
msgid "modals.create-webhook.url.label"
msgstr "Payload URL"

#: src/app/main/ui/dashboard/team.cljs:871
msgid "modals.create-webhook.url.placeholder"
msgstr "https://example.com/postreceive"

#: src/app/main/ui/settings/access_tokens.cljs:260
msgid "modals.delete-acces-token.accept"
msgstr "Borrar token"

#: src/app/main/ui/settings/access_tokens.cljs:259
msgid "modals.delete-acces-token.message"
msgstr "¿Seguro que deseas borrar este token?"

#: src/app/main/ui/settings/access_tokens.cljs:258
msgid "modals.delete-acces-token.title"
msgstr "Borrar token"

#: src/app/main/ui/settings/delete_account.cljs:59
msgid "modals.delete-account.cancel"
msgstr "Cancelar y mantener mi cuenta"

#: src/app/main/ui/settings/delete_account.cljs:64
msgid "modals.delete-account.confirm"
msgstr "Si, borrar mi cuenta"

#: src/app/main/ui/settings/delete_account.cljs:53
msgid "modals.delete-account.info"
msgstr "Si borras tu cuenta perderás todos tus proyectos y archivos."

#: src/app/main/ui/settings/delete_account.cljs:46
msgid "modals.delete-account.title"
msgstr "¿Seguro que quieres borrar tu cuenta?"

#: src/app/main/ui/comments.cljs:297
msgid "modals.delete-comment-thread.accept"
msgstr "Eliminar conversación"

#: src/app/main/ui/comments.cljs:296
msgid "modals.delete-comment-thread.message"
msgstr ""
"¿Seguro que quieres eliminar esta conversación? Todos los comentarios en "
"este hilo serán eliminados."

#: src/app/main/ui/comments.cljs:295
msgid "modals.delete-comment-thread.title"
msgstr "Eliminar conversación"

#: src/app/main/ui/workspace/sidebar/options/menus/component.cljs:140
msgid "modals.delete-component-annotation.message"
msgstr "¿Seguro que quieres borrar esta nota?"

#: src/app/main/ui/workspace/sidebar/options/menus/component.cljs:139
msgid "modals.delete-component-annotation.title"
msgstr "Borrar nota"

#: src/app/main/ui/dashboard/file_menu.cljs:123
msgid "modals.delete-file-confirm.accept"
msgstr "Borrar archivo"

#: src/app/main/ui/dashboard/file_menu.cljs:122
msgid "modals.delete-file-confirm.message"
msgstr "¿Seguro que quieres borrar este archivo?"

#: src/app/main/ui/dashboard/file_menu.cljs:121
msgid "modals.delete-file-confirm.title"
msgstr "Borrando archivo"

#: src/app/main/ui/dashboard/file_menu.cljs:117
msgid "modals.delete-file-multi-confirm.accept"
msgstr "Borrar archivos"

#: src/app/main/ui/dashboard/file_menu.cljs:116
msgid "modals.delete-file-multi-confirm.message"
msgstr "¿Seguro que quieres borrar %s archivos?"

#: src/app/main/ui/dashboard/file_menu.cljs:115
msgid "modals.delete-file-multi-confirm.title"
msgstr "Borrando %s archivos"

#: src/app/main/ui/dashboard/fonts.cljs:345
msgid "modals.delete-font-variant.message"
msgstr ""
"Estas seguro de querer eliminar esta estilo de fuente? Dejara de cargar si "
"es usada en algun fichero."

#: src/app/main/ui/dashboard/fonts.cljs:344
msgid "modals.delete-font-variant.title"
msgstr "Eliminando estilo de fuente"

#: src/app/main/ui/dashboard/fonts.cljs:331
msgid "modals.delete-font.message"
msgstr ""
"¿Seguro que quieres eliminar esta fuente? Si está siendo usada en algún "
"fichero no se cargará."

#: src/app/main/ui/dashboard/fonts.cljs:330
msgid "modals.delete-font.title"
msgstr "Eliminando fuente"

#: src/app/main/ui/workspace/context_menu.cljs:522, src/app/main/ui/workspace/sidebar/sitemap.cljs:45
msgid "modals.delete-page.body"
msgstr "¿Seguro que quieres borrar esta página?"

#: src/app/main/ui/workspace/context_menu.cljs:521, src/app/main/ui/workspace/sidebar/sitemap.cljs:44
msgid "modals.delete-page.title"
msgstr "Borrar página"

#: src/app/main/ui/dashboard/project_menu.cljs:69
msgid "modals.delete-project-confirm.accept"
msgstr "Eliminar proyecto"

#: src/app/main/ui/dashboard/project_menu.cljs:68
msgid "modals.delete-project-confirm.message"
msgstr "¿Seguro que quieres eliminar este proyecto?"

#: src/app/main/ui/dashboard/project_menu.cljs:67
msgid "modals.delete-project-confirm.title"
msgstr "Eliminar proyecto"

#: src/app/main/ui/delete_shared.cljs:51
msgid "modals.delete-shared-confirm.accept"
msgid_plural "modals.delete-shared-confirm.accept"
msgstr[0] "Borrar archivo"
msgstr[1] "Borrar archivos"

#: src/app/main/ui/delete_shared.cljs:55
msgid "modals.delete-shared-confirm.activated.no-files-message"
msgid_plural "modals.delete-shared-confirm.activated.no-files-message"
msgstr[0] "No está activa en ningún fichero."
msgstr[1] "No están activas en ningún fichero."

#: src/app/main/ui/delete_shared.cljs:57
msgid "modals.delete-shared-confirm.activated.scd-message"
msgid_plural "modals.delete-shared-confirm.activated.scd-message"
msgstr[0] "Esta biblioteca está activa aquí: "
msgstr[1] "Estas bibliotecas están activas aquí: "

#: src/app/main/ui/delete_shared.cljs:46
msgid "modals.delete-shared-confirm.message"
msgid_plural "modals.delete-shared-confirm.message"
msgstr[0] "¿Seguro que quieres borrar este archivo?"
msgstr[1] "¿Seguro que quieres borrar estos archivos?"

#: src/app/main/ui/delete_shared.cljs:41
msgid "modals.delete-shared-confirm.title"
msgid_plural "modals.delete-shared-confirm.title"
msgstr[0] "Borrando archivo"
msgstr[1] "Borrando archivos"

#: src/app/main/ui/dashboard/sidebar.cljs:435
msgid "modals.delete-team-confirm.accept"
msgstr "Eliminar equipo"

#: src/app/main/ui/dashboard/sidebar.cljs:434
msgid "modals.delete-team-confirm.message"
msgstr ""
"¿Seguro que quieres eliminar este equipo? Todos los proyectos y archivos "
"asociados con el equipo serán eliminados permamentemente."

#: src/app/main/ui/dashboard/sidebar.cljs:433
msgid "modals.delete-team-confirm.title"
msgstr "Eliminando equipo"

#: src/app/main/ui/dashboard/team.cljs:446
msgid "modals.delete-team-member-confirm.accept"
msgstr "Eliminando miembro"

#: src/app/main/ui/dashboard/team.cljs:445
msgid "modals.delete-team-member-confirm.message"
msgstr "¿Seguro que quieres eliminar este integrante del equipo?"

#: src/app/main/ui/dashboard/team.cljs:444
msgid "modals.delete-team-member-confirm.title"
msgstr "Eliminar integrante del equipo"

#: src/app/main/ui/delete_shared.cljs:59
msgid "modals.delete-unpublish-shared-confirm.activated.hint"
msgid_plural "modals.delete-unpublish-shared-confirm.activated.hint"
msgstr[0] ""
"Los elementos que hayan sido utilizados en este archivo permanecerán allí "
"(¡ningún diseño se romperá!)."
msgstr[1] ""
"Los elementos que hayan sido utilizados en esos archivos permanecerán allí "
"(¡ningún diseño se romperá!)."

#: src/app/main/ui/dashboard/team.cljs:963
msgid "modals.delete-webhook.accept"
msgstr "Borrar webhook"

#: src/app/main/ui/dashboard/team.cljs:962
msgid "modals.delete-webhook.message"
msgstr "¿Seguro que quieres borrar este webhook?"

#: src/app/main/ui/dashboard/team.cljs:961
msgid "modals.delete-webhook.title"
msgstr "Borrando webhook"

#: src/app/main/ui/dashboard/team.cljs:893
msgid "modals.edit-webhook.submit-label"
msgstr "Modificar webhook"

#: src/app/main/ui/dashboard/team.cljs:858
msgid "modals.edit-webhook.title"
msgstr "Modificar webhook"

#: src/app/main/ui/dashboard/team.cljs:237
msgid "modals.invite-member-confirm.accept"
msgstr "Enviar invitacion"

#: src/app/main/ui/dashboard/team.cljs:231, src/app/main/ui/onboarding/team_choice.cljs:156
msgid "modals.invite-member.emails"
msgstr "Emails, separados por coma"

#: src/app/main/ui/dashboard/team.cljs:215
msgid "modals.invite-member.repeated-invitation"
msgstr ""
"Algunas direcciones de correo ya se encuentran entre los miembros. Estas "
"invitaciones no serán enviadas."

#: src/app/main/ui/dashboard/team.cljs:208
msgid "modals.invite-team-member.title"
msgstr "Invitar a miembros al equipo"

msgid "modals.invite-team-member.text"
msgstr "Puedes invitar miembros al equipo para que puedan acceder a este fichero y a todos los demás ficheros del equipo."

#: src/app/main/ui/dashboard/sidebar.cljs:423, src/app/main/ui/dashboard/team.cljs:412
msgid "modals.leave-and-close-confirm.hint"
msgstr ""
"Al ser la única persona integrante de este equipo, el equipo será eliminado "
"junto con sus proyectos y archivos."

#: src/app/main/ui/dashboard/sidebar.cljs:422, src/app/main/ui/dashboard/team.cljs:411
msgid "modals.leave-and-close-confirm.message"
msgstr "¿Seguro que quieres abandonar el equipo %s?"

#: src/app/main/ui/dashboard/change_owner.cljs:58
msgid "modals.leave-and-reassign.forbidden"
msgstr ""
"No puede abandonar el equipo si no hay otro miembro al que promocionar a "
"dueño. Quizás quiere borrar el equipo."

#: src/app/main/ui/dashboard/change_owner.cljs:54
msgid "modals.leave-and-reassign.hint1"
msgstr ""
"Tienes la propiedad de este equipo. Por favor selecciona otra persona "
"integrante para promover al rol Propiedad."

#: src/app/main/ui/dashboard/change_owner.cljs:77
msgid "modals.leave-and-reassign.promote-and-leave"
msgstr "Promocionar y abandonar"

#: src/app/main/ui/dashboard/change_owner.cljs:33
msgid "modals.leave-and-reassign.select-member-to-promote"
msgstr "Selecciona un miembro a promocionar"

#: src/app/main/ui/dashboard/change_owner.cljs:48
msgid "modals.leave-and-reassign.title"
msgstr "Antes de que abandones"

#: src/app/main/ui/dashboard/sidebar.cljs:402, src/app/main/ui/dashboard/sidebar.cljs:424, src/app/main/ui/dashboard/team.cljs:413, src/app/main/ui/dashboard/team.cljs:435
msgid "modals.leave-confirm.accept"
msgstr "Abandonar el equipo"

#: src/app/main/ui/dashboard/sidebar.cljs:401, src/app/main/ui/dashboard/team.cljs:434
msgid "modals.leave-confirm.message"
msgstr "¿Seguro que quieres abandonar este equipo?"

#: src/app/main/ui/dashboard/sidebar.cljs:400, src/app/main/ui/dashboard/sidebar.cljs:421, src/app/main/ui/dashboard/team.cljs:410, src/app/main/ui/dashboard/team.cljs:433
msgid "modals.leave-confirm.title"
msgstr "Abandonando el equipo"

#: src/app/main/ui/delete_shared.cljs:53
msgid "modals.move-shared-confirm.accept"
msgid_plural "modals.move-shared-confirm.accept"
msgstr[0] "Mover"
msgstr[1] "Mover"

#: src/app/main/ui/delete_shared.cljs:48
msgid "modals.move-shared-confirm.message"
msgid_plural "modals.move-shared-confirm.message"
msgstr[0] "¿Seguro que quieres mover esta biblioteca?"
msgstr[1] "¿Seguro que quieres mover estas bibliotecas?"

#: src/app/main/ui/delete_shared.cljs:43
msgid "modals.move-shared-confirm.title"
msgid_plural "modals.move-shared-confirm.title"
msgstr[0] "Mover biblioteca"
msgstr[1] "Mover bibliotecas"

#: src/app/main/ui/workspace/main_menu.cljs:266, src/app/main/ui/workspace/nudge.cljs:47
msgid "modals.nudge-title"
msgstr "Desplazamiento"

#: src/app/main/ui/dashboard/team.cljs:359
msgid "modals.promote-owner-confirm.accept"
msgstr "Transferir propiedad"

#: src/app/main/ui/dashboard/team.cljs:358
msgid "modals.promote-owner-confirm.hint"
msgstr ""
"Si transfieres la propiedad, tu rol cambiará a Administración, perdiendo "
"algunos permisos sobre este equipo. "

#: src/app/main/ui/dashboard/team.cljs:357
msgid "modals.promote-owner-confirm.message"
msgstr ""
"Tienes la propiedad de este equipo. ¿Seguro que quieres transferir la "
"propiedad del equipo a %s?"

#: src/app/main/ui/dashboard/team.cljs:356
msgid "modals.promote-owner-confirm.title"
msgstr "Nueva propiedad del equipo"

#: src/app/main/ui/workspace/libraries.cljs:188
msgid "modals.publish-empty-library.accept"
msgstr "Publicar"

#: src/app/main/ui/workspace/libraries.cljs:187
msgid "modals.publish-empty-library.message"
msgstr "Tu biblioteca está vacía. ¿Seguro que quieres publicarla?"

#: src/app/main/ui/workspace/libraries.cljs:186
msgid "modals.publish-empty-library.title"
msgstr "Publicar biblioteca vacía"

#: src/app/main/ui/workspace/header.cljs, src/app/main/ui/dashboard/file_menu.cljs
#, unused
msgid "modals.remove-shared-confirm.accept"
msgstr "Eliminar como Biblioteca Compartida"

#: src/app/main/ui/workspace/header.cljs, src/app/main/ui/dashboard/file_menu.cljs
#, unused
msgid "modals.remove-shared-confirm.hint"
msgstr ""
"Una vez eliminado como Biblioteca Compartida, la Biblioteca de este archivo "
"dejará de estar disponible para ser usada por el resto de tus archivos."

#: src/app/main/ui/workspace/header.cljs, src/app/main/ui/dashboard/file_menu.cljs
#, unused
msgid "modals.remove-shared-confirm.message"
msgstr "Añadir “%s” como Biblioteca Compartida"

#: src/app/main/ui/workspace/nudge.cljs:53
msgid "modals.small-nudge"
msgstr "Mínimo"

#: src/app/main/ui/delete_shared.cljs:52
msgid "modals.unpublish-shared-confirm.accept"
msgid_plural "modals.unpublish-shared-confirm.accept"
msgstr[0] "Despublicar"
msgstr[1] "Despublicar"

#: src/app/main/ui/delete_shared.cljs:47
msgid "modals.unpublish-shared-confirm.message"
msgid_plural "modals.unpublish-shared-confirm.message"
msgstr[0] "¿Seguro que quieres despublicar esta biblioteca?"
msgstr[1] "¿Seguro que quieres despublicar estas bibliotecas?"

#: src/app/main/ui/delete_shared.cljs:42
msgid "modals.unpublish-shared-confirm.title"
msgid_plural "modals.unpublish-shared-confirm.title"
msgstr[0] "Despublicar biblioteca"
msgstr[1] "Despublicar bibliotecas"

#: src/app/main/ui/workspace/sidebar/options/menus/component.cljs, src/app/main/ui/workspace/context_menu.cljs
#, unused
msgid "modals.update-remote-component-in-bulk.hint"
msgstr ""
"Vas a actualizar componentes en una biblioteca compartida. Esto puede "
"afectar a otros archivos que la usen."

#: src/app/main/ui/workspace/sidebar/options/menus/component.cljs, src/app/main/ui/workspace/context_menu.cljs
#, unused
msgid "modals.update-remote-component-in-bulk.message"
msgstr "Actualizar componentes en biblioteca"

#: src/app/main/ui/workspace/sidebar/assets/common.cljs:380
msgid "modals.update-remote-component.accept"
msgstr "Actualizar"

#: src/app/main/ui/workspace/sidebar/assets/common.cljs:379
msgid "modals.update-remote-component.cancel"
msgstr "Cancelar"

#: src/app/main/ui/workspace/sidebar/assets/common.cljs:378
msgid "modals.update-remote-component.hint"
msgstr ""
"Vas a actualizar un componente en una biblioteca compartida. Esto puede "
"afectar a otros archivos que la usen."

#: src/app/main/ui/workspace/sidebar/assets/common.cljs:377
msgid "modals.update-remote-component.message"
msgstr "Actualizar un componente en biblioteca"

#: src/app/main/ui/static.cljs:271
msgid "not-found.desc-message.doesnt-exist"
msgstr "Esta página no existe"

#: src/app/main/ui/static.cljs:270
msgid "not-found.desc-message.error"
msgstr "Error 404"

#: src/app/main/ui/static.cljs:121
msgid "not-found.login.free"
msgstr ""
"Penpot es la herramienta de diseño libre y de código abierto para la "
"colaboración entre diseño y código"

#: src/app/main/ui/auth/recovery_request.cljs:114
msgid "not-found.login.sent-recovery"
msgstr "Hemos enviado un email de recuperación a"

#: src/app/main/ui/auth/recovery_request.cljs:116
msgid "not-found.login.sent-recovery-check"
msgstr "Revisa tu correo y haz clic en el enlace para crear una nueva contraseña."

#: src/app/main/ui/static.cljs:133
msgid "not-found.login.signup-free"
msgstr "Registrate gratis"

#: src/app/main/ui/static.cljs:134
msgid "not-found.login.start-using"
msgstr "¡Y comienza a usar Penpot en segundos!"

#: src/app/main/ui/static.cljs:56
msgid "not-found.made-with-love"
msgstr "Hecho con AMOR y Software Libre"

#: src/app/main/ui/static.cljs:250
msgid "not-found.no-permission.already-requested.file"
msgstr "Ya has solicitado acceso a este archivo."

#: src/app/main/ui/static.cljs:250
msgid "not-found.no-permission.already-requested.or-others.file"
msgstr ""
"Ya has solicitado acceso a este archivo o a otros archivos o proyectos del "
"mismo equipo."

#: src/app/main/ui/static.cljs:253
msgid "not-found.no-permission.already-requested.or-others.project"
msgstr ""
"Ya has solicitado acceso a este proyecto o a otros proyectos o archivos del "
"mismo equipo."

#: src/app/main/ui/static.cljs:253
msgid "not-found.no-permission.already-requested.project"
msgstr "Ya has solicitado acceso a este proyecto."

#: src/app/main/ui/static.cljs:259, src/app/main/ui/static.cljs:262
msgid "not-found.no-permission.ask"
msgstr "SOLICITAR ACCESO"

#: src/app/main/ui/static.cljs:256
msgid "not-found.no-permission.done.remember"
msgstr "Recuerda que, si el propietario la aprueba, entrarás en el equipo."

#: src/app/main/ui/static.cljs:256
msgid "not-found.no-permission.done.success"
msgstr "¡Tu solicitud se ha enviado correctamente!"

#: src/app/main/ui/static.cljs:259
msgid "not-found.no-permission.file"
msgstr "No tienes permiso para acceder a este archivo."

#: src/app/main/ui/static.cljs:43, src/app/main/ui/static.cljs:247, src/app/main/ui/static.cljs:250, src/app/main/ui/static.cljs:253, src/app/main/ui/static.cljs:256, src/app/main/ui/static.cljs:259, src/app/main/ui/static.cljs:262
msgid "not-found.no-permission.go-dashboard"
msgstr "Ir a tu Penpot"

#: src/app/main/ui/static.cljs:259, src/app/main/ui/static.cljs:262
msgid "not-found.no-permission.if-approves"
msgstr "Si el propietario lo aprueba, te invitará al equipo."

#: src/app/main/ui/static.cljs:217, src/app/main/ui/static.cljs:222
msgid "not-found.no-permission.penpot-file"
msgstr "Archivo de Penpot"

#: src/app/main/ui/static.cljs:247, src/app/main/ui/static.cljs:262
msgid "not-found.no-permission.project"
msgstr "No tienes permiso para acceder a este proyecto."

#: src/app/main/ui/static.cljs:216, src/app/main/ui/static.cljs:220
msgid "not-found.no-permission.project-name"
msgstr "PROYECTO"

#: src/app/main/ui/static.cljs:259
msgid "not-found.no-permission.you-can-ask.file"
msgstr "Para acceder a este archivo, puedes pedir permiso al propietario del equipo."

#: src/app/main/ui/static.cljs:262
msgid "not-found.no-permission.you-can-ask.project"
msgstr ""
"Para acceder a este proyecto, puedes pedir permiso al propietario del "
"equipo."

#: src/app/main/data/common.cljs:85
msgid "notifications.by-code.maintenance"
msgstr ""
"Pausa de mantenimiento: en los próximos 5 minutos estaremos fuera de "
"servicio por un breve mantenimiento."

#: src/app/main/data/common.cljs:76
msgid "notifications.by-code.upgrade-version"
msgstr "Una nueva versión está disponible, por favor actualiza la página"

#: src/app/main/ui/dashboard/team.cljs:170, src/app/main/ui/dashboard/team.cljs:615
msgid "notifications.invitation-email-sent"
msgstr "Invitación enviada con éxito"

#: src/app/main/ui/dashboard/team.cljs:636
msgid "notifications.invitation-link-copied"
msgstr "Enlace de invitacion copiado"

#: src/app/main/ui/settings/delete_account.cljs:24
msgid "notifications.profile-deletion-not-allowed"
msgstr "No puedes borrar tu perfil. Reasigna tus equipos antes de seguir."

#: src/app/main/ui/settings/options.cljs:26, src/app/main/ui/settings/profile.cljs:33
msgid "notifications.profile-saved"
msgstr "Perfil guardado correctamente!"

#: src/app/main/ui/settings/change_email.cljs:46
msgid "notifications.validation-email-sent"
msgstr "Verificación de email enviada a %s. Comprueba tu correo."

#, unused
msgid "onboarding-v2.before-start.desc1"
msgstr ""
"Hay multitud de recursos disponibles para ayudarte a comenzar con Penpot, "
"como son la Guía de usuario y nuestro canal de Youtube."

#, unused
msgid "onboarding-v2.before-start.desc2"
msgstr ""
"Información detallada sobre cómo usar Penpot. Desde prototipar a organizar "
"y compartir diseños."

#, unused
msgid "onboarding-v2.before-start.desc2.title"
msgstr "Guía de usuario"

#, unused
msgid "onboarding-v2.before-start.desc3"
msgstr "Puedes ver nuestros tutoriales y los hechos por la comunidad."

#, unused
msgid "onboarding-v2.before-start.desc3.title"
msgstr "Tutoriales de video"

#, unused
msgid "onboarding-v2.before-start.title"
msgstr "Antes de comenzar"

#: src/app/main/ui/onboarding/newsletter.cljs:63
msgid "onboarding-v2.newsletter.desc"
msgstr ""
"Suscríbete a la newsletter de Penpot para estar al día de los progresos del "
"producto y noticias."

#: src/app/main/ui/onboarding/newsletter.cljs:83
msgid "onboarding-v2.newsletter.news"
msgstr ""
"Quiero recibir noticias sobre Penpot (artículos del blog, vídeo tutoriales, "
"directos...)."

#: src/app/main/ui/onboarding/newsletter.cljs:91
msgid "onboarding-v2.newsletter.privacy1"
msgstr "Nos importa la privacidad, aquí puedes leer nuestra "

#: src/app/main/ui/onboarding/newsletter.cljs:97
msgid "onboarding-v2.newsletter.privacy2"
msgstr ""
"Sólo te enviaremos emails relevantes para ti. Puedes desuscribirte en "
"cualquier momento usando el vínculo de desuscripción en cualquiera de "
"nuestras newsletters."

#: src/app/main/ui/onboarding/newsletter.cljs:71
msgid "onboarding-v2.newsletter.updates"
msgstr ""
"Quiero recibir información sobre actualizaciones del producto (nuevas "
"funcionalidades, releases, mejoras...)."

#, unused
msgid "onboarding-v2.welcome.desc1"
msgstr ""
"Penpot es Código Abierto y está hecho por Kaleidos y la comunidad, donde ya "
"hay mucha gente ayudándose unos a otros. Formas de colaborar:"

#, unused
msgid "onboarding-v2.welcome.desc2"
msgstr ""
"Un espacio público donde aprender, compatir y discutir sobre el presente y "
"futuro con toda la Comunidad y el equipo de Penpot."

#, unused
msgid "onboarding-v2.welcome.desc2.title"
msgstr "Participando en la Comunidad"

#, unused
msgid "onboarding-v2.welcome.desc3"
msgstr ""
"Aquí encontrarás cómo colaborar con traducciones, solicitar "
"funcionalidades, contribuir en el código, cazar errores…"

#, unused
msgid "onboarding-v2.welcome.desc3.title"
msgstr "Guía de contribución"

#: src/app/main/ui/onboarding/team_choice.cljs:30
msgid "onboarding-v2.welcome.title"
msgstr "¡Te damos la bienvenida a Penpot!"

#: src/app/main/ui/onboarding/team_choice.cljs:227
msgid "onboarding.choice.team-up.continue-creating-team"
msgstr "Continuar creando equipo"

#: src/app/main/ui/onboarding/team_choice.cljs:237
msgid "onboarding.choice.team-up.continue-without-a-team"
msgstr "Seguir sin equipo"

#: src/app/main/ui/onboarding/team_choice.cljs:167
msgid "onboarding.choice.team-up.create-team-and-invite"
msgstr "Crear equipo e invitar"

#, unused
msgid "onboarding.choice.team-up.create-team-and-send-invites"
msgstr "Crear equipo y enviar invitaciones"

#: src/app/main/ui/onboarding/team_choice.cljs:170
msgid "onboarding.choice.team-up.create-team-and-send-invites-description"
msgstr "Podrás enviar invitaciones después"

#: src/app/main/ui/onboarding/team_choice.cljs:213
msgid "onboarding.choice.team-up.create-team-desc"
msgstr "Tras nombrar tu equipo podrás invitar a personas para que se unan."

#: src/app/main/ui/onboarding/team_choice.cljs:222
msgid "onboarding.choice.team-up.create-team-placeholder"
msgstr "Introduce el nombre del equipo"

#: src/app/main/ui/onboarding/team_choice.cljs:168
msgid "onboarding.choice.team-up.create-team-without-invite"
msgstr "Crear equipo"

#, unused
msgid "onboarding.choice.team-up.create-team-without-inviting"
msgstr "Crear equipo sin invitar"

#: src/app/main/ui/dashboard/projects.cljs:89, src/app/main/ui/onboarding/team_choice.cljs:140
msgid "onboarding.choice.team-up.invite-members"
msgstr "Invitar integrantes"

#: src/app/main/ui/onboarding/team_choice.cljs:141
msgid "onboarding.choice.team-up.invite-members-info"
msgstr ""
"No olvides incluir personas de desarrollo, diseño, gestión… la diversidad "
"suma :)"

#: src/app/main/ui/dashboard/team.cljs:220, src/app/main/ui/onboarding/team_choice.cljs:146
msgid "onboarding.choice.team-up.roles"
msgstr "Invitar con el rol:"

#: src/app/main/ui/onboarding/team_choice.cljs:230
msgid "onboarding.choice.team-up.start-without-a-team"
msgstr "Comenzar sin equipo"

#: src/app/main/ui/onboarding/team_choice.cljs:232
msgid "onboarding.choice.team-up.start-without-a-team-description"
msgstr "Podrás crear un equipo después."

#, unused
msgid "onboarding.newsletter.accept"
msgstr "Si, suscribirme"

#: src/app/main/ui/onboarding/newsletter.cljs:40
msgid "onboarding.newsletter.acceptance-message"
msgstr ""
"Tu solicitud de suscripción ha sido enviada, te haremos una confirmación a "
"tu email."

#: src/app/main/ui/onboarding/newsletter.cljs:95
msgid "onboarding.newsletter.policy"
msgstr "Política de Privacidad."

#: src/app/main/ui/onboarding/newsletter.cljs:60
msgid "onboarding.newsletter.title"
msgstr "¿Quieres recibir noticias sobre Penpot?"

#: src/app/main/ui/onboarding/questions.cljs:113
msgid "onboarding.questions.lets-get-started"
msgstr "¡Empecemos!"

#: src/app/main/ui/onboarding/questions.cljs:94
msgid "onboarding.questions.reasons.alternative"
msgstr "Buscar una alternativa a Figma, XD, etc."

#: src/app/main/ui/onboarding/questions.cljs:88
msgid "onboarding.questions.reasons.exploring"
msgstr "Estoy echando un vistazo"

#: src/app/main/ui/onboarding/questions.cljs:91
msgid "onboarding.questions.reasons.fit"
msgstr "Averiguar si Penpot es una buena opción para mi equipo"

#: src/app/main/ui/onboarding/questions.cljs:97
msgid "onboarding.questions.reasons.testing"
msgstr "Probar antes de self-hosting"

#: src/app/main/ui/onboarding/questions.cljs:349
#, fuzzy
msgid "onboarding.questions.start-with.code"
msgstr "Generando código a partir de diseños"

#: src/app/main/ui/onboarding/questions.cljs:347
#, fuzzy
msgid "onboarding.questions.start-with.ds"
msgstr "Creando sistemas de diseño"

#: src/app/main/ui/onboarding/questions.cljs:345
msgid "onboarding.questions.start-with.prototyping"
msgstr "Prototipado"

#: src/app/main/ui/onboarding/questions.cljs:341
msgid "onboarding.questions.start-with.ui"
msgstr "Diseñando el UX/UI de una aplicación"

#: src/app/main/ui/onboarding/questions.cljs:343
msgid "onboarding.questions.start-with.wireframing"
msgstr "Wireframing"

#: src/app/main/ui/onboarding/questions.cljs:121
msgid "onboarding.questions.step1.question1"
msgstr "¿Para qué utilizarás Penpot?"

#: src/app/main/ui/onboarding/questions.cljs:128
msgid "onboarding.questions.step1.question2"
msgstr "¿Qué te ha traído a Penpot?"

#: src/app/main/ui/onboarding/questions.cljs:117
msgid "onboarding.questions.step1.subtitle"
msgstr ""
"Cuéntanos un poco sobre tí para ayudarnos a que Penpot se adapte mejor a "
"tí. Tus respuestas nos ayudarán a priorizar nuevas funcionalidades y a "
"saber cómo podemos acompañarte mejor."

#: src/app/main/ui/onboarding/questions.cljs:115
msgid "onboarding.questions.step1.title"
msgstr "Ayúdanos a conocerte"

#: src/app/main/ui/onboarding/questions.cljs:196
msgid "onboarding.questions.step2.title"
msgstr "¿Cuál de estas herramientas utilizas más?"

#: src/app/main/ui/onboarding/questions.cljs:289
msgid "onboarding.questions.step3.question1"
msgstr "¿Qué tipo de trabajo haces?"

#: src/app/main/ui/onboarding/questions.cljs:303
msgid "onboarding.questions.step3.question2"
msgstr "¿Cuál es tu puesto?"

#: src/app/main/ui/onboarding/questions.cljs:317
msgid "onboarding.questions.step3.question3"
msgstr "¿Cuál es el tamaño de tu empresa?"

#: src/app/main/ui/onboarding/questions.cljs:287
msgid "onboarding.questions.step3.title"
msgstr "Háblanos de tu trabajo"

#: src/app/main/ui/onboarding/questions.cljs:370
msgid "onboarding.questions.step4.title"
msgstr "¿Por dónde te apetecería empezar?"

#: src/app/main/ui/onboarding/questions.cljs:429
msgid "onboarding.questions.step5.title"
msgstr "¿Cómo nos has descubierto?"

#: src/app/main/ui/onboarding/questions.cljs:268
msgid "onboarding.questions.team-size.11-30"
msgstr "11-30"

#: src/app/main/ui/onboarding/questions.cljs:269
msgid "onboarding.questions.team-size.2-10"
msgstr "2-10"

#: src/app/main/ui/onboarding/questions.cljs:267
msgid "onboarding.questions.team-size.31-50"
msgstr "31-50"

#: src/app/main/ui/onboarding/questions.cljs:270
msgid "onboarding.questions.team-size.freelancer"
msgstr "Soy autónomo"

#: src/app/main/ui/onboarding/questions.cljs:266
msgid "onboarding.questions.team-size.more-than-50"
msgstr "Más de 50"

#: src/app/main/ui/onboarding/questions.cljs:271
msgid "onboarding.questions.team-size.personal-project"
msgstr "Estoy trabajando en un proyecto personal"

#: src/app/main/ui/onboarding/questions.cljs:80
msgid "onboarding.questions.use.education"
msgstr "Educación"

#: src/app/main/ui/onboarding/questions.cljs:81
msgid "onboarding.questions.use.personal"
msgstr "Personal"

#: src/app/main/ui/onboarding/questions.cljs:79
msgid "onboarding.questions.use.work"
msgstr "Trabajo"

#: src/app/main/ui/onboarding/team_choice.cljs:211
msgid "onboarding.team-modal.create-team"
msgstr "Crea un equipo"

#: src/app/main/ui/onboarding/team_choice.cljs:34
msgid "onboarding.team-modal.create-team-desc"
msgstr ""
"Un equipo permite colaborar en Penpot trabajando en los mismos archivos y "
"proyectos."

#: src/app/main/ui/onboarding/team_choice.cljs:39
msgid "onboarding.team-modal.create-team-feature-1"
msgstr "Archivos y proyectos ilimitados"

#: src/app/main/ui/onboarding/team_choice.cljs:43
msgid "onboarding.team-modal.create-team-feature-2"
msgstr "Edición multijugador"

#: src/app/main/ui/onboarding/team_choice.cljs:47
msgid "onboarding.team-modal.create-team-feature-3"
msgstr "Gestión de roles"

#: src/app/main/ui/onboarding/team_choice.cljs:51
msgid "onboarding.team-modal.create-team-feature-4"
msgstr "Sin límite de integrantes"

#: src/app/main/ui/onboarding/team_choice.cljs:55
msgid "onboarding.team-modal.create-team-feature-5"
msgstr "¡100% gratis!"

#: src/app/main/ui/onboarding/team_choice.cljs:32
msgid "onboarding.team-modal.team-definition"
msgstr "¿Qué es un equipo?"

#: src/app/main/ui/onboarding/templates.cljs:78
msgid "onboarding.templates.subtitle"
msgstr "Aquí tienes algunas plantillas."

#: src/app/main/ui/onboarding/templates.cljs:77
msgid "onboarding.templates.title"
msgstr "Empezar a diseñar"

#, unused
msgid "onboarding.welcome.alt"
msgstr "Penpot"

#: src/app/main/ui/auth/recovery.cljs:88
msgid "profile.recovery.go-to-login"
msgstr "Ir al login"

#: src/app/main/ui/workspace/sidebar/options/rows/color_row.cljs:221
msgid "settings.detach"
msgstr "Desacoplar"

#: src/app/main/ui/viewer/inspect/exports.cljs:147, src/app/main/ui/workspace/sidebar/options/menus/component.cljs:631, src/app/main/ui/workspace/sidebar/options/menus/constraints.cljs:137, src/app/main/ui/workspace/sidebar/options/menus/constraints.cljs:148, src/app/main/ui/workspace/sidebar/options/menus/exports.cljs:188, src/app/main/ui/workspace/sidebar/options/menus/fill.cljs:158, src/app/main/ui/workspace/sidebar/options/menus/measures.cljs:399, src/app/main/ui/workspace/sidebar/options/menus/measures.cljs:410, src/app/main/ui/workspace/sidebar/options/menus/measures.cljs:430, src/app/main/ui/workspace/sidebar/options/menus/measures.cljs:441, src/app/main/ui/workspace/sidebar/options/menus/measures.cljs:458, src/app/main/ui/workspace/sidebar/options/menus/measures.cljs:472, src/app/main/ui/workspace/sidebar/options/menus/shadow.cljs:309, src/app/main/ui/workspace/sidebar/options/menus/stroke.cljs:180, src/app/main/ui/workspace/sidebar/options/menus/typography.cljs:373, src/app/main/ui/workspace/sidebar/options/menus/typography.cljs:389, src/app/main/ui/workspace/sidebar/options/rows/color_row.cljs:245, src/app/main/ui/workspace/sidebar/options/rows/stroke_row.cljs:172
msgid "settings.multiple"
msgstr "Varios"

#: src/app/main/ui/workspace/sidebar/options/rows/color_row.cljs:271
msgid "settings.select-this-color"
msgstr "Seleccionar elementos que usan este estilo"

#: src/app/main/ui/workspace/sidebar/options/rows/color_row.cljs:271
msgid "settings.remove-color"
msgstr "Eliminar color"

# SECTIONS
#: src/app/main/ui/workspace/sidebar/shortcuts.cljs:414
msgid "shortcut-section.basics"
msgstr "Básicos"

#: src/app/main/ui/workspace/sidebar/shortcuts.cljs:420
msgid "shortcut-section.dashboard"
msgstr "Panel"

#: src/app/main/ui/workspace/sidebar/shortcuts.cljs:423
msgid "shortcut-section.viewer"
msgstr "Modo visualización"

#: src/app/main/ui/workspace/sidebar/shortcuts.cljs:417
msgid "shortcut-section.workspace"
msgstr "Área de trabajo"

# SUBSECTIONS
#: src/app/main/ui/workspace/sidebar/shortcuts.cljs:56
msgid "shortcut-subsection.alignment"
msgstr "Alineamiento"

#: src/app/main/ui/workspace/sidebar/shortcuts.cljs:57
msgid "shortcut-subsection.edit"
msgstr "Editar"

#: src/app/main/ui/workspace/sidebar/shortcuts.cljs:58
msgid "shortcut-subsection.general-dashboard"
msgstr "Genérico"

#: src/app/main/ui/workspace/sidebar/shortcuts.cljs:59
msgid "shortcut-subsection.general-viewer"
msgstr "Genérico"

#: src/app/main/ui/workspace/sidebar/shortcuts.cljs:60
msgid "shortcut-subsection.main-menu"
msgstr "Menu principal"

#: src/app/main/ui/workspace/sidebar/shortcuts.cljs:61
msgid "shortcut-subsection.modify-layers"
msgstr "Modificar capas"

#: src/app/main/ui/workspace/sidebar/shortcuts.cljs:62
msgid "shortcut-subsection.navigation-dashboard"
msgstr "Navegación"

#: src/app/main/ui/workspace/sidebar/shortcuts.cljs:63
msgid "shortcut-subsection.navigation-viewer"
msgstr "Navegación"

#: src/app/main/ui/workspace/sidebar/shortcuts.cljs:64
msgid "shortcut-subsection.navigation-workspace"
msgstr "Navegación"

#: src/app/main/ui/workspace/sidebar/shortcuts.cljs:65
msgid "shortcut-subsection.panels"
msgstr "Paneles"

#: src/app/main/ui/workspace/sidebar/shortcuts.cljs:66
msgid "shortcut-subsection.path-editor"
msgstr "Ruta"

#: src/app/main/ui/workspace/sidebar/shortcuts.cljs:67
msgid "shortcut-subsection.shape"
msgstr "Formas"

#: src/app/main/ui/workspace/sidebar/shortcuts.cljs:68
msgid "shortcut-subsection.text-editor"
msgstr "Textos"

#: src/app/main/ui/workspace/sidebar/shortcuts.cljs:69
msgid "shortcut-subsection.tools"
msgstr "Herramientas"

#: src/app/main/ui/workspace/sidebar/shortcuts.cljs:70
msgid "shortcut-subsection.zoom-viewer"
msgstr "Zoom"

#: src/app/main/ui/workspace/sidebar/shortcuts.cljs:71
msgid "shortcut-subsection.zoom-workspace"
msgstr "Zoom"

#: src/app/main/ui/workspace/sidebar/shortcuts.cljs:72
msgid "shortcuts.add-comment"
msgstr "Añadir comentarios"

#: src/app/main/ui/workspace/sidebar/shortcuts.cljs:73
msgid "shortcuts.add-node"
msgstr "Añadir nodo"

#: src/app/main/ui/workspace/sidebar/shortcuts.cljs:74
msgid "shortcuts.align-bottom"
msgstr "Alinear abajo"

#: src/app/main/ui/workspace/sidebar/shortcuts.cljs:75
msgid "shortcuts.align-center"
msgstr "Alinear al centro"

#: src/app/main/ui/workspace/sidebar/shortcuts.cljs:76
msgid "shortcuts.align-hcenter"
msgstr "Alinear al centro horizontalmente"

#: src/app/main/ui/workspace/sidebar/shortcuts.cljs:77
msgid "shortcuts.align-justify"
msgstr "Alinear justificado"

#: src/app/main/ui/workspace/sidebar/shortcuts.cljs:78
msgid "shortcuts.align-left"
msgstr "Alinear a la izquierda"

#: src/app/main/ui/workspace/sidebar/shortcuts.cljs:79
msgid "shortcuts.align-right"
msgstr "Alinear a la derecha"

#: src/app/main/ui/workspace/sidebar/shortcuts.cljs:80
msgid "shortcuts.align-top"
msgstr "Alinear arriba"

#: src/app/main/ui/workspace/sidebar/shortcuts.cljs:81
msgid "shortcuts.align-vcenter"
msgstr "Alinear al centro verticalmente"

#: src/app/main/ui/workspace/sidebar/shortcuts.cljs:82
msgid "shortcuts.artboard-selection"
msgstr "Crear tablero desde la selección"

#: src/app/main/ui/workspace/sidebar/shortcuts.cljs:83
msgid "shortcuts.bold"
msgstr "Alternar negrita"

#: src/app/main/ui/workspace/sidebar/shortcuts.cljs:84
msgid "shortcuts.bool-difference"
msgstr "Diferencia"

#: src/app/main/ui/workspace/sidebar/shortcuts.cljs:85
msgid "shortcuts.bool-exclude"
msgstr "Exclusión"

#: src/app/main/ui/workspace/sidebar/shortcuts.cljs:86
msgid "shortcuts.bool-intersection"
msgstr "Interescción"

#: src/app/main/ui/workspace/sidebar/shortcuts.cljs:87
msgid "shortcuts.bool-union"
msgstr "Unión"

#: src/app/main/ui/workspace/sidebar/shortcuts.cljs:88
msgid "shortcuts.bring-back"
msgstr "Enviar detrás"

#: src/app/main/ui/workspace/sidebar/shortcuts.cljs:89
msgid "shortcuts.bring-backward"
msgstr "Enviar al fondo"

#: src/app/main/ui/workspace/sidebar/shortcuts.cljs:90
msgid "shortcuts.bring-forward"
msgstr "Mover al frente"

#: src/app/main/ui/workspace/sidebar/shortcuts.cljs:91
msgid "shortcuts.bring-front"
msgstr "Mover hacia adelante"

#: src/app/main/ui/workspace/sidebar/shortcuts.cljs:92
msgid "shortcuts.clear-undo"
msgstr "Limpiar historial"

#: src/app/main/ui/workspace/sidebar/shortcuts.cljs:93
msgid "shortcuts.copy"
msgstr "Copiar"

#: src/app/main/ui/workspace/sidebar/shortcuts.cljs:94
msgid "shortcuts.create-component"
msgstr "Crear componente"

#: src/app/main/ui/workspace/sidebar/shortcuts.cljs:95
msgid "shortcuts.create-new-project"
msgstr "Crear nuevo"

#: src/app/main/ui/workspace/sidebar/shortcuts.cljs:96
msgid "shortcuts.cut"
msgstr "Cortar"

#: src/app/main/ui/workspace/sidebar/shortcuts.cljs:97
msgid "shortcuts.decrease-zoom"
msgstr "Reducir zoom"

#: src/app/main/ui/workspace/sidebar/shortcuts.cljs:98
msgid "shortcuts.delete"
msgstr "Borrar"

#: src/app/main/ui/workspace/sidebar/shortcuts.cljs:99
msgid "shortcuts.delete-node"
msgstr "Borrar nodo"

#: src/app/main/ui/workspace/sidebar/shortcuts.cljs:100
msgid "shortcuts.detach-component"
msgstr "Desacoplar instancia"

#: src/app/main/ui/workspace/sidebar/shortcuts.cljs:101
msgid "shortcuts.draw-curve"
msgstr "Curva"

#: src/app/main/ui/workspace/sidebar/shortcuts.cljs:102
msgid "shortcuts.draw-ellipse"
msgstr "Elipse"

#: src/app/main/ui/workspace/sidebar/shortcuts.cljs:103
msgid "shortcuts.draw-frame"
msgstr "Tablero"

#: src/app/main/ui/workspace/sidebar/shortcuts.cljs:104
msgid "shortcuts.draw-nodes"
msgstr "Dibujar nodos"

#: src/app/main/ui/workspace/sidebar/shortcuts.cljs:105
msgid "shortcuts.draw-path"
msgstr "Ruta"

#: src/app/main/ui/workspace/sidebar/shortcuts.cljs:106
msgid "shortcuts.draw-rect"
msgstr "Rectángulo"

#: src/app/main/ui/workspace/sidebar/shortcuts.cljs:107
msgid "shortcuts.draw-text"
msgstr "Texto"

#: src/app/main/ui/workspace/sidebar/shortcuts.cljs:108
msgid "shortcuts.duplicate"
msgstr "Duplicar"

#: src/app/main/ui/workspace/sidebar/shortcuts.cljs:109
msgid "shortcuts.escape"
msgstr "Cancelar"

#: src/app/main/ui/workspace/sidebar/shortcuts.cljs:110
msgid "shortcuts.export-shapes"
msgstr "Exportar elementos"

#: src/app/main/ui/workspace/sidebar/shortcuts.cljs:111
msgid "shortcuts.fit-all"
msgstr "Zoom abarcar todo"

#: src/app/main/ui/workspace/sidebar/shortcuts.cljs:112
msgid "shortcuts.flip-horizontal"
msgstr "Voltear horizontalmente"

#: src/app/main/ui/workspace/sidebar/shortcuts.cljs:113
msgid "shortcuts.flip-vertical"
msgstr "Voltear verticalmente"

#: src/app/main/ui/workspace/sidebar/shortcuts.cljs:114
msgid "shortcuts.font-size-dec"
msgstr "Decrementar el tamaño de fuente"

#: src/app/main/ui/workspace/sidebar/shortcuts.cljs:115
msgid "shortcuts.font-size-inc"
msgstr "Incrementar el tamaño de fuente"

#: src/app/main/ui/workspace/sidebar/shortcuts.cljs:116
msgid "shortcuts.go-to-drafts"
msgstr "Ir a borradores"

#: src/app/main/ui/workspace/sidebar/shortcuts.cljs:117
msgid "shortcuts.go-to-libs"
msgstr "Ir a bibliotecas compartidas"

#: src/app/main/ui/workspace/sidebar/shortcuts.cljs:118
msgid "shortcuts.go-to-search"
msgstr "Buscar"

#: src/app/main/ui/workspace/sidebar/shortcuts.cljs:119
msgid "shortcuts.group"
msgstr "Agrupar"

#: src/app/main/ui/workspace/sidebar/shortcuts.cljs:120
msgid "shortcuts.h-distribute"
msgstr "Distribuir horizontalmente"

#: src/app/main/ui/workspace/sidebar/shortcuts.cljs:121
msgid "shortcuts.hide-ui"
msgstr "Mostrar/ocultar interfaz"

#: src/app/main/ui/workspace/sidebar/shortcuts.cljs:122
msgid "shortcuts.increase-zoom"
msgstr "Aumentar zoom"

#: src/app/main/ui/workspace/sidebar/shortcuts.cljs:123
msgid "shortcuts.insert-image"
msgstr "Insertar imagen"

#: src/app/main/ui/workspace/sidebar/shortcuts.cljs:124
msgid "shortcuts.italic"
msgstr "Alternar cursiva"

#: src/app/main/ui/workspace/sidebar/shortcuts.cljs:125
msgid "shortcuts.join-nodes"
msgstr "Unir nodos"

#: src/app/main/ui/workspace/sidebar/shortcuts.cljs:126
msgid "shortcuts.letter-spacing-dec"
msgstr "Decrementar el espaciado de letras"

#: src/app/main/ui/workspace/sidebar/shortcuts.cljs:127
msgid "shortcuts.letter-spacing-inc"
msgstr "Incrementar el espaciado de letras"

#: src/app/main/ui/workspace/sidebar/shortcuts.cljs:128
msgid "shortcuts.line-height-dec"
msgstr "Decrementar el interlineado"

#: src/app/main/ui/workspace/sidebar/shortcuts.cljs:129
msgid "shortcuts.line-height-inc"
msgstr "Incrementar el interlineado"

#: src/app/main/ui/workspace/sidebar/shortcuts.cljs:130
msgid "shortcuts.line-through"
msgstr "Alternar tachado"

#: src/app/main/ui/workspace/sidebar/shortcuts.cljs:131
msgid "shortcuts.make-corner"
msgstr "Convertir en esquina"

#: src/app/main/ui/workspace/sidebar/shortcuts.cljs:132
msgid "shortcuts.make-curve"
msgstr "Convertir en curva"

#: src/app/main/ui/workspace/sidebar/shortcuts.cljs:133
msgid "shortcuts.mask"
msgstr "Máscara"

#: src/app/main/ui/workspace/sidebar/shortcuts.cljs:134
msgid "shortcuts.merge-nodes"
msgstr "Fusionar nodos"

#: src/app/main/ui/workspace/sidebar/shortcuts.cljs:135
msgid "shortcuts.move"
msgstr "Mover"

#: src/app/main/ui/workspace/sidebar/shortcuts.cljs:136
msgid "shortcuts.move-fast-down"
msgstr "Mover rápidamente hacia abajo"

#: src/app/main/ui/workspace/sidebar/shortcuts.cljs:137
msgid "shortcuts.move-fast-left"
msgstr "Mover rápidamente hacia la izquierda"

#: src/app/main/ui/workspace/sidebar/shortcuts.cljs:138
msgid "shortcuts.move-fast-right"
msgstr "Mover rápidamente hacia la derecha"

#: src/app/main/ui/workspace/sidebar/shortcuts.cljs:139
msgid "shortcuts.move-fast-up"
msgstr "Mover rápidamente hacia arriba"

#: src/app/main/ui/workspace/sidebar/shortcuts.cljs:140
msgid "shortcuts.move-nodes"
msgstr "Mover nodo"

#: src/app/main/ui/workspace/sidebar/shortcuts.cljs:141
msgid "shortcuts.move-unit-down"
msgstr "Mover hacia abajo"

#: src/app/main/ui/workspace/sidebar/shortcuts.cljs:142
msgid "shortcuts.move-unit-left"
msgstr "Mover hacia la izquierda"

#: src/app/main/ui/workspace/sidebar/shortcuts.cljs:143
msgid "shortcuts.move-unit-right"
msgstr "Mover hacia la derecha"

#: src/app/main/ui/workspace/sidebar/shortcuts.cljs:144
msgid "shortcuts.move-unit-up"
msgstr "Mover hacia arriba"

#: src/app/main/ui/workspace/sidebar/shortcuts.cljs:145
msgid "shortcuts.next-frame"
msgstr "Siguiente tablero"

#: src/app/main/ui/workspace/sidebar/shortcuts.cljs:516
msgid "shortcuts.not-found"
msgstr "No hay resultados"

#: src/app/main/ui/workspace/sidebar/shortcuts.cljs:146
msgid "shortcuts.opacity-0"
msgstr "Opacidad 100%"

#: src/app/main/ui/workspace/sidebar/shortcuts.cljs:147
msgid "shortcuts.opacity-1"
msgstr "Opacidad 10%"

#: src/app/main/ui/workspace/sidebar/shortcuts.cljs:148
msgid "shortcuts.opacity-2"
msgstr "Opacidad 20%"

#: src/app/main/ui/workspace/sidebar/shortcuts.cljs:149
msgid "shortcuts.opacity-3"
msgstr "Opacidad 30%"

#: src/app/main/ui/workspace/sidebar/shortcuts.cljs:150
msgid "shortcuts.opacity-4"
msgstr "Opacidad 40%"

#: src/app/main/ui/workspace/sidebar/shortcuts.cljs:151
msgid "shortcuts.opacity-5"
msgstr "Opacidad 50%"

#: src/app/main/ui/workspace/sidebar/shortcuts.cljs:152
msgid "shortcuts.opacity-6"
msgstr "Opacidad 60%"

#: src/app/main/ui/workspace/sidebar/shortcuts.cljs:153
msgid "shortcuts.opacity-7"
msgstr "Opacidad 70%"

#: src/app/main/ui/workspace/sidebar/shortcuts.cljs:154
msgid "shortcuts.opacity-8"
msgstr "Opacidad 80%"

#: src/app/main/ui/workspace/sidebar/shortcuts.cljs:155
msgid "shortcuts.opacity-9"
msgstr "Opacidad 90%"

#: src/app/main/ui/workspace/sidebar/shortcuts.cljs:156
msgid "shortcuts.open-color-picker"
msgstr "Abrir selector de color"

#: src/app/main/ui/workspace/sidebar/shortcuts.cljs:157
msgid "shortcuts.open-comments"
msgstr "Comentarios"

#: src/app/main/ui/workspace/sidebar/shortcuts.cljs:158
msgid "shortcuts.open-dashboard"
msgstr "Ir al dashboard"

#: src/app/main/ui/workspace/sidebar/shortcuts.cljs:159
msgid "shortcuts.open-inspect"
msgstr "Ir al inspector"

#: src/app/main/ui/workspace/sidebar/shortcuts.cljs:160
msgid "shortcuts.open-interactions"
msgstr "Ir a interacciones"

#: src/app/main/ui/workspace/sidebar/shortcuts.cljs:161
msgid "shortcuts.open-viewer"
msgstr "Ir al modo de visualización"

#: src/app/main/ui/workspace/sidebar/shortcuts.cljs:162
msgid "shortcuts.open-workspace"
msgstr "Ir al área de trabajo"

#: src/app/main/ui/workspace/sidebar/shortcuts.cljs:260
msgid "shortcuts.or"
msgstr " o "

#: src/app/main/ui/workspace/sidebar/shortcuts.cljs:163
msgid "shortcuts.paste"
msgstr "Pegar"

#: src/app/main/ui/workspace/sidebar/shortcuts.cljs:164
msgid "shortcuts.prev-frame"
msgstr "Tablero anterior"

#: src/app/main/ui/workspace/sidebar/shortcuts.cljs:165
msgid "shortcuts.redo"
msgstr "Rehacer"

#: src/app/main/ui/workspace/sidebar/shortcuts.cljs:166
msgid "shortcuts.reset-zoom"
msgstr "Reiniciar zoom"

#: src/app/main/ui/workspace/sidebar/shortcuts.cljs:167
msgid "shortcuts.scale"
msgstr "Escalado"

#: src/app/main/ui/workspace/sidebar/shortcuts.cljs:168
msgid "shortcuts.search-placeholder"
msgstr "Buscar atajos"

#: src/app/main/ui/workspace/sidebar/shortcuts.cljs:169
msgid "shortcuts.select-all"
msgstr "Seleccionar todo"

#: src/app/main/ui/workspace/sidebar/shortcuts.cljs:170
msgid "shortcuts.select-next"
msgstr "Seleccionar capa siguiente"

#: src/app/main/ui/workspace/sidebar/shortcuts.cljs:171
msgid "shortcuts.select-parent-layer"
msgstr "Seleccionar capa padre"

#: src/app/main/ui/workspace/sidebar/shortcuts.cljs:172
msgid "shortcuts.select-prev"
msgstr "Seleccionar capa anterior"

#: src/app/main/ui/workspace/sidebar/shortcuts.cljs:173
msgid "shortcuts.separate-nodes"
msgstr "Separar nodos"

#: src/app/main/ui/workspace/sidebar/shortcuts.cljs:174
msgid "shortcuts.show-pixel-grid"
msgstr "Mostrar rejilla a pixel"

#: src/app/main/ui/workspace/sidebar/shortcuts.cljs:175
msgid "shortcuts.show-shortcuts"
msgstr "Mostrar atajos de teclado"

#: src/app/main/ui/workspace/sidebar/shortcuts.cljs:176
msgid "shortcuts.snap-nodes"
msgstr "Alinear nodos"

#: src/app/main/ui/workspace/sidebar/shortcuts.cljs:177
msgid "shortcuts.snap-pixel-grid"
msgstr "Activar alineación a rejilla de pixel"

#: src/app/main/ui/workspace/sidebar/shortcuts.cljs:178
msgid "shortcuts.start-editing"
msgstr "Comenzar edición"

#: src/app/main/ui/workspace/sidebar/shortcuts.cljs:179
msgid "shortcuts.start-measure"
msgstr "Comenzar medida"

#: src/app/main/ui/workspace/sidebar/shortcuts.cljs:180
msgid "shortcuts.stop-measure"
msgstr "Terminar medida"

#: src/app/main/ui/workspace/sidebar/shortcuts.cljs:181
msgid "shortcuts.text-align-center"
msgstr "Alinear al centro"

#: src/app/main/ui/workspace/sidebar/shortcuts.cljs:182
msgid "shortcuts.text-align-justify"
msgstr "Alinear justificado"

#: src/app/main/ui/workspace/sidebar/shortcuts.cljs:183
msgid "shortcuts.text-align-left"
msgstr "Alinear a la izquierda"

#: src/app/main/ui/workspace/sidebar/shortcuts.cljs:184
msgid "shortcuts.text-align-right"
msgstr "Alinear a la derecha"

#: src/app/main/ui/workspace/sidebar/shortcuts.cljs:185
msgid "shortcuts.thumbnail-set"
msgstr "Activar miniaturas"

#: src/app/main/ui/workspace/sidebar/shortcuts.cljs:496, src/app/main/ui/workspace/sidebar/shortcuts.cljs:505
msgid "shortcuts.title"
msgstr "Atajos de teclado"

#: src/app/main/ui/workspace/sidebar/shortcuts.cljs:186
msgid "shortcuts.toggle-alignment"
msgstr "Alternar alineación"

#: src/app/main/ui/workspace/sidebar/shortcuts.cljs:187
msgid "shortcuts.toggle-assets"
msgstr "Mostrar/ocultar recursos"

#: src/app/main/ui/workspace/sidebar/shortcuts.cljs:188
msgid "shortcuts.toggle-colorpalette"
msgstr "Mostrar/ocultar paleta de colores"

#: src/app/main/ui/workspace/sidebar/shortcuts.cljs:189
msgid "shortcuts.toggle-focus-mode"
msgstr "Mostrar/ocultar focus mode"

#: src/app/main/ui/workspace/sidebar/shortcuts.cljs:190
msgid "shortcuts.toggle-fullscreen"
msgstr "Activar/desactivar pantalla completa"

#: src/app/main/ui/workspace/sidebar/shortcuts.cljs:191
msgid "shortcuts.toggle-guides"
msgstr "Mostrar/ocultar guías"

#: src/app/main/ui/workspace/sidebar/shortcuts.cljs:192
msgid "shortcuts.toggle-history"
msgstr "Mostrar/ocultar histórico"

#: src/app/main/ui/workspace/sidebar/shortcuts.cljs:193
msgid "shortcuts.toggle-layers"
msgstr "Mostrar/ocultar capas"

#: src/app/main/ui/workspace/sidebar/shortcuts.cljs:194
msgid "shortcuts.toggle-layout-flex"
msgstr "Añadir/eliminar flex layout"

#: src/app/main/ui/workspace/sidebar/shortcuts.cljs:195
msgid "shortcuts.toggle-layout-grid"
msgstr "Añadir/eliminar grid layout"

#: src/app/main/ui/workspace/sidebar/shortcuts.cljs:196
msgid "shortcuts.toggle-lock"
msgstr "Bloquear/Desbloquear"

#: src/app/main/ui/workspace/sidebar/shortcuts.cljs:197
msgid "shortcuts.toggle-lock-size"
msgstr "Bloquear/Desbloquear proporciones"

#: src/app/main/ui/workspace/sidebar/shortcuts.cljs:198
msgid "shortcuts.toggle-rulers"
msgstr "Mostrar/ocultar reglas"

#: src/app/main/ui/workspace/sidebar/shortcuts.cljs:200
msgid "shortcuts.toggle-snap-guides"
msgstr "Alinear a las guías"

#: src/app/main/ui/workspace/sidebar/shortcuts.cljs:201
msgid "shortcuts.toggle-snap-ruler-guide"
msgstr "Alinear a las guías de reglas"

#: src/app/main/ui/workspace/sidebar/shortcuts.cljs:202
msgid "shortcuts.toggle-textpalette"
msgstr "Mostrar/ocultar paleta de textos"

#: src/app/main/ui/workspace/sidebar/shortcuts.cljs:203
msgid "shortcuts.toggle-theme"
msgstr "Cambiar tema"

#: src/app/main/ui/workspace/sidebar/shortcuts.cljs:204
msgid "shortcuts.toggle-visibility"
msgstr "Mostrar/ocultar elemento"

#: src/app/main/ui/workspace/sidebar/shortcuts.cljs:205
msgid "shortcuts.toggle-zoom-style"
msgstr "Alternar estilo de zoom"

#: src/app/main/ui/workspace/sidebar/shortcuts.cljs:206
msgid "shortcuts.underline"
msgstr "Alternar subrayado"

#: src/app/main/ui/workspace/sidebar/shortcuts.cljs:207
msgid "shortcuts.undo"
msgstr "Deshacer"

#: src/app/main/ui/workspace/sidebar/shortcuts.cljs:208
msgid "shortcuts.ungroup"
msgstr "Desagrupar"

#: src/app/main/ui/workspace/sidebar/shortcuts.cljs:209
msgid "shortcuts.unmask"
msgstr "Deshacer máscara"

#: src/app/main/ui/workspace/sidebar/shortcuts.cljs:210
msgid "shortcuts.v-distribute"
msgstr "Distribuir verticalmente"

#: src/app/main/ui/workspace/sidebar/shortcuts.cljs:211
msgid "shortcuts.zoom-lense-decrease"
msgstr "Decrementar zoom a objetivo"

#: src/app/main/ui/workspace/sidebar/shortcuts.cljs:212
msgid "shortcuts.zoom-lense-increase"
msgstr "Incrementar zoom a objetivo"

#: src/app/main/ui/workspace/sidebar/shortcuts.cljs:213
msgid "shortcuts.zoom-selected"
msgstr "Zoom a selección"

#: src/app/main/ui/dashboard/files.cljs:158
msgid "title.dashboard.files"
msgstr "%s - Penpot"

#: src/app/main/ui/dashboard/fonts.cljs:37
msgid "title.dashboard.font-providers"
msgstr "Proveedores de fuentes - %s - Penpot"

#: src/app/main/ui/dashboard/fonts.cljs:36
msgid "title.dashboard.fonts"
msgstr "Fuentes - %s - Penpot"

#: src/app/main/ui/dashboard/projects.cljs:320
msgid "title.dashboard.projects"
msgstr "Proyectos - %s - Penpot"

#: src/app/main/ui/dashboard/search.cljs:32
msgid "title.dashboard.search"
msgstr "Buscar - %s - Penpot"

#: src/app/main/ui/dashboard/libraries.cljs:44
msgid "title.dashboard.shared-libraries"
msgstr "Bibliotecas Compartidas - %s - Penpot"

#: src/app/main/ui/auth/verify_token.cljs:67, src/app/main/ui/auth.cljs:36
msgid "title.default"
msgstr "Penpot - Diseño Libre para Equipos"

#: src/app/main/ui/settings/access_tokens.cljs:281
msgid "title.settings.access-tokens"
msgstr "Perfil - Access tokens"

#: src/app/main/ui/settings/feedback.cljs:107
msgid "title.settings.feedback"
msgstr "Danos tu opinión - Penpot"

#: src/app/main/ui/settings/options.cljs:77
msgid "title.settings.options"
msgstr "Configuración - Penpot"

#: src/app/main/ui/settings/password.cljs:103
msgid "title.settings.password"
msgstr "Contraseña - Penpot"

#: src/app/main/ui/settings/profile.cljs:121
msgid "title.settings.profile"
msgstr "Perfil - Penpot"

#: src/app/main/ui/dashboard/team.cljs:747
msgid "title.team-invitations"
msgstr "Invitaciones - %s - Penpot"

#: src/app/main/ui/dashboard/team.cljs:512
msgid "title.team-members"
msgstr "Integrantes - %s - Penpot"

#: src/app/main/ui/dashboard/team.cljs:1057
msgid "title.team-settings"
msgstr "Configuración - %s - Penpot"

#: src/app/main/ui/dashboard/team.cljs:1010
msgid "title.team-webhooks"
msgstr "Webhooks - %s - Penpot"

#: src/app/main/ui/viewer.cljs:420
msgid "title.viewer"
msgstr "%s - Modo de visualización - Penpot"

#: src/app/main/ui/workspace.cljs:190
msgid "title.workspace"
msgstr "%s - Penpot"

#: src/app/main/ui.cljs:143
msgid "viewer.breaking-change.description"
msgstr ""
"Este link compartido ya no funciona. Crea uno nuevo o pídelo a la persona "
"que lo creó."

#: src/app/main/ui.cljs:142
msgid "viewer.breaking-change.message"
msgstr "¡Lo sentimos!"

#: src/app/main/ui/viewer.cljs:570
msgid "viewer.empty-state"
msgstr "No se ha encontrado ningún tablero."

#: src/app/main/ui/viewer.cljs:575
msgid "viewer.frame-not-found"
msgstr "No se encuentra el tablero."

#: src/app/main/ui/viewer/header.cljs:342
msgid "viewer.header.comments-section"
msgstr "Comentarios (%s)"

#: src/app/main/ui/viewer/interactions.cljs:292
msgid "viewer.header.dont-show-interactions"
msgstr "No mostrar interacciones"

#: src/app/main/ui/viewer/header.cljs:194
msgid "viewer.header.fullscreen"
msgstr "Pantalla completa"

#: src/app/main/ui/viewer/header.cljs:351
msgid "viewer.header.inspect-section"
msgstr "Inspector (%s)"

#: src/app/main/ui/viewer/interactions.cljs:282
msgid "viewer.header.interactions"
msgstr "Interacciones"

#: src/app/main/ui/viewer/header.cljs:333
msgid "viewer.header.interactions-section"
msgstr "Interacciones (%s)"

#: src/app/main/ui/viewer/share_link.cljs:187
msgid "viewer.header.share.copy-link"
msgstr "Copiar enlace"

#: src/app/main/ui/viewer/interactions.cljs:300
msgid "viewer.header.show-interactions"
msgstr "Mostrar interacciones"

#: src/app/main/ui/viewer/interactions.cljs:311
msgid "viewer.header.show-interactions-on-click"
msgstr "Mostrar interacciones al hacer click"

#: src/app/main/ui/viewer/header.cljs:237
msgid "viewer.header.sitemap"
msgstr "Mapa del sitio"

#: src/app/main/ui/dashboard/team.cljs:969
msgid "webhooks.last-delivery.success"
msgstr "El último envío fue correcto."

#: src/app/main/ui/workspace/sidebar/options/menus/align.cljs:58
msgid "workspace.align.hcenter"
msgstr "Alinear al centro (%s)"

#: src/app/main/ui/workspace/sidebar/options/menus/align.cljs:74
msgid "workspace.align.hdistribute"
msgstr "Distribuir espacio horizontal (%s)"

#: src/app/main/ui/workspace/sidebar/options/menus/align.cljs:50
msgid "workspace.align.hleft"
msgstr "Alinear a la izquierda (%s)"

#: src/app/main/ui/workspace/sidebar/options/menus/align.cljs:66
msgid "workspace.align.hright"
msgstr "Alinear a la derecha (%s)"

#: src/app/main/ui/workspace/sidebar/options/menus/align.cljs:99
msgid "workspace.align.vbottom"
msgstr "Alinear abajo (%s)"

#: src/app/main/ui/workspace/sidebar/options/menus/align.cljs:91
msgid "workspace.align.vcenter"
msgstr "Alinear al centro (%s)"

#: src/app/main/ui/workspace/sidebar/options/menus/align.cljs:104
msgid "workspace.align.vdistribute"
msgstr "Distribuir espacio vertical (%s)"

#: src/app/main/ui/workspace/sidebar/options/menus/align.cljs:83
msgid "workspace.align.vtop"
msgstr "Alinear arriba (%s)"

#: src/app/main/ui/workspace/sidebar/assets.cljs
#, unused
msgid "workspace.assets.assets"
msgstr "Recursos"

#: src/app/main/ui/workspace/sidebar/assets.cljs:134
msgid "workspace.assets.box-filter-all"
msgstr "Todos"

#: src/app/main/ui/dashboard/grid.cljs:136, src/app/main/ui/dashboard/grid.cljs:168, src/app/main/ui/workspace/sidebar/assets/colors.cljs:487, src/app/main/ui/workspace/sidebar/assets.cljs:150
msgid "workspace.assets.colors"
msgstr "Colores"

#: src/app/main/ui/workspace/sidebar/assets/colors.cljs:495
msgid "workspace.assets.colors.add-color"
msgstr "Añadir color"

#: src/app/main/ui/dashboard/grid.cljs:132, src/app/main/ui/dashboard/grid.cljs:147, src/app/main/ui/workspace/sidebar/assets/components.cljs:509, src/app/main/ui/workspace/sidebar/assets.cljs:139
msgid "workspace.assets.components"
msgstr "Componentes"

#: src/app/main/ui/workspace/sidebar/assets/components.cljs:531
msgid "workspace.assets.components.add-component"
msgstr "Añadir componente"

#: src/app/main/ui/workspace/sidebar/assets/groups.cljs:127
msgid "workspace.assets.create-group"
msgstr "Crear un grupo"

#: src/app/main/ui/workspace/sidebar/assets/groups.cljs:138
msgid "workspace.assets.create-group-hint"
msgstr ""
"Tus elementos se renombrarán automáticamente a \"nombre grupo / nombre "
"elemento\""

#: src/app/main/ui/workspace/context_menu.cljs:529, src/app/main/ui/workspace/sidebar/assets/colors.cljs:251, src/app/main/ui/workspace/sidebar/assets/components.cljs:573, src/app/main/ui/workspace/sidebar/assets/graphics.cljs:424, src/app/main/ui/workspace/sidebar/assets/typographies.cljs:445
msgid "workspace.assets.delete"
msgstr "Borrar"

#: src/app/main/ui/workspace/context_menu.cljs:534, src/app/main/ui/workspace/sidebar/assets/components.cljs:568
msgid "workspace.assets.duplicate"
msgstr "Duplicar"

#: src/app/main/ui/workspace/sidebar/assets/components.cljs:567
msgid "workspace.assets.duplicate-main"
msgstr "Duplicar principal"

#: src/app/main/ui/workspace/sidebar/assets/colors.cljs:247, src/app/main/ui/workspace/sidebar/assets/typographies.cljs:441
msgid "workspace.assets.edit"
msgstr "Editar"

#: src/app/main/ui/workspace/sidebar/assets.cljs:176
msgid "workspace.assets.filter"
msgstr "Filtrar"

#: src/app/main/ui/workspace/sidebar/assets/graphics.cljs:384, src/app/main/ui/workspace/sidebar/assets.cljs:145
msgid "workspace.assets.graphics"
msgstr "Gráficos"

#: src/app/main/ui/workspace/sidebar/assets/components.cljs:525
msgid "workspace.assets.grid-view"
msgstr "Ver como rejilla"

#: src/app/main/ui/workspace/sidebar/assets/colors.cljs:255, src/app/main/ui/workspace/sidebar/assets/components.cljs:577, src/app/main/ui/workspace/sidebar/assets/graphics.cljs:428, src/app/main/ui/workspace/sidebar/assets/typographies.cljs:450
msgid "workspace.assets.group"
msgstr "Agrupar"

#: src/app/main/ui/workspace/sidebar/assets/groups.cljs:137
msgid "workspace.assets.group-name"
msgstr "Nombre del grupo"

#: src/app/main/ui/workspace/sidebar/assets.cljs:168
msgid "workspace.assets.libraries"
msgstr "Bibliotecas"

#: src/app/main/ui/workspace/sidebar/assets/components.cljs:521
msgid "workspace.assets.list-view"
msgstr "Ver como lista"

#: src/app/main/ui/workspace/sidebar/assets/file_library.cljs:62, src/app/main/ui/workspace/sidebar/options/menus/component.cljs:347
msgid "workspace.assets.local-library"
msgstr "biblioteca local"

#: src/app/main/ui/workspace/sidebar/assets/file_library.cljs:295
msgid "workspace.assets.not-found"
msgstr "No se encontraron recursos"

#, unused
msgid "workspace.assets.open-library"
msgstr "Abrir el fichero de la biblioteca"

#: src/app/main/ui/workspace/context_menu.cljs:532, src/app/main/ui/workspace/sidebar/assets/colors.cljs:243, src/app/main/ui/workspace/sidebar/assets/components.cljs:562, src/app/main/ui/workspace/sidebar/assets/graphics.cljs:421, src/app/main/ui/workspace/sidebar/assets/groups.cljs:62, src/app/main/ui/workspace/sidebar/assets/typographies.cljs:436
msgid "workspace.assets.rename"
msgstr "Renombrar"

#: src/app/main/ui/workspace/sidebar/assets/groups.cljs:128
msgid "workspace.assets.rename-group"
msgstr "Renombrar grupo"

#: src/app/main/ui/workspace/sidebar/assets.cljs:173
msgid "workspace.assets.search"
msgstr "Buscar recursos"

#: src/app/main/ui/workspace/sidebar/assets.cljs
#, unused
msgid "workspace.assets.selected-count"
msgid_plural "workspace.assets.selected-count"
msgstr[0] "%s elemento seleccionado"
msgstr[1] "%s elementos seleccionados"

#: src/app/main/ui/workspace/sidebar/assets.cljs
#, unused
msgid "workspace.assets.shared-library"
msgstr "Biblioteca compartida"

#: src/app/main/ui/workspace/sidebar/assets/common.cljs:221
msgid "workspace.assets.sidebar.components"
msgid_plural "workspace.assets.sidebar.components"
msgstr[0] "1 componente"
msgstr[1] "%s componentes"

#: src/app/main/ui/workspace/sidebar/assets.cljs:193
msgid "workspace.assets.sort"
msgstr "Ordenar"

#: src/app/main/ui/dashboard/grid.cljs:140, src/app/main/ui/dashboard/grid.cljs:195, src/app/main/ui/workspace/sidebar/assets/typographies.cljs:399, src/app/main/ui/workspace/sidebar/assets.cljs:155
msgid "workspace.assets.typography"
msgstr "Tipografías"

#: src/app/main/ui/workspace/sidebar/assets/typographies.cljs:407
msgid "workspace.assets.typography.add-typography"
msgstr "Añadir tipografía"

#: src/app/main/ui/workspace/sidebar/options/menus/typography.cljs
#, unused
msgid "workspace.assets.typography.font-id"
msgstr "Fuente"

#: src/app/main/ui/workspace/sidebar/options/menus/typography.cljs:505
msgid "workspace.assets.typography.font-size"
msgstr "Tamaño"

#: src/app/main/ui/workspace/sidebar/options/menus/typography.cljs:501
msgid "workspace.assets.typography.font-variant-id"
msgstr "Variante"

#: src/app/main/ui/workspace/sidebar/options/menus/typography.cljs:523
msgid "workspace.assets.typography.go-to-edit"
msgstr "Ir al archivo de la biblioteca del estilo para editar"

#: src/app/main/ui/workspace/sidebar/options/menus/typography.cljs:513
msgid "workspace.assets.typography.letter-spacing"
msgstr "Interletrado"

#: src/app/main/ui/workspace/sidebar/options/menus/typography.cljs:509
msgid "workspace.assets.typography.line-height"
msgstr "Interlineado"

#: src/app/main/ui/dashboard/grid.cljs:205, src/app/main/ui/workspace/libraries.cljs:461, src/app/main/ui/workspace/sidebar/options/menus/typography.cljs:464, src/app/main/ui/workspace/sidebar/options/menus/typography.cljs:489, src/app/main/ui/workspace/sidebar/options/menus/typography.cljs:596, src/app/main/ui/workspace/sidebar/options/menus/typography.cljs:615
msgid "workspace.assets.typography.sample"
msgstr "Ag"

#, unused
msgid "workspace.assets.typography.text-styles"
msgstr "Estilos de texto"

#: src/app/main/ui/workspace/sidebar/options/menus/typography.cljs:517
msgid "workspace.assets.typography.text-transform"
msgstr "Transformar texto"

#: src/app/main/ui/workspace/sidebar/assets/groups.cljs:65
msgid "workspace.assets.ungroup"
msgstr "Desagrupar"

#: src/app/main/ui/workspace/context_menu.cljs:634
msgid "workspace.context-menu.grid-cells.area"
msgstr "Crear area"

#: src/app/main/ui/workspace/context_menu.cljs:637
msgid "workspace.context-menu.grid-cells.create-board"
msgstr "Crear tablero"

#: src/app/main/ui/workspace/context_menu.cljs:629
msgid "workspace.context-menu.grid-cells.merge"
msgstr "Fusionar celdas"

#: src/app/main/ui/workspace/context_menu.cljs:594
msgid "workspace.context-menu.grid-track.column.add-after"
msgstr "Añadir 1 columna a la derecha"

#: src/app/main/ui/workspace/context_menu.cljs:593
msgid "workspace.context-menu.grid-track.column.add-before"
msgstr "Añadir 1 columna a la izquierda"

#: src/app/main/ui/workspace/context_menu.cljs:595
msgid "workspace.context-menu.grid-track.column.delete"
msgstr "Borrar columna"

#: src/app/main/ui/workspace/context_menu.cljs:596
msgid "workspace.context-menu.grid-track.column.delete-shapes"
msgstr "Borrar columna con el contenido"

#: src/app/main/ui/workspace/context_menu.cljs:592
msgid "workspace.context-menu.grid-track.column.duplicate"
msgstr "Duplicar columna"

#: src/app/main/ui/workspace/context_menu.cljs:601
msgid "workspace.context-menu.grid-track.row.add-after"
msgstr "Añadir 1 fila debajo"

#: src/app/main/ui/workspace/context_menu.cljs:600
msgid "workspace.context-menu.grid-track.row.add-before"
msgstr "Añadir 1 fila encima"

#: src/app/main/ui/workspace/context_menu.cljs:602
msgid "workspace.context-menu.grid-track.row.delete"
msgstr "Borrar fila"

#: src/app/main/ui/workspace/context_menu.cljs:603
msgid "workspace.context-menu.grid-track.row.delete-shapes"
msgstr "Borrar fila con el contenido"

#: src/app/main/ui/workspace/context_menu.cljs:599
msgid "workspace.context-menu.grid-track.row.duplicate"
msgstr "Duplicar fila"

#: src/app/main/ui/workspace/sidebar/layers.cljs:525
msgid "workspace.focus.focus-mode"
msgstr "Modo foco"

#: src/app/main/ui/workspace/context_menu.cljs:287, src/app/main/ui/workspace/context_menu.cljs:553
msgid "workspace.focus.focus-off"
msgstr "Desactivar modo foco"

#: src/app/main/ui/workspace/context_menu.cljs:286
msgid "workspace.focus.focus-on"
msgstr "Activar modo foco"

#, unused
msgid "workspace.focus.selection"
msgstr "Selección"

#: src/app/util/color.cljs:34
msgid "workspace.gradients.linear"
msgstr "Degradado lineal"

#: src/app/util/color.cljs:35
msgid "workspace.gradients.radial"
msgstr "Degradado radial"

#: src/app/main/ui/workspace/main_menu.cljs:238
msgid "workspace.header.menu.disable-dynamic-alignment"
msgstr "Desactivar alineamiento dinámico"

#: src/app/main/ui/workspace/main_menu.cljs:192
msgid "workspace.header.menu.disable-scale-content"
msgstr "Desactivar escala proporcional"

#: src/app/main/ui/workspace/header.cljs
#, unused
msgid "workspace.header.menu.disable-scale-text"
msgstr "Desactivar escalar texto"

#: src/app/main/ui/workspace/main_menu.cljs:223
msgid "workspace.header.menu.disable-snap-guides"
msgstr "Desactivar alinear a las guias"

#: src/app/main/ui/workspace/main_menu.cljs:253
msgid "workspace.header.menu.disable-snap-pixel-grid"
msgstr "Desactivar ajuste al pixel"

#: src/app/main/ui/workspace/main_menu.cljs:207
msgid "workspace.header.menu.disable-snap-ruler-guides"
msgstr "Desactivar alinear a las guias de reglas"

#: src/app/main/ui/workspace/main_menu.cljs:239
msgid "workspace.header.menu.enable-dynamic-alignment"
msgstr "Activar alineamiento dinámico"

#: src/app/main/ui/workspace/main_menu.cljs:193
msgid "workspace.header.menu.enable-scale-content"
msgstr "Activar escala proporcional"

#: src/app/main/ui/workspace/header.cljs
#, unused
msgid "workspace.header.menu.enable-scale-text"
msgstr "Activar escalar texto"

#: src/app/main/ui/workspace/main_menu.cljs:224
msgid "workspace.header.menu.enable-snap-guides"
msgstr "Alinear a las guias"

#: src/app/main/ui/workspace/main_menu.cljs:254
msgid "workspace.header.menu.enable-snap-pixel-grid"
msgstr "Activar ajuste al pixel"

#: src/app/main/ui/workspace/main_menu.cljs:208
msgid "workspace.header.menu.enable-snap-ruler-guides"
msgstr "Alinear a las guias de reglas"

#: src/app/main/ui/workspace/main_menu.cljs:382
msgid "workspace.header.menu.hide-artboard-names"
msgstr "Ocultar nombres de tableros"

#: src/app/main/ui/workspace/main_menu.cljs:336
msgid "workspace.header.menu.hide-guides"
msgstr "Ocultar guías"

#: src/app/main/ui/workspace/main_menu.cljs:353
msgid "workspace.header.menu.hide-palette"
msgstr "Ocultar paleta de colores"

#: src/app/main/ui/workspace/main_menu.cljs:394
msgid "workspace.header.menu.hide-pixel-grid"
msgstr "Ocultar rejilla de pixeles"

#: src/app/main/ui/workspace/main_menu.cljs:320
msgid "workspace.header.menu.hide-rules"
msgstr "Ocultar reglas"

#: src/app/main/ui/workspace/main_menu.cljs:367
msgid "workspace.header.menu.hide-textpalette"
msgstr "Ocultar paleta de textos"

#: src/app/main/ui/workspace/main_menu.cljs:743
msgid "workspace.header.menu.option.edit"
msgstr "Editar"

#: src/app/main/ui/workspace/main_menu.cljs:732
msgid "workspace.header.menu.option.file"
msgstr "Archivo"

#: src/app/main/ui/workspace/main_menu.cljs:789
msgid "workspace.header.menu.option.help-info"
msgstr "Ayuda e información"

#: src/app/main/ui/workspace/main_menu.cljs:765
msgid "workspace.header.menu.option.preferences"
msgstr "Preferencias"

#: src/app/main/ui/workspace/main_menu.cljs:754
msgid "workspace.header.menu.option.view"
msgstr "Ver"

#: src/app/main/ui/workspace/main_menu.cljs:459
msgid "workspace.header.menu.redo"
msgstr "Rehacer"

#: src/app/main/ui/workspace/main_menu.cljs:432
msgid "workspace.header.menu.select-all"
msgstr "Seleccionar todo"

#: src/app/main/ui/workspace/main_menu.cljs:383
msgid "workspace.header.menu.show-artboard-names"
msgstr "Mostrar nombres de tableros"

#: src/app/main/ui/workspace/main_menu.cljs:337
msgid "workspace.header.menu.show-guides"
msgstr "Mostrar guías"

#: src/app/main/ui/workspace/main_menu.cljs:354
msgid "workspace.header.menu.show-palette"
msgstr "Mostrar paleta de colores"

#: src/app/main/ui/workspace/main_menu.cljs:395
msgid "workspace.header.menu.show-pixel-grid"
msgstr "Mostrar rejilla de pixeles"

#: src/app/main/ui/workspace/main_menu.cljs:321
msgid "workspace.header.menu.show-rules"
msgstr "Mostrar reglas"

#: src/app/main/ui/workspace/main_menu.cljs:368
msgid "workspace.header.menu.show-textpalette"
msgstr "Mostrar paleta de textos"

#: src/app/main/ui/workspace/main_menu.cljs:279
msgid "workspace.header.menu.toggle-dark-theme"
msgstr "Cambiar a tema oscuro"

#: src/app/main/ui/workspace/main_menu.cljs:278
msgid "workspace.header.menu.toggle-light-theme"
msgstr "Cambiar a tema claro"

#: src/app/main/ui/workspace/main_menu.cljs:446
msgid "workspace.header.menu.undo"
msgstr "Deshacer"

#: src/app/main/ui/viewer/header.cljs:98, src/app/main/ui/workspace/right_header.cljs:120
msgid "workspace.header.reset-zoom"
msgstr "Restablecer"

#: src/app/main/ui/workspace/header.cljs
#, unused
msgid "workspace.header.save-error"
msgstr "Error al guardar"

#: src/app/main/ui/workspace/right_header.cljs:52
msgid "workspace.header.saved"
msgstr "Guardado"

#: src/app/main/ui/workspace/header.cljs
#, unused
msgid "workspace.header.saving"
msgstr "Guardando"

#: src/app/main/ui/workspace/right_header.cljs:42, src/app/main/ui/workspace/right_header.cljs:47
msgid "workspace.header.unsaved"
msgstr "Cambios sin guardar"

#: src/app/main/ui/workspace/right_header.cljs:241
msgid "workspace.header.share"
msgstr "Compartir"

#: src/app/main/ui/workspace/right_header.cljs:239
msgid "workspace.header.viewer"
msgstr "Modo de visualización (%s)"

#: src/app/main/ui/viewer/header.cljs:79, src/app/main/ui/workspace/right_header.cljs:103
msgid "workspace.header.zoom"
msgstr "Zoom"

#: src/app/main/ui/viewer/header.cljs:109
msgid "workspace.header.zoom-fill"
msgstr "Escalar para rellenar"

#: src/app/main/ui/viewer/header.cljs:102
msgid "workspace.header.zoom-fit"
msgstr "Escalar para ajustar"

#: src/app/main/ui/workspace/right_header.cljs:123
msgid "workspace.header.zoom-fit-all"
msgstr "Zoom abarcar todo"

#: src/app/main/ui/viewer/header.cljs:116
msgid "workspace.header.zoom-full-screen"
msgstr "Pantalla completa"

#: src/app/main/ui/workspace/right_header.cljs:130
msgid "workspace.header.zoom-selected"
msgstr "Zoom a selección"

#: src/app/main/ui/workspace/sidebar/options/menus/grid_cell.cljs:273, src/app/main/ui/workspace/sidebar/options/menus/grid_cell.cljs:275, src/app/main/ui/workspace/sidebar/options/menus/layout_container.cljs:606
msgid "workspace.layout_grid.editor.options.edit-grid"
msgstr "Editar rejilla"

#: src/app/main/ui/workspace/sidebar/options/menus/layout_container.cljs:1274
msgid "workspace.layout_grid.editor.options.exit"
msgstr "Salir"

#: src/app/main/ui/workspace/sidebar/options/menus/layout_container.cljs:477
msgid "workspace.layout_grid.editor.padding.expand"
msgstr "Mostrar el padding a 4 lados"

#: src/app/main/ui/workspace/viewport/grid_layout_editor.cljs:59
msgid "workspace.layout_grid.editor.title"
msgstr "Editando rejilla"

#: src/app/main/ui/workspace/viewport/grid_layout_editor.cljs:65
msgid "workspace.layout_grid.editor.top-bar.done"
msgstr "Hecho"

#: src/app/main/ui/workspace/viewport/grid_layout_editor.cljs:62
msgid "workspace.layout_grid.editor.top-bar.locate"
msgstr "Mostrar"

#: src/app/main/ui/workspace/sidebar/options/menus/layout_container.cljs:1300
msgid "workspace.layout_grid.editor.top-bar.locate.tooltip"
msgstr "Mostrar grid layout"

#: src/app/main/ui/workspace/libraries.cljs
#, unused
msgid "workspace.libraries.add"
msgstr "Añadir"

#: src/app/main/ui/workspace/libraries.cljs:80, src/app/main/ui/workspace/libraries.cljs:99
msgid "workspace.libraries.colors"
msgstr "%s colores"

#: src/app/main/ui/workspace/color_palette.cljs:126
msgid "workspace.libraries.colors.empty-palette"
msgstr "Todavía no hay estilos de color en tu biblioteca"

#: src/app/main/ui/workspace/text_palette.cljs:150
msgid "workspace.libraries.colors.empty-typography-palette"
msgstr "Todavía no hay tipografías en tu biblioteca"

#: src/app/main/ui/workspace/color_palette_ctx_menu.cljs:60, src/app/main/ui/workspace/colorpicker/libraries.cljs:73, src/app/main/ui/workspace/text_palette_ctx_menu.cljs:50
msgid "workspace.libraries.colors.file-library"
msgstr "Biblioteca del archivo"

#: src/app/main/ui/workspace/colorpicker.cljs
#, unused
msgid "workspace.libraries.colors.hsv"
msgstr "HSV"

#: src/app/main/ui/workspace/color_palette_ctx_menu.cljs:82, src/app/main/ui/workspace/colorpicker/libraries.cljs:72
msgid "workspace.libraries.colors.recent-colors"
msgstr "Colores recientes"

#: src/app/main/ui/workspace/colorpicker.cljs
#, unused
msgid "workspace.libraries.colors.rgb-complementary"
msgstr "RGB Complementario"

#: src/app/main/ui/workspace/colorpicker.cljs:215
msgid "workspace.libraries.colors.rgba"
msgstr "RGBA"

#: src/app/main/ui/workspace/colorpicker.cljs:379
msgid "workspace.libraries.colors.save-color"
msgstr "Guardar estilo de color"

#: src/app/main/ui/workspace/libraries.cljs:74, src/app/main/ui/workspace/libraries.cljs:91
msgid "workspace.libraries.components"
msgstr "%s componentes"

#: src/app/main/ui/workspace/libraries.cljs:215
msgid "workspace.libraries.file-library"
msgstr "Biblioteca del archivo"

#: src/app/main/ui/workspace/libraries.cljs:77, src/app/main/ui/workspace/libraries.cljs:95
msgid "workspace.libraries.graphics"
msgstr "%s gráficos"

#: src/app/main/ui/workspace/libraries.cljs:209
msgid "workspace.libraries.in-this-file"
msgstr "BIBLIOTECAS EN ESTE ARCHIVO"

#: src/app/main/ui/workspace/libraries.cljs:509, src/app/main/ui/workspace/libraries.cljs:534
msgid "workspace.libraries.libraries"
msgstr "BIBLIOTECAS"

#: src/app/main/ui/workspace/libraries.cljs
#, unused
msgid "workspace.libraries.library"
msgstr "BIBLIOTECA"

#: src/app/main/ui/workspace/libraries.cljs:382
msgid "workspace.libraries.library-updates"
msgstr "ACTUALIZACIONES DE BIBLIOTECAS"

#: src/app/main/ui/workspace/libraries.cljs:290
msgid "workspace.libraries.loading"
msgstr "Cargando…"

#: src/app/main/ui/workspace/libraries.cljs:380
msgid "workspace.libraries.no-libraries-need-sync"
msgstr "No hay bibliotecas que necesiten ser actualizadas"

#: src/app/main/ui/workspace/libraries.cljs:299
msgid "workspace.libraries.no-matches-for"
msgstr "No se encuentra “%s“"

#: src/app/main/ui/workspace/libraries.cljs:296
msgid "workspace.libraries.no-shared-libraries-available"
msgstr "No hay bibliotecas compartidas disponibles"

#: src/app/main/ui/workspace/libraries.cljs:297
msgid "workspace.libraries.more-templates"
msgstr "Puedes buscar "

#: src/app/main/ui/workspace/libraries.cljs:297
msgid "workspace.libraries.more-templates-link"
msgstr "más plantillas aquí"

#: src/app/main/ui/workspace/libraries.cljs:260
msgid "workspace.libraries.search-shared-libraries"
msgstr "Buscar bibliotecas compartidas"

#: src/app/main/ui/workspace/libraries.cljs:256
msgid "workspace.libraries.shared-libraries"
msgstr "BIBLIOTECAS COMPARTIDAS"

#: src/app/main/ui/workspace/libraries.cljs:282
msgid "workspace.libraries.shared-library-btn"
msgstr "Conectar biblioteca"

#: src/app/main/ui/workspace/sidebar/options/menus/text.cljs:308
msgid "workspace.libraries.text.multiple-typography"
msgstr "Varias tipografías"

#: src/app/main/ui/workspace/sidebar/options/menus/text.cljs:311
msgid "workspace.libraries.text.multiple-typography-tooltip"
msgstr "Desvincular todas las tipografías"

#: src/app/main/ui/workspace/libraries.cljs:83, src/app/main/ui/workspace/libraries.cljs:103
msgid "workspace.libraries.typography"
msgstr "%s tipografías"

#: src/app/main/ui/workspace/libraries.cljs:249
msgid "workspace.libraries.unlink-library-btn"
msgstr "Desconectar biblioteca"

#: src/app/main/ui/workspace/libraries.cljs:402
msgid "workspace.libraries.update"
msgstr "Actualizar"

#: src/app/main/ui/workspace/libraries.cljs:477
msgid "workspace.libraries.update.see-all-changes"
msgstr "ver todos los cambios"

#: src/app/main/ui/workspace/libraries.cljs:516
msgid "workspace.libraries.updates"
msgstr "ACTUALIZACIONES"

#: src/app/main/ui/workspace/sidebar/options/menus/interactions.cljs:737
msgid "workspace.options.add-interaction"
msgstr "Pulsa el botón + para añadir interacciones."

#: src/app/main/ui/workspace/sidebar/options/menus/blur.cljs:86, src/app/main/ui/workspace/sidebar/options/menus/blur.cljs:102
msgid "workspace.options.blur-options.title"
msgstr "Desenfoque"

#: src/app/main/ui/workspace/sidebar/options/menus/blur.cljs:85
msgid "workspace.options.blur-options.title.group"
msgstr "Desenfoque del grupo"

#: src/app/main/ui/workspace/sidebar/options/menus/blur.cljs:84
msgid "workspace.options.blur-options.title.multiple"
msgstr "Desenfoque de la selección"

#: src/app/main/ui/workspace/sidebar/options/menus/blur.cljs:91
msgid "workspace.options.blur-options.add-blur"
msgstr "Añadir desenfoque"

#: src/app/main/ui/workspace/sidebar/options/menus/blur.cljs:112
msgid "workspace.options.blur-options.remove-blur"
msgstr "Eliminar desenfoque"

#: src/app/main/ui/workspace/sidebar/options/menus/blur.cljs:108
msgid "workspace.options.blur-options.toggle-blur"
msgstr "Mostrar/ocultar desenfoque"

#: src/app/main/ui/workspace/sidebar/options/page.cljs:32, src/app/main/ui/workspace/sidebar/options/page.cljs:39
msgid "workspace.options.canvas-background"
msgstr "Color de fondo"

#: src/app/main/ui/workspace/sidebar/options/menus/measures.cljs:548
msgid "workspace.options.clip-content"
msgstr "Truncar contenido"

#: src/app/main/ui/workspace/sidebar/options/menus/component.cljs:600, src/app/main/ui/workspace/sidebar/options/menus/component.cljs:605
msgid "workspace.options.component"
msgstr "Componente"

#: src/app/main/ui/viewer/inspect/annotation.cljs:19, src/app/main/ui/workspace/sidebar/options/menus/component.cljs:181
msgid "workspace.options.component.annotation"
msgstr "Nota"

#: src/app/main/ui/workspace/sidebar/options/menus/component.cljs:610
msgid "workspace.options.component.copy"
msgstr "Copia"

#: src/app/main/ui/workspace/sidebar/options/menus/component.cljs:173
msgid "workspace.options.component.create-annotation"
msgstr "Crear una nota"

#: src/app/main/ui/workspace/sidebar/options/menus/component.cljs:172
msgid "workspace.options.component.edit-annotation"
msgstr "Editar una nota"

#: src/app/main/ui/workspace/sidebar/options/menus/component.cljs:609
msgid "workspace.options.component.main"
msgstr "Principal"

#: src/app/main/ui/workspace/sidebar/options/menus/component.cljs:427
msgid "workspace.options.component.swap"
msgstr "Intercambiar componente"

#: src/app/main/ui/workspace/sidebar/options/menus/component.cljs:471
msgid "workspace.options.component.swap.empty"
msgstr "Aún no hay recursos en esta biblioteca"

#: src/app/main/ui/workspace/sidebar/options/menus/constraints.cljs:163
msgid "workspace.options.constraints"
msgstr "Restricciones"

#: src/app/main/ui/workspace/sidebar/options/menus/constraints.cljs:150
msgid "workspace.options.constraints.bottom"
msgstr "Abajo"

#: src/app/main/ui/workspace/sidebar/options/menus/constraints.cljs:141, src/app/main/ui/workspace/sidebar/options/menus/constraints.cljs:152
msgid "workspace.options.constraints.center"
msgstr "Centro"

#: src/app/main/ui/workspace/sidebar/options/menus/constraints.cljs:229
msgid "workspace.options.constraints.fix-when-scrolling"
msgstr "Fijo al desplazar"

#: src/app/main/ui/workspace/sidebar/options/menus/constraints.cljs:138
msgid "workspace.options.constraints.left"
msgstr "Izquierda"

#: src/app/main/ui/workspace/sidebar/options/menus/constraints.cljs:140
msgid "workspace.options.constraints.leftright"
msgstr "Izq. y Der."

#: src/app/main/ui/workspace/sidebar/options/menus/constraints.cljs:139
msgid "workspace.options.constraints.right"
msgstr "Derecha"

#: src/app/main/ui/workspace/sidebar/options/menus/constraints.cljs:142, src/app/main/ui/workspace/sidebar/options/menus/constraints.cljs:153
msgid "workspace.options.constraints.scale"
msgstr "Escalar"

#: src/app/main/ui/workspace/sidebar/options/menus/constraints.cljs:149
msgid "workspace.options.constraints.top"
msgstr "Arriba"

#: src/app/main/ui/workspace/sidebar/options/menus/constraints.cljs:151
msgid "workspace.options.constraints.topbottom"
msgstr "Arriba y Abajo"

#: src/app/main/ui/workspace/sidebar/options.cljs:169
msgid "workspace.options.design"
msgstr "Diseño"

#: src/app/main/ui/viewer/inspect/exports.cljs:139
msgid "workspace.options.export"
msgstr "Exportar"

#: src/app/main/ui/workspace/sidebar/options/menus/exports.cljs, src/app/main/ui/inspect/exports.cljs
#, unused
msgid "workspace.options.export-multiple"
msgstr "Exportar selección"

#: src/app/main/ui/viewer/inspect/exports.cljs:195, src/app/main/ui/workspace/sidebar/options/menus/exports.cljs:237
msgid "workspace.options.export-object"
msgid_plural "workspace.options.export-object"
msgstr[0] "Exportar 1 elemento"
msgstr[1] "Exportar %s elementos"

#: src/app/main/ui/viewer/inspect/exports.cljs:178, src/app/main/ui/workspace/sidebar/options/menus/exports.cljs:219
msgid "workspace.options.export.suffix"
msgstr "Sufijo"

#: src/app/main/ui/export.cljs:241
msgid "workspace.options.exporting-complete"
msgstr "Exportación completa"

#: src/app/main/ui/export.cljs:173, src/app/main/ui/export.cljs:242, src/app/main/ui/viewer/inspect/exports.cljs:194, src/app/main/ui/workspace/sidebar/options/menus/exports.cljs:236
msgid "workspace.options.exporting-object"
msgstr "Exportando…"

#: src/app/main/ui/export.cljs:240
msgid "workspace.options.exporting-object-error"
msgstr "Exportación fallida"

#: src/app/main/ui/export.cljs:243
msgid "workspace.options.exporting-object-slow"
msgstr "Exportación lenta"

#: src/app/main/ui/export.cljs:194
msgid "workspace.options.export.add-export"
msgstr "Añadir exportación"

#: src/app/main/ui/export.cljs:240
msgid "workspace.options.export.remove-export"
msgstr "Eliminar exportación"

#: src/app/main/ui/workspace/sidebar/options/menus/fill.cljs:49, src/app/main/ui/workspace/sidebar/options/menus/fill.cljs:174
msgid "workspace.options.fill"
msgstr "Relleno"

#: src/app/main/ui/workspace/sidebar/options/menus/fill.cljs:150
msgid "workspace.options.fill.add-fill"
msgstr "Añadir color de relleno"

#: src/app/main/ui/workspace/sidebar/options/menus/fill.cljs:150
msgid "workspace.options.fill.remove-fill"
msgstr "Eliminar relleno"

#: src/app/main/ui/workspace/sidebar/options/menus/interactions.cljs:178
msgid "workspace.options.flows.add-flow-start"
msgstr "Añadir inicio de flujo"

#: src/app/main/ui/workspace/sidebar/options/menus/interactions.cljs:174
msgid "workspace.options.flows.flow"
msgstr "Flujo"

#: src/app/main/ui/workspace/sidebar/options/menus/interactions.cljs
msgid "workspace.options.flows.remove-flow"
msgstr "Eliminar flujo"

#: src/app/main/ui/workspace/sidebar/options/menus/interactions.cljs
#, unused
msgid "workspace.options.flows.flow-start"
msgstr "Inicio de flujo"

#: src/app/main/ui/workspace/sidebar/options/menus/interactions.cljs:161
msgid "workspace.options.flows.flow-starts"
msgstr "Inicios de flujo"

#: src/app/main/ui/workspace/sidebar/options/menus/frame_grid.cljs:29
msgid "workspace.options.grid.auto"
msgstr "Automático"

#: src/app/main/ui/workspace/sidebar/options/menus/frame_grid.cljs:157
msgid "workspace.options.grid.column"
msgstr "Columnas"

#: src/app/main/ui/workspace/sidebar/options/menus/frame_grid.cljs
#, unused
msgid "workspace.options.grid.grid-title"
msgstr "Rejilla"

#: src/app/main/ui/workspace/sidebar/options/menus/frame_grid.cljs:196, src/app/main/ui/workspace/sidebar/options/menus/frame_grid.cljs:237
msgid "workspace.options.grid.params.color"
msgstr "Color"

#: src/app/main/ui/workspace/sidebar/options/menus/frame_grid.cljs
#, unused
msgid "workspace.options.grid.params.columns"
msgstr "Columnas"

#: src/app/main/ui/workspace/sidebar/options/menus/frame_grid.cljs:259
msgid "workspace.options.grid.params.gutter"
msgstr "Espaciado"

#: src/app/main/ui/workspace/sidebar/options/menus/frame_grid.cljs:246
msgid "workspace.options.grid.params.height"
msgstr "Altura"

#: src/app/main/ui/workspace/sidebar/options/menus/frame_grid.cljs:270
msgid "workspace.options.grid.params.margin"
msgstr "Margen"

#: src/app/main/ui/workspace/sidebar/options/menus/frame_grid.cljs
#, unused
msgid "workspace.options.grid.params.rows"
msgstr "Filas"

#: src/app/main/ui/workspace/sidebar/options/menus/frame_grid.cljs:216, src/app/main/ui/workspace/sidebar/options/menus/frame_grid.cljs:290
msgid "workspace.options.grid.params.set-default"
msgstr "Establecer valor por defecto"

#: src/app/main/ui/workspace/sidebar/options/menus/frame_grid.cljs
#, unused
msgid "workspace.options.grid.params.size"
msgstr "Tamaño"

#: src/app/main/ui/workspace/sidebar/options/menus/frame_grid.cljs
#, unused
msgid "workspace.options.grid.params.type"
msgstr "Tipo"

#: src/app/main/ui/workspace/sidebar/options/menus/frame_grid.cljs:231
msgid "workspace.options.grid.params.type.bottom"
msgstr "Abajo"

#: src/app/main/ui/workspace/sidebar/options/menus/frame_grid.cljs:229
msgid "workspace.options.grid.params.type.center"
msgstr "Centro"

#: src/app/main/ui/workspace/sidebar/options/menus/frame_grid.cljs:228
msgid "workspace.options.grid.params.type.left"
msgstr "Izquierda"

#: src/app/main/ui/workspace/sidebar/options/menus/frame_grid.cljs:232
msgid "workspace.options.grid.params.type.right"
msgstr "Derecha"

#: src/app/main/ui/workspace/sidebar/options/menus/frame_grid.cljs:225
msgid "workspace.options.grid.params.type.stretch"
msgstr "Estirar"

#: src/app/main/ui/workspace/sidebar/options/menus/frame_grid.cljs:227
msgid "workspace.options.grid.params.type.top"
msgstr "Arriba"

#: src/app/main/ui/workspace/sidebar/options/menus/frame_grid.cljs:211, src/app/main/ui/workspace/sidebar/options/menus/frame_grid.cljs:288
msgid "workspace.options.grid.params.use-default"
msgstr "Usar valor por defecto"

#: src/app/main/ui/workspace/sidebar/options/menus/frame_grid.cljs:247
msgid "workspace.options.grid.params.width"
msgstr "Ancho"

#: src/app/main/ui/workspace/sidebar/options/menus/frame_grid.cljs:158
msgid "workspace.options.grid.row"
msgstr "Filas"

#: src/app/main/ui/workspace/sidebar/options/menus/frame_grid.cljs:156
msgid "workspace.options.grid.square"
msgstr "Cuadros"

#: src/app/main/ui/workspace/sidebar/options/menus/fill.cljs:48
msgid "workspace.options.group-fill"
msgstr "Relleno de grupo"

#: src/app/main/ui/workspace/sidebar/options/menus/stroke.cljs:42
msgid "workspace.options.group-stroke"
msgstr "Borde de grupo"

#: src/app/main/ui/workspace/sidebar/options/menus/frame_grid.cljs:310
msgid "workspace.options.guides.title"
msgstr "Guías"

#: src/app/main/ui/workspace/sidebar/options/menus/frame_grid.cljs:323
msgid "workspace.options.guides.add-guide"
msgstr "Añadir guía"

#: src/app/main/ui/workspace/sidebar/options/menus/frame_grid.cljs:187
msgid "workspace.options.guides.remove-guide"
msgstr "Eliminar guía"

#: src/app/main/ui/workspace/sidebar/options/menus/frame_grid.cljs:183
msgid "workspace.options.guides.toggle-guide"
msgstr "Mostrar/ocultar guía"

#: src/app/main/ui/workspace/sidebar/options/menus/measures.cljs:406
msgid "workspace.options.height"
msgstr "Altura"

#: src/app/main/ui/workspace/sidebar/options.cljs:177
msgid "workspace.options.inspect"
msgstr "Inspeccionar"

#: src/app/main/ui/workspace/sidebar/options/menus/interactions.cljs:468
msgid "workspace.options.interaction-action"
msgstr "Acción"

#: src/app/main/ui/workspace/sidebar/options/menus/interactions.cljs:41, src/app/main/ui/workspace/sidebar/options/menus/interactions.cljs:367
msgid "workspace.options.interaction-after-delay"
msgstr "Tiempo"

#: src/app/main/ui/workspace/sidebar/options/menus/interactions.cljs:614
msgid "workspace.options.interaction-animation"
msgstr "Animación"

#: src/app/main/ui/workspace/sidebar/options/menus/interactions.cljs:406
msgid "workspace.options.interaction-animation-dissolve"
msgstr "Disolver"

#: src/app/main/ui/workspace/sidebar/options/menus/interactions.cljs:405
msgid "workspace.options.interaction-animation-none"
msgstr "Ninguno"

#: src/app/main/ui/workspace/sidebar/options/menus/interactions.cljs:412
msgid "workspace.options.interaction-animation-push"
msgstr "Empujar"

#: src/app/main/ui/workspace/sidebar/options/menus/interactions.cljs:407
msgid "workspace.options.interaction-animation-slide"
msgstr "Deslizar"

#: src/app/main/ui/workspace/sidebar/options/menus/interactions.cljs:391
msgid "workspace.options.interaction-auto"
msgstr "automático"

#: src/app/main/ui/workspace/sidebar/options/menus/interactions.cljs:604
msgid "workspace.options.interaction-background"
msgstr "Añadir sombreado de fondo"

#: src/app/main/ui/workspace/sidebar/options/menus/interactions.cljs:590
msgid "workspace.options.interaction-close-outside"
msgstr "Cerrar al pulsar fuera"

#: src/app/main/ui/workspace/sidebar/options/menus/interactions.cljs:372
msgid "workspace.options.interaction-close-overlay"
msgstr "Cerrar superposición"

#: src/app/main/ui/workspace/sidebar/options/menus/interactions.cljs:56
msgid "workspace.options.interaction-close-overlay-dest"
msgstr "Cerrar superposición: %s"

#: src/app/main/ui/workspace/sidebar/options/menus/interactions.cljs:456
msgid "workspace.options.interaction-delay"
msgstr "Tiempo"

#: src/app/main/ui/workspace/sidebar/options/menus/interactions.cljs:478
msgid "workspace.options.interaction-destination"
msgstr "Destino"

#: src/app/main/ui/workspace/sidebar/options/menus/interactions.cljs:661
msgid "workspace.options.interaction-duration"
msgstr "Duración"

#: src/app/main/ui/workspace/sidebar/options/menus/interactions.cljs:674
msgid "workspace.options.interaction-easing"
msgstr "Easing"

#: src/app/main/ui/workspace/sidebar/options/menus/interactions.cljs:416
msgid "workspace.options.interaction-easing-ease"
msgstr "Ease"

#: src/app/main/ui/workspace/sidebar/options/menus/interactions.cljs:417
msgid "workspace.options.interaction-easing-ease-in"
msgstr "Ease in"

#: src/app/main/ui/workspace/sidebar/options/menus/interactions.cljs:419
msgid "workspace.options.interaction-easing-ease-in-out"
msgstr "Ease in out"

#: src/app/main/ui/workspace/sidebar/options/menus/interactions.cljs:418
msgid "workspace.options.interaction-easing-ease-out"
msgstr "Ease out"

#: src/app/main/ui/workspace/sidebar/options/menus/interactions.cljs:415
msgid "workspace.options.interaction-easing-linear"
msgstr "Linear"

#: src/app/main/ui/workspace/sidebar/options/menus/interactions.cljs
#, unused
msgid "workspace.options.interaction-in"
msgstr "Dentro"

#: src/app/main/ui/workspace/sidebar/options/menus/interactions.cljs:39, src/app/main/ui/workspace/sidebar/options/menus/interactions.cljs:364
msgid "workspace.options.interaction-mouse-enter"
msgstr "Pasar encima"

#: src/app/main/ui/workspace/sidebar/options/menus/interactions.cljs:40, src/app/main/ui/workspace/sidebar/options/menus/interactions.cljs:365
msgid "workspace.options.interaction-mouse-leave"
msgstr "Retirar encima"

#: src/app/main/ui/workspace/sidebar/options/menus/interactions.cljs:458, src/app/main/ui/workspace/sidebar/options/menus/interactions.cljs:459, src/app/main/ui/workspace/sidebar/options/menus/interactions.cljs:464, src/app/main/ui/workspace/sidebar/options/menus/interactions.cljs:663, src/app/main/ui/workspace/sidebar/options/menus/interactions.cljs:665, src/app/main/ui/workspace/sidebar/options/menus/interactions.cljs:669
msgid "workspace.options.interaction-ms"
msgstr "ms"

#: src/app/main/ui/workspace/sidebar/options/menus/interactions.cljs:369
msgid "workspace.options.interaction-navigate-to"
msgstr "Navegar a"

#: src/app/main/ui/workspace/sidebar/options/menus/interactions.cljs:50
msgid "workspace.options.interaction-navigate-to-dest"
msgstr "Navegar a: %s"

#: src/app/main/ui/workspace/sidebar/options/menus/interactions.cljs:51, src/app/main/ui/workspace/sidebar/options/menus/interactions.cljs:53, src/app/main/ui/workspace/sidebar/options/menus/interactions.cljs:55, src/app/main/ui/workspace/sidebar/options/menus/interactions.cljs:380
msgid "workspace.options.interaction-none"
msgstr "(sin definir)"

#: src/app/main/ui/workspace/sidebar/options/menus/interactions.cljs:691
msgid "workspace.options.interaction-offset-effect"
msgstr "Offset effect"

#: src/app/main/ui/workspace/sidebar/options/menus/interactions.cljs:35, src/app/main/ui/workspace/sidebar/options/menus/interactions.cljs:360
msgid "workspace.options.interaction-on-click"
msgstr "En click"

#: src/app/main/ui/workspace/sidebar/options/menus/interactions.cljs:370
msgid "workspace.options.interaction-open-overlay"
msgstr "Superposición"

#: src/app/main/ui/workspace/sidebar/options/menus/interactions.cljs:52
msgid "workspace.options.interaction-open-overlay-dest"
msgstr "Superposición: %s"

#: src/app/main/ui/workspace/sidebar/options/menus/interactions.cljs:59, src/app/main/ui/workspace/sidebar/options/menus/interactions.cljs:374
msgid "workspace.options.interaction-open-url"
msgstr "Abrir URL"

#: src/app/main/ui/workspace/sidebar/options/menus/interactions.cljs
#, unused
msgid "workspace.options.interaction-out"
msgstr "Fuera"

#: src/app/main/ui/workspace/sidebar/options/menus/interactions.cljs:403
msgid "workspace.options.interaction-pos-bottom-center"
msgstr "Abajo centro"

#: src/app/main/ui/workspace/sidebar/options/menus/interactions.cljs:401
msgid "workspace.options.interaction-pos-bottom-left"
msgstr "Abajo izquierda"

#: src/app/main/ui/workspace/sidebar/options/menus/interactions.cljs:402
msgid "workspace.options.interaction-pos-bottom-right"
msgstr "Abajo derecha"

#: src/app/main/ui/workspace/sidebar/options/menus/interactions.cljs:397
msgid "workspace.options.interaction-pos-center"
msgstr "Centro"

#: src/app/main/ui/workspace/sidebar/options/menus/interactions.cljs:396
msgid "workspace.options.interaction-pos-manual"
msgstr "Manual"

#: src/app/main/ui/workspace/sidebar/options/menus/interactions.cljs:400
msgid "workspace.options.interaction-pos-top-center"
msgstr "Arriba centro"

#: src/app/main/ui/workspace/sidebar/options/menus/interactions.cljs:398
msgid "workspace.options.interaction-pos-top-left"
msgstr "Arriba izquierda"

#: src/app/main/ui/workspace/sidebar/options/menus/interactions.cljs:399
msgid "workspace.options.interaction-pos-top-right"
msgstr "Arriba derecha"

#: src/app/main/ui/workspace/sidebar/options/menus/interactions.cljs:524
msgid "workspace.options.interaction-position"
msgstr "Posición"

#: src/app/main/ui/workspace/sidebar/options/menus/interactions.cljs:494
msgid "workspace.options.interaction-preserve-scroll"
msgstr "Conservar posición de desplazamiento"

#: src/app/main/ui/workspace/sidebar/options/menus/interactions.cljs:58, src/app/main/ui/workspace/sidebar/options/menus/interactions.cljs:373
msgid "workspace.options.interaction-prev-screen"
msgstr "Pantalla anterior"

#: src/app/main/ui/workspace/sidebar/options/menus/interactions.cljs:515
msgid "workspace.options.interaction-relative-to"
msgstr "Relativo a"

#: src/app/main/ui/workspace/sidebar/options/menus/interactions.cljs:57, src/app/main/ui/workspace/sidebar/options/menus/interactions.cljs:379, src/app/main/ui/workspace/sidebar/options/menus/interactions.cljs:393, src/app/main/ui/workspace/sidebar/options/menus/interactions.cljs:394
msgid "workspace.options.interaction-self"
msgstr "mismo"

#: src/app/main/ui/workspace/sidebar/options/menus/interactions.cljs:371
msgid "workspace.options.interaction-toggle-overlay"
msgstr "Alternar superpos."

#: src/app/main/ui/workspace/sidebar/options/menus/interactions.cljs:54
msgid "workspace.options.interaction-toggle-overlay-dest"
msgstr "Alternar superpos.: %s"

#: src/app/main/ui/workspace/sidebar/options/menus/interactions.cljs:445
msgid "workspace.options.interaction-trigger"
msgstr "Disparador"

#: src/app/main/ui/workspace/sidebar/options/menus/interactions.cljs:503
msgid "workspace.options.interaction-url"
msgstr "URL"

#: src/app/main/ui/workspace/sidebar/options/menus/interactions.cljs:37, src/app/main/ui/workspace/sidebar/options/menus/interactions.cljs:362
msgid "workspace.options.interaction-while-hovering"
msgstr "Mientras pasa encima"

#: src/app/main/ui/workspace/sidebar/options/menus/interactions.cljs:38, src/app/main/ui/workspace/sidebar/options/menus/interactions.cljs:363
msgid "workspace.options.interaction-while-pressing"
msgstr "Mientras pulsa"

#: src/app/main/ui/workspace/sidebar/options/menus/interactions.cljs:724
msgid "workspace.options.interactions"
msgstr "Interacciones"

#: src/app/main/ui/workspace/sidebar/options/menus/interactions.cljs
msgid "workspace.options.interactions.add-interaction"
msgstr "Añadir interacción"

#: src/app/main/ui/workspace/sidebar/options/menus/interactions.cljs
msgid "workspace.options.interactions.remove-interaction"
msgstr "Eliminar interacción"

#: src/app/main/ui/workspace/sidebar/options/menus/layer.cljs:137
msgid "workspace.options.layer-options.blend-mode.color"
msgstr "Color"

#: src/app/main/ui/workspace/sidebar/options/menus/layer.cljs:126
msgid "workspace.options.layer-options.blend-mode.color-burn"
msgstr "Color más oscuro"

#: src/app/main/ui/workspace/sidebar/options/menus/layer.cljs:129
msgid "workspace.options.layer-options.blend-mode.color-dodge"
msgstr "Color más suave"

#: src/app/main/ui/workspace/sidebar/options/menus/layer.cljs:124
msgid "workspace.options.layer-options.blend-mode.darken"
msgstr "Oscurecer"

#: src/app/main/ui/workspace/sidebar/options/menus/layer.cljs:133
msgid "workspace.options.layer-options.blend-mode.difference"
msgstr "Diferencia"

#: src/app/main/ui/workspace/sidebar/options/menus/layer.cljs:134
msgid "workspace.options.layer-options.blend-mode.exclusion"
msgstr "Exclusión"

#: src/app/main/ui/workspace/sidebar/options/menus/layer.cljs:132
msgid "workspace.options.layer-options.blend-mode.hard-light"
msgstr "Luz fuerte"

#: src/app/main/ui/workspace/sidebar/options/menus/layer.cljs:135
msgid "workspace.options.layer-options.blend-mode.hue"
msgstr "Tono"

#: src/app/main/ui/workspace/sidebar/options/menus/layer.cljs:127
msgid "workspace.options.layer-options.blend-mode.lighten"
msgstr "Aclarar"

#: src/app/main/ui/workspace/sidebar/options/menus/layer.cljs:138
msgid "workspace.options.layer-options.blend-mode.luminosity"
msgstr "Luminosidad"

#: src/app/main/ui/workspace/sidebar/options/menus/layer.cljs:125
msgid "workspace.options.layer-options.blend-mode.multiply"
msgstr "Multiplicar"

#: src/app/main/ui/workspace/sidebar/options/menus/layer.cljs:123
msgid "workspace.options.layer-options.blend-mode.normal"
msgstr "Normal"

#: src/app/main/ui/workspace/sidebar/options/menus/layer.cljs:130
msgid "workspace.options.layer-options.blend-mode.overlay"
msgstr "Superponer"

#: src/app/main/ui/workspace/sidebar/options/menus/layer.cljs:136
msgid "workspace.options.layer-options.blend-mode.saturation"
msgstr "Saturación"

#: src/app/main/ui/workspace/sidebar/options/menus/layer.cljs:128
msgid "workspace.options.layer-options.blend-mode.screen"
msgstr "Trama"

#: src/app/main/ui/workspace/sidebar/options/menus/layer.cljs:131
msgid "workspace.options.layer-options.blend-mode.soft-light"
msgstr "Luz suave"

#: src/app/main/ui/workspace/sidebar/options/menus/layer.cljs
#, unused
msgid "workspace.options.layer-options.title"
msgstr "Capa"

#: src/app/main/ui/workspace/sidebar/options/menus/layer.cljs
#, unused
msgid "workspace.options.layer-options.title.group"
msgstr "Capas de grupo"

#: src/app/main/ui/workspace/sidebar/options/menus/layer.cljs
#, unused
msgid "workspace.options.layer-options.title.multiple"
msgstr "Capas seleccionadas"

#: src/app/main/ui/workspace/sidebar/options/menus/layer.cljs
msgid "workspace.options.layer-options.toggle-layer"
msgstr "Mostrar/ocultar capa"

#: src/app/main/ui/workspace/sidebar/options/menus/layout_item.cljs
#, unused
msgid "workspace.options.layout-item.advanced-ops"
msgstr "Opciones avanzadas"

#: src/app/main/ui/workspace/sidebar/options/menus/layout_item.cljs:564
msgid "workspace.options.layout-item.layout-item-max-h"
msgstr "Altura.Max"

#: src/app/main/ui/workspace/sidebar/options/menus/layout_item.cljs:531
msgid "workspace.options.layout-item.layout-item-max-w"
msgstr "Ancho.Max"

#: src/app/main/ui/workspace/sidebar/options/menus/layout_item.cljs:548
msgid "workspace.options.layout-item.layout-item-min-h"
msgstr "Altura.Min"

#: src/app/main/ui/workspace/sidebar/options/menus/layout_item.cljs:515
msgid "workspace.options.layout-item.layout-item-min-w"
msgstr "Ancho.Min"

#: src/app/main/ui/workspace/sidebar/options/menus/layout_item.cljs
#, unused
msgid "workspace.options.layout-item.title.layout-item-max-h"
msgstr "Altura máxima"

#: src/app/main/ui/workspace/sidebar/options/menus/layout_item.cljs
#, unused
msgid "workspace.options.layout-item.title.layout-item-max-w"
msgstr "Ancho máximo"

#: src/app/main/ui/workspace/sidebar/options/menus/layout_item.cljs
#, unused
msgid "workspace.options.layout-item.title.layout-item-min-h"
msgstr "Altura mínima"

#: src/app/main/ui/workspace/sidebar/options/menus/layout_item.cljs
#, unused
msgid "workspace.options.layout-item.title.layout-item-min-w"
msgstr "Ancho mínimo"

#: src/app/main/ui/workspace/sidebar/options/menus/layout.cljs
#, unused
msgid "workspace.options.layout.bottom"
msgstr "Abajo"

#: src/app/main/ui/workspace/sidebar/options/menus/layout.cljs
#, unused
msgid "workspace.options.layout.direction.column"
msgstr "Columna"

#: src/app/main/ui/workspace/sidebar/options/menus/layout.cljs
#, unused
msgid "workspace.options.layout.direction.column-reverse"
msgstr "Columna invertida"

#: src/app/main/ui/workspace/sidebar/options/menus/layout.cljs
#, unused
msgid "workspace.options.layout.direction.row"
msgstr "Fila"

#: src/app/main/ui/workspace/sidebar/options/menus/layout.cljs
#, unused
msgid "workspace.options.layout.direction.row-reverse"
msgstr "Fila invertida"

#: src/app/main/ui/workspace/sidebar/options/menus/layout.cljs
#, unused
msgid "workspace.options.layout.gap"
msgstr "Espacio"

#: src/app/main/ui/workspace/sidebar/options/menus/layout.cljs
#, unused
msgid "workspace.options.layout.left"
msgstr "Izquierda"

#: src/app/main/ui/workspace/sidebar/options/menus/layout_item.cljs
#, unused
msgid "workspace.options.layout.margin"
msgstr "Margen"

#: src/app/main/ui/workspace/sidebar/options/menus/layout_item.cljs
#, unused
msgid "workspace.options.layout.margin-all"
msgstr "Todos"

#: src/app/main/ui/workspace/sidebar/options/menus/layout_item.cljs
#, unused
msgid "workspace.options.layout.margin-simple"
msgstr "Margen sencillo"

#: src/app/main/ui/workspace/sidebar/options/menus/layout.cljs
#, unused
msgid "workspace.options.layout.packed"
msgstr "juntar"

#: src/app/main/ui/workspace/sidebar/options/menus/layout.cljs
#, unused
msgid "workspace.options.layout.padding"
msgstr "Distancia interna"

#: src/app/main/ui/workspace/sidebar/options/menus/layout.cljs
#, unused
msgid "workspace.options.layout.padding-all"
msgstr "Todos"

#: src/app/main/ui/workspace/sidebar/options/menus/layout.cljs
#, unused
msgid "workspace.options.layout.padding-simple"
msgstr "Padding sencillo"

#: src/app/main/ui/workspace/sidebar/options/menus/layout.cljs
#, unused
msgid "workspace.options.layout.right"
msgstr "Derecha"

#: src/app/main/ui/workspace/sidebar/options/menus/layout.cljs
#, unused
msgid "workspace.options.layout.space-around"
msgstr "separar"

#: src/app/main/ui/workspace/sidebar/options/menus/layout.cljs
#, unused
msgid "workspace.options.layout.space-between"
msgstr "espaciar"

#: src/app/main/ui/workspace/sidebar/options/menus/layout.cljs
#, unused
msgid "workspace.options.layout.top"
msgstr "Arriba"

#: src/app/main/ui/workspace/sidebar/options/menus/color_selection.cljs:146
msgid "workspace.options.more-colors"
msgstr "Más colores"

#: src/app/main/ui/workspace/sidebar/options/menus/color_selection.cljs:123
msgid "workspace.options.more-lib-colors"
msgstr "Más colores de la biblioteca"

#: src/app/main/ui/workspace/sidebar/options/menus/layer.cljs:161
msgid "workspace.options.opacity"
msgstr "Opacidad"

#: src/app/main/ui/workspace/sidebar/options/shapes/frame.cljs, src/app/main/ui/workspace/sidebar/options/menus/measures.cljs
#, unused
msgid "workspace.options.position"
msgstr "Posición"

#: src/app/main/ui/workspace/sidebar/options.cljs:173
msgid "workspace.options.prototype"
msgstr "Prototipo"

#: src/app/main/ui/workspace/sidebar/options/menus/measures.cljs:469, src/app/main/ui/workspace/sidebar/options/menus/measures.cljs:481
msgid "workspace.options.radius"
msgstr "Radio"

#: src/app/main/ui/workspace/sidebar/options/menus/measures.cljs:513
msgid "workspace.options.radius-bottom-left"
msgstr "Abajo izquierda"

#: src/app/main/ui/workspace/sidebar/options/menus/measures.cljs:522
msgid "workspace.options.radius-bottom-right"
msgstr "Abajo derecha"

#: src/app/main/ui/workspace/sidebar/options/menus/measures.cljs:495
msgid "workspace.options.radius-top-left"
msgstr "Arriba izquierda"

#: src/app/main/ui/workspace/sidebar/options/menus/measures.cljs:504
msgid "workspace.options.radius-top-right"
msgstr "Arriba derecha"

#: src/app/main/ui/workspace/sidebar/options/menus/measures.cljs:532
msgid "workspace.options.radius.all-corners"
msgstr "Todas las esquinas"

#: src/app/main/ui/workspace/sidebar/options/menus/measures.cljs:533
msgid "workspace.options.radius.single-corners"
msgstr "Esquinas individuales"

#: src/app/main/ui/workspace/sidebar/options/menus/typography.cljs:183
msgid "workspace.options.recent-fonts"
msgstr "Recientes"

#: src/app/main/ui/export.cljs:285
msgid "workspace.options.retry"
msgstr "Reintentar"

#: src/app/main/ui/workspace/sidebar/options/menus/measures.cljs:451
msgid "workspace.options.rotation"
msgstr "Rotación"

#: src/app/main/ui/workspace/sidebar/options/menus/typography.cljs:180
msgid "workspace.options.search-font"
msgstr "Buscar fuente"

#: src/app/main/ui/workspace/sidebar/options/menus/interactions.cljs:741
msgid "workspace.options.select-a-shape"
msgstr ""
"Selecciona una figura, tablero o grupo para arrastrar una conexión a otro "
"tablero."

#: src/app/main/ui/workspace/sidebar/options/menus/color_selection.cljs:105
msgid "workspace.options.selection-color"
msgstr "Colores seleccionados"

#: src/app/main/ui/workspace/sidebar/options/menus/fill.cljs:47
msgid "workspace.options.selection-fill"
msgstr "Relleno de selección"

#: src/app/main/ui/workspace/sidebar/options/menus/stroke.cljs:41
msgid "workspace.options.selection-stroke"
msgstr "Borde de selección"

#: src/app/main/ui/viewer/inspect/attributes/shadow.cljs:40, src/app/main/ui/workspace/sidebar/options/menus/shadow.cljs:198, src/app/main/ui/workspace/sidebar/options/menus/shadow.cljs:200
msgid "workspace.options.shadow-options.blur"
msgstr "Desenfoque"

#: src/app/main/ui/workspace/sidebar/options/menus/shadow.cljs:238
msgid "workspace.options.shadow-options.color"
msgstr "Color de sombra"

#: src/app/main/ui/workspace/sidebar/options/menus/shadow.cljs:144
msgid "workspace.options.shadow-options.drop-shadow"
msgstr "Sombra arrojada"

#: src/app/main/ui/workspace/sidebar/options/menus/shadow.cljs:145
msgid "workspace.options.shadow-options.inner-shadow"
msgstr "Sombra interior"

#: src/app/main/ui/viewer/inspect/attributes/shadow.cljs:38, src/app/main/ui/workspace/sidebar/options/menus/shadow.cljs:186
msgid "workspace.options.shadow-options.offsetx"
msgstr "X"

#: src/app/main/ui/viewer/inspect/attributes/shadow.cljs:39, src/app/main/ui/workspace/sidebar/options/menus/shadow.cljs:224
msgid "workspace.options.shadow-options.offsety"
msgstr "Y"

#: src/app/main/ui/viewer/inspect/attributes/shadow.cljs:41, src/app/main/ui/workspace/sidebar/options/menus/shadow.cljs:211, src/app/main/ui/workspace/sidebar/options/menus/shadow.cljs:213
msgid "workspace.options.shadow-options.spread"
msgstr "Difusión"

#: src/app/main/ui/workspace/sidebar/options/menus/shadow.cljs:296
msgid "workspace.options.shadow-options.title"
msgstr "Sombra"

#: src/app/main/ui/workspace/sidebar/options/menus/shadow.cljs:295
msgid "workspace.options.shadow-options.title.group"
msgstr "Sombra del grupo"

#: src/app/main/ui/workspace/sidebar/options/menus/shadow.cljs:294
msgid "workspace.options.shadow-options.title.multiple"
msgstr "Sombras de la seleccíón"

#: src/app/main/ui/workspace/sidebar/options/menus/shadow.cljs:302
msgid "workspace.options.shadow-options.add-shadow"
msgstr "Añadir sombra"

#: src/app/main/ui/workspace/sidebar/options/menus/shadow.cljs:178
msgid "workspace.options.shadow-options.remove-shadow"
msgstr "Eliminar sombra"

#: src/app/main/ui/workspace/sidebar/options/menus/shadow.cljs:173
msgid "workspace.options.shadow-options.toggle-shadow"
msgstr "Mostrar/ocultar sombra"

#: src/app/main/ui/workspace/sidebar/options/menus/fill.cljs:193
msgid "workspace.options.show-fill-on-export"
msgstr "Mostrar al exportar"

#: src/app/main/ui/workspace/sidebar/options/menus/measures.cljs:562
msgid "workspace.options.show-in-viewer"
msgstr "Mostrar en modo visualización"

#: src/app/main/ui/workspace/sidebar/options/menus/frame_grid.cljs:162
msgid "workspace.options.size"
msgstr "Tamaño"

#: src/app/main/ui/workspace/sidebar/options/menus/measures.cljs:355
msgid "workspace.options.size-presets"
msgstr "Tamaños predefinidos"

#: src/app/main/ui/workspace/sidebar/options/menus/stroke.cljs:43
msgid "workspace.options.stroke"
msgstr "Borde"

#: src/app/main/ui/workspace/sidebar/options/menus/stroke.cljs:172
msgid "workspace.options.stroke.add-stroke"
msgstr "Añadir color de borde"

#: src/app/main/ui/workspace/sidebar/options/menus/stroke.cljs:172
msgid "workspace.options.stroke.remove-stroke"
msgstr "Eliminar borde"

#: src/app/main/ui/workspace/sidebar/options/menus/stroke.cljs
#, unused
msgid "workspace.options.stroke-cap.circle-marker"
msgstr "Marcador círculo"

#: src/app/main/ui/workspace/sidebar/options/rows/stroke_row.cljs:129
msgid "workspace.options.stroke-cap.circle-marker-short"
msgstr "Círculo"

#: src/app/main/ui/workspace/sidebar/options/menus/stroke.cljs
#, unused
msgid "workspace.options.stroke-cap.diamond-marker"
msgstr "Marcador diamante"

#: src/app/main/ui/workspace/sidebar/options/rows/stroke_row.cljs:130
msgid "workspace.options.stroke-cap.diamond-marker-short"
msgstr "Diamante"

#: src/app/main/ui/workspace/sidebar/options/menus/stroke.cljs
#, unused
msgid "workspace.options.stroke-cap.line-arrow"
msgstr "Flecha de línea"

#: src/app/main/ui/workspace/sidebar/options/rows/stroke_row.cljs:126
msgid "workspace.options.stroke-cap.line-arrow-short"
msgstr "Flecha"

#: src/app/main/ui/workspace/sidebar/options/rows/stroke_row.cljs:124
msgid "workspace.options.stroke-cap.none"
msgstr "Ninguno"

#: src/app/main/ui/workspace/sidebar/options/rows/stroke_row.cljs:132
msgid "workspace.options.stroke-cap.round"
msgstr "Redondo"

#: src/app/main/ui/workspace/sidebar/options/rows/stroke_row.cljs:133
msgid "workspace.options.stroke-cap.square"
msgstr "Cuadrado"

#: src/app/main/ui/workspace/sidebar/options/menus/stroke.cljs
#, unused
msgid "workspace.options.stroke-cap.square-marker"
msgstr "Marcador cuadrado"

#: src/app/main/ui/workspace/sidebar/options/rows/stroke_row.cljs:128
msgid "workspace.options.stroke-cap.square-marker-short"
msgstr "Rectángulo"

#: src/app/main/ui/workspace/sidebar/options/menus/stroke.cljs
#, unused
msgid "workspace.options.stroke-cap.triangle-arrow"
msgstr "Flecha triángulo"

#: src/app/main/ui/workspace/sidebar/options/rows/stroke_row.cljs:127
msgid "workspace.options.stroke-cap.triangle-arrow-short"
msgstr "Triángulo"

#: src/app/main/ui/workspace/sidebar/options/menus/stroke.cljs:189
msgid "workspace.options.stroke-color"
msgstr "Color del trazo"

#: src/app/main/ui/workspace/sidebar/options/rows/stroke_row.cljs:165
msgid "workspace.options.stroke-width"
msgstr "Ancho del trazo"

#: src/app/main/ui/workspace/sidebar/options/rows/stroke_row.cljs:87
msgid "workspace.options.stroke.center"
msgstr "Centro"

#: src/app/main/ui/workspace/sidebar/options/rows/stroke_row.cljs:105
msgid "workspace.options.stroke.dashed"
msgstr "Rayado"

#: src/app/main/ui/workspace/sidebar/options/rows/stroke_row.cljs:104
msgid "workspace.options.stroke.dotted"
msgstr "Punteado"

#: src/app/main/ui/workspace/sidebar/options/rows/stroke_row.cljs:88
msgid "workspace.options.stroke.inner"
msgstr "Interior"

#: src/app/main/ui/workspace/sidebar/options/rows/stroke_row.cljs:106
msgid "workspace.options.stroke.mixed"
msgstr "Mezclado"

#: src/app/main/ui/workspace/sidebar/options/rows/stroke_row.cljs:89
msgid "workspace.options.stroke.outer"
msgstr "Exterior"

#: src/app/main/ui/workspace/sidebar/options/rows/stroke_row.cljs:103
msgid "workspace.options.stroke.solid"
msgstr "Sólido"

#: src/app/main/ui/workspace/sidebar/options/menus/text.cljs:115
msgid "workspace.options.text-options.align-bottom"
msgstr "Alinear abajo"

#: src/app/main/ui/workspace/sidebar/options/menus/text.cljs:111
msgid "workspace.options.text-options.align-middle"
msgstr "Alinear al centro"

#: src/app/main/ui/workspace/sidebar/options/menus/text.cljs:107
msgid "workspace.options.text-options.align-top"
msgstr "Alinear arriba"

#: src/app/main/ui/workspace/sidebar/options/menus/text.cljs:82
msgid "workspace.options.text-options.direction-ltr"
msgstr "LTR"

#: src/app/main/ui/workspace/sidebar/options/menus/text.cljs:87
msgid "workspace.options.text-options.direction-rtl"
msgstr "RTL"

#: src/app/main/ui/workspace/sidebar/options/menus/text.cljs:149
msgid "workspace.options.text-options.grow-auto-height"
msgstr "Alto automático"

#: src/app/main/ui/workspace/sidebar/options/menus/text.cljs:145
msgid "workspace.options.text-options.grow-auto-width"
msgstr "Ancho automático"

#: src/app/main/ui/workspace/sidebar/options/menus/text.cljs:141
msgid "workspace.options.text-options.grow-fixed"
msgstr "Fijo"

#: src/app/main/ui/workspace/sidebar/options/menus/typography.cljs:381
msgid "workspace.options.text-options.letter-spacing"
msgstr "Espaciado entre letras"

#: src/app/main/ui/workspace/sidebar/options/menus/typography.cljs:364
msgid "workspace.options.text-options.line-height"
msgstr "Altura de línea"

#: src/app/main/ui/workspace/sidebar/options/menus/typography.cljs
#, unused
msgid "workspace.options.text-options.lowercase"
msgstr "Minúsculas"

#: src/app/main/ui/workspace/sidebar/options/menus/text.cljs, src/app/main/ui/workspace/sidebar/options/menus/typography.cljs
#, unused
msgid "workspace.options.text-options.none"
msgstr "Nada"

#: src/app/main/ui/workspace/sidebar/options/menus/text.cljs:176
msgid "workspace.options.text-options.strikethrough"
msgstr "Tachado (%s)"

#: src/app/main/ui/workspace/sidebar/options/menus/text.cljs:51
msgid "workspace.options.text-options.text-align-center"
msgstr "Alinear al centro (%s)"

#: src/app/main/ui/workspace/sidebar/options/menus/text.cljs:59
msgid "workspace.options.text-options.text-align-justify"
msgstr "Justificar (%s)"

#: src/app/main/ui/workspace/sidebar/options/menus/text.cljs:47
msgid "workspace.options.text-options.text-align-left"
msgstr "Alinear a la izquierda (%s)"

#: src/app/main/ui/workspace/sidebar/options/menus/text.cljs:55
msgid "workspace.options.text-options.text-align-right"
msgstr "Alinear a la derecha (%s)"

#: src/app/main/ui/workspace/sidebar/options/menus/text.cljs:189
msgid "workspace.options.text-options.title"
msgstr "Texto"

#: src/app/main/ui/workspace/sidebar/options/menus/text.cljs:188
msgid "workspace.options.text-options.title-group"
msgstr "Texto de grupo"

#: src/app/main/ui/workspace/sidebar/options/menus/text.cljs:187
msgid "workspace.options.text-options.title-selection"
msgstr "Texto de selección"

#: src/app/main/ui/workspace/sidebar/options/menus/typography.cljs
#, unused
msgid "workspace.options.text-options.titlecase"
msgstr "Título"

#: src/app/main/ui/workspace/sidebar/options/menus/text.cljs:171
msgid "workspace.options.text-options.underline"
msgstr "Subrayado (%s)"

#: src/app/main/ui/workspace/sidebar/options/menus/typography.cljs
#, unused
msgid "workspace.options.text-options.uppercase"
msgstr "Mayúsculas"

#: src/app/main/ui/workspace/sidebar/options/menus/interactions.cljs:745
msgid "workspace.options.use-play-button"
msgstr "Usa el botón de play de la cabecera para arrancar la vista de prototipo."

#: src/app/main/ui/workspace/sidebar/options/menus/measures.cljs:395
msgid "workspace.options.width"
msgstr "Ancho"

#: src/app/main/ui/workspace/sidebar/options/menus/measures.cljs:427
msgid "workspace.options.x"
msgstr "eje X"

#: src/app/main/ui/workspace/sidebar/options/menus/measures.cljs:438
msgid "workspace.options.y"
msgstr "eje Y"

#: src/app/main/ui/workspace/viewport/path_actions.cljs:167
msgid "workspace.path.actions.add-node"
msgstr "Añadir nodo (%s)"

#: src/app/main/ui/workspace/viewport/path_actions.cljs:174
msgid "workspace.path.actions.delete-node"
msgstr "Borrar nodos (%s)"

#: src/app/main/ui/workspace/viewport/path_actions.cljs:152
msgid "workspace.path.actions.draw-nodes"
msgstr "Dibujar nodos (%s)"

#: src/app/main/ui/workspace/viewport/path_actions.cljs:189
msgid "workspace.path.actions.join-nodes"
msgstr "Unir nodos (%s)"

#: src/app/main/ui/workspace/viewport/path_actions.cljs:204
msgid "workspace.path.actions.make-corner"
msgstr "Convertir en esquina (%s)"

#: src/app/main/ui/workspace/viewport/path_actions.cljs:211
msgid "workspace.path.actions.make-curve"
msgstr "Convertir en curva (%s)"

#: src/app/main/ui/workspace/viewport/path_actions.cljs:182
msgid "workspace.path.actions.merge-nodes"
msgstr "Fusionar nodos (%s)"

#: src/app/main/ui/workspace/viewport/path_actions.cljs:159
msgid "workspace.path.actions.move-nodes"
msgstr "Mover nodes (%s)"

#: src/app/main/ui/workspace/viewport/path_actions.cljs:196
msgid "workspace.path.actions.separate-nodes"
msgstr "Separar nodos (%s)"

#: src/app/main/ui/workspace/viewport/path_actions.cljs:218
msgid "workspace.path.actions.snap-nodes"
msgstr "Alinear nodos (%s)"

#: src/app/main/ui/workspace/plugins.cljs:58
msgid "workspace.plugins.button-open"
msgstr "Abrir"

#: src/app/main/ui/workspace/plugins.cljs:180
#, markdown
msgid "workspace.plugins.discover"
msgstr "Descubre [más extensiones](%s)"

#: src/app/main/ui/workspace/plugins.cljs:187
msgid "workspace.plugins.empty-plugins"
msgstr "No se encuentran extensiones"

msgid "workspace.plugins.error.url"
msgstr "La extensión no existe o la url no es correcta."

msgid "workspace.plugins.error.manifest"
msgstr "El manifiesto de la expansión es incorrecto."

#: src/app/main/ui/workspace/plugins.cljs:171
msgid "workspace.plugins.install"
msgstr "Instalar"

#: src/app/main/ui/workspace/plugins.cljs:196
msgid "workspace.plugins.installed-plugins"
msgstr "Extensiones instaladas"

#: src/app/main/ui/workspace/main_menu.cljs:624
msgid "workspace.plugins.menu.plugins-manager"
msgstr "Gestor de extensiones"

#: src/app/main/ui/workspace/main_menu.cljs:777
msgid "workspace.plugins.menu.title"
msgstr "Extensiones"

#: src/app/main/ui/workspace/plugins.cljs:251
msgid "workspace.plugins.permissions.content-read"
msgstr "Leer el contenido de sus archivos."

#: src/app/main/ui/workspace/plugins.cljs:245
msgid "workspace.plugins.permissions.content-write"
msgstr "Leer y modificar el contenido de sus archivos."

#: src/app/main/ui/workspace/plugins.cljs:274
msgid "workspace.plugins.permissions.disclaimer"
msgstr "Ten en cuenta que las extensiones están desarrolladas por terceros, aseguraté que confías antes de conceder el permiso. Tu privacidad y seguridad es importante para nosotros. Si tienes cualquier duda, contacta con soporte."

#: src/app/main/ui/workspace/plugins.cljs:271
msgid "workspace.plugins.permissions.library-read"
msgstr "Leer la información de sus bibliotecas y recursos."

#: src/app/main/ui/workspace/plugins.cljs:265
msgid "workspace.plugins.permissions.library-write"
msgstr "Leer y modificar la información de sus bibliotecas y recursos."

msgid "workspace.plugins.permissions.comment-read"
msgstr "Leer tus comentarios y respuestas."

msgid "workspace.plugins.permissions.comment-write"
msgstr "Leer y modificar tus comentarios y responder en tu nombre."

msgid "workspace.plugins.permissions.allow-download"
msgstr "Comenzar descargas de ficheros."

#: src/app/main/ui/workspace/plugins.cljs:236
msgid "workspace.plugins.permissions.title"
msgstr "LA EXTENSIÓN '%s' SOLICITA PERMISO PARA ACCEDER:"

#: src/app/main/ui/workspace/plugins.cljs:258
msgid "workspace.plugins.permissions.user-read"
msgstr "Leer la información del usuario actual."

msgid "workspace.plugins.permissions-update.title"
msgstr "EXTENSIÓN ACTUALIZADA"

msgid "workspace.plugins.permissions-update.warning"
msgstr "La extensión ha cambiado desde la última vez que la abriste. Ahora quiere acceder a:"

msgid "workspace.plugins.try-out.title"
msgstr "¡LA EXTENSIÓN '%s' HA SIDO INSTALADA PARA TU USUARIO!"

msgid "workspace.plugins.try-out.message"
msgstr "¿Quieres echar un vistazo?. Crearemos un nuevo borrador en tu equipo actual. (Si no, puedes encontrar los plugins instalados en cualquier fichero.)"

msgid "workspace.plugins.try-out.cancel"
msgstr "AHORA NO"

msgid "workspace.plugins.try-out.try"
msgstr "PROBAR PLUGIN"

#: src/app/main/ui/workspace/plugins.cljs:192
msgid "workspace.plugins.plugin-list-link"
msgstr "Lista de extensiones"

#: src/app/main/ui/workspace/plugins.cljs:166
msgid "workspace.plugins.search-placeholder"
msgstr "Intruduzca URL de la extensión"

#, unused
msgid "workspace.plugins.success"
msgstr "Extensión cargada correctamente."

#: src/app/main/ui/workspace/plugins.cljs:160
msgid "workspace.plugins.title"
msgstr "Extensiones"

#: src/app/main/ui/workspace/plugins.cljs:64
msgid "workspace.plugins.remove-plugin"
msgstr "Eliminar extensión"

#: /src/app/main/ui/workspace/sidebar/options/menus/layout_container.cljs:1005
msgid "workspace.shape.menu.add-layout"
msgstr "Añadir layout"

#: /src/app/main/ui/workspace/sidebar/options/menus/layout_container.cljs:1024
msgid "workspace.shape.menu.remove-layout"
msgstr "Eliminar layout"

#: src/app/main/ui/workspace/context_menu.cljs:441
msgid "workspace.shape.menu.add-flex"
msgstr "Añadir flex layout"

#: src/app/main/ui/workspace/context_menu.cljs:445
msgid "workspace.shape.menu.add-grid"
msgstr "Añadir grid layout"

#: src/app/main/ui/workspace/context_menu.cljs:193
msgid "workspace.shape.menu.back"
msgstr "Enviar al fondo"

#: src/app/main/ui/workspace/context_menu.cljs:190
msgid "workspace.shape.menu.backward"
msgstr "Enviar atrás"

#: src/app/main/ui/workspace/context_menu.cljs:139
msgid "workspace.shape.menu.copy"
msgstr "Copiar"

#: src/app/main/ui/workspace/sidebar/assets/common.cljs:427
msgid "workspace.shape.menu.create-annotation"
msgstr "Crear una nota"

#: src/app/main/ui/workspace/context_menu.cljs:275
msgid "workspace.shape.menu.create-artboard-from-selection"
msgstr "Tablero de selección"

#: src/app/main/ui/workspace/context_menu.cljs:465
msgid "workspace.shape.menu.create-component"
msgstr "Crear componente"

#: src/app/main/ui/workspace/context_menu.cljs:469
msgid "workspace.shape.menu.create-multiple-components"
msgstr "Crear múltiples componentes"

#: src/app/main/ui/workspace/context_menu.cljs:142
msgid "workspace.shape.menu.cut"
msgstr "Cortar"

#: src/app/main/ui/workspace/context_menu.cljs:486
msgid "workspace.shape.menu.delete"
msgstr "Eliminar"

#: src/app/main/ui/workspace/context_menu.cljs:391
msgid "workspace.shape.menu.delete-flow-start"
msgstr "Eliminar inicio de flujo"

#: src/app/main/ui/workspace/sidebar/assets/common.cljs:432
msgid "workspace.shape.menu.detach-instance"
msgstr "Desacoplar instancia"

#: src/app/main/ui/workspace/sidebar/assets/common.cljs:431
msgid "workspace.shape.menu.detach-instances-in-bulk"
msgstr "Desacoplar instancias"

#: src/app/main/ui/workspace/context_menu.cljs:335, src/app/main/ui/workspace/sidebar/options/menus/bool.cljs:75
msgid "workspace.shape.menu.difference"
msgstr "Diferencia"

#: src/app/main/ui/workspace/context_menu.cljs:148
msgid "workspace.shape.menu.duplicate"
msgstr "Duplicar"

#: src/app/main/ui/workspace/context_menu.cljs:321
msgid "workspace.shape.menu.edit"
msgstr "Editar"

#: src/app/main/ui/workspace/context_menu.cljs:341
msgid "workspace.shape.menu.exclude"
msgstr "Exclusión"

#: src/app/main/ui/workspace/context_menu.cljs:348, src/app/main/ui/workspace/sidebar/options/menus/bool.cljs:89
msgid "workspace.shape.menu.flatten"
msgstr "Aplanar"

#: src/app/main/ui/workspace/context_menu.cljs:208
msgid "workspace.shape.menu.flip-horizontal"
msgstr "Voltear horizontal"

#: src/app/main/ui/workspace/context_menu.cljs:204
msgid "workspace.shape.menu.flip-vertical"
msgstr "Voltear vertical"

#: src/app/main/ui/workspace/context_menu.cljs:394
msgid "workspace.shape.menu.flow-start"
msgstr "Inicio de flujo"

#: src/app/main/ui/workspace/context_menu.cljs:184
msgid "workspace.shape.menu.forward"
msgstr "Mover hacia delante"

#: src/app/main/ui/workspace/context_menu.cljs:187
msgid "workspace.shape.menu.front"
msgstr "Mover al frente"

#: src/app/main/ui/workspace/sidebar/options/menus/component.cljs, src/app/main/ui/workspace/context_menu.cljs
#, unused
msgid "workspace.shape.menu.go-main"
msgstr "Ir al archivo del componente principal"

#: src/app/main/ui/workspace/context_menu.cljs:261
msgid "workspace.shape.menu.group"
msgstr "Agrupar"

#: src/app/main/ui/workspace/context_menu.cljs:363, src/app/main/ui/workspace/sidebar/layer_item.cljs:145
msgid "workspace.shape.menu.hide"
msgstr "Ocultar"

#: src/app/main/ui/workspace/context_menu.cljs:548, src/app/main/ui/workspace/main_menu.cljs:408
msgid "workspace.shape.menu.hide-ui"
msgstr "Mostrar/Ocultar Interfaz"

#: src/app/main/ui/workspace/context_menu.cljs:338
msgid "workspace.shape.menu.intersection"
msgstr "Intersección"

#: src/app/main/ui/workspace/context_menu.cljs:371, src/app/main/ui/workspace/sidebar/layer_item.cljs:153
msgid "workspace.shape.menu.lock"
msgstr "Bloquear"

#: src/app/main/ui/workspace/context_menu.cljs:266
msgid "workspace.shape.menu.mask"
msgstr "Crear máscara"

#: src/app/main/ui/workspace/context_menu.cljs:145, src/app/main/ui/workspace/context_menu.cljs:545
msgid "workspace.shape.menu.paste"
msgstr "Pegar"

#: src/app/main/ui/workspace/context_menu.cljs:331
msgid "workspace.shape.menu.path"
msgstr "Ruta"

#: src/app/main/ui/workspace/context_menu.cljs:432
msgid "workspace.shape.menu.remove-flex"
msgstr "Eliminar flex layout"

#: src/app/main/ui/workspace/context_menu.cljs:435
msgid "workspace.shape.menu.remove-grid"
msgstr "Eliminar grid layout"

#: src/app/main/ui/workspace/sidebar/assets/common.cljs:436
msgid "workspace.shape.menu.reset-overrides"
msgstr "Deshacer modificaciones"

#: src/app/main/ui/workspace/sidebar/assets/common.cljs:439
msgid "workspace.shape.menu.restore-main"
msgstr "Restaurar componente principal"

#: src/app/main/ui/workspace/context_menu.cljs:174
msgid "workspace.shape.menu.select-layer"
msgstr "Seleccionar capa"

#: src/app/main/ui/workspace/context_menu.cljs:360, src/app/main/ui/workspace/sidebar/layer_item.cljs:144
msgid "workspace.shape.menu.show"
msgstr "Mostrar"

#: src/app/main/ui/workspace/sidebar/assets/common.cljs:424
msgid "workspace.shape.menu.show-in-assets"
msgstr "Ver en el panel de recursos"

#: src/app/main/ui/workspace/sidebar/assets/common.cljs:442, src/app/main/ui/workspace/sidebar/assets/components.cljs:582
msgid "workspace.shape.menu.show-main"
msgstr "Ver componente principal"

#: src/app/main/ui/workspace/context_menu.cljs:221
msgid "workspace.shape.menu.thumbnail-remove"
msgstr "Quitar miniatura"

#: src/app/main/ui/workspace/context_menu.cljs:223
msgid "workspace.shape.menu.thumbnail-set"
msgstr "Poner como miniatura"

#: src/app/main/ui/workspace/context_menu.cljs:326
msgid "workspace.shape.menu.transform-to-path"
msgstr "Convertir en vector"

#: src/app/main/ui/workspace/context_menu.cljs:257
msgid "workspace.shape.menu.ungroup"
msgstr "Desagrupar"

#: src/app/main/ui/workspace/context_menu.cljs:332, src/app/main/ui/workspace/sidebar/options/menus/bool.cljs:70
msgid "workspace.shape.menu.union"
msgstr "Unión"

#: src/app/main/ui/workspace/context_menu.cljs:368, src/app/main/ui/workspace/sidebar/layer_item.cljs:152
msgid "workspace.shape.menu.unlock"
msgstr "Desbloquear"

#: src/app/main/ui/workspace/context_menu.cljs:271
msgid "workspace.shape.menu.unmask"
msgstr "Quitar máscara"

#: src/app/main/ui/workspace/sidebar/options/menus/component.cljs, src/app/main/ui/workspace/sidebar/options/menus/component.cljs, src/app/main/ui/workspace/context_menu.cljs, src/app/main/ui/workspace/context_menu.cljs
#, unused
msgid "workspace.shape.menu.update-components-in-bulk"
msgstr "Actualizar componentes"

#: src/app/main/ui/workspace/sidebar/assets/common.cljs:445
msgid "workspace.shape.menu.update-main"
msgstr "Actualizar componente principal"

#: src/app/main/ui/components/tab_container.cljs:50, src/app/main/ui/workspace/sidebar.cljs:44
msgid "workspace.sidebar.collapse"
msgstr "Cerrar barra lateral"

#: src/app/main/ui/workspace/sidebar/collapsable_button.cljs:25, src/app/main/ui/workspace/sidebar/collapsable_button.cljs:29
msgid "workspace.sidebar.expand"
msgstr "Abrir barra lateral"

#: src/app/main/ui/workspace/right_header.cljs:231, src/app/main/ui/workspace/right_header.cljs:232
msgid "workspace.sidebar.history"
msgstr "Historial (%s)"

#: src/app/main/ui/workspace/sidebar/layers.cljs:522, src/app/main/ui/workspace/sidebar.cljs:77, src/app/main/ui/workspace/sidebar.cljs:95
msgid "workspace.sidebar.layers"
msgstr "Capas"

#: src/app/main/ui/workspace/sidebar/layers.cljs:308, src/app/main/ui/workspace/sidebar/layers.cljs:380
msgid "workspace.sidebar.layers.components"
msgstr "Componentes"

#: src/app/main/ui/workspace/sidebar/layers.cljs:305, src/app/main/ui/workspace/sidebar/layers.cljs:338
msgid "workspace.sidebar.layers.frames"
msgstr "Paneles"

#: src/app/main/ui/workspace/sidebar/layers.cljs:306, src/app/main/ui/workspace/sidebar/layers.cljs:352
msgid "workspace.sidebar.layers.groups"
msgstr "Grupos"

#: src/app/main/ui/workspace/sidebar/layers.cljs:310, src/app/main/ui/workspace/sidebar/layers.cljs:408
msgid "workspace.sidebar.layers.images"
msgstr "Imágenes"

#: src/app/main/ui/workspace/sidebar/layers.cljs:307, src/app/main/ui/workspace/sidebar/layers.cljs:366
msgid "workspace.sidebar.layers.masks"
msgstr "Máscaras"

#: src/app/main/ui/workspace/sidebar/layers.cljs:289
msgid "workspace.sidebar.layers.search"
msgstr "Buscar capas"

#: src/app/main/ui/workspace/sidebar/layers.cljs:311, src/app/main/ui/workspace/sidebar/layers.cljs:422
msgid "workspace.sidebar.layers.shapes"
msgstr "Formas"

#: src/app/main/ui/workspace/sidebar/layers.cljs:309, src/app/main/ui/workspace/sidebar/layers.cljs:394
msgid "workspace.sidebar.layers.texts"
msgstr "Textos"

#: src/app/main/ui/viewer/inspect/attributes/svg.cljs:56, src/app/main/ui/workspace/sidebar/options/menus/svg_attrs.cljs:91
msgid "workspace.sidebar.options.svg-attrs.title"
msgstr "Atributos del SVG Importado"

#: src/app/main/ui/workspace/sidebar/sitemap.cljs:217
msgid "workspace.sidebar.sitemap"
msgstr "Páginas"

#: src/app/main/ui/workspace/sidebar/sitemap.cljs:217
msgid "workspace.sidebar.sitemap.add-page"
msgstr "Añadir página"

#: src/app/main/ui/workspace/left_header.cljs:91
msgid "workspace.sitemap"
msgstr "Mapa del sitio"

#: src/app/main/ui/workspace/sidebar.cljs:113
msgid "workspace.toolbar.assets"
msgstr "Recursos"

#: src/app/main/ui/workspace/palette.cljs:165, src/app/main/ui/workspace/palette.cljs:166
msgid "workspace.toolbar.color-palette"
msgstr "Paleta de colores (%s)"

#: src/app/main/ui/workspace/right_header.cljs:220, src/app/main/ui/workspace/right_header.cljs:221
msgid "workspace.toolbar.comments"
msgstr "Comentarios (%s)"

#: src/app/main/ui/workspace/top_toolbar.cljs:181, src/app/main/ui/workspace/top_toolbar.cljs:182
msgid "workspace.toolbar.curve"
msgstr "Curva (%s)"

#: src/app/main/ui/workspace/top_toolbar.cljs:161, src/app/main/ui/workspace/top_toolbar.cljs:162
msgid "workspace.toolbar.ellipse"
msgstr "Elipse (%s)"

#: src/app/main/ui/workspace/top_toolbar.cljs:143, src/app/main/ui/workspace/top_toolbar.cljs:144
msgid "workspace.toolbar.frame"
msgstr "Tablero (%s)"

#: src/app/main/ui/workspace/top_toolbar.cljs:60, src/app/main/ui/workspace/top_toolbar.cljs:61
msgid "workspace.toolbar.image"
msgstr "Imagen (%s)"

#: src/app/main/ui/workspace/top_toolbar.cljs:133, src/app/main/ui/workspace/top_toolbar.cljs:134
msgid "workspace.toolbar.move"
msgstr "Mover (%s)"

#: src/app/main/ui/workspace/top_toolbar.cljs:190, src/app/main/ui/workspace/top_toolbar.cljs:191
msgid "workspace.toolbar.path"
msgstr "Ruta (%s)"

#: src/app/main/ui/workspace/top_toolbar.cljs:201, src/app/main/ui/workspace/top_toolbar.cljs:202
msgid "workspace.toolbar.plugins"
msgstr "Extensiones (%s)"

#: src/app/main/ui/workspace/top_toolbar.cljs:152, src/app/main/ui/workspace/top_toolbar.cljs:153
msgid "workspace.toolbar.rect"
msgstr "Rectángulo (%s)"

#: src/app/main/ui/workspace/left_toolbar.cljs
#, unused
msgid "workspace.toolbar.shortcuts"
msgstr "Atajos de teclado (%s)"

#: src/app/main/ui/workspace/top_toolbar.cljs:170, src/app/main/ui/workspace/top_toolbar.cljs:171
msgid "workspace.toolbar.text"
msgstr "Texto (%s)"

#: src/app/main/ui/workspace/palette.cljs:173, src/app/main/ui/workspace/palette.cljs:174
msgid "workspace.toolbar.text-palette"
msgstr "Tipografías (%s)"

#: src/app/main/ui/workspace/top_toolbar.cljs:219, src/app/main/ui/workspace/top_toolbar.cljs:220
msgid "workspace.toolbar.toggle-toolbar"
msgstr "Alternar barra de herramientas"

#: src/app/main/ui/workspace/viewport/top_bar.cljs:38
msgid "workspace.top-bar.read-only.done"
msgstr "Hecho"

#: src/app/main/ui/workspace/viewport/top_bar.cljs:35
#, markdown
msgid "workspace.top-bar.view-only"
msgstr "**Inspeccionando código** (View only)"

#: src/app/main/ui/workspace/sidebar/history.cljs:342
msgid "workspace.undo.empty"
msgstr "Todavía no hay cambios en el histórico"

#: src/app/main/ui/workspace/sidebar/history.cljs:147
msgid "workspace.undo.entry.delete"
msgstr "%s eliminado"

#: src/app/main/ui/workspace/sidebar/history.cljs:146
msgid "workspace.undo.entry.modify"
msgstr "%s modificado"

#: src/app/main/ui/workspace/sidebar/history.cljs:148
msgid "workspace.undo.entry.move"
msgstr "Objetos movidos"

#: src/app/main/ui/workspace/sidebar/history.cljs:111
msgid "workspace.undo.entry.multiple.circle"
msgstr "círculos"

#: src/app/main/ui/workspace/sidebar/history.cljs:112
msgid "workspace.undo.entry.multiple.color"
msgstr "colores"

#: src/app/main/ui/workspace/sidebar/history.cljs:113
msgid "workspace.undo.entry.multiple.component"
msgstr "componentes"

#: src/app/main/ui/workspace/sidebar/history.cljs:114
msgid "workspace.undo.entry.multiple.curve"
msgstr "curvas"

#: src/app/main/ui/workspace/sidebar/history.cljs:115
msgid "workspace.undo.entry.multiple.frame"
msgstr "mesa de trabajo"

#: src/app/main/ui/workspace/sidebar/history.cljs:116
msgid "workspace.undo.entry.multiple.group"
msgstr "grupos"

#: src/app/main/ui/workspace/sidebar/history.cljs:117
msgid "workspace.undo.entry.multiple.media"
msgstr "gráficos"

#: src/app/main/ui/workspace/sidebar/history.cljs:118
msgid "workspace.undo.entry.multiple.multiple"
msgstr "objetos"

#: src/app/main/ui/workspace/sidebar/history.cljs:119
msgid "workspace.undo.entry.multiple.page"
msgstr "páginas"

#: src/app/main/ui/workspace/sidebar/history.cljs:120
msgid "workspace.undo.entry.multiple.path"
msgstr "trazos"

#: src/app/main/ui/workspace/sidebar/history.cljs:121
msgid "workspace.undo.entry.multiple.rect"
msgstr "rectángulos"

#: src/app/main/ui/workspace/sidebar/history.cljs:122
msgid "workspace.undo.entry.multiple.shape"
msgstr "formas"

#: src/app/main/ui/workspace/sidebar/history.cljs:123
msgid "workspace.undo.entry.multiple.text"
msgstr "textos"

#: src/app/main/ui/workspace/sidebar/history.cljs:124
msgid "workspace.undo.entry.multiple.typography"
msgstr "tipografías"

#: src/app/main/ui/workspace/sidebar/history.cljs:145
msgid "workspace.undo.entry.new"
msgstr "Nuevo %s"

#: src/app/main/ui/workspace/sidebar/history.cljs:125
msgid "workspace.undo.entry.single.circle"
msgstr "círculo"

#: src/app/main/ui/workspace/sidebar/history.cljs:126
msgid "workspace.undo.entry.single.color"
msgstr "color"

#: src/app/main/ui/workspace/sidebar/history.cljs:127
msgid "workspace.undo.entry.single.component"
msgstr "componente"

#: src/app/main/ui/workspace/sidebar/history.cljs:128
msgid "workspace.undo.entry.single.curve"
msgstr "curva"

#: src/app/main/ui/workspace/sidebar/history.cljs:129
msgid "workspace.undo.entry.single.frame"
msgstr "mesa de trabajo"

#: src/app/main/ui/workspace/sidebar/history.cljs:130
msgid "workspace.undo.entry.single.group"
msgstr "grupo"

#: src/app/main/ui/workspace/sidebar/history.cljs:131
msgid "workspace.undo.entry.single.image"
msgstr "imagen"

#: src/app/main/ui/workspace/sidebar/history.cljs:132
msgid "workspace.undo.entry.single.media"
msgstr "gráfico"

#: src/app/main/ui/workspace/sidebar/history.cljs:133
msgid "workspace.undo.entry.single.multiple"
msgstr "objeto"

#: src/app/main/ui/workspace/sidebar/history.cljs:134
msgid "workspace.undo.entry.single.page"
msgstr "página"

#: src/app/main/ui/workspace/sidebar/history.cljs:135
msgid "workspace.undo.entry.single.path"
msgstr "trazo"

#: src/app/main/ui/workspace/sidebar/history.cljs:136
msgid "workspace.undo.entry.single.rect"
msgstr "rectángulo"

#: src/app/main/ui/workspace/sidebar/history.cljs:137
msgid "workspace.undo.entry.single.shape"
msgstr "forma"

#: src/app/main/ui/workspace/sidebar/history.cljs:138
msgid "workspace.undo.entry.single.text"
msgstr "texto"

#: src/app/main/ui/workspace/sidebar/history.cljs:139
msgid "workspace.undo.entry.single.typography"
msgstr "tipografía"

#: src/app/main/ui/workspace/sidebar/history.cljs:149
msgid "workspace.undo.entry.unknown"
msgstr "Operación sobre %s"

#: src/app/main/ui/workspace/sidebar/history.cljs:335
msgid "workspace.undo.title"
msgstr "Histórico"

#: src/app/main/data/workspace/libraries.cljs:1097
msgid "workspace.updates.dismiss"
msgstr "Ignorar"

#: src/app/main/data/workspace/libraries.cljs:1095
msgid "workspace.updates.more-info"
msgstr "Más información"

#: src/app/main/data/workspace/libraries.cljs:1093
msgid "workspace.updates.there-are-updates"
msgstr "Hay actualizaciones en bibliotecas compartidas"

#: src/app/main/data/workspace/libraries.cljs:1100
msgid "workspace.updates.update"
msgstr "Actualizar"

#, unused
msgid "workspace.viewport.click-to-close-path"
msgstr "Pulsar para cerrar la ruta"

msgid "errors.maximum-invitations-by-request-reached"
msgstr "Se ha alcanzado el número máximo (%s) de correos electrónicos que se pueden invitar en una sola solicitud"

<<<<<<< HEAD

#: src/app/main/ui/workspace/tokens/form.cljs
msgid "workspace.token.create-token"
msgstr "Crear un token de %s"

#: src/app/main/ui/workspace/tokens/form.cljs
msgid "workspace.token.edit-token"
msgstr "Editar token"

#: src/app/main/ui/workspace/tokens/form.cljs
msgid "workspace.token.resolved-value"
msgstr "Valor resuelto: "

#: src/app/main/ui/workspace/tokens/sidebar.cljs
msgid "workspace.token.original-value"
msgstr "Valor original: "

#: src/app/main/ui/workspace/tokens/sidebar.cljs
msgid "workspace.token.no-themes"
msgstr "No hay temas."

#: src/app/main/ui/workspace/tokens/sidebar.cljs
msgid "workspace.token.create-one"
msgstr "Crear uno."

#: src/app/main/ui/workspace/tokens/sidebar.cljs
msgid "workspace.token.add set"
msgstr "Añadir set"

#: src/app/main/ui/workspace/tokens/modals/themes.cljs
msgid "workspace.token.save-theme"
msgstr "Guardar tema"

#: src/app/main/ui/workspace/tokens/modals/themes.cljs
msgid "workspace.token.create-theme-title"
msgstr "Crear tema"

#: src/app/main/ui/workspace/tokens/modals/themes.cljs
msgid "workspace.token.edit-theme-title"
msgstr "Editar tema"

#: src/app/main/ui/workspace/tokens/modals/themes.cljs
msgid "workspace.token.delete-theme-title"
msgstr "Borrar theme"

#: src/app/main/ui/workspace/tokens/modals/themes.cljs
msgid "workspace.token.no-themes-currently"
msgstr "Actualmente no existen temas."

#: src/app/main/ui/workspace/tokens/modals/themes.cljs
msgid "workspace.token.create-new-theme"
msgstr "Crea un nuevo tema ahora."

#: src/app/main/ui/workspace/tokens/modals/themes.cljs
msgid "workspace.token.new-theme"
msgstr "Nuevo tema"

#: src/app/main/ui/workspace/tokens/modals/themes.cljs
msgid "workspace.token.themes"
msgstr "Temas"

#: src/app/main/ui/workspace/tokens/modals/themes.cljs
msgid "workspace.token.theme-name"
msgstr "Tema %s"

#: src/app/main/ui/workspace/tokens/modals/themes.cljs
msgid "workspace.token.no-sets"
msgstr "No hay sets"

#: src/app/main/ui/workspace/tokens/modals/themes.cljs
msgid "workspace.token.num-sets"
msgstr "%s sets"

#: src/app/main/ui/workspace/tokens/modals/themes.cljs
msgid "workspace.token.back-to-themes"
msgstr "Volver al listado de temas"

#: src/app/main/ui/workspace/tokens/theme_select.cljs
msgid "workspace.token.edit-themes"
msgstr "Editar temas"

#: src/app/main/ui/workspace/tokens/theme_select.cljs
msgid "workspace.token.no-active-theme"
msgstr "No hay temas activos"

#: src/app/main/ui/workspace/tokens/theme_select.cljs
msgid "workspace.token.active-themes"
msgstr "%s temas activos"

#: src/app/main/ui/workspace/tokens/sets.cljs
msgid "workspace.token.grouping-set-alert"
msgstr "La agrupación de sets aun no está soportada."

#: src/app/main/ui/workspace/tokens/sets.cljs
msgid "workspace.token.select-set"
msgstr "Selecciona set"


#: src/app/main/ui/workspace/tokens/sets.cljs
msgid "workspace.token.set-selection-theme"
msgstr "Define que sets de tokens deberian formar parte de este tema:"

#: src/app/main/ui/workspace/tokens/sets.cljs
msgid "workspace.token.no-sets"
msgstr "Aun no hay sets."

#: src/app/main/ui/workspace/tokens/sets.cljs
msgid "workspace.create-one"
msgstr "Crea uno."

#: src/app/main/ui/workspace/tokens/sets.cljs
msgid "workspace.token.no-sets-create"
msgstr "Aun no hay sets definidos. Crea uno primero"
=======
msgid "workspace.versions.button.save"
msgstr "Guardar versión"

msgid "workspace.versions.button.pin"
msgstr "Fijar versión"

msgid "workspace.versions.button.restore"
msgstr "Restaurar versión"

msgid "workspace.versions.empty"
msgstr "No hay versiones aún"

msgid "workspace.versions.autosaved.version"
msgstr "Autoguardado %s"

msgid "workspace.versions.autosaved.entry"
msgstr "%s versiones de autoguardado"

msgid "workspace.versions.loading"
msgstr "Cargando..."

msgid "workspace.versions.filter.label"
msgstr "Filtro de versiones"

msgid "workspace.versions.filter.all"
msgstr "Todas las versiones"

msgid "workspace.versions.filter.mine"
msgstr "Mis versiones"

msgid "workspace.versions.filter.user"
msgstr "Versiones de %s"

msgid "workspace.versions.restore-warning"
msgstr "¿Quieres restaurar esta versión?"

msgid "workspace.versions.snapshot-menu"
msgstr "Abrir menu de versiones"

msgid "workspace.versions.version-menu"
msgstr "Abrir menu de versiones"

msgid "workspace.versions.expand-snapshot"
msgstr "Expandir versiones"
>>>>>>> acf273e4
<|MERGE_RESOLUTION|>--- conflicted
+++ resolved
@@ -6348,8 +6348,6 @@
 msgid "errors.maximum-invitations-by-request-reached"
 msgstr "Se ha alcanzado el número máximo (%s) de correos electrónicos que se pueden invitar en una sola solicitud"
 
-<<<<<<< HEAD
-
 #: src/app/main/ui/workspace/tokens/form.cljs
 msgid "workspace.token.create-token"
 msgstr "Crear un token de %s"
@@ -6446,7 +6444,6 @@
 msgid "workspace.token.select-set"
 msgstr "Selecciona set"
 
-
 #: src/app/main/ui/workspace/tokens/sets.cljs
 msgid "workspace.token.set-selection-theme"
 msgstr "Define que sets de tokens deberian formar parte de este tema:"
@@ -6462,7 +6459,7 @@
 #: src/app/main/ui/workspace/tokens/sets.cljs
 msgid "workspace.token.no-sets-create"
 msgstr "Aun no hay sets definidos. Crea uno primero"
-=======
+
 msgid "workspace.versions.button.save"
 msgstr "Guardar versión"
 
@@ -6506,5 +6503,4 @@
 msgstr "Abrir menu de versiones"
 
 msgid "workspace.versions.expand-snapshot"
-msgstr "Expandir versiones"
->>>>>>> acf273e4
+msgstr "Expandir versiones"