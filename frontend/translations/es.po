msgid ""
msgstr ""
"PO-Revision-Date: 2024-08-23 09:16+0000\n"
"Last-Translator: Anonymous <noreply@weblate.org>\n"
"Language-Team: Spanish <https://hosted.weblate.org/projects/penpot/frontend/"
"es/>\n"
"Language: es\n"
"MIME-Version: 1.0\n"
"Content-Type: text/plain; charset=utf-8\n"
"Content-Transfer-Encoding: 8bit\n"
"Plural-Forms: nplurals=2; plural=n != 1;\n"
"X-Generator: Weblate 5.7.1-dev\n"

#: src/app/main/ui/auth/register.cljs:132, src/app/main/ui/static.cljs:139, src/app/main/ui/viewer/login.cljs:98
msgid "auth.already-have-account"
msgstr "¿Tienes ya una cuenta?"

#: src/app/main/ui/auth/recovery_request.cljs:113, src/app/main/ui/auth/register.cljs:267
msgid "auth.check-mail"
msgstr "Comprueba tu correo"

#: src/app/main/ui/auth/register.cljs:270
msgid "auth.check-your-email"
msgstr ""
"Comprueba tu email y haz click en el link de verificación para comenzar a "
"usar Penpot."

#: src/app/main/ui/auth/recovery.cljs:67
msgid "auth.confirm-password"
msgstr "Confirmar contraseña"

#: src/app/main/ui/auth/register.cljs:144
msgid "auth.create-demo-account"
msgstr "Crear cuenta de prueba"

#: src/app/main/ui/auth/register.cljs, src/app/main/ui/auth/login.cljs
#, unused
msgid "auth.create-demo-profile"
msgstr "¿Quieres probar?"

#: src/app/main/ui/auth/login.cljs:41
msgid "auth.demo-warning"
msgstr ""
"Este es un servicio de DEMOSTRACIÓN. NO USAR para trabajo real, los "
"proyectos serán borrados periodicamente."

#: src/app/main/ui/auth/login.cljs:180, src/app/main/ui/viewer/login.cljs:84
msgid "auth.forgot-password"
msgstr "¿Olvidaste tu contraseña?"

#: src/app/main/ui/auth/register.cljs:224
msgid "auth.fullname"
msgstr "Nombre completo"

#: src/app/main/ui/auth/login.cljs:273
msgid "auth.login-account-title"
msgstr "Entrar en mi cuenta"

#: src/app/main/ui/auth/register.cljs:136, src/app/main/ui/static.cljs:142, src/app/main/ui/viewer/login.cljs:101
msgid "auth.login-here"
msgstr "Inicia sesión aquí."

#: src/app/main/ui/auth/login.cljs:186
msgid "auth.login-submit"
msgstr "Entrar"

#: src/app/main/ui/auth/login.cljs:276
msgid "auth.login-tagline"
msgstr ""
"Penpot es la herramienta de diseño libre y open-source para la colaboración "
"entre Diseño y Código"

#: src/app/main/ui/auth/login.cljs:213
msgid "auth.login-with-github-submit"
msgstr "GitHub"

#: src/app/main/ui/auth/login.cljs:219
msgid "auth.login-with-gitlab-submit"
msgstr "GitLab"

#: src/app/main/ui/auth/login.cljs:207
msgid "auth.login-with-google-submit"
msgstr "Google"

#: src/app/main/ui/auth/login.cljs:192
msgid "auth.login-with-ldap-submit"
msgstr "LDAP"

#: src/app/main/ui/auth/login.cljs:225, src/app/main/ui/auth/login.cljs:246
msgid "auth.login-with-oidc-submit"
msgstr "OpenID"

#: src/app/main/ui/auth/recovery.cljs:60
msgid "auth.new-password"
msgstr "Introduce la nueva contraseña"

#: src/app/main/ui/auth/recovery.cljs:36
msgid "auth.notifications.password-changed-successfully"
msgstr "La contraseña ha sido cambiada"

#: src/app/main/ui/auth/recovery_request.cljs:50
msgid "auth.notifications.profile-not-verified"
msgstr ""
"El perfil aun no ha sido verificado, por favor valida el perfil antes de "
"continuar."

#: src/app/main/ui/auth/recovery_request.cljs:33
msgid "auth.notifications.recovery-token-sent"
msgstr "Hemos enviado a tu buzón un enlace para recuperar tu contraseña."

#: src/app/main/ui/auth/verify_token.cljs:46
msgid "auth.notifications.team-invitation-accepted"
msgstr "Te uniste al equipo"

#: src/app/main/ui/auth/login.cljs:170, src/app/main/ui/auth/register.cljs:94
msgid "auth.password"
msgstr "Contraseña"

#: src/app/main/ui/auth/register.cljs:93
msgid "auth.password-length-hint"
msgstr "8 caracteres como mínimo"

#: src/app/main/ui/auth/register.cljs:291
msgid "auth.privacy-policy"
msgstr "Política de privacidad"

#: src/app/main/ui/auth/recovery_request.cljs:82
msgid "auth.recovery-request-submit"
msgstr "Recuperar contraseña"

#: src/app/main/ui/auth/recovery_request.cljs:95
msgid "auth.recovery-request-subtitle"
msgstr "Te enviaremos un correo electrónico con instrucciones"

#: src/app/main/ui/auth/recovery_request.cljs:94
msgid "auth.recovery-request-title"
msgstr "¿Olvidaste tu contraseña?"

#: src/app/main/ui/auth/recovery.cljs:71
msgid "auth.recovery-submit"
msgstr "Cambiar tu contraseña"

#: src/app/main/ui/auth/login.cljs:289, src/app/main/ui/static.cljs:126, src/app/main/ui/viewer/login.cljs:87
msgid "auth.register"
msgstr "¿No tienes una cuenta?"

#: src/app/main/ui/auth/register.cljs:247
msgid "auth.register-account-tagline"
msgstr "Cuéntanos cómo quieres que nos dirijamos a tí."

#: src/app/main/ui/auth/register.cljs:246
msgid "auth.register-account-title"
msgstr "Tu nombre"

#: src/app/main/ui/auth/login.cljs:293, src/app/main/ui/auth/register.cljs:100, src/app/main/ui/auth/register.cljs:233, src/app/main/ui/static.cljs:129, src/app/main/ui/viewer/login.cljs:91
msgid "auth.register-submit"
msgstr "Crear una cuenta"

#: src/app/main/ui/auth/register.cljs:123
msgid "auth.register-tagline"
msgstr ""
"Con una cuenta gratuita de Penpot, puedes crear un número ilimitado de "
"equipos y colaborar con otros diseñadores y desarrolladores en tantos "
"proyectos como quieras."

#: src/app/main/ui/auth/register.cljs:121
msgid "auth.register-title"
msgstr "Crear una cuenta"

#: src/app/main/ui/auth.cljs
#, unused
msgid "auth.sidebar-tagline"
msgstr "La solución de código abierto para diseñar y prototipar."

#: src/app/main/ui/auth/register.cljs:156
#, markdown
msgid "auth.terms-and-privacy-agreement"
msgstr "Yo acepto los [términos de servicio](%s) y la [política de privacidad](%s)."

#: src/app/main/ui/auth/register.cljs:283, src/app/main/ui/dashboard/sidebar.cljs:1022, src/app/main/ui/workspace/main_menu.cljs:150
msgid "auth.terms-of-service"
msgstr "Términos de servicio"

#, unused
msgid "auth.terms-privacy-agreement"
msgstr ""
"Al crear una nueva cuenta, aceptas nuestros [términos de servicio](%s) y "
"[política de privacidad](%s)."

#: src/app/main/ui/auth/register.cljs:268
msgid "auth.verification-email-sent"
msgstr "Hemos enviado un email de verificación a"

#: src/app/main/ui/auth/login.cljs:163, src/app/main/ui/auth/recovery_request.cljs:77, src/app/main/ui/auth/register.cljs:87
msgid "auth.work-email"
msgstr "Correo electrónico"

#: src/app/main/ui/onboarding/questions.cljs
#, unused
msgid "branding-illustrations-marketing-pieces"
msgstr "diseño de marca, ilustraciones, piezas de marketing..."

#: src/app/main/ui/workspace/libraries.cljs:228
msgid "common.publish"
msgstr "Publicar"

#: src/app/main/ui/viewer/share_link.cljs:304, src/app/main/ui/viewer/share_link.cljs:314
msgid "common.share-link.all-users"
msgstr "Todo usario de Penpot"

#: src/app/main/ui/viewer/share_link.cljs:198
msgid "common.share-link.confirm-deletion-link-description"
msgstr ""
"¿Estas seguro que quieres eliminar el enlace? Si lo haces, el enlace dejara "
"de funcionar para cualquiera"

#: src/app/main/ui/viewer/share_link.cljs:259, src/app/main/ui/viewer/share_link.cljs:289
msgid "common.share-link.current-tag"
msgstr "(actual)"

#: src/app/main/ui/viewer/share_link.cljs:207, src/app/main/ui/viewer/share_link.cljs:214
msgid "common.share-link.destroy-link"
msgstr "Eliminar enlace"

#: src/app/main/ui/viewer/share_link.cljs:221
msgid "common.share-link.get-link"
msgstr "Obtener enlace"

#: src/app/main/ui/viewer/share_link.cljs:139
msgid "common.share-link.link-copied-success"
msgstr "Enlace copiado satisfactoriamente"

#: src/app/main/ui/viewer/share_link.cljs:231
msgid "common.share-link.manage-ops"
msgstr "Gestionar permisos"

#: src/app/main/ui/viewer/share_link.cljs:277
msgid "common.share-link.page-shared"
msgid_plural "common.share-link.page-shared"
msgstr[0] "1 página compartida"
msgstr[1] "%s páginas compartidas"

#: src/app/main/ui/viewer/share_link.cljs:298
msgid "common.share-link.permissions-can-comment"
msgstr "Pueden comentar"

#: src/app/main/ui/viewer/share_link.cljs:308
msgid "common.share-link.permissions-can-inspect"
msgstr "Pueden ver código"

#: src/app/main/ui/viewer/share_link.cljs:193
msgid "common.share-link.permissions-hint"
msgstr "Cualquiera con el enlace puede acceder"

#: src/app/main/ui/viewer/share_link.cljs:241
msgid "common.share-link.permissions-pages"
msgstr "Páginas compartidas"

#: src/app/main/ui/viewer/share_link.cljs:183
msgid "common.share-link.placeholder"
msgstr "El enlace para compartir aparecerá aquí"

#: src/app/main/ui/viewer/share_link.cljs:303, src/app/main/ui/viewer/share_link.cljs:313
msgid "common.share-link.team-members"
msgstr "Sólo integrantes del equipo"

#: src/app/main/ui/viewer/share_link.cljs:171
msgid "common.share-link.title"
msgstr "Compartir prototipos"

#: src/app/main/ui/viewer/share_link.cljs:269
msgid "common.share-link.view-all"
msgstr "Selecctionar todas"

#: src/app/main/ui/workspace/libraries.cljs:224
msgid "common.unpublish"
msgstr "Despublicar"

#: src/app/main/ui/dashboard/projects.cljs:85
msgid "dasboard.team-hero.management"
msgstr "Gestión del equipo"

#: src/app/main/ui/dashboard/projects.cljs:84
msgid "dasboard.team-hero.text"
msgstr ""
"Penpot está dirigido a equipos. Invita a personas para trabajar "
"conjuntamente en proyectos y archivos"

#: src/app/main/ui/dashboard/projects.cljs:82
msgid "dasboard.team-hero.title"
msgstr "¡Forma equipo!"

#: src/app/main/ui/dashboard/projects.cljs
#, unused
msgid "dasboard.tutorial-hero.info"
msgstr ""
"Aprende los básicos de Penpot mientras pasas un buen rato con este tutorial "
"práctico."

#: src/app/main/ui/dashboard/projects.cljs
#, unused
msgid "dasboard.tutorial-hero.start"
msgstr "Comenzar tutorial"

#: src/app/main/ui/dashboard/projects.cljs
#, unused
msgid "dasboard.tutorial-hero.title"
msgstr "Tutorial práctico"

#: src/app/main/ui/dashboard/projects.cljs
#, unused
msgid "dasboard.walkthrough-hero.info"
msgstr "Da un paseo por Penpot para conocer sus principales funcionalidades."

#: src/app/main/ui/dashboard/projects.cljs
#, unused
msgid "dasboard.walkthrough-hero.start"
msgstr "Comenzar"

#: src/app/main/ui/dashboard/projects.cljs
#, unused
msgid "dasboard.walkthrough-hero.title"
msgstr "Recorrido por el interfaz"

#: src/app/main/ui/settings/access_tokens.cljs:104
msgid "dashboard.access-tokens.copied-success"
msgstr "Token copiado"

#: src/app/main/ui/settings/access_tokens.cljs:191
msgid "dashboard.access-tokens.create"
msgstr "Generar nuevo token"

#: src/app/main/ui/settings/access-tokens.cljs
#, unused
msgid "dashboard.access-tokens.create-success"
msgstr "Access token creado con éxito."

#: src/app/main/ui/settings/access_tokens.cljs:289
msgid "dashboard.access-tokens.empty.add-one"
msgstr "Pulsa el botón \"Generar nuevo token\" para generar uno."

#: src/app/main/ui/settings/access_tokens.cljs:288
msgid "dashboard.access-tokens.empty.no-access-tokens"
msgstr "Todavía no tienes ningún token."

#: src/app/main/ui/settings/access_tokens.cljs:136
msgid "dashboard.access-tokens.expiration-180-days"
msgstr "180 días"

#: src/app/main/ui/settings/access_tokens.cljs:133
msgid "dashboard.access-tokens.expiration-30-days"
msgstr "30 días"

#: src/app/main/ui/settings/access_tokens.cljs:134
msgid "dashboard.access-tokens.expiration-60-days"
msgstr "60 días"

#: src/app/main/ui/settings/access_tokens.cljs:135
msgid "dashboard.access-tokens.expiration-90-days"
msgstr "90 días"

#: src/app/main/ui/settings/access_tokens.cljs:132
msgid "dashboard.access-tokens.expiration-never"
msgstr "Nunca"

#: src/app/main/ui/settings/access_tokens.cljs:271
msgid "dashboard.access-tokens.expired-on"
msgstr "Expiró el %s"

#: src/app/main/ui/settings/access_tokens.cljs:272
msgid "dashboard.access-tokens.expires-on"
msgstr "Expira el %s"

#: src/app/main/ui/settings/access_tokens.cljs:270
msgid "dashboard.access-tokens.no-expiration"
msgstr "Sin fecha de expiración"

#: src/app/main/ui/settings/access_tokens.cljs:186
msgid "dashboard.access-tokens.personal"
msgstr "Access tokens personales"

#: src/app/main/ui/settings/access_tokens.cljs:187
msgid "dashboard.access-tokens.personal.description"
msgstr ""
"Los access tokens personales funcionan como una alternativa a nuestro "
"sistema de autenticación usuario/password y se pueden usar para permitir a "
"otras aplicaciones acceso a la API interna de Penpot"

#: src/app/main/ui/settings/access_tokens.cljs:143
msgid "dashboard.access-tokens.token-will-expire"
msgstr "El token expirará el %s"

#: src/app/main/ui/settings/access_tokens.cljs:144
msgid "dashboard.access-tokens.token-will-not-expire"
msgstr "El token no tiene fecha de expiración"

#: src/app/main/ui/dashboard/file_menu.cljs:291, src/app/main/ui/workspace/main_menu.cljs:572
msgid "dashboard.add-shared"
msgstr "Añadir como Biblioteca Compartida"

#: src/app/main/ui/settings/profile.cljs:72
msgid "dashboard.change-email"
msgstr "Cambiar correo"

#: src/app/main/data/dashboard.cljs:763, src/app/main/data/dashboard.cljs:983
msgid "dashboard.copy-suffix"
msgstr "(copia)"

#: src/app/main/ui/dashboard/sidebar.cljs:338
msgid "dashboard.create-new-team"
msgstr "Crear nuevo equipo"

#: src/app/main/ui/components/context_menu_a11y.cljs:256, src/app/main/ui/dashboard/sidebar.cljs:646
msgid "dashboard.default-team-name"
msgstr "Tu Penpot"

#: src/app/main/ui/dashboard/sidebar.cljs:571
msgid "dashboard.delete-team"
msgstr "Eliminar equipo"

#: src/app/main/ui/dashboard/file_menu.cljs:296, src/app/main/ui/workspace/main_menu.cljs:589
msgid "dashboard.download-binary-file"
msgstr "Descargar archivo Penpot (.penpot)"

#: src/app/main/ui/dashboard/file_menu.cljs:300, src/app/main/ui/workspace/main_menu.cljs:597
msgid "dashboard.download-standard-file"
msgstr "Descargar archivo estándar (.svg + .json)"

#: src/app/main/ui/dashboard/file_menu.cljs:276, src/app/main/ui/dashboard/project_menu.cljs:90
msgid "dashboard.duplicate"
msgstr "Duplicar"

#: src/app/main/ui/dashboard/file_menu.cljs:240
msgid "dashboard.duplicate-multi"
msgstr "Duplicar %s archivos"

#: src/app/main/ui/dashboard/placeholder.cljs:33
#, markdown
msgid "dashboard.empty-placeholder-libraries"
msgstr ""
"Las bibliotecas añadidas al proyecto aparecerán aquí. Si quieres probar "
"con alguna plantilla ve a [Bibliotecas y "
"plantillas](https://penpot.app/libraries-templates)."

#: src/app/main/ui/dashboard/placeholder.cljs
msgid "dashboard.empty-placeholder-libraries-title"
msgstr "Aún no existen librerías compartidas."

#: src/app/main/ui/dashboard/placeholder.cljs
#, markdown
msgid "dashboard.empty-placeholder-libraries-subtitle"
msgstr ""
"Las bibliotecas añadidas al proyecto aparecerán aquí. Si quieres probar "
"con alguna plantilla ve a [Bibliotecas y "
"plantillas](https://penpot.app/libraries-templates)."

#: src/app/main/ui/dashboard/placeholder.cljs
msgid "dashboard.empty-placeholder-libraries-subtitle-viewer-role"
msgstr "Las bibliotecas añadidas al proyecto aparecerán aquí."

#: src/app/main/ui/dashboard/files.cljs
msgid "dashboard.empty-placeholder-drafts-title"
msgstr "Aún no hay borradores."

#: src/app/main/ui/dashboard/files.cljs
msgid "dashboard.empty-placeholder-drafts-subtitle"
msgstr "Cuando un miembro del equipo cree algún borrador, este aparecerá aquí."

#: src/app/main/ui/dashboard/files.cljs
msgid "dashboard.empty-placeholder-files-title"
msgstr  "Aún no hay archivos."

#: src/app/main/ui/dashboard/files.cljs
msgid "dashboard.empty-placeholder-files-subtitle"
msgstr "Cuando un miembro del equipo cree algún archivo, este aparecerá aquí."












#: src/app/main/ui/dashboard/file_menu.cljs:249
msgid "dashboard.export-binary-multi"
msgstr "Descargar %s archivos Penpot (.penpot)"

#: src/app/main/ui/workspace/main_menu.cljs:605
msgid "dashboard.export-frames"
msgstr "Exportar tableros como PDF"

#: src/app/main/ui/export.cljs:202
msgid "dashboard.export-frames.title"
msgstr "Exportar como PDF"

#, unused
msgid "dashboard.export-multi"
msgstr "Exportar %s archivos Penpot"

#: src/app/main/ui/export.cljs:110
msgid "dashboard.export-multiple.selected"
msgstr "%s de %s elementos seleccionados"

#: src/app/main/ui/workspace/main_menu.cljs:578
msgid "dashboard.export-shapes"
msgstr "Exportar"

#: src/app/main/ui/export.cljs:181
msgid "dashboard.export-shapes.how-to"
msgstr ""
"Puedes añadir configuraciones de exportación a elementos desde las "
"propiedades de diseño (al final del lateral derecho)."

#: src/app/main/ui/export.cljs:185
msgid "dashboard.export-shapes.how-to-link"
msgstr "Información sobre cómo configurar exportaciones en Penpot."

#: src/app/main/ui/export.cljs:180
msgid "dashboard.export-shapes.no-elements"
msgstr "No hay elementos con configuraciones de exportación."

#: src/app/main/ui/export.cljs:191
msgid "dashboard.export-shapes.title"
msgstr "Exportar selección"

#: src/app/main/ui/dashboard/file_menu.cljs:252
msgid "dashboard.export-standard-multi"
msgstr "Descargar %s archivos estándar (.svg + .json)"

#: src/app/main/ui/export.cljs:430
msgid "dashboard.export.detail"
msgstr "* Pueden incluir components, gráficos, colores y/o tipografias."

#: src/app/main/ui/export.cljs:429
msgid "dashboard.export.explain"
msgstr ""
"Uno o mas ficheros que quieres exportar usan librerias compartidas. ¿Qué "
"quieres hacer con los recursos*?"

#: src/app/main/ui/export.cljs:438
msgid "dashboard.export.options.all.message"
msgstr ""
"ficheros con librerias compartidas se inclurán en el paquete de exportación "
"y mantendrán los enlaces."

#: src/app/main/ui/export.cljs:439
msgid "dashboard.export.options.all.title"
msgstr "Exportar librerias compartidas"

#: src/app/main/ui/export.cljs:440
msgid "dashboard.export.options.detach.message"
msgstr ""
"Las biblioteca compartidas no se incluirán en la exportación y ningún "
"recurso será incluido en la biblioteca. "

#: src/app/main/ui/export.cljs:441
msgid "dashboard.export.options.detach.title"
msgstr "Usar los recursos como objetos básicos"

#: src/app/main/ui/export.cljs:442
msgid "dashboard.export.options.merge.message"
msgstr ""
"Tu fichero será exportado con todos los recursos dentro de la libreria del "
"propio fichero."

#: src/app/main/ui/export.cljs:443
msgid "dashboard.export.options.merge.title"
msgstr "Incluir librerias compartidas dentro de las librerias del fichero"

#: src/app/main/ui/export.cljs:421
msgid "dashboard.export.title"
msgstr "Exportar ficheros"

#: src/app/main/ui/workspace/sidebar/options/menus/typography.cljs:309
msgid "dashboard.fonts.deleted-placeholder"
msgstr "Fuente no encontrada"

#: src/app/main/ui/dashboard/fonts.cljs:206
msgid "dashboard.fonts.dismiss-all"
msgstr "Ignorar todas"

#: src/app/main/ui/dashboard/fonts.cljs:436
msgid "dashboard.fonts.empty-placeholder"
msgstr "Las fuentes personalizadas que subas aparecerán aquí."

#: src/app/main/ui/dashboard/fonts.cljs:436
msgid "dashboard.fonts.empty-placeholder-viewer"
msgstr "Aún no hay fuentes personalizadas."

#: src/app/main/ui/dashboard/fonts.cljs:436
msgid "dashboard.fonts.empty-placeholder-viewer-sub"
msgstr "Cuando un miembro del equipo suba una fuente personalizada, esta aparecerá aquí."

#: src/app/main/ui/dashboard/fonts.cljs:194
msgid "dashboard.fonts.fonts-added"
msgid_plural "dashboard.fonts.fonts-added"
msgstr[0] "1 fuente añadida"
msgstr[1] "%s fuentes añadidas"

#: src/app/main/ui/dashboard/fonts.cljs:170
#, markdown
msgid "dashboard.fonts.hero-text1"
msgstr ""
"Cualquier fuente personalizada añadida aquí aparecerá en la lista de "
"familias de fuentes disponible en las propiedades de texto de los archivos "
"de este equipo. Las fuentes con el mismo nombre de familia serán agrupadas "
"como una **única familia de fuentes**. Se pueden cargar fuentes con los "
"siguientes formatos: **TTF, OTF and WOFF** (con uno es suficiente)."

#: src/app/main/ui/dashboard/fonts.cljs:182
#, markdown
msgid "dashboard.fonts.hero-text2"
msgstr ""
"Sólo deberías cargar fuentes que te pertenecen o de las que tienes una "
"licencia que te permita usarlas en Penpot. Encuentra más información en la "
"sección de Derechos de Contenido: [Penpot's Terms of "
"Service](https://penpot.app/terms.html). También te puede interesar leer "
"más sobre licencias tipográficas: [font "
"licensing](https://www.typography.com/faq)."

#: src/app/main/ui/dashboard/fonts.cljs:202
msgid "dashboard.fonts.upload-all"
msgstr "Cargar todas"

#: src/app/main/ui/dashboard/fonts.cljs:187
#, markdown
msgid "dashboard.fonts.warning-text"
msgstr ""
"Hemos detectado un posible problema en tus fuentes relacionado con las "
"métricas verticales en diferentes sistemas operativos. Puedes comprobar la "
"visualización de tu fuente utilizando servicios [como "
"este](https://vertical-metrics.netlify.app/). Además, recomendamos usar "
"[Transfonter](https://transfonter.org/) para generar fuentes web y corregir "
"posibles errores."

#: src/app/main/ui/dashboard/import.cljs:476, src/app/main/ui/dashboard/project_menu.cljs:108
msgid "dashboard.import"
msgstr "Importar archivos Penpot"

#: src/app/main/ui/dashboard/import.cljs:308, src/app/worker/import.cljs:753, src/app/worker/import.cljs:755
msgid "dashboard.import.analyze-error"
msgstr "¡Vaya! No hemos podido importar el fichero"

#, unused
msgid "dashboard.import.analyze-error.components-v2"
msgstr ""
"Fichero exportado con componentes-v2 pero el equipo actual no lo soporta "
"aún."

#: src/app/main/ui/dashboard/import.cljs:312
msgid "dashboard.import.import-error"
msgstr "Hubo un problema importando el fichero. No ha podido ser importado."

#: src/app/main/ui/dashboard/import.cljs:497
msgid "dashboard.import.import-message"
msgid_plural "dashboard.import.import-message"
msgstr[0] "1 fichero se ha importado correctamente."
msgstr[1] "%s ficheros se han importado correctamente."

#: src/app/main/ui/dashboard/import.cljs:485, src/app/main/ui/dashboard/import.cljs:492
msgid "dashboard.import.import-warning"
msgstr "Algunos ficheros contenían objetos erroneos que no han sido importados."

#: src/app/main/ui/dashboard/import.cljs:145
msgid "dashboard.import.progress.process-colors"
msgstr "Procesando colores"

#: src/app/main/ui/dashboard/import.cljs:154
msgid "dashboard.import.progress.process-components"
msgstr "Procesando componentes"

#: src/app/main/ui/dashboard/import.cljs:151
msgid "dashboard.import.progress.process-media"
msgstr "Procesando media"

#: src/app/main/ui/dashboard/import.cljs:142
msgid "dashboard.import.progress.process-page"
msgstr "Procesando página: %s"

#: src/app/main/ui/dashboard/import.cljs:148
msgid "dashboard.import.progress.process-typographies"
msgstr "Procesando tipografías"

#: src/app/main/ui/dashboard/import.cljs:136
msgid "dashboard.import.progress.upload-data"
msgstr "Enviando datos al servidor (%s/%s)"

#: src/app/main/ui/dashboard/import.cljs:139
msgid "dashboard.import.progress.upload-media"
msgstr "Enviando fichero: %s"

#: src/app/main/ui/dashboard/team.cljs:114
msgid "dashboard.invite-profile"
msgstr "Invitar a la gente"

#: src/app/main/ui/dashboard/sidebar.cljs:547, src/app/main/ui/dashboard/sidebar.cljs:556, src/app/main/ui/dashboard/sidebar.cljs:563, src/app/main/ui/dashboard/team.cljs:331
msgid "dashboard.leave-team"
msgstr "Abandonar equipo"

#: src/app/main/ui/dashboard/templates.cljs:88, src/app/main/ui/dashboard/templates.cljs:163
msgid "dashboard.libraries-and-templates"
msgstr "Bibliotecas y plantillas"

#: src/app/main/ui/dashboard/templates.cljs:164
msgid "dashboard.libraries-and-templates.explore"
msgstr "Explora más y descubre cómo contribuir"

#: src/app/main/ui/dashboard/import.cljs:369
msgid "dashboard.libraries-and-templates.import-error"
msgstr "Hubo un problema importando la plantilla. No ha podido ser importada."

#: src/app/main/ui/dashboard/libraries.cljs:53
msgid "dashboard.libraries-title"
msgstr "Bibliotecas"

#: src/app/main/ui/dashboard/placeholder.cljs:47
msgid "dashboard.loading-files"
msgstr "cargando tus ficheros …"

#: src/app/main/ui/dashboard/fonts.cljs:431
msgid "dashboard.loading-fonts"
msgstr "cargando tus fuentes …"

#: src/app/main/ui/dashboard/file_menu.cljs:281, src/app/main/ui/dashboard/project_menu.cljs:100
msgid "dashboard.move-to"
msgstr "Mover a"

#: src/app/main/ui/dashboard/file_menu.cljs:245
msgid "dashboard.move-to-multi"
msgstr "Mover %s archivos a"

#: src/app/main/ui/dashboard/file_menu.cljs:226
msgid "dashboard.move-to-other-team"
msgstr "Mover a otro equipo"

#: src/app/main/ui/dashboard/files.cljs:105, src/app/main/ui/dashboard/projects.cljs:252, src/app/main/ui/dashboard/projects.cljs:253
msgid "dashboard.new-file"
msgstr "+ Nuevo Archivo"

#: src/app/main/data/dashboard.cljs:958, src/app/main/data/dashboard.cljs:1181
msgid "dashboard.new-file-prefix"
msgstr "Nuevo Archivo"

#: src/app/main/ui/dashboard/projects.cljs:55
msgid "dashboard.new-project"
msgstr "+ Nuevo proyecto"

#: src/app/main/data/dashboard.cljs:727, src/app/main/data/dashboard.cljs:1184
msgid "dashboard.new-project-prefix"
msgstr "Nuevo Proyecto"

#: src/app/main/data/common.cljs:72
msgid "dashboard.permissions-change.viewer"
msgstr "Ahora eres lector del equipo."

#: src/app/main/data/common.cljs:75
msgid "dashboard.permissions-change.editor"
msgstr "Ahora eres editor del equipo."

#: src/app/main/data/common.cljs:78
msgid "dashboard.permissions-change.admin"
msgstr "Ahora eres administrador del equipo."

#: src/app/main/data/common.cljs:81
msgid "dashboard.permissions-change.owner"
msgstr "Ahora eres el dueño del equipo."

#: src/app/main/data/common.cljs:229
msgid "dashboard.removed-from-team"
msgstr "Ya no eres parte del equipo “%s“."

#: src/app/main/ui/dashboard/search.cljs:60
msgid "dashboard.no-matches-for"
msgstr "No se encuentra “%s“"

#: src/app/main/ui/dashboard/sidebar.cljs:827
msgid "dashboard.no-projects-placeholder"
msgstr "Los proyectos fijados aparecerán aquí"

#: src/app/main/ui/auth/verify_token.cljs:32
msgid "dashboard.notifications.email-changed-successfully"
msgstr "Tu dirección de correo ha sido actualizada"

#: src/app/main/ui/auth/verify_token.cljs:26
msgid "dashboard.notifications.email-verified-successfully"
msgstr "Tu dirección de correo ha sido verificada"

#: src/app/main/ui/settings/password.cljs:36
msgid "dashboard.notifications.password-saved"
msgstr "¡Contraseña guardada!"

#: src/app/main/ui/dashboard/team.cljs:1102
msgid "dashboard.num-of-members"
msgstr "%s integrantes"

#: src/app/main/ui/dashboard/file_menu.cljs:267
msgid "dashboard.open-in-new-tab"
msgstr "Abrir en una pestaña nueva"

#: src/app/main/ui/dashboard/files.cljs:117, src/app/main/ui/dashboard/projects.cljs:260, src/app/main/ui/dashboard/projects.cljs:261
msgid "dashboard.options"
msgstr "Opciones"

#: src/app/main/ui/settings/password.cljs:94, src/app/main/ui/settings/password.cljs:107
msgid "dashboard.password-change"
msgstr "Cambiar contraseña"

#: src/app/main/ui/dashboard/pin_button.cljs:24, src/app/main/ui/dashboard/project_menu.cljs:95
msgid "dashboard.pin-unpin"
msgstr "Anclar/Desanclar"

#: src/app/main/ui/dashboard/projects.cljs:51
msgid "dashboard.projects-title"
msgstr "Proyectos"

#: src/app/main/ui/settings/profile.cljs:83
msgid "dashboard.remove-account"
msgstr "¿Quieres borrar tu cuenta?"

#: src/app/main/ui/workspace/header.cljs, src/app/main/ui/dashboard/file_menu.cljs
#, unused
msgid "dashboard.remove-shared"
msgstr "Eliminar como Biblioteca Compartida"

#: src/app/main/ui/settings/profile.cljs:75
msgid "dashboard.save-settings"
msgstr "Guardar opciones"

#: src/app/main/ui/dashboard/sidebar.cljs:246, src/app/main/ui/dashboard/sidebar.cljs:247
msgid "dashboard.search-placeholder"
msgstr "Buscar…"

#: src/app/main/ui/dashboard/search.cljs:55
msgid "dashboard.searching-for"
msgstr "Buscando “%s“…"

#: src/app/main/ui/settings/options.cljs:53
msgid "dashboard.select-ui-language"
msgstr "Cambiar el idioma de la interfaz"

#: src/app/main/ui/settings/options.cljs:60
msgid "dashboard.select-ui-theme"
msgstr "Selecciona un tema"

#: src/app/main/ui/dashboard/projects.cljs:282
msgid "dashboard.show-all-files"
msgstr "Ver todos los archivos"

#: src/app/main/ui/dashboard/file_menu.cljs:96
msgid "dashboard.success-delete-file"
msgid_plural "dashboard.success-delete-file"
msgstr[0] "Tu archivo ha sido borrado con éxito"
msgstr[1] "Tus archivos han sido borrado con éxito"

#: src/app/main/ui/dashboard/project_menu.cljs:59
msgid "dashboard.success-delete-project"
msgstr "Tu proyecto ha sido borrado con éxito"

#: src/app/main/ui/dashboard/file_menu.cljs:91
msgid "dashboard.success-duplicate-file"
msgid_plural "dashboard.success-delete-file"
msgstr[0] "Tu archivo ha sido duplicado con éxito"
msgstr[1] "Tus archivos han sido duplicado con éxito"

#: src/app/main/ui/dashboard/project_menu.cljs:33
msgid "dashboard.success-duplicate-project"
msgstr "Tu proyecto ha sido duplicado con éxito"

#: src/app/main/ui/dashboard/file_menu.cljs:130, src/app/main/ui/dashboard/grid.cljs:563, src/app/main/ui/dashboard/sidebar.cljs:152
msgid "dashboard.success-move-file"
msgstr "Tu archivo ha sido movido con éxito"

#: src/app/main/ui/dashboard/file_menu.cljs:129
msgid "dashboard.success-move-files"
msgstr "Tus archivos han sido movidos con éxito"

#: src/app/main/ui/dashboard/project_menu.cljs:54
msgid "dashboard.success-move-project"
msgstr "Tu proyecto ha sido movido con éxito"

#: src/app/main/ui/dashboard/team.cljs:1073
msgid "dashboard.team-info"
msgstr "Información del equipo"

#: src/app/main/ui/dashboard/team.cljs:1091
msgid "dashboard.team-members"
msgstr "Integrantes del equipo"

#: src/app/main/ui/dashboard/team.cljs:1106
msgid "dashboard.team-projects"
msgstr "Proyectos del equipo"

#: src/app/main/ui/settings/options.cljs:58
msgid "dashboard.theme-change"
msgstr "Tema visual"

#: src/app/main/ui/dashboard/search.cljs:42
msgid "dashboard.title-search"
msgstr "Resultados de búsqueda"

#: src/app/main/ui/dashboard/search.cljs:50
msgid "dashboard.type-something"
msgstr "Escribe algo para buscar"

#: src/app/main/ui/dashboard/file_menu.cljs:287, src/app/main/ui/workspace/main_menu.cljs:566
msgid "dashboard.unpublish-shared"
msgstr "Despublicar Biblioteca"

#: src/app/main/ui/settings/options.cljs:68
msgid "dashboard.update-settings"
msgstr "Actualizar opciones"

#: src/app/main/ui/dashboard/team.cljs:882
msgid "dashboard.webhooks.active"
msgstr "Activo"

#: src/app/main/ui/dashboard/team.cljs:883
msgid "dashboard.webhooks.active.explain"
msgstr "Cuando se active este webhook se enviarán detalles del evento"

#: src/app/main/ui/dashboard/team.cljs:873
msgid "dashboard.webhooks.content-type"
msgstr "Tipo de contenido"

#: src/app/main/ui/dashboard/team.cljs:906
msgid "dashboard.webhooks.create"
msgstr "Crear webhook"

#: src/app/main/ui/dashboard/team.cljs:796
msgid "dashboard.webhooks.create.success"
msgstr "Webhook creado con éxito."

#: src/app/main/ui/dashboard/team.cljs:903
msgid "dashboard.webhooks.description"
msgstr ""
"Los webhooks son una forma simple de permitir notificar a otros sitios web "
"y aplicaciones cuando ocurren ciertos eventos en Penpot. Enviaremos una "
"petición POST a cada una de las URLs que indiques."

#: src/app/main/ui/dashboard/team.cljs:1026
msgid "dashboard.webhooks.empty.add-one"
msgstr "Pulsa el botón \"Crear webhook\" para añadir uno."

#: src/app/main/ui/dashboard/team.cljs:1025
msgid "dashboard.webhooks.empty.no-webhooks"
msgstr "No hay ningún webhook aún."

#, unused
msgid "dashboard.webhooks.update.success"
msgstr "Webhook modificado con éxito."

#: src/app/main/ui/dashboard/team.cljs
msgid "dashboard.webhooks.cant-edit"
msgstr "Sólo puedes borrar o modificar webhooks creados por ti."

#: src/app/main/ui/settings.cljs:31
msgid "dashboard.your-account-title"
msgstr "Tu cuenta"

#: src/app/main/ui/settings/profile.cljs:67
msgid "dashboard.your-email"
msgstr "Correo"

#: src/app/main/ui/settings/profile.cljs:59
msgid "dashboard.your-name"
msgstr "Tu nombre"

#: src/app/main/ui/dashboard/file_menu.cljs:38, src/app/main/ui/dashboard/fonts.cljs:33, src/app/main/ui/dashboard/libraries.cljs:42, src/app/main/ui/dashboard/projects.cljs:318, src/app/main/ui/dashboard/search.cljs:30, src/app/main/ui/dashboard/sidebar.cljs:312, src/app/main/ui/dashboard/team.cljs:514, src/app/main/ui/dashboard/team.cljs:749, src/app/main/ui/dashboard/team.cljs:1012, src/app/main/ui/dashboard/team.cljs:1059
msgid "dashboard.your-penpot"
msgstr "Tu Penpot"

#: src/app/main/ui/alert.cljs:32
msgid "ds.alert-ok"
msgstr "Ok"

#: src/app/main/ui/alert.cljs:31, src/app/main/ui/alert.cljs:34
msgid "ds.alert-title"
msgstr "Atención"

#: src/app/main/ui/confirm.cljs:83
msgid "ds.component-subtitle"
msgstr "Componentes a actualizar:"

#: src/app/main/ui/workspace/plugins.cljs:287
msgid "ds.confirm-allow"
msgstr "Permitir"

#: src/app/main/ui/confirm.cljs:36, src/app/main/ui/workspace/plugins.cljs:281
msgid "ds.confirm-cancel"
msgstr "Cancelar"

#: src/app/main/ui/confirm.cljs:37, src/app/main/ui/workspace/sidebar/options/menus/component.cljs:141
msgid "ds.confirm-ok"
msgstr "Ok"

#: src/app/main/ui/confirm.cljs:35, src/app/main/ui/confirm.cljs:39
msgid "ds.confirm-title"
msgstr "¿Está Seguro?"

#: src/app/main/data/users.cljs:700
msgid "errors.auth-provider-not-allowed"
msgstr "El proveedor de autenticación no permitido para este perfil de usuario"

#: src/app/main/ui/auth/login.cljs:61
msgid "errors.auth-provider-not-configured"
msgstr "Proveedor de autenticación no configurado."

#: src/app/main/errors.cljs:105
msgid "errors.auth.unable-to-login"
msgstr "Parece que no has iniciado sesión, o la sesión ha expirado."

#: src/app/main/data/fonts.cljs:189
msgid "errors.bad-font"
msgstr "No se ha podido cargar la fuente %s"

#: src/app/main/data/fonts.cljs:188
msgid "errors.bad-font-plural"
msgstr "No se han podido cargar las fuentes %s"

#: src/app/main/data/workspace/media.cljs:198
msgid "errors.cannot-upload"
msgstr "No se puede cargar el archivo multimedia."

#: src/app/main/data/workspace.cljs:1596
msgid "errors.clipboard-not-implemented"
msgstr "Tu navegador no puede realizar esta operación"

#: src/app/main/ui/auth/verify_token.cljs:81, src/app/main/ui/settings/change_email.cljs:29
msgid "errors.email-already-exists"
msgstr "Este correo ya está en uso"

#: src/app/main/ui/auth/verify_token.cljs:86
msgid "errors.email-already-validated"
msgstr "Este correo ya está validado."

#, unused
msgid "errors.email-as-password"
msgstr "No puedes usar tu correo electrónico como contraseña"

#: src/app/main/data/users.cljs:702, src/app/main/ui/auth/register.cljs:53
msgid "errors.email-domain-not-allowed"
msgstr "Dominio no permitido"

#: src/app/main/ui/auth/recovery_request.cljs:57, src/app/main/ui/auth/register.cljs:56, src/app/main/ui/auth/register.cljs:59, src/app/main/ui/dashboard/team.cljs:599, src/app/main/ui/settings/change_email.cljs:37
msgid "errors.email-has-permanent-bounces"
msgstr "El correo electrónico «%s» tiene varios reportes de rebote permanente."

#: src/app/main/ui/dashboard/team.cljs:187
msgid "errors.email-spam-or-permanent-bounces"
msgstr "El email «%s» tiene reportes de spam o de rebote permanente."

#: src/app/main/errors.cljs:233
msgid "errors.feature-mismatch"
msgstr ""
"Parece que está abriendo un archivo que tiene la función '%s' habilitada, "
"pero la versión actual de penpot no la admite o la tiene deshabilitada."

#: src/app/main/errors.cljs:237, src/app/main/errors.cljs:251
msgid "errors.feature-not-supported"
msgstr "Caracteristica no soportada: '%s'."

#: src/app/main/ui/auth/register.cljs, src/app/main/ui/dashboard/team_form.cljs, src/app/main/ui/onboarding/team_choice.cljs, src/app/main/ui/setti ngs/access_tokens.cljs, src/app/main/ui/settings/feedback.cljs, src/app/main/ui/settings/profile.cljs, src/app/main/ui/workspace/sidebar/assets.cljs
#, unused
msgid "errors.field-max-length"
msgstr "Debe contener como máximo 1 caracter."

#, unused
msgid "errors.field-min-length"
msgstr "Debe contener como mínimo 1 caracter."

#: src/app/main/ui/settings/team-form.cljs, src/app/main/ui/auth/register.cljs, src/app/main/ui/dashboard/team_form.cljs, src/app/main/ui/onboarding/team_choice.cljs, src/app/main/ui/settings/access_tokens.cljs, src/app/main/ui/settings/feedback.cljs, src/app/main/ui/settings/profile.cljs, src/app/main/ui/workspace/sidebar/assets.cljs
#, unused
msgid "errors.field-not-all-whitespace"
msgstr "Debe contener algún carácter diferente de espacio."

#: src/app/main/errors.cljs:229
msgid "errors.file-feature-mismatch"
msgstr ""
"Parece que hay discordancia entre las features habilitadas y las features "
"del fichero que se esta intentando abrir. Falta aplicar migraciones para "
"'%s' antes de poder abrir el fichero."

#: src/app/main/data/users.cljs:708, src/app/main/ui/auth/login.cljs:64, src/app/main/ui/auth/login.cljs:105, src/app/main/ui/auth/register.cljs:65, src/app/main/ui/auth/register.cljs:205, src/app/main/ui/auth/verify_token.cljs:91, src/app/main/ui/dashboard/team.cljs:190, src/app/main/ui/onboarding/team_choice.cljs:93, src/app/main/ui/settings/access_tokens.cljs:80, src/app/main/ui/settings/feedback.cljs:49
msgid "errors.generic"
msgstr "Ha ocurrido algún error."

#: src/app/main/ui/components/color_input.cljs:57
msgid "errors.invalid-color"
msgstr "Color no válido"

#: src/app/main/ui/auth/register.cljs, src/app/main/ui/auth/login.cljs, src/app/main/ui/auth/recovery_request.cljs
#, unused
msgid "errors.invalid-email"
msgstr "Por favor, escribe un email válido"

#: src/app/main/ui/settings/change_email.cljs
#, unused
msgid "errors.invalid-email-confirmation"
msgstr "El correo de confirmación debe coincidir"

#: src/app/main/ui/auth/recovery.cljs:32
msgid "errors.invalid-recovery-token"
msgstr "El código de recuperación no es válido."

#: src/app/main/ui/static.cljs:61
msgid "errors.invite-invalid"
msgstr "Invitación inválida"

#: src/app/main/ui/static.cljs:62
msgid "errors.invite-invalid.info"
msgstr "Esta invitación puede haber sido cancelada o ha expirado."

#: src/app/main/ui/auth/login.cljs:90
msgid "errors.ldap-disabled"
msgstr "La autheticacion via LDAP esta deshabilitada."

#: src/app/main/errors.cljs:245
msgid "errors.max-quote-reached"
msgstr "Ha alcalzando el maximo de la quota '%s'. Contacte con soporte tecnico."

#: src/app/main/data/workspace/media.cljs:184
msgid "errors.media-too-large"
msgstr "La imagen es demasiado grande."

#: src/app/main/data/media.cljs:68, src/app/main/data/workspace/media.cljs:187
msgid "errors.media-type-mismatch"
msgstr ""
"Parece que el contenido de la imagen no coincide con la extensión del "
"archivo."

#: src/app/main/data/media.cljs:65, src/app/main/data/workspace/media.cljs:172, src/app/main/data/workspace/media.cljs:175, src/app/main/data/workspace/media.cljs:178, src/app/main/data/workspace/media.cljs:181
msgid "errors.media-type-not-allowed"
msgstr "Parece que no es una imagen válida."

#: src/app/main/ui/dashboard/team.cljs:594
msgid "errors.member-is-muted"
msgstr ""
"El perfil que esta invitando tiene los emails silenciados (por reportes de "
"spam o alto indice de rebote)."

#: src/app/main/ui/settings/password.cljs
#, unused
msgid "errors.password-invalid-confirmation"
msgstr "La contraseña de confirmación debe coincidir"

#: src/app/main/ui/settings/password.cljs
#, unused
msgid "errors.password-too-short"
msgstr "La contraseña debe tener 8 caracteres como mínimo"

#: src/app/main/errors.cljs:130
msgid "errors.paste-data-validation"
msgstr "Datos inválidos en el portapapeles"

#: src/app/main/data/users.cljs:698, src/app/main/ui/auth/login.cljs:86, src/app/main/ui/auth/login.cljs:94
msgid "errors.profile-blocked"
msgstr "El perfil esta blockeado"

#: src/app/main/ui/auth/recovery_request.cljs:53, src/app/main/ui/dashboard/team.cljs:181, src/app/main/ui/dashboard/team.cljs:590, src/app/main/ui/settings/change_email.cljs:33
msgid "errors.profile-is-muted"
msgstr ""
"Tu perfil tiene los emails silenciados (por reportes de spam o alto indice "
"de rebote)."

#: src/app/main/data/users.cljs:696, src/app/main/ui/auth/register.cljs:50
msgid "errors.registration-disabled"
msgstr "El registro está actualmente desactivado."

#: src/app/main/errors.cljs:224
msgid "errors.team-feature-mismatch"
msgstr "Detectada funcionalidad incompatible '%s'"

#: src/app/main/ui/dashboard/sidebar.cljs:365, src/app/main/ui/dashboard/team.cljs:378
msgid "errors.team-leave.insufficient-members"
msgstr ""
"No hay miembros suficientes para salir del equipo, probablemente quieras "
"borrarlo."

#: src/app/main/ui/dashboard/sidebar.cljs:368, src/app/main/ui/dashboard/team.cljs:381
msgid "errors.team-leave.member-does-not-exists"
msgstr "El integrante que intentas designar no existe."

#: src/app/main/ui/dashboard/sidebar.cljs:371, src/app/main/ui/dashboard/team.cljs:384
msgid "errors.team-leave.owner-cant-leave"
msgstr ""
"El propietario no puede salir del equipo, tienes que asignar la propiedad a "
"otra persona."

#: src/app/main/data/media.cljs:71
msgid "errors.unexpected-error"
msgstr "Ha ocurrido un error inesperado."

#: src/app/main/ui/auth/verify_token.cljs:59
msgid "errors.unexpected-token"
msgstr "Token desconocido"

#, unused
msgid "errors.validation"
msgstr "Error de validación"

#: src/app/main/errors.cljs:241
msgid "errors.version-not-supported"
msgstr "El fichero tiene un número de versión incompatible"

#: src/app/main/ui/dashboard/team.cljs:817
msgid "errors.webhooks.connection"
msgstr "Error de conexion, la url no es alcanzable"

#: src/app/main/ui/dashboard/team.cljs:811
msgid "errors.webhooks.invalid-uri"
msgstr "La URL no pasa la validación."

#: src/app/main/ui/dashboard/team.cljs:970
msgid "errors.webhooks.last-delivery"
msgstr "Hubo un problema en el último envío."

#: src/app/main/ui/dashboard/team.cljs:813, src/app/main/ui/dashboard/team.cljs:973
msgid "errors.webhooks.ssl-validation"
msgstr "Error en la validación SSL."

#: src/app/main/ui/dashboard/team.cljs:815
msgid "errors.webhooks.timeout"
msgstr "Timeout"

#: src/app/main/ui/dashboard/team.cljs:809
msgid "errors.webhooks.unexpected"
msgstr "Error inesperado al validar"

#: src/app/main/ui/dashboard/team.cljs:819, src/app/main/ui/dashboard/team.cljs:976
msgid "errors.webhooks.unexpected-status"
msgstr "Estado inesperado %s"

#: src/app/main/ui/auth/login.cljs:98, src/app/main/ui/auth/login.cljs:102
msgid "errors.wrong-credentials"
msgstr "El email o la contraseña son incorrectos."

#: src/app/main/ui/settings/password.cljs
#, unused
msgid "errors.wrong-old-password"
msgstr "La contraseña anterior no es correcta"

#: src/app/main/ui/comments.cljs:331
msgid "labels.options"
msgstr "Opciones"

#: src/app/main/ui/settings/feedback.cljs:74
msgid "feedback.description"
msgstr "Descripción"

#: src/app/main/ui/settings/feedback.cljs:92
msgid "feedback.discourse-go-to"
msgstr "Ir al foro de Penpot"

#: src/app/main/ui/settings/feedback.cljs:86
msgid "feedback.discourse-subtitle1"
msgstr ""
"Estamos encantados de tenerte por aquí. Si necesitas ayuda, busca, escribe "
"o pregunta lo que necesites."

#: src/app/main/ui/settings/feedback.cljs:85
msgid "feedback.discourse-title"
msgstr "Comunidad de Penpot"

#: src/app/main/ui/settings/feedback.cljs:69
msgid "feedback.subject"
msgstr "Asunto"

#: src/app/main/ui/settings/feedback.cljs:66
msgid "feedback.subtitle"
msgstr ""
"Por favor describe el motivo de tu mensaje, especificando si es un "
"problema, una idea o una duda. Alguien de nuestro equipo responderá tan "
"pronto como sea posible."

#: src/app/main/ui/settings/feedback.cljs:65
msgid "feedback.title"
msgstr "Correo electrónico"

#: src/app/main/ui/settings/feedback.cljs:102
msgid "feedback.twitter-go-to"
msgstr "Ir a X"

#: src/app/main/ui/settings/feedback.cljs:96
msgid "feedback.twitter-subtitle1"
msgstr "Cuenta habilitada para responder todas tus dudas técnicas."

#: src/app/main/ui/settings/feedback.cljs:95
msgid "feedback.twitter-title"
msgstr "Cuenta de X para soporte"

#: src/app/main/ui/settings/password.cljs:29
msgid "generic.error"
msgstr "Ha ocurrido un error"

#: src/app/main/ui/viewer/inspect/attributes/blur.cljs:26
msgid "inspect.attributes.blur"
msgstr "Desenfocado"

#: src/app/main/ui/workspace/sidebar/options/menus/blur.cljs:115
msgid "inspect.attributes.blur.value"
msgstr "Valor"

#: src/app/main/ui/viewer/inspect/attributes/common.cljs:112
msgid "inspect.attributes.color.hex"
msgstr "HEX"

#: src/app/main/ui/viewer/inspect/attributes/common.cljs:114
msgid "inspect.attributes.color.hsla"
msgstr "HSLA"

#: src/app/main/ui/viewer/inspect/attributes/common.cljs:113
msgid "inspect.attributes.color.rgba"
msgstr "RGBA"

#: src/app/main/ui/viewer/inspect/attributes/fill.cljs:57
msgid "inspect.attributes.fill"
msgstr "Relleno"

#: src/app/main/ui/viewer/inspect/attributes/common.cljs:99, src/app/main/ui/viewer/inspect/attributes/image.cljs:51
msgid "inspect.attributes.image.download"
msgstr "Descargar imagen original"

#: src/app/main/ui/viewer/inspect/attributes/image.cljs:39
msgid "inspect.attributes.image.height"
msgstr "Altura"

#: src/app/main/ui/viewer/inspect/attributes/image.cljs:32
msgid "inspect.attributes.image.width"
msgstr "Ancho"

#: src/app/main/ui/inspect/attributes/layout.cljs
#, unused
msgid "inspect.attributes.layout"
msgstr "Estructura"

#: src/app/main/ui/inspect/attributes/layout.cljs
#, unused
msgid "inspect.attributes.layout.height"
msgstr "Altura"

#: src/app/main/ui/inspect/attributes/layout.cljs
#, unused
msgid "inspect.attributes.layout.left"
msgstr "Izquierda"

#: src/app/main/ui/inspect/attributes/layout.cljs, src/app/main/ui/inspect/attributes/layout.cljs
#, unused
msgid "inspect.attributes.layout.radius"
msgstr "Radio"

#: src/app/main/ui/inspect/attributes/layout.cljs
#, unused
msgid "inspect.attributes.layout.rotation"
msgstr "Rotación"

#: src/app/main/ui/inspect/attributes/layout.cljs
#, unused
msgid "inspect.attributes.layout.top"
msgstr "Arriba"

#: src/app/main/ui/inspect/attributes/layout.cljs
#, unused
msgid "inspect.attributes.layout.width"
msgstr "Ancho"

#: src/app/main/ui/viewer/inspect/attributes/shadow.cljs:57
msgid "inspect.attributes.shadow"
msgstr "Sombra"

#: src/app/main/ui/viewer/inspect/attributes/geometry.cljs:40
msgid "inspect.attributes.size"
msgstr "Tamaño y posición"

#: src/app/main/ui/viewer/inspect/attributes/stroke.cljs:52
msgid "inspect.attributes.stroke"
msgstr "Borde"

#, permanent, unused
msgid "inspect.attributes.stroke.alignment.center"
msgstr "Centro"

#, permanent, unused
msgid "inspect.attributes.stroke.alignment.inner"
msgstr "Interior"

#, permanent, unused
msgid "inspect.attributes.stroke.alignment.outer"
msgstr "Exterior"

#, unused
msgid "inspect.attributes.stroke.style.dotted"
msgstr "Punteado"

#, unused
msgid "inspect.attributes.stroke.style.mixed"
msgstr "Mixto"

#, unused
msgid "inspect.attributes.stroke.style.none"
msgstr "Ninguno"

#, unused
msgid "inspect.attributes.stroke.style.solid"
msgstr "Sólido"

#: src/app/main/ui/inspect/attributes/stroke.cljs
#, unused
msgid "inspect.attributes.stroke.width"
msgstr "Ancho"

#: src/app/main/ui/viewer/inspect/attributes/text.cljs:81, src/app/main/ui/viewer/inspect/attributes/text.cljs:194
msgid "inspect.attributes.typography"
msgstr "Tipografía"

#: src/app/main/ui/viewer/inspect/attributes/text.cljs:89
msgid "inspect.attributes.typography.font-family"
msgstr "Familia tipográfica"

#: src/app/main/ui/viewer/inspect/attributes/text.cljs:107
msgid "inspect.attributes.typography.font-size"
msgstr "Tamaño de fuente"

#: src/app/main/ui/viewer/inspect/attributes/text.cljs:98
msgid "inspect.attributes.typography.font-style"
msgstr "Estilo de fuente"

#: src/app/main/ui/viewer/inspect/attributes/text.cljs:116
msgid "inspect.attributes.typography.font-weight"
msgstr "Grosor de fuente"

#: src/app/main/ui/viewer/inspect/attributes/text.cljs:134
msgid "inspect.attributes.typography.letter-spacing"
msgstr "Espaciado de letras"

#: src/app/main/ui/viewer/inspect/attributes/text.cljs:125
msgid "inspect.attributes.typography.line-height"
msgstr "Interlineado"

#: src/app/main/ui/viewer/inspect/attributes/text.cljs:143
msgid "inspect.attributes.typography.text-decoration"
msgstr "Decoración de texto"

#: src/app/main/ui/viewer/inspect/attributes/text.cljs:145
msgid "inspect.attributes.typography.text-decoration.none"
msgstr "Ninguna"

#: src/app/main/ui/viewer/inspect/attributes/text.cljs:146
msgid "inspect.attributes.typography.text-decoration.strikethrough"
msgstr "Tachar"

#: src/app/main/ui/viewer/inspect/attributes/text.cljs:147
msgid "inspect.attributes.typography.text-decoration.underline"
msgstr "Subrayar"

#: src/app/main/ui/viewer/inspect/attributes/text.cljs:156
msgid "inspect.attributes.typography.text-transform"
msgstr "Transformación de texto"

#: src/app/main/ui/viewer/inspect/attributes/text.cljs:158
msgid "inspect.attributes.typography.text-transform.lowercase"
msgstr "Minúsculas"

#: src/app/main/ui/viewer/inspect/attributes/text.cljs:159
msgid "inspect.attributes.typography.text-transform.none"
msgstr "Ninguna"

#: src/app/main/ui/viewer/inspect/attributes/text.cljs:160
msgid "inspect.attributes.typography.text-transform.titlecase"
msgstr "Primera en mayúscula"

#: src/app/main/ui/viewer/inspect/attributes/text.cljs:162
msgid "inspect.attributes.typography.text-transform.unset"
msgstr "Sin asignar"

#: src/app/main/ui/viewer/inspect/attributes/text.cljs:161
msgid "inspect.attributes.typography.text-transform.uppercase"
msgstr "Mayúsculas"

#: src/app/main/ui/viewer/inspect/right_sidebar.cljs:152
msgid "inspect.empty.help"
msgstr ""
"Si quieres saber más sobre la inspección puedes visitar el centro de ayuda "
"de Penpot"

#: src/app/main/ui/viewer/inspect/right_sidebar.cljs:155
msgid "inspect.empty.more-info"
msgstr "Más información sobre la inspección"

#: src/app/main/ui/viewer/inspect/right_sidebar.cljs:147
msgid "inspect.empty.select"
msgstr "Elige una forma, tablero o grupo para inspeccionar sus propiedades y código"

#: src/app/main/ui/viewer/inspect/right_sidebar.cljs:100
msgid "inspect.tabs.code"
msgstr "Código"

#: src/app/main/ui/viewer/inspect/right_sidebar.cljs:124
msgid "inspect.tabs.code.selected.circle"
msgstr "Círculo"

#: src/app/main/ui/viewer/inspect/right_sidebar.cljs:125
msgid "inspect.tabs.code.selected.component"
msgstr "Componente"

#: src/app/main/ui/viewer/inspect/right_sidebar.cljs:126
msgid "inspect.tabs.code.selected.curve"
msgstr "Curva"

#: src/app/main/ui/viewer/inspect/right_sidebar.cljs:127
msgid "inspect.tabs.code.selected.frame"
msgstr "Mesa de trabajo"

#: src/app/main/ui/viewer/inspect/right_sidebar.cljs:128
msgid "inspect.tabs.code.selected.group"
msgstr "Grupo"

#: src/app/main/ui/viewer/inspect/right_sidebar.cljs:129
msgid "inspect.tabs.code.selected.image"
msgstr "Imagen"

#: src/app/main/ui/viewer/inspect/right_sidebar.cljs:130
msgid "inspect.tabs.code.selected.mask"
msgstr "Máscara"

#: src/app/main/ui/viewer/inspect/right_sidebar.cljs:119
msgid "inspect.tabs.code.selected.multiple"
msgstr "%s Seleccionado"

#: src/app/main/ui/viewer/inspect/right_sidebar.cljs:131
msgid "inspect.tabs.code.selected.path"
msgstr "Trazado"

#: src/app/main/ui/viewer/inspect/right_sidebar.cljs:132
msgid "inspect.tabs.code.selected.rect"
msgstr "Rectángulo"

#: src/app/main/ui/viewer/inspect/right_sidebar.cljs:133
msgid "inspect.tabs.code.selected.svg-raw"
msgstr "SVG"

#: src/app/main/ui/viewer/inspect/right_sidebar.cljs:134
msgid "inspect.tabs.code.selected.text"
msgstr "Texto"

#: src/app/main/ui/viewer/inspect/right_sidebar.cljs:96
msgid "inspect.tabs.info"
msgstr "Información"

#: src/app/main/ui/workspace/main_menu.cljs:158
msgid "label.shortcuts"
msgstr "Atajos de teclado"

#: src/app/main/data/common.cljs:88, src/app/main/ui/dashboard/import.cljs:531
msgid "labels.accept"
msgstr "Aceptar"

#: src/app/main/ui/settings/sidebar.cljs:100
msgid "labels.access-tokens"
msgstr "Access tokens"

#: src/app/main/ui/dashboard/team.cljs:989
msgid "labels.active"
msgstr "Activo"

#: src/app/main/ui/dashboard/fonts.cljs:175
msgid "labels.add-custom-font"
msgstr "Añadir fuente personalizada"

#: src/app/main/ui/dashboard/team.cljs:125, src/app/main/ui/dashboard/team.cljs:295, src/app/main/ui/dashboard/team.cljs:538, src/app/main/ui/dashboard/team.cljs:568, src/app/main/ui/onboarding/team_choice.cljs:65
msgid "labels.admin"
msgstr "Administración"

#: src/app/main/ui/onboarding/questions.cljs:169
msgid "labels.adobe-xd"
msgstr "Adobe XD"

#: src/app/main/ui/workspace/comments.cljs
#, unused
msgid "labels.all"
msgstr "Todo"

#: src/app/main/ui/auth/register.cljs:287
msgid "labels.and"
msgstr "y"

#: src/app/main/ui/onboarding/team_choice.cljs:162
msgid "labels.back"
msgstr "Volver"

#: src/app/main/ui/static.cljs:282
msgid "labels.bad-gateway.desc-message"
msgstr ""
"Parece que necesitas esperar un poco y volverlo a intentar; estamos "
"realizando operaciones de mantenimiento en nuestros servidores."

#: src/app/main/ui/static.cljs:281
msgid "labels.bad-gateway.main-message"
msgstr "Error del servidor (Bad Gateway)"

#: src/app/main/data/common.cljs:126, src/app/main/ui/dashboard/change_owner.cljs:68, src/app/main/ui/dashboard/import.cljs:518, src/app/main/ui/dashboard/team.cljs:889, src/app/main/ui/delete_shared.cljs:35, src/app/main/ui/export.cljs:165, src/app/main/ui/export.cljs:463, src/app/main/ui/settings/access_tokens.cljs:177, src/app/main/ui/viewer/share_link.cljs:203, src/app/main/ui/workspace/sidebar/assets/groups.cljs:145
msgid "labels.cancel"
msgstr "Cancelar"

#: src/app/main/ui/onboarding/questions.cljs:171
msgid "labels.canva"
msgstr "Canva"

#: src/app/main/ui/dashboard/projects.cljs:93, src/app/main/ui/export.cljs:481, src/app/main/ui/settings/access_tokens.cljs:172, src/app/main/ui/viewer/login.cljs:71, src/app/main/ui/viewer/share_link.cljs:174, src/app/main/ui/workspace/libraries.cljs:530
msgid "labels.close"
msgstr "Cerrar"

#: src/app/main/ui/workspace/tokens/sets.cljs
msgid "labels.collapse"
msgstr "Colapsar"

#: src/app/main/ui/dashboard/comments.cljs:104, src/app/main/ui/viewer/comments.cljs:70, src/app/main/ui/workspace/comments.cljs:126
msgid "labels.comments"
msgstr "Comentarios"

#: src/app/main/ui/dashboard/sidebar.cljs:985, src/app/main/ui/workspace/main_menu.cljs:110
msgid "labels.community"
msgstr "Comunidad"

#: src/app/main/ui/settings/password.cljs:91
msgid "labels.confirm-password"
msgstr "Confirmar contraseña"

#: src/app/main/ui/dashboard/import.cljs:524, src/app/main/ui/export.cljs:468, src/app/main/ui/onboarding/newsletter.cljs:101
msgid "labels.continue"
msgstr "Continuar"

#, unused
msgid "labels.continue-with"
msgstr "Continúa con"

#: src/app/main/ui/viewer/login.cljs:69
msgid "labels.continue-with-penpot"
msgstr "Puedes continuar con una cuenta de Penpot"

#: src/app/main/ui/dashboard/team.cljs:662
msgid "labels.copy-invitation-link"
msgstr "Copiar enlace"

#: src/app/main/ui/static.cljs:54
msgid "labels.copyright"
msgstr "Kaleidos @2024"

#: src/app/main/ui/workspace/sidebar/assets/groups.cljs:153, src/app/main/ui/workspace/sidebar/options/menus/component.cljs:190
msgid "labels.create"
msgstr "Crear"

#: src/app/main/ui/dashboard/team_form.cljs:101, src/app/main/ui/dashboard/team_form.cljs:121
msgid "labels.create-team"
msgstr "Crea un nuevo equipo"

#: src/app/main/ui/dashboard/team_form.cljs:113
msgid "labels.create-team.placeholder"
msgstr "Introduce un nuevo nombre de equipo"

#, unused
msgid "labels.custom-fonts"
msgstr "Fuentes personalizadas"

#: src/app/main/ui/settings/sidebar.cljs:73
msgid "labels.dashboard"
msgstr "Panel"

#: src/app/main/ui/dashboard/file_menu.cljs:306, src/app/main/ui/dashboard/fonts.cljs:255, src/app/main/ui/dashboard/fonts.cljs:332, src/app/main/ui/dashboard/fonts.cljs:346, src/app/main/ui/dashboard/project_menu.cljs:115, src/app/main/ui/dashboard/team.cljs:925, src/app/main/ui/settings/access_tokens.cljs:198, src/app/main/ui/workspace/sidebar/options/menus/component.cljs:209
msgid "labels.delete"
msgstr "Borrar"

#: src/app/main/ui/comments.cljs:356
msgid "labels.delete-comment"
msgstr "Eliminar comentario"

#: src/app/main/ui/comments.cljs:353
msgid "labels.delete-comment-thread"
msgstr "Eliminar hilo"

#: src/app/main/ui/dashboard/team.cljs:668
msgid "labels.delete-invitation"
msgstr "Eliminar invitation"

#: src/app/main/ui/dashboard/file_menu.cljs:262
msgid "labels.delete-multi-files"
msgstr "Borrar %s archivos"

#: src/app/main/ui/onboarding/questions.cljs:246
msgid "labels.developer"
msgstr "Desarrollo"

#: src/app/main/ui/onboarding/questions.cljs:260
msgid "labels.director"
msgstr "Director"

#: src/app/main/ui/workspace/sidebar/options/menus/component.cljs:199
msgid "labels.discard"
msgstr "Descartar"

#: src/app/main/ui/dashboard/file_menu.cljs:28, src/app/main/ui/dashboard/files.cljs:72, src/app/main/ui/dashboard/files.cljs:156, src/app/main/ui/dashboard/projects.cljs:220, src/app/main/ui/dashboard/projects.cljs:224, src/app/main/ui/dashboard/sidebar.cljs:791
msgid "labels.drafts"
msgstr "Borradores"

#: src/app/main/ui/comments.cljs:349, src/app/main/ui/dashboard/fonts.cljs:252, src/app/main/ui/dashboard/team.cljs:923, src/app/main/ui/workspace/sidebar/options/menus/component.cljs:205
msgid "labels.edit"
msgstr "Editar"

#, unused
msgid "labels.edit-file"
msgstr "Editar archivo"

#: src/app/main/ui/dashboard/team.cljs:123, src/app/main/ui/dashboard/team.cljs:298, src/app/main/ui/dashboard/team.cljs:539, src/app/main/ui/dashboard/team.cljs:572, src/app/main/ui/onboarding/team_choice.cljs:64
msgid "labels.editor"
msgstr "Edición"

#: src/app/main/ui/dashboard/team.cljs:681
msgid "labels.expired-invitation"
msgstr "Expirada"

#: src/app/main/ui/export.cljs:174
msgid "labels.export"
msgstr "Exportar"

#: src/app/main/ui/settings/feedback.cljs:48
msgid "labels.feedback-disabled"
msgstr "El modulo de recepción de opiniones esta deshabilitado"

#: src/app/main/ui/settings/feedback.cljs:39
msgid "labels.feedback-sent"
msgstr "Opinión enviada"

#: src/app/main/ui/onboarding/questions.cljs:165
msgid "labels.figma"
msgstr "Figma"

#: src/app/main/ui/dashboard/fonts.cljs:412
msgid "labels.font-family"
msgstr "Familia de fuente"

#, unused
msgid "labels.font-providers"
msgstr "Proveedores de fuentes"

#: src/app/main/ui/dashboard/fonts.cljs:413
msgid "labels.font-variants"
msgstr "Estilos"

#: src/app/main/ui/dashboard/fonts.cljs:52, src/app/main/ui/dashboard/sidebar.cljs:811
msgid "labels.fonts"
msgstr "Fuentes"

#: src/app/main/ui/onboarding/questions.cljs:259
msgid "labels.founder"
msgstr "CEO o Fundador"

#: src/app/main/ui/onboarding/questions.cljs:258
msgid "labels.freelancer"
msgstr "Autónomo"

#: src/app/main/ui/dashboard/sidebar.cljs:1015, src/app/main/ui/workspace/main_menu.cljs:142
msgid "labels.github-repo"
msgstr "Repositorio de Github"

#: src/app/main/ui/dashboard/sidebar.cljs:1032, src/app/main/ui/settings/sidebar.cljs:113, src/app/main/ui/workspace/main_menu.cljs:171
msgid "labels.give-feedback"
msgstr "Danos tu opinión"

#: src/app/main/ui/auth/recovery_request.cljs:104, src/app/main/ui/auth/register.cljs:255, src/app/main/ui/static.cljs:155, src/app/main/ui/viewer/login.cljs:111
msgid "labels.go-back"
msgstr "Volver"

#: src/app/main/ui/onboarding/questions.cljs:248
msgid "labels.graphic-design"
msgstr "Diseño gráfico"

#: src/app/main/ui/dashboard/sidebar.cljs:978, src/app/main/ui/workspace/main_menu.cljs:102
msgid "labels.help-center"
msgstr "Centro de ayuda"

#: src/app/main/ui/viewer/comments.cljs:103, src/app/main/ui/workspace/comments.cljs:67
msgid "labels.hide-resolved-comments"
msgstr "Ocultar comentarios resueltos"

#: src/app/main/ui/dashboard/team.cljs:990
msgid "labels.inactive"
msgstr "Inactivo"

#: src/app/main/ui/dashboard/fonts.cljs:410
msgid "labels.installed-fonts"
msgstr "Fuentes instaladas"

#: src/app/main/ui/static.cljs:367
msgid "labels.internal-error.desc-message"
msgstr ""
"Ha ocurrido algo extraño. Por favor, reintenta la operación, y si el "
"problema persiste, contacta con el servicio técnico."

#: src/app/main/ui/static.cljs:366
msgid "labels.internal-error.main-message"
msgstr "Error interno"

#: src/app/main/ui/onboarding/questions.cljs:173
msgid "labels.invision"
msgstr "InVision"

#: src/app/main/ui/dashboard/sidebar.cljs:516, src/app/main/ui/dashboard/team.cljs:94, src/app/main/ui/dashboard/team.cljs:102, src/app/main/ui/dashboard/team.cljs:728
msgid "labels.invitations"
msgstr "Invitaciones"

#: src/app/main/ui/settings/options.cljs:48
msgid "labels.language"
msgstr "Idioma"

#: src/app/main/ui/dashboard/sidebar.cljs:1008, src/app/main/ui/workspace/main_menu.cljs:134
msgid "labels.libraries-and-templates"
msgstr "Bibliotecas y Plantillas"

#: src/app/main/ui/auth/verify_token.cljs:97, src/app/main/ui/dashboard/grid.cljs:102, src/app/main/ui/dashboard/grid.cljs:122, src/app/main/ui/dashboard/import.cljs:272, src/app/main/ui/dashboard/placeholder.cljs:45, src/app/main/ui/export.cljs:323, src/app/main/ui/viewer.cljs:637, src/app/main/ui/workspace.cljs:127
msgid "labels.loading"
msgstr "Cargando…"

#: src/app/main/ui/viewer/header.cljs:209
msgid "labels.log-or-sign"
msgstr "Entra o regístrate"

#: src/app/main/ui/static.cljs:48, src/app/main/ui/static.cljs:120
msgid "labels.login"
msgstr "Entrar"

#: src/app/main/ui/dashboard/sidebar.cljs:1040
msgid "labels.logout"
msgstr "Salir"

#: src/app/main/ui/onboarding/questions.cljs:249
msgid "labels.marketing"
msgstr "Marketing"

#: src/app/main/ui/dashboard/team.cljs:487
msgid "labels.member"
msgstr "Integrante"

#: src/app/main/ui/dashboard/sidebar.cljs:510, src/app/main/ui/dashboard/team.cljs:92, src/app/main/ui/dashboard/team.cljs:100
msgid "labels.members"
msgstr "Integrantes"

#: src/app/main/ui/settings/password.cljs:84
msgid "labels.new-password"
msgstr "Nueva contraseña"

#: src/app/main/ui/dashboard/templates.cljs:269, src/app/main/ui/onboarding/questions.cljs:55
msgid "labels.next"
msgstr "Siguiente"

#: src/app/main/ui/dashboard/comments.cljs:128, src/app/main/ui/workspace/comments.cljs:161
msgid "labels.no-comments-available"
msgstr "¡Ya estás al día! Nuevas notificaciones de comentarios aparecerán aquí."

#: src/app/main/ui/dashboard/team.cljs:714
msgid "labels.no-invitations"
msgstr "No hay invitaciones pendientes."

#: src/app/main/ui/dashboard/team.cljs:716
#, markdown
msgid "labels.no-invitations-hint"
msgstr "Pulsa el botón 'Invitar al equipo' para añadir más integrantes al equipo."

#: src/app/main/ui/static.cljs
#, unused
msgid "labels.not-found.desc-message"
msgstr "Esta página no existe o no tienes permisos para verla."

#: src/app/main/ui/static.cljs:269
msgid "labels.not-found.main-message"
msgstr "¡Uy!"

#: src/app/main/ui/dashboard/projects.cljs:239, src/app/main/ui/dashboard/team.cljs:1116
msgid "labels.num-of-files"
msgid_plural "labels.num-of-files"
msgstr[0] "1 archivo"
msgstr[1] "%s archivos"

#: src/app/main/ui/viewer/thumbnails.cljs:80
msgid "labels.num-of-frames"
msgid_plural "labels.num-of-frames"
msgstr[0] "1 tablero"
msgstr[1] "%s tableros"

#: src/app/main/ui/dashboard/team.cljs:1111
msgid "labels.num-of-projects"
msgid_plural "labels.num-of-projects"
msgstr[0] "1 proyecto"
msgstr[1] "%s proyectos"

#, unused
msgid "labels.ok"
msgstr "Ok"

#: src/app/main/ui/settings/password.cljs:77
msgid "labels.old-password"
msgstr "Contraseña anterior"

#: src/app/main/ui/workspace/comments.cljs
#, unused
msgid "labels.only-yours"
msgstr "Sólo los tuyos"

#, unused
msgid "labels.or"
msgstr "o"

#: src/app/main/ui/onboarding/questions.cljs:140, src/app/main/ui/onboarding/questions.cljs:209, src/app/main/ui/onboarding/questions.cljs:298, src/app/main/ui/onboarding/questions.cljs:312, src/app/main/ui/onboarding/questions.cljs:384, src/app/main/ui/onboarding/questions.cljs:440
msgid "labels.other"
msgstr "Otra (especifica)"

#: src/app/main/ui/onboarding/questions.cljs:100, src/app/main/ui/onboarding/questions.cljs:175, src/app/main/ui/onboarding/questions.cljs:251, src/app/main/ui/onboarding/questions.cljs:261, src/app/main/ui/onboarding/questions.cljs:351, src/app/main/ui/onboarding/questions.cljs:409
msgid "labels.other-short"
msgstr "Otra"

#: src/app/main/ui/dashboard/team.cljs:305, src/app/main/ui/dashboard/team.cljs:537, src/app/main/ui/dashboard/team.cljs:1097
msgid "labels.owner"
msgstr "Propiedad"

#: src/app/main/ui/settings/sidebar.cljs:87
msgid "labels.password"
msgstr "Contraseña"

#: src/app/main/ui/dashboard/team.cljs:682
msgid "labels.pending-invitation"
msgstr "Pendiente"

#: src/app/main/ui/onboarding/questions.cljs:51
msgid "labels.previous"
msgstr "Anterior"

#: src/app/main/ui/onboarding/questions.cljs:245
msgid "labels.product-design"
msgstr "Diseño de Producto o UX"

#: src/app/main/ui/onboarding/questions.cljs:250
msgid "labels.product-management"
msgstr "Product Managment"

#: src/app/main/ui/settings/profile.cljs:125, src/app/main/ui/settings/sidebar.cljs:82
msgid "labels.profile"
msgstr "Perfil"

#: src/app/main/ui/dashboard/sidebar.cljs:784
msgid "labels.projects"
msgstr "Proyectos"

#: src/app/main/ui/dashboard/sidebar.cljs:998, src/app/main/ui/settings/sidebar.cljs:106, src/app/main/ui/workspace/main_menu.cljs:126
msgid "labels.release-notes"
msgstr "Notas de versión"

#: src/app/main/ui/workspace.cljs
#, unused
msgid "labels.reload-file"
msgstr "Recargar archivo"

#: src/app/main/ui/workspace/libraries.cljs, src/app/main/ui/dashboard/team.cljs
#, unused
msgid "labels.remove"
msgstr "Quitar"

#: src/app/main/ui/dashboard/team.cljs:335
msgid "labels.remove-member"
msgstr "Eliminar integrante"

#: src/app/main/ui/dashboard/file_menu.cljs:271, src/app/main/ui/dashboard/project_menu.cljs:85, src/app/main/ui/dashboard/sidebar.cljs:539, src/app/main/ui/workspace/sidebar/assets/groups.cljs:153
msgid "labels.rename"
msgstr "Renombrar"

msgid "labels.restore"
msgstr "Restaurar"

#: src/app/main/ui/dashboard/team_form.cljs:99
msgid "labels.rename-team"
msgstr "Renombra el equipo"

#: src/app/main/ui/dashboard/team.cljs:665
msgid "labels.resend-invitation"
msgstr "Reenviar invitacion"

#: src/app/main/ui/static.cljs:284, src/app/main/ui/static.cljs:293, src/app/main/ui/static.cljs:371
msgid "labels.retry"
msgstr "Reintentar"

#: src/app/main/ui/dashboard/team.cljs:488, src/app/main/ui/dashboard/team.cljs:729
msgid "labels.role"
msgstr "Rol"

#: src/app/main/ui/dashboard/fonts.cljs:380, src/app/main/ui/workspace/sidebar/options/menus/component.cljs:191
msgid "labels.save"
msgstr "Guardar"

#: src/app/main/ui/workspace/sidebar/options/menus/component.cljs:436
msgid "labels.search"
msgstr "Buscar"

#: src/app/main/ui/dashboard/fonts.cljs:415
msgid "labels.search-font"
msgstr "Buscar fuente"

#: src/app/main/ui/onboarding/questions.cljs:85, src/app/main/ui/onboarding/questions.cljs:244, src/app/main/ui/onboarding/questions.cljs:255, src/app/main/ui/onboarding/questions.cljs:265
msgid "labels.select-option"
msgstr "Selecciona una opción"

#: src/app/main/ui/settings/feedback.cljs:79
msgid "labels.send"
msgstr "Enviar"

#: src/app/main/ui/settings/feedback.cljs:79
msgid "labels.sending"
msgstr "Enviando…"

#: src/app/main/ui/static.cljs:291
msgid "labels.service-unavailable.desc-message"
msgstr "Estamos en una operación de mantenimiento programado de nuestros sistemas."

#: src/app/main/ui/static.cljs:290
msgid "labels.service-unavailable.main-message"
msgstr "El servicio no está disponible"

#: src/app/main/ui/dashboard/sidebar.cljs:530, src/app/main/ui/dashboard/team.cljs:93, src/app/main/ui/dashboard/team.cljs:107, src/app/main/ui/settings/options.cljs:81, src/app/main/ui/settings/sidebar.cljs:93
msgid "labels.settings"
msgstr "Configuración"

#: src/app/main/ui/viewer/header.cljs:205
msgid "labels.share"
msgstr "Compartir"

#, unused
msgid "labels.share-prototype"
msgstr "Compartir prototipo"

#: src/app/main/ui/dashboard/sidebar.cljs:800
msgid "labels.shared-libraries"
msgstr "Bibliotecas"

#: src/app/main/ui/viewer/comments.cljs:82, src/app/main/ui/workspace/comments.cljs:55, src/app/main/ui/workspace/comments.cljs:135
msgid "labels.show-all-comments"
msgstr "Mostrar todos los comentarios"

#: src/app/main/ui/viewer/comments.cljs:115
msgid "labels.show-comments-list"
msgstr "Mostrar lista de comentarios"

#: src/app/main/ui/viewer/comments.cljs:91, src/app/main/ui/workspace/comments.cljs:61, src/app/main/ui/workspace/comments.cljs:136
msgid "labels.show-your-comments"
msgstr "Mostrar sólo tus comentarios"

#: src/app/main/ui/onboarding/questions.cljs:167
msgid "labels.sketch"
msgstr "Sketch"

#: src/app/main/ui/onboarding/questions.cljs:56
msgid "labels.start"
msgstr "Comenzar"

#: src/app/main/ui/dashboard/team.cljs:730
msgid "labels.status"
msgstr "Status"

#: src/app/main/ui/onboarding/questions.cljs:247
msgid "labels.student-teacher"
msgstr "Estudiante o profesorado"

#: src/app/main/ui/onboarding/questions.cljs:256
msgid "labels.team-leader"
msgstr "Líder de equipo"

#: src/app/main/ui/onboarding/questions.cljs:257
msgid "labels.team-member"
msgstr "Miembro de equipo"

#: src/app/main/ui/workspace/tokens/sidebar.cljs
msgid "labels.themes"
msgstr "Temas"

#: src/app/main/ui/workspace/tokens/sidebar.cljs
msgid "labels.sets"
msgstr "Sets"

#: src/app/main/ui/dashboard/sidebar.cljs:992, src/app/main/ui/workspace/main_menu.cljs:118
msgid "labels.tutorials"
msgstr "Tutoriales"

#: src/app/main/ui/dashboard/file_menu.cljs:256
msgid "labels.unpublish-multi-files"
msgstr "Despublicar %s archivos"

#: src/app/main/ui/settings/profile.cljs:108
msgid "labels.update"
msgstr "Actualizar"

#: src/app/main/ui/dashboard/team_form.cljs:120
msgid "labels.update-team"
msgstr "Actualiza el equipo"

#: src/app/main/ui/dashboard/fonts.cljs:241
msgid "labels.upload"
msgstr "Cargar"

#: src/app/main/ui/dashboard/fonts.cljs:169
msgid "labels.upload-custom-fonts"
msgstr "Cargar fuente"

#: src/app/main/ui/dashboard/fonts.cljs:240
msgid "labels.uploading"
msgstr "Subiendo…"

#: src/app/main/ui/workspace/sidebar/sitemap.cljs:223
msgid "labels.view-only"
msgstr "Solo lectura"

#: src/app/main/ui/dashboard/team.cljs:128, src/app/main/ui/dashboard/team.cljs:301, src/app/main/ui/dashboard/team.cljs:540
msgid "labels.viewer"
msgstr "Lector"

#: src/app/main/ui/dashboard/sidebar.cljs:523, src/app/main/ui/dashboard/team.cljs:95, src/app/main/ui/dashboard/team.cljs:105, src/app/main/ui/dashboard/team.cljs:901
msgid "labels.webhooks"
msgstr "Webhooks"

#: src/app/main/ui/comments.cljs:193
msgid "labels.write-new-comment"
msgstr "Escribir un nuevo comentario"

#: src/app/main/ui/dashboard/team.cljs:256
msgid "labels.you"
msgstr "(tú)"

#: src/app/main/ui/dashboard/sidebar.cljs:968
msgid "labels.your-account"
msgstr "Tu cuenta"

#: src/app/main/ui/workspace/sidebar/options/menus/layout_container.cljs:1051
msgid "labels.add"
msgstr "Añadir"

#: src/app/main/ui/workspace/colorpicker.cljs:341, src/app/main/ui/workspace/colorpicker.cljs:342, src/app/main/ui/workspace/colorpicker.cljs:344
msgid "media.choose-image"
msgstr "Elegir imagen"

#, unused
msgid "media.gradient"
msgstr "Gradiente"

#: src/app/main/data/workspace/media.cljs:273, src/app/main/ui/components/color_bullet.cljs:32, src/app/main/ui/components/color_bullet.cljs:45, src/app/main/ui/viewer/inspect/attributes/common.cljs:66, src/app/main/ui/workspace/colorpicker.cljs:212, src/app/main/ui/workspace/sidebar/options/rows/color_row.cljs:237
msgid "media.image"
msgstr "Imagen"

#: src/app/main/ui/viewer/inspect/attributes/common.cljs:77
msgid "media.image.short"
msgstr "img"

#: src/app/main/ui/workspace/colorpicker.cljs:334
msgid "media.keep-aspect-ratio"
msgstr "Mantener la proporción"

#: src/app/main/ui/workspace/colorpicker.cljs:209
msgid "media.linear"
msgstr "Linear"

#: src/app/main/data/media.cljs:49, src/app/main/data/workspace/media.cljs:223, src/app/main/data/workspace/media.cljs:451
msgid "media.loading"
msgstr "Cargando imagen…"

#: src/app/main/ui/workspace/colorpicker.cljs:210
msgid "media.radial"
msgstr "Radial"

#: src/app/main/ui/workspace/colorpicker.cljs:207
msgid "media.solid"
msgstr "Sólido"

#: src/app/main/data/common.cljs:125
msgid "modals.add-shared-confirm-empty.hint"
msgstr ""
"Tu biblioteca está vacía. Una vez que se agregue como Biblioteca "
"Compartida, los recursos que crees estarán disponibles para ser utilizados "
"entre el resto de tus archivos. ¿Estás seguro de que deseas publicarlo?"

#: src/app/main/data/common.cljs:127
msgid "modals.add-shared-confirm.accept"
msgstr "Añadir como Biblioteca Compartida"

#: src/app/main/data/common.cljs:125
msgid "modals.add-shared-confirm.hint"
msgstr ""
"Una vez añadido como Biblioteca Compartida, los recursos de este archivo "
"estarán disponibles para ser usado por el resto de tus archivos."

#: src/app/main/data/common.cljs:124
msgid "modals.add-shared-confirm.message"
msgstr "Añadir “%s” como Biblioteca Compartida"

#: src/app/main/ui/workspace/nudge.cljs:60
msgid "modals.big-nudge"
msgstr "Máximo"

#: src/app/main/ui/settings/change_email.cljs:111
msgid "modals.change-email.confirm-email"
msgstr "Verificar el nuevo correo"

#: src/app/main/ui/settings/change_email.cljs:99
msgid "modals.change-email.info"
msgstr "Enviaremos un mensaje a tu correo actual “%s” para verificar tu identidad."

#: src/app/main/ui/settings/change_email.cljs:104
msgid "modals.change-email.new-email"
msgstr "Nuevo correo"

#: src/app/main/ui/settings/change_email.cljs:119
msgid "modals.change-email.submit"
msgstr "Cambiar correo"

#: src/app/main/ui/settings/change_email.cljs:92
msgid "modals.change-email.title"
msgstr "Cambiar tu correo"

#: src/app/main/ui/settings/access_tokens.cljs:154, src/app/main/ui/settings/access_tokens.cljs:160
msgid "modals.create-access-token.copy-token"
msgstr "Copiar token"

#: src/app/main/ui/settings/access_tokens.cljs:131
msgid "modals.create-access-token.expiration-date.label"
msgstr "Fecha de expiración"

#: src/app/main/ui/settings/access_tokens.cljs:125
msgid "modals.create-access-token.name.label"
msgstr "Nombre"

#: src/app/main/ui/settings/access_tokens.cljs:127
msgid "modals.create-access-token.name.placeholder"
msgstr "El nombre te pude ayudar a saber para qué se utiliza el token"

#: src/app/main/ui/settings/access_tokens.cljs:180
msgid "modals.create-access-token.submit-label"
msgstr "Crear token"

#: src/app/main/ui/settings/access_tokens.cljs:112
msgid "modals.create-access-token.title"
msgstr "Generar access token"

#: src/app/main/ui/dashboard/team.cljs:894
msgid "modals.create-webhook.submit-label"
msgstr "Crear webhook"

#: src/app/main/ui/dashboard/team.cljs:859
msgid "modals.create-webhook.title"
msgstr "Crear webhook"

#: src/app/main/ui/dashboard/team.cljs:870
msgid "modals.create-webhook.url.label"
msgstr "Payload URL"

#: src/app/main/ui/dashboard/team.cljs:871
msgid "modals.create-webhook.url.placeholder"
msgstr "https://example.com/postreceive"

#: src/app/main/ui/settings/access_tokens.cljs:260
msgid "modals.delete-acces-token.accept"
msgstr "Borrar token"

#: src/app/main/ui/settings/access_tokens.cljs:259
msgid "modals.delete-acces-token.message"
msgstr "¿Seguro que deseas borrar este token?"

#: src/app/main/ui/settings/access_tokens.cljs:258
msgid "modals.delete-acces-token.title"
msgstr "Borrar token"

#: src/app/main/ui/settings/delete_account.cljs:59
msgid "modals.delete-account.cancel"
msgstr "Cancelar y mantener mi cuenta"

#: src/app/main/ui/settings/delete_account.cljs:64
msgid "modals.delete-account.confirm"
msgstr "Si, borrar mi cuenta"

#: src/app/main/ui/settings/delete_account.cljs:53
msgid "modals.delete-account.info"
msgstr "Si borras tu cuenta perderás todos tus proyectos y archivos."

#: src/app/main/ui/settings/delete_account.cljs:46
msgid "modals.delete-account.title"
msgstr "¿Seguro que quieres borrar tu cuenta?"

#: src/app/main/ui/comments.cljs:297
msgid "modals.delete-comment-thread.accept"
msgstr "Eliminar conversación"

#: src/app/main/ui/comments.cljs:296
msgid "modals.delete-comment-thread.message"
msgstr ""
"¿Seguro que quieres eliminar esta conversación? Todos los comentarios en "
"este hilo serán eliminados."

#: src/app/main/ui/comments.cljs:295
msgid "modals.delete-comment-thread.title"
msgstr "Eliminar conversación"

#: src/app/main/ui/workspace/sidebar/options/menus/component.cljs:140
msgid "modals.delete-component-annotation.message"
msgstr "¿Seguro que quieres borrar esta nota?"

#: src/app/main/ui/workspace/sidebar/options/menus/component.cljs:139
msgid "modals.delete-component-annotation.title"
msgstr "Borrar nota"

#: src/app/main/ui/dashboard/file_menu.cljs:123
msgid "modals.delete-file-confirm.accept"
msgstr "Borrar archivo"

#: src/app/main/ui/dashboard/file_menu.cljs:122
msgid "modals.delete-file-confirm.message"
msgstr "¿Seguro que quieres borrar este archivo?"

#: src/app/main/ui/dashboard/file_menu.cljs:121
msgid "modals.delete-file-confirm.title"
msgstr "Borrando archivo"

#: src/app/main/ui/dashboard/file_menu.cljs:117
msgid "modals.delete-file-multi-confirm.accept"
msgstr "Borrar archivos"

#: src/app/main/ui/dashboard/file_menu.cljs:116
msgid "modals.delete-file-multi-confirm.message"
msgstr "¿Seguro que quieres borrar %s archivos?"

#: src/app/main/ui/dashboard/file_menu.cljs:115
msgid "modals.delete-file-multi-confirm.title"
msgstr "Borrando %s archivos"

#: src/app/main/ui/dashboard/fonts.cljs:345
msgid "modals.delete-font-variant.message"
msgstr ""
"Estas seguro de querer eliminar esta estilo de fuente? Dejara de cargar si "
"es usada en algun fichero."

#: src/app/main/ui/dashboard/fonts.cljs:344
msgid "modals.delete-font-variant.title"
msgstr "Eliminando estilo de fuente"

#: src/app/main/ui/dashboard/fonts.cljs:331
msgid "modals.delete-font.message"
msgstr ""
"¿Seguro que quieres eliminar esta fuente? Si está siendo usada en algún "
"fichero no se cargará."

#: src/app/main/ui/dashboard/fonts.cljs:330
msgid "modals.delete-font.title"
msgstr "Eliminando fuente"

#: src/app/main/ui/workspace/context_menu.cljs:522, src/app/main/ui/workspace/sidebar/sitemap.cljs:45
msgid "modals.delete-page.body"
msgstr "¿Seguro que quieres borrar esta página?"

#: src/app/main/ui/workspace/context_menu.cljs:521, src/app/main/ui/workspace/sidebar/sitemap.cljs:44
msgid "modals.delete-page.title"
msgstr "Borrar página"

#: src/app/main/ui/dashboard/project_menu.cljs:69
msgid "modals.delete-project-confirm.accept"
msgstr "Eliminar proyecto"

#: src/app/main/ui/dashboard/project_menu.cljs:68
msgid "modals.delete-project-confirm.message"
msgstr "¿Seguro que quieres eliminar este proyecto?"

#: src/app/main/ui/dashboard/project_menu.cljs:67
msgid "modals.delete-project-confirm.title"
msgstr "Eliminar proyecto"

#: src/app/main/ui/delete_shared.cljs:51
msgid "modals.delete-shared-confirm.accept"
msgid_plural "modals.delete-shared-confirm.accept"
msgstr[0] "Borrar archivo"
msgstr[1] "Borrar archivos"

#: src/app/main/ui/delete_shared.cljs:55
msgid "modals.delete-shared-confirm.activated.no-files-message"
msgid_plural "modals.delete-shared-confirm.activated.no-files-message"
msgstr[0] "No está activa en ningún fichero."
msgstr[1] "No están activas en ningún fichero."

#: src/app/main/ui/delete_shared.cljs:57
msgid "modals.delete-shared-confirm.activated.scd-message"
msgid_plural "modals.delete-shared-confirm.activated.scd-message"
msgstr[0] "Esta biblioteca está activa aquí: "
msgstr[1] "Estas bibliotecas están activas aquí: "

#: src/app/main/ui/delete_shared.cljs:46
msgid "modals.delete-shared-confirm.message"
msgid_plural "modals.delete-shared-confirm.message"
msgstr[0] "¿Seguro que quieres borrar este archivo?"
msgstr[1] "¿Seguro que quieres borrar estos archivos?"

#: src/app/main/ui/delete_shared.cljs:41
msgid "modals.delete-shared-confirm.title"
msgid_plural "modals.delete-shared-confirm.title"
msgstr[0] "Borrando archivo"
msgstr[1] "Borrando archivos"

#: src/app/main/ui/dashboard/sidebar.cljs:435
msgid "modals.delete-team-confirm.accept"
msgstr "Eliminar equipo"

#: src/app/main/ui/dashboard/sidebar.cljs:434
msgid "modals.delete-team-confirm.message"
msgstr ""
"¿Seguro que quieres eliminar este equipo? Todos los proyectos y archivos "
"asociados con el equipo serán eliminados permamentemente."

#: src/app/main/ui/dashboard/sidebar.cljs:433
msgid "modals.delete-team-confirm.title"
msgstr "Eliminando equipo"

#: src/app/main/ui/dashboard/team.cljs:446
msgid "modals.delete-team-member-confirm.accept"
msgstr "Eliminando miembro"

#: src/app/main/ui/dashboard/team.cljs:445
msgid "modals.delete-team-member-confirm.message"
msgstr "¿Seguro que quieres eliminar este integrante del equipo?"

#: src/app/main/ui/dashboard/team.cljs:444
msgid "modals.delete-team-member-confirm.title"
msgstr "Eliminar integrante del equipo"

#: src/app/main/ui/delete_shared.cljs:59
msgid "modals.delete-unpublish-shared-confirm.activated.hint"
msgid_plural "modals.delete-unpublish-shared-confirm.activated.hint"
msgstr[0] ""
"Los elementos que hayan sido utilizados en este archivo permanecerán allí "
"(¡ningún diseño se romperá!)."
msgstr[1] ""
"Los elementos que hayan sido utilizados en esos archivos permanecerán allí "
"(¡ningún diseño se romperá!)."

#: src/app/main/ui/dashboard/team.cljs:963
msgid "modals.delete-webhook.accept"
msgstr "Borrar webhook"

#: src/app/main/ui/dashboard/team.cljs:962
msgid "modals.delete-webhook.message"
msgstr "¿Seguro que quieres borrar este webhook?"

#: src/app/main/ui/dashboard/team.cljs:961
msgid "modals.delete-webhook.title"
msgstr "Borrando webhook"

#: src/app/main/ui/dashboard/team.cljs:893
msgid "modals.edit-webhook.submit-label"
msgstr "Modificar webhook"

#: src/app/main/ui/dashboard/team.cljs:858
msgid "modals.edit-webhook.title"
msgstr "Modificar webhook"

#: src/app/main/ui/dashboard/team.cljs:237
msgid "modals.invite-member-confirm.accept"
msgstr "Enviar invitacion"

#: src/app/main/ui/dashboard/team.cljs:231, src/app/main/ui/onboarding/team_choice.cljs:156
msgid "modals.invite-member.emails"
msgstr "Emails, separados por coma"

#: src/app/main/ui/dashboard/team.cljs:215
msgid "modals.invite-member.repeated-invitation"
msgstr ""
"Algunas direcciones de correo ya se encuentran entre los miembros. Estas "
"invitaciones no serán enviadas."

#: src/app/main/ui/dashboard/team.cljs:208
msgid "modals.invite-team-member.title"
msgstr "Invitar a miembros al equipo"

msgid "modals.invite-team-member.text"
msgstr "Puedes invitar miembros al equipo para que puedan acceder a este fichero y a todos los demás ficheros del equipo."

#: src/app/main/ui/dashboard/sidebar.cljs:423, src/app/main/ui/dashboard/team.cljs:412
msgid "modals.leave-and-close-confirm.hint"
msgstr ""
"Al ser la única persona integrante de este equipo, el equipo será eliminado "
"junto con sus proyectos y archivos."

#: src/app/main/ui/dashboard/sidebar.cljs:422, src/app/main/ui/dashboard/team.cljs:411
msgid "modals.leave-and-close-confirm.message"
msgstr "¿Seguro que quieres abandonar el equipo %s?"

#: src/app/main/ui/dashboard/change_owner.cljs:58
msgid "modals.leave-and-reassign.forbidden"
msgstr ""
"No puede abandonar el equipo si no hay otro miembro al que promocionar a "
"dueño. Quizás quiere borrar el equipo."

#: src/app/main/ui/dashboard/change_owner.cljs:54
msgid "modals.leave-and-reassign.hint1"
msgstr ""
"Tienes la propiedad de este equipo. Por favor selecciona otra persona "
"integrante para promover al rol Propiedad."

#: src/app/main/ui/dashboard/change_owner.cljs:77
msgid "modals.leave-and-reassign.promote-and-leave"
msgstr "Promocionar y abandonar"

#: src/app/main/ui/dashboard/change_owner.cljs:33
msgid "modals.leave-and-reassign.select-member-to-promote"
msgstr "Selecciona un miembro a promocionar"

#: src/app/main/ui/dashboard/change_owner.cljs:48
msgid "modals.leave-and-reassign.title"
msgstr "Antes de que abandones"

#: src/app/main/ui/dashboard/sidebar.cljs:402, src/app/main/ui/dashboard/sidebar.cljs:424, src/app/main/ui/dashboard/team.cljs:413, src/app/main/ui/dashboard/team.cljs:435
msgid "modals.leave-confirm.accept"
msgstr "Abandonar el equipo"

#: src/app/main/ui/dashboard/sidebar.cljs:401, src/app/main/ui/dashboard/team.cljs:434
msgid "modals.leave-confirm.message"
msgstr "¿Seguro que quieres abandonar este equipo?"

#: src/app/main/ui/dashboard/sidebar.cljs:400, src/app/main/ui/dashboard/sidebar.cljs:421, src/app/main/ui/dashboard/team.cljs:410, src/app/main/ui/dashboard/team.cljs:433
msgid "modals.leave-confirm.title"
msgstr "Abandonando el equipo"

#: src/app/main/ui/delete_shared.cljs:53
msgid "modals.move-shared-confirm.accept"
msgid_plural "modals.move-shared-confirm.accept"
msgstr[0] "Mover"
msgstr[1] "Mover"

#: src/app/main/ui/delete_shared.cljs:48
msgid "modals.move-shared-confirm.message"
msgid_plural "modals.move-shared-confirm.message"
msgstr[0] "¿Seguro que quieres mover esta biblioteca?"
msgstr[1] "¿Seguro que quieres mover estas bibliotecas?"

#: src/app/main/ui/delete_shared.cljs:43
msgid "modals.move-shared-confirm.title"
msgid_plural "modals.move-shared-confirm.title"
msgstr[0] "Mover biblioteca"
msgstr[1] "Mover bibliotecas"

#: src/app/main/ui/workspace/main_menu.cljs:266, src/app/main/ui/workspace/nudge.cljs:47
msgid "modals.nudge-title"
msgstr "Desplazamiento"

#: src/app/main/ui/dashboard/team.cljs:359
msgid "modals.promote-owner-confirm.accept"
msgstr "Transferir propiedad"

#: src/app/main/ui/dashboard/team.cljs:358
msgid "modals.promote-owner-confirm.hint"
msgstr ""
"Si transfieres la propiedad, tu rol cambiará a Administración, perdiendo "
"algunos permisos sobre este equipo. "

#: src/app/main/ui/dashboard/team.cljs:357
msgid "modals.promote-owner-confirm.message"
msgstr ""
"Tienes la propiedad de este equipo. ¿Seguro que quieres transferir la "
"propiedad del equipo a %s?"

#: src/app/main/ui/dashboard/team.cljs:356
msgid "modals.promote-owner-confirm.title"
msgstr "Nueva propiedad del equipo"

#: src/app/main/ui/workspace/libraries.cljs:188
msgid "modals.publish-empty-library.accept"
msgstr "Publicar"

#: src/app/main/ui/workspace/libraries.cljs:187
msgid "modals.publish-empty-library.message"
msgstr "Tu biblioteca está vacía. ¿Seguro que quieres publicarla?"

#: src/app/main/ui/workspace/libraries.cljs:186
msgid "modals.publish-empty-library.title"
msgstr "Publicar biblioteca vacía"

#: src/app/main/ui/workspace/header.cljs, src/app/main/ui/dashboard/file_menu.cljs
#, unused
msgid "modals.remove-shared-confirm.accept"
msgstr "Eliminar como Biblioteca Compartida"

#: src/app/main/ui/workspace/header.cljs, src/app/main/ui/dashboard/file_menu.cljs
#, unused
msgid "modals.remove-shared-confirm.hint"
msgstr ""
"Una vez eliminado como Biblioteca Compartida, la Biblioteca de este archivo "
"dejará de estar disponible para ser usada por el resto de tus archivos."

#: src/app/main/ui/workspace/header.cljs, src/app/main/ui/dashboard/file_menu.cljs
#, unused
msgid "modals.remove-shared-confirm.message"
msgstr "Añadir “%s” como Biblioteca Compartida"

#: src/app/main/ui/workspace/nudge.cljs:53
msgid "modals.small-nudge"
msgstr "Mínimo"

#: src/app/main/ui/delete_shared.cljs:52
msgid "modals.unpublish-shared-confirm.accept"
msgid_plural "modals.unpublish-shared-confirm.accept"
msgstr[0] "Despublicar"
msgstr[1] "Despublicar"

#: src/app/main/ui/delete_shared.cljs:47
msgid "modals.unpublish-shared-confirm.message"
msgid_plural "modals.unpublish-shared-confirm.message"
msgstr[0] "¿Seguro que quieres despublicar esta biblioteca?"
msgstr[1] "¿Seguro que quieres despublicar estas bibliotecas?"

#: src/app/main/ui/delete_shared.cljs:42
msgid "modals.unpublish-shared-confirm.title"
msgid_plural "modals.unpublish-shared-confirm.title"
msgstr[0] "Despublicar biblioteca"
msgstr[1] "Despublicar bibliotecas"

#: src/app/main/ui/workspace/sidebar/options/menus/component.cljs, src/app/main/ui/workspace/context_menu.cljs
#, unused
msgid "modals.update-remote-component-in-bulk.hint"
msgstr ""
"Vas a actualizar componentes en una biblioteca compartida. Esto puede "
"afectar a otros archivos que la usen."

#: src/app/main/ui/workspace/sidebar/options/menus/component.cljs, src/app/main/ui/workspace/context_menu.cljs
#, unused
msgid "modals.update-remote-component-in-bulk.message"
msgstr "Actualizar componentes en biblioteca"

#: src/app/main/ui/workspace/sidebar/assets/common.cljs:380
msgid "modals.update-remote-component.accept"
msgstr "Actualizar"

#: src/app/main/ui/workspace/sidebar/assets/common.cljs:379
msgid "modals.update-remote-component.cancel"
msgstr "Cancelar"

#: src/app/main/ui/workspace/sidebar/assets/common.cljs:378
msgid "modals.update-remote-component.hint"
msgstr ""
"Vas a actualizar un componente en una biblioteca compartida. Esto puede "
"afectar a otros archivos que la usen."

#: src/app/main/ui/workspace/sidebar/assets/common.cljs:377
msgid "modals.update-remote-component.message"
msgstr "Actualizar un componente en biblioteca"

#: src/app/main/ui/static.cljs:271
msgid "not-found.desc-message.doesnt-exist"
msgstr "Esta página no existe"

#: src/app/main/ui/static.cljs:270
msgid "not-found.desc-message.error"
msgstr "Error 404"

#: src/app/main/ui/static.cljs:121
msgid "not-found.login.free"
msgstr ""
"Penpot es la herramienta de diseño libre y de código abierto para la "
"colaboración entre diseño y código"

#: src/app/main/ui/auth/recovery_request.cljs:114
msgid "not-found.login.sent-recovery"
msgstr "Hemos enviado un email de recuperación a"

#: src/app/main/ui/auth/recovery_request.cljs:116
msgid "not-found.login.sent-recovery-check"
msgstr "Revisa tu correo y haz clic en el enlace para crear una nueva contraseña."

#: src/app/main/ui/static.cljs:133
msgid "not-found.login.signup-free"
msgstr "Registrate gratis"

#: src/app/main/ui/static.cljs:134
msgid "not-found.login.start-using"
msgstr "¡Y comienza a usar Penpot en segundos!"

#: src/app/main/ui/static.cljs:56
msgid "not-found.made-with-love"
msgstr "Hecho con AMOR y Software Libre"

#: src/app/main/ui/static.cljs:250
msgid "not-found.no-permission.already-requested.file"
msgstr "Ya has solicitado acceso a este archivo."

#: src/app/main/ui/static.cljs:250
msgid "not-found.no-permission.already-requested.or-others.file"
msgstr ""
"Ya has solicitado acceso a este archivo o a otros archivos o proyectos del "
"mismo equipo."

#: src/app/main/ui/static.cljs:253
msgid "not-found.no-permission.already-requested.or-others.project"
msgstr ""
"Ya has solicitado acceso a este proyecto o a otros proyectos o archivos del "
"mismo equipo."

#: src/app/main/ui/static.cljs:253
msgid "not-found.no-permission.already-requested.project"
msgstr "Ya has solicitado acceso a este proyecto."

#: src/app/main/ui/static.cljs:259, src/app/main/ui/static.cljs:262
msgid "not-found.no-permission.ask"
msgstr "SOLICITAR ACCESO"

#: src/app/main/ui/static.cljs:256
msgid "not-found.no-permission.done.remember"
msgstr "Recuerda que, si el propietario la aprueba, entrarás en el equipo."

#: src/app/main/ui/static.cljs:256
msgid "not-found.no-permission.done.success"
msgstr "¡Tu solicitud se ha enviado correctamente!"

#: src/app/main/ui/static.cljs:259
msgid "not-found.no-permission.file"
msgstr "No tienes permiso para acceder a este archivo."

#: src/app/main/ui/static.cljs:43, src/app/main/ui/static.cljs:247, src/app/main/ui/static.cljs:250, src/app/main/ui/static.cljs:253, src/app/main/ui/static.cljs:256, src/app/main/ui/static.cljs:259, src/app/main/ui/static.cljs:262
msgid "not-found.no-permission.go-dashboard"
msgstr "Ir a tu Penpot"

#: src/app/main/ui/static.cljs:259, src/app/main/ui/static.cljs:262
msgid "not-found.no-permission.if-approves"
msgstr "Si el propietario lo aprueba, te invitará al equipo."

#: src/app/main/ui/static.cljs:217, src/app/main/ui/static.cljs:222
msgid "not-found.no-permission.penpot-file"
msgstr "Archivo de Penpot"

#: src/app/main/ui/static.cljs:247, src/app/main/ui/static.cljs:262
msgid "not-found.no-permission.project"
msgstr "No tienes permiso para acceder a este proyecto."

#: src/app/main/ui/static.cljs:216, src/app/main/ui/static.cljs:220
msgid "not-found.no-permission.project-name"
msgstr "PROYECTO"

#: src/app/main/ui/static.cljs:259
msgid "not-found.no-permission.you-can-ask.file"
msgstr "Para acceder a este archivo, puedes pedir permiso al propietario del equipo."

#: src/app/main/ui/static.cljs:262
msgid "not-found.no-permission.you-can-ask.project"
msgstr ""
"Para acceder a este proyecto, puedes pedir permiso al propietario del "
"equipo."

#: src/app/main/data/common.cljs:85
msgid "notifications.by-code.maintenance"
msgstr ""
"Pausa de mantenimiento: en los próximos 5 minutos estaremos fuera de "
"servicio por un breve mantenimiento."

#: src/app/main/data/common.cljs:76
msgid "notifications.by-code.upgrade-version"
msgstr "Una nueva versión está disponible, por favor actualiza la página"

#: src/app/main/ui/dashboard/team.cljs:170, src/app/main/ui/dashboard/team.cljs:615
msgid "notifications.invitation-email-sent"
msgstr "Invitación enviada con éxito"

#: src/app/main/ui/dashboard/team.cljs:636
msgid "notifications.invitation-link-copied"
msgstr "Enlace de invitacion copiado"

#: src/app/main/ui/settings/delete_account.cljs:24
msgid "notifications.profile-deletion-not-allowed"
msgstr "No puedes borrar tu perfil. Reasigna tus equipos antes de seguir."

#: src/app/main/ui/settings/options.cljs:26, src/app/main/ui/settings/profile.cljs:33
msgid "notifications.profile-saved"
msgstr "Perfil guardado correctamente!"

#: src/app/main/ui/settings/change_email.cljs:46
msgid "notifications.validation-email-sent"
msgstr "Verificación de email enviada a %s. Comprueba tu correo."

#, unused
msgid "onboarding-v2.before-start.desc1"
msgstr ""
"Hay multitud de recursos disponibles para ayudarte a comenzar con Penpot, "
"como son la Guía de usuario y nuestro canal de Youtube."

#, unused
msgid "onboarding-v2.before-start.desc2"
msgstr ""
"Información detallada sobre cómo usar Penpot. Desde prototipar a organizar "
"y compartir diseños."

#, unused
msgid "onboarding-v2.before-start.desc2.title"
msgstr "Guía de usuario"

#, unused
msgid "onboarding-v2.before-start.desc3"
msgstr "Puedes ver nuestros tutoriales y los hechos por la comunidad."

#, unused
msgid "onboarding-v2.before-start.desc3.title"
msgstr "Tutoriales de video"

#, unused
msgid "onboarding-v2.before-start.title"
msgstr "Antes de comenzar"

#: src/app/main/ui/onboarding/newsletter.cljs:63
msgid "onboarding-v2.newsletter.desc"
msgstr ""
"Suscríbete a la newsletter de Penpot para estar al día de los progresos del "
"producto y noticias."

#: src/app/main/ui/onboarding/newsletter.cljs:83
msgid "onboarding-v2.newsletter.news"
msgstr ""
"Quiero recibir noticias sobre Penpot (artículos del blog, vídeo tutoriales, "
"directos...)."

#: src/app/main/ui/onboarding/newsletter.cljs:91
msgid "onboarding-v2.newsletter.privacy1"
msgstr "Nos importa la privacidad, aquí puedes leer nuestra "

#: src/app/main/ui/onboarding/newsletter.cljs:97
msgid "onboarding-v2.newsletter.privacy2"
msgstr ""
"Sólo te enviaremos emails relevantes para ti. Puedes desuscribirte en "
"cualquier momento usando el vínculo de desuscripción en cualquiera de "
"nuestras newsletters."

#: src/app/main/ui/onboarding/newsletter.cljs:71
msgid "onboarding-v2.newsletter.updates"
msgstr ""
"Quiero recibir información sobre actualizaciones del producto (nuevas "
"funcionalidades, releases, mejoras...)."

#, unused
msgid "onboarding-v2.welcome.desc1"
msgstr ""
"Penpot es Código Abierto y está hecho por Kaleidos y la comunidad, donde ya "
"hay mucha gente ayudándose unos a otros. Formas de colaborar:"

#, unused
msgid "onboarding-v2.welcome.desc2"
msgstr ""
"Un espacio público donde aprender, compatir y discutir sobre el presente y "
"futuro con toda la Comunidad y el equipo de Penpot."

#, unused
msgid "onboarding-v2.welcome.desc2.title"
msgstr "Participando en la Comunidad"

#, unused
msgid "onboarding-v2.welcome.desc3"
msgstr ""
"Aquí encontrarás cómo colaborar con traducciones, solicitar "
"funcionalidades, contribuir en el código, cazar errores…"

#, unused
msgid "onboarding-v2.welcome.desc3.title"
msgstr "Guía de contribución"

#: src/app/main/ui/onboarding/team_choice.cljs:30
msgid "onboarding-v2.welcome.title"
msgstr "¡Te damos la bienvenida a Penpot!"

#: src/app/main/ui/onboarding/team_choice.cljs:227
msgid "onboarding.choice.team-up.continue-creating-team"
msgstr "Continuar creando equipo"

#: src/app/main/ui/onboarding/team_choice.cljs:237
msgid "onboarding.choice.team-up.continue-without-a-team"
msgstr "Seguir sin equipo"

#: src/app/main/ui/onboarding/team_choice.cljs:167
msgid "onboarding.choice.team-up.create-team-and-invite"
msgstr "Crear equipo e invitar"

#, unused
msgid "onboarding.choice.team-up.create-team-and-send-invites"
msgstr "Crear equipo y enviar invitaciones"

#: src/app/main/ui/onboarding/team_choice.cljs:170
msgid "onboarding.choice.team-up.create-team-and-send-invites-description"
msgstr "Podrás enviar invitaciones después"

#: src/app/main/ui/onboarding/team_choice.cljs:213
msgid "onboarding.choice.team-up.create-team-desc"
msgstr "Tras nombrar tu equipo podrás invitar a personas para que se unan."

#: src/app/main/ui/onboarding/team_choice.cljs:222
msgid "onboarding.choice.team-up.create-team-placeholder"
msgstr "Introduce el nombre del equipo"

#: src/app/main/ui/onboarding/team_choice.cljs:168
msgid "onboarding.choice.team-up.create-team-without-invite"
msgstr "Crear equipo"

#, unused
msgid "onboarding.choice.team-up.create-team-without-inviting"
msgstr "Crear equipo sin invitar"

#: src/app/main/ui/dashboard/projects.cljs:89, src/app/main/ui/onboarding/team_choice.cljs:140
msgid "onboarding.choice.team-up.invite-members"
msgstr "Invitar integrantes"

#: src/app/main/ui/onboarding/team_choice.cljs:141
msgid "onboarding.choice.team-up.invite-members-info"
msgstr ""
"No olvides incluir personas de desarrollo, diseño, gestión… la diversidad "
"suma :)"

#: src/app/main/ui/dashboard/team.cljs:220, src/app/main/ui/onboarding/team_choice.cljs:146
msgid "onboarding.choice.team-up.roles"
msgstr "Invitar con el rol:"

#: src/app/main/ui/onboarding/team_choice.cljs:230
msgid "onboarding.choice.team-up.start-without-a-team"
msgstr "Comenzar sin equipo"

#: src/app/main/ui/onboarding/team_choice.cljs:232
msgid "onboarding.choice.team-up.start-without-a-team-description"
msgstr "Podrás crear un equipo después."

#, unused
msgid "onboarding.newsletter.accept"
msgstr "Si, suscribirme"

#: src/app/main/ui/onboarding/newsletter.cljs:40
msgid "onboarding.newsletter.acceptance-message"
msgstr ""
"Tu solicitud de suscripción ha sido enviada, te haremos una confirmación a "
"tu email."

#: src/app/main/ui/onboarding/newsletter.cljs:95
msgid "onboarding.newsletter.policy"
msgstr "Política de Privacidad."

#: src/app/main/ui/onboarding/newsletter.cljs:60
msgid "onboarding.newsletter.title"
msgstr "¿Quieres recibir noticias sobre Penpot?"

#: src/app/main/ui/onboarding/questions.cljs:113
msgid "onboarding.questions.lets-get-started"
msgstr "¡Empecemos!"

#: src/app/main/ui/onboarding/questions.cljs:94
msgid "onboarding.questions.reasons.alternative"
msgstr "Buscar una alternativa a Figma, XD, etc."

#: src/app/main/ui/onboarding/questions.cljs:88
msgid "onboarding.questions.reasons.exploring"
msgstr "Estoy echando un vistazo"

#: src/app/main/ui/onboarding/questions.cljs:91
msgid "onboarding.questions.reasons.fit"
msgstr "Averiguar si Penpot es una buena opción para mi equipo"

#: src/app/main/ui/onboarding/questions.cljs:97
msgid "onboarding.questions.reasons.testing"
msgstr "Probar antes de self-hosting"

#: src/app/main/ui/onboarding/questions.cljs:349
#, fuzzy
msgid "onboarding.questions.start-with.code"
msgstr "Generando código a partir de diseños"

#: src/app/main/ui/onboarding/questions.cljs:347
#, fuzzy
msgid "onboarding.questions.start-with.ds"
msgstr "Creando sistemas de diseño"

#: src/app/main/ui/onboarding/questions.cljs:345
msgid "onboarding.questions.start-with.prototyping"
msgstr "Prototipado"

#: src/app/main/ui/onboarding/questions.cljs:341
msgid "onboarding.questions.start-with.ui"
msgstr "Diseñando el UX/UI de una aplicación"

#: src/app/main/ui/onboarding/questions.cljs:343
msgid "onboarding.questions.start-with.wireframing"
msgstr "Wireframing"

#: src/app/main/ui/onboarding/questions.cljs:121
msgid "onboarding.questions.step1.question1"
msgstr "¿Para qué utilizarás Penpot?"

#: src/app/main/ui/onboarding/questions.cljs:128
msgid "onboarding.questions.step1.question2"
msgstr "¿Qué te ha traído a Penpot?"

#: src/app/main/ui/onboarding/questions.cljs:117
msgid "onboarding.questions.step1.subtitle"
msgstr ""
"Cuéntanos un poco sobre tí para ayudarnos a que Penpot se adapte mejor a "
"tí. Tus respuestas nos ayudarán a priorizar nuevas funcionalidades y a "
"saber cómo podemos acompañarte mejor."

#: src/app/main/ui/onboarding/questions.cljs:115
msgid "onboarding.questions.step1.title"
msgstr "Ayúdanos a conocerte"

#: src/app/main/ui/onboarding/questions.cljs:196
msgid "onboarding.questions.step2.title"
msgstr "¿Cuál de estas herramientas utilizas más?"

#: src/app/main/ui/onboarding/questions.cljs:289
msgid "onboarding.questions.step3.question1"
msgstr "¿Qué tipo de trabajo haces?"

#: src/app/main/ui/onboarding/questions.cljs:303
msgid "onboarding.questions.step3.question2"
msgstr "¿Cuál es tu puesto?"

#: src/app/main/ui/onboarding/questions.cljs:317
msgid "onboarding.questions.step3.question3"
msgstr "¿Cuál es el tamaño de tu empresa?"

#: src/app/main/ui/onboarding/questions.cljs:287
msgid "onboarding.questions.step3.title"
msgstr "Háblanos de tu trabajo"

#: src/app/main/ui/onboarding/questions.cljs:370
msgid "onboarding.questions.step4.title"
msgstr "¿Por dónde te apetecería empezar?"

#: src/app/main/ui/onboarding/questions.cljs:429
msgid "onboarding.questions.step5.title"
msgstr "¿Cómo nos has descubierto?"

#: src/app/main/ui/onboarding/questions.cljs:268
msgid "onboarding.questions.team-size.11-30"
msgstr "11-30"

#: src/app/main/ui/onboarding/questions.cljs:269
msgid "onboarding.questions.team-size.2-10"
msgstr "2-10"

#: src/app/main/ui/onboarding/questions.cljs:267
msgid "onboarding.questions.team-size.31-50"
msgstr "31-50"

#: src/app/main/ui/onboarding/questions.cljs:270
msgid "onboarding.questions.team-size.freelancer"
msgstr "Soy autónomo"

#: src/app/main/ui/onboarding/questions.cljs:266
msgid "onboarding.questions.team-size.more-than-50"
msgstr "Más de 50"

#: src/app/main/ui/onboarding/questions.cljs:271
msgid "onboarding.questions.team-size.personal-project"
msgstr "Estoy trabajando en un proyecto personal"

#: src/app/main/ui/onboarding/questions.cljs:80
msgid "onboarding.questions.use.education"
msgstr "Educación"

#: src/app/main/ui/onboarding/questions.cljs:81
msgid "onboarding.questions.use.personal"
msgstr "Personal"

#: src/app/main/ui/onboarding/questions.cljs:79
msgid "onboarding.questions.use.work"
msgstr "Trabajo"

#: src/app/main/ui/onboarding/team_choice.cljs:211
msgid "onboarding.team-modal.create-team"
msgstr "Crea un equipo"

#: src/app/main/ui/onboarding/team_choice.cljs:34
msgid "onboarding.team-modal.create-team-desc"
msgstr ""
"Un equipo permite colaborar en Penpot trabajando en los mismos archivos y "
"proyectos."

#: src/app/main/ui/onboarding/team_choice.cljs:39
msgid "onboarding.team-modal.create-team-feature-1"
msgstr "Archivos y proyectos ilimitados"

#: src/app/main/ui/onboarding/team_choice.cljs:43
msgid "onboarding.team-modal.create-team-feature-2"
msgstr "Edición multijugador"

#: src/app/main/ui/onboarding/team_choice.cljs:47
msgid "onboarding.team-modal.create-team-feature-3"
msgstr "Gestión de roles"

#: src/app/main/ui/onboarding/team_choice.cljs:51
msgid "onboarding.team-modal.create-team-feature-4"
msgstr "Sin límite de integrantes"

#: src/app/main/ui/onboarding/team_choice.cljs:55
msgid "onboarding.team-modal.create-team-feature-5"
msgstr "¡100% gratis!"

#: src/app/main/ui/onboarding/team_choice.cljs:32
msgid "onboarding.team-modal.team-definition"
msgstr "¿Qué es un equipo?"

#: src/app/main/ui/onboarding/templates.cljs:78
msgid "onboarding.templates.subtitle"
msgstr "Aquí tienes algunas plantillas."

#: src/app/main/ui/onboarding/templates.cljs:77
msgid "onboarding.templates.title"
msgstr "Empezar a diseñar"

#, unused
msgid "onboarding.welcome.alt"
msgstr "Penpot"

#: src/app/main/ui/auth/recovery.cljs:88
msgid "profile.recovery.go-to-login"
msgstr "Ir al login"

#: src/app/main/ui/workspace/sidebar/options/rows/color_row.cljs:221
msgid "settings.detach"
msgstr "Desacoplar"

#: src/app/main/ui/viewer/inspect/exports.cljs:147, src/app/main/ui/workspace/sidebar/options/menus/component.cljs:631, src/app/main/ui/workspace/sidebar/options/menus/constraints.cljs:137, src/app/main/ui/workspace/sidebar/options/menus/constraints.cljs:148, src/app/main/ui/workspace/sidebar/options/menus/exports.cljs:188, src/app/main/ui/workspace/sidebar/options/menus/fill.cljs:158, src/app/main/ui/workspace/sidebar/options/menus/measures.cljs:399, src/app/main/ui/workspace/sidebar/options/menus/measures.cljs:410, src/app/main/ui/workspace/sidebar/options/menus/measures.cljs:430, src/app/main/ui/workspace/sidebar/options/menus/measures.cljs:441, src/app/main/ui/workspace/sidebar/options/menus/measures.cljs:458, src/app/main/ui/workspace/sidebar/options/menus/measures.cljs:472, src/app/main/ui/workspace/sidebar/options/menus/shadow.cljs:309, src/app/main/ui/workspace/sidebar/options/menus/stroke.cljs:180, src/app/main/ui/workspace/sidebar/options/menus/typography.cljs:373, src/app/main/ui/workspace/sidebar/options/menus/typography.cljs:389, src/app/main/ui/workspace/sidebar/options/rows/color_row.cljs:245, src/app/main/ui/workspace/sidebar/options/rows/stroke_row.cljs:172
msgid "settings.multiple"
msgstr "Varios"

#: src/app/main/ui/workspace/sidebar/options/rows/color_row.cljs:271
msgid "settings.select-this-color"
msgstr "Seleccionar elementos que usan este estilo"

#: src/app/main/ui/workspace/sidebar/options/rows/color_row.cljs:271
msgid "settings.remove-color"
msgstr "Eliminar color"

# SECTIONS
#: src/app/main/ui/workspace/sidebar/shortcuts.cljs:414
msgid "shortcut-section.basics"
msgstr "Básicos"

#: src/app/main/ui/workspace/sidebar/shortcuts.cljs:420
msgid "shortcut-section.dashboard"
msgstr "Panel"

#: src/app/main/ui/workspace/sidebar/shortcuts.cljs:423
msgid "shortcut-section.viewer"
msgstr "Modo visualización"

#: src/app/main/ui/workspace/sidebar/shortcuts.cljs:417
msgid "shortcut-section.workspace"
msgstr "Área de trabajo"

# SUBSECTIONS
#: src/app/main/ui/workspace/sidebar/shortcuts.cljs:56
msgid "shortcut-subsection.alignment"
msgstr "Alineamiento"

#: src/app/main/ui/workspace/sidebar/shortcuts.cljs:57
msgid "shortcut-subsection.edit"
msgstr "Editar"

#: src/app/main/ui/workspace/sidebar/shortcuts.cljs:58
msgid "shortcut-subsection.general-dashboard"
msgstr "Genérico"

#: src/app/main/ui/workspace/sidebar/shortcuts.cljs:59
msgid "shortcut-subsection.general-viewer"
msgstr "Genérico"

#: src/app/main/ui/workspace/sidebar/shortcuts.cljs:60
msgid "shortcut-subsection.main-menu"
msgstr "Menu principal"

#: src/app/main/ui/workspace/sidebar/shortcuts.cljs:61
msgid "shortcut-subsection.modify-layers"
msgstr "Modificar capas"

#: src/app/main/ui/workspace/sidebar/shortcuts.cljs:62
msgid "shortcut-subsection.navigation-dashboard"
msgstr "Navegación"

#: src/app/main/ui/workspace/sidebar/shortcuts.cljs:63
msgid "shortcut-subsection.navigation-viewer"
msgstr "Navegación"

#: src/app/main/ui/workspace/sidebar/shortcuts.cljs:64
msgid "shortcut-subsection.navigation-workspace"
msgstr "Navegación"

#: src/app/main/ui/workspace/sidebar/shortcuts.cljs:65
msgid "shortcut-subsection.panels"
msgstr "Paneles"

#: src/app/main/ui/workspace/sidebar/shortcuts.cljs:66
msgid "shortcut-subsection.path-editor"
msgstr "Ruta"

#: src/app/main/ui/workspace/sidebar/shortcuts.cljs:67
msgid "shortcut-subsection.shape"
msgstr "Formas"

#: src/app/main/ui/workspace/sidebar/shortcuts.cljs:68
msgid "shortcut-subsection.text-editor"
msgstr "Textos"

#: src/app/main/ui/workspace/sidebar/shortcuts.cljs:69
msgid "shortcut-subsection.tools"
msgstr "Herramientas"

#: src/app/main/ui/workspace/sidebar/shortcuts.cljs:70
msgid "shortcut-subsection.zoom-viewer"
msgstr "Zoom"

#: src/app/main/ui/workspace/sidebar/shortcuts.cljs:71
msgid "shortcut-subsection.zoom-workspace"
msgstr "Zoom"

#: src/app/main/ui/workspace/sidebar/shortcuts.cljs:72
msgid "shortcuts.add-comment"
msgstr "Añadir comentarios"

#: src/app/main/ui/workspace/sidebar/shortcuts.cljs:73
msgid "shortcuts.add-node"
msgstr "Añadir nodo"

#: src/app/main/ui/workspace/sidebar/shortcuts.cljs:74
msgid "shortcuts.align-bottom"
msgstr "Alinear abajo"

#: src/app/main/ui/workspace/sidebar/shortcuts.cljs:75
msgid "shortcuts.align-center"
msgstr "Alinear al centro"

#: src/app/main/ui/workspace/sidebar/shortcuts.cljs:76
msgid "shortcuts.align-hcenter"
msgstr "Alinear al centro horizontalmente"

#: src/app/main/ui/workspace/sidebar/shortcuts.cljs:77
msgid "shortcuts.align-justify"
msgstr "Alinear justificado"

#: src/app/main/ui/workspace/sidebar/shortcuts.cljs:78
msgid "shortcuts.align-left"
msgstr "Alinear a la izquierda"

#: src/app/main/ui/workspace/sidebar/shortcuts.cljs:79
msgid "shortcuts.align-right"
msgstr "Alinear a la derecha"

#: src/app/main/ui/workspace/sidebar/shortcuts.cljs:80
msgid "shortcuts.align-top"
msgstr "Alinear arriba"

#: src/app/main/ui/workspace/sidebar/shortcuts.cljs:81
msgid "shortcuts.align-vcenter"
msgstr "Alinear al centro verticalmente"

#: src/app/main/ui/workspace/sidebar/shortcuts.cljs:82
msgid "shortcuts.artboard-selection"
msgstr "Crear tablero desde la selección"

#: src/app/main/ui/workspace/sidebar/shortcuts.cljs:83
msgid "shortcuts.bold"
msgstr "Alternar negrita"

#: src/app/main/ui/workspace/sidebar/shortcuts.cljs:84
msgid "shortcuts.bool-difference"
msgstr "Diferencia"

#: src/app/main/ui/workspace/sidebar/shortcuts.cljs:85
msgid "shortcuts.bool-exclude"
msgstr "Exclusión"

#: src/app/main/ui/workspace/sidebar/shortcuts.cljs:86
msgid "shortcuts.bool-intersection"
msgstr "Interescción"

#: src/app/main/ui/workspace/sidebar/shortcuts.cljs:87
msgid "shortcuts.bool-union"
msgstr "Unión"

#: src/app/main/ui/workspace/sidebar/shortcuts.cljs:88
msgid "shortcuts.bring-back"
msgstr "Enviar detrás"

#: src/app/main/ui/workspace/sidebar/shortcuts.cljs:89
msgid "shortcuts.bring-backward"
msgstr "Enviar al fondo"

#: src/app/main/ui/workspace/sidebar/shortcuts.cljs:90
msgid "shortcuts.bring-forward"
msgstr "Mover al frente"

#: src/app/main/ui/workspace/sidebar/shortcuts.cljs:91
msgid "shortcuts.bring-front"
msgstr "Mover hacia adelante"

#: src/app/main/ui/workspace/sidebar/shortcuts.cljs:92
msgid "shortcuts.clear-undo"
msgstr "Limpiar historial"

#: src/app/main/ui/workspace/sidebar/shortcuts.cljs:93
msgid "shortcuts.copy"
msgstr "Copiar"

#: src/app/main/ui/workspace/sidebar/shortcuts.cljs:94
msgid "shortcuts.create-component"
msgstr "Crear componente"

#: src/app/main/ui/workspace/sidebar/shortcuts.cljs:95
msgid "shortcuts.create-new-project"
msgstr "Crear nuevo"

#: src/app/main/ui/workspace/sidebar/shortcuts.cljs:96
msgid "shortcuts.cut"
msgstr "Cortar"

#: src/app/main/ui/workspace/sidebar/shortcuts.cljs:97
msgid "shortcuts.decrease-zoom"
msgstr "Reducir zoom"

#: src/app/main/ui/workspace/sidebar/shortcuts.cljs:98
msgid "shortcuts.delete"
msgstr "Borrar"

#: src/app/main/ui/workspace/sidebar/shortcuts.cljs:99
msgid "shortcuts.delete-node"
msgstr "Borrar nodo"

#: src/app/main/ui/workspace/sidebar/shortcuts.cljs:100
msgid "shortcuts.detach-component"
msgstr "Desacoplar instancia"

#: src/app/main/ui/workspace/sidebar/shortcuts.cljs:101
msgid "shortcuts.draw-curve"
msgstr "Curva"

#: src/app/main/ui/workspace/sidebar/shortcuts.cljs:102
msgid "shortcuts.draw-ellipse"
msgstr "Elipse"

#: src/app/main/ui/workspace/sidebar/shortcuts.cljs:103
msgid "shortcuts.draw-frame"
msgstr "Tablero"

#: src/app/main/ui/workspace/sidebar/shortcuts.cljs:104
msgid "shortcuts.draw-nodes"
msgstr "Dibujar nodos"

#: src/app/main/ui/workspace/sidebar/shortcuts.cljs:105
msgid "shortcuts.draw-path"
msgstr "Ruta"

#: src/app/main/ui/workspace/sidebar/shortcuts.cljs:106
msgid "shortcuts.draw-rect"
msgstr "Rectángulo"

#: src/app/main/ui/workspace/sidebar/shortcuts.cljs:107
msgid "shortcuts.draw-text"
msgstr "Texto"

#: src/app/main/ui/workspace/sidebar/shortcuts.cljs:108
msgid "shortcuts.duplicate"
msgstr "Duplicar"

#: src/app/main/ui/workspace/sidebar/shortcuts.cljs:109
msgid "shortcuts.escape"
msgstr "Cancelar"

#: src/app/main/ui/workspace/sidebar/shortcuts.cljs:110
msgid "shortcuts.export-shapes"
msgstr "Exportar elementos"

#: src/app/main/ui/workspace/sidebar/shortcuts.cljs:111
msgid "shortcuts.fit-all"
msgstr "Zoom abarcar todo"

#: src/app/main/ui/workspace/sidebar/shortcuts.cljs:112
msgid "shortcuts.flip-horizontal"
msgstr "Voltear horizontalmente"

#: src/app/main/ui/workspace/sidebar/shortcuts.cljs:113
msgid "shortcuts.flip-vertical"
msgstr "Voltear verticalmente"

#: src/app/main/ui/workspace/sidebar/shortcuts.cljs:114
msgid "shortcuts.font-size-dec"
msgstr "Decrementar el tamaño de fuente"

#: src/app/main/ui/workspace/sidebar/shortcuts.cljs:115
msgid "shortcuts.font-size-inc"
msgstr "Incrementar el tamaño de fuente"

#: src/app/main/ui/workspace/sidebar/shortcuts.cljs:116
msgid "shortcuts.go-to-drafts"
msgstr "Ir a borradores"

#: src/app/main/ui/workspace/sidebar/shortcuts.cljs:117
msgid "shortcuts.go-to-libs"
msgstr "Ir a bibliotecas compartidas"

#: src/app/main/ui/workspace/sidebar/shortcuts.cljs:118
msgid "shortcuts.go-to-search"
msgstr "Buscar"

#: src/app/main/ui/workspace/sidebar/shortcuts.cljs:119
msgid "shortcuts.group"
msgstr "Agrupar"

#: src/app/main/ui/workspace/sidebar/shortcuts.cljs:120
msgid "shortcuts.h-distribute"
msgstr "Distribuir horizontalmente"

#: src/app/main/ui/workspace/sidebar/shortcuts.cljs:121
msgid "shortcuts.hide-ui"
msgstr "Mostrar/ocultar interfaz"

#: src/app/main/ui/workspace/sidebar/shortcuts.cljs:122
msgid "shortcuts.increase-zoom"
msgstr "Aumentar zoom"

#: src/app/main/ui/workspace/sidebar/shortcuts.cljs:123
msgid "shortcuts.insert-image"
msgstr "Insertar imagen"

#: src/app/main/ui/workspace/sidebar/shortcuts.cljs:124
msgid "shortcuts.italic"
msgstr "Alternar cursiva"

#: src/app/main/ui/workspace/sidebar/shortcuts.cljs:125
msgid "shortcuts.join-nodes"
msgstr "Unir nodos"

#: src/app/main/ui/workspace/sidebar/shortcuts.cljs:126
msgid "shortcuts.letter-spacing-dec"
msgstr "Decrementar el espaciado de letras"

#: src/app/main/ui/workspace/sidebar/shortcuts.cljs:127
msgid "shortcuts.letter-spacing-inc"
msgstr "Incrementar el espaciado de letras"

#: src/app/main/ui/workspace/sidebar/shortcuts.cljs:128
msgid "shortcuts.line-height-dec"
msgstr "Decrementar el interlineado"

#: src/app/main/ui/workspace/sidebar/shortcuts.cljs:129
msgid "shortcuts.line-height-inc"
msgstr "Incrementar el interlineado"

#: src/app/main/ui/workspace/sidebar/shortcuts.cljs:130
msgid "shortcuts.line-through"
msgstr "Alternar tachado"

#: src/app/main/ui/workspace/sidebar/shortcuts.cljs:131
msgid "shortcuts.make-corner"
msgstr "Convertir en esquina"

#: src/app/main/ui/workspace/sidebar/shortcuts.cljs:132
msgid "shortcuts.make-curve"
msgstr "Convertir en curva"

#: src/app/main/ui/workspace/sidebar/shortcuts.cljs:133
msgid "shortcuts.mask"
msgstr "Máscara"

#: src/app/main/ui/workspace/sidebar/shortcuts.cljs:134
msgid "shortcuts.merge-nodes"
msgstr "Fusionar nodos"

#: src/app/main/ui/workspace/sidebar/shortcuts.cljs:135
msgid "shortcuts.move"
msgstr "Mover"

#: src/app/main/ui/workspace/sidebar/shortcuts.cljs:136
msgid "shortcuts.move-fast-down"
msgstr "Mover rápidamente hacia abajo"

#: src/app/main/ui/workspace/sidebar/shortcuts.cljs:137
msgid "shortcuts.move-fast-left"
msgstr "Mover rápidamente hacia la izquierda"

#: src/app/main/ui/workspace/sidebar/shortcuts.cljs:138
msgid "shortcuts.move-fast-right"
msgstr "Mover rápidamente hacia la derecha"

#: src/app/main/ui/workspace/sidebar/shortcuts.cljs:139
msgid "shortcuts.move-fast-up"
msgstr "Mover rápidamente hacia arriba"

#: src/app/main/ui/workspace/sidebar/shortcuts.cljs:140
msgid "shortcuts.move-nodes"
msgstr "Mover nodo"

#: src/app/main/ui/workspace/sidebar/shortcuts.cljs:141
msgid "shortcuts.move-unit-down"
msgstr "Mover hacia abajo"

#: src/app/main/ui/workspace/sidebar/shortcuts.cljs:142
msgid "shortcuts.move-unit-left"
msgstr "Mover hacia la izquierda"

#: src/app/main/ui/workspace/sidebar/shortcuts.cljs:143
msgid "shortcuts.move-unit-right"
msgstr "Mover hacia la derecha"

#: src/app/main/ui/workspace/sidebar/shortcuts.cljs:144
msgid "shortcuts.move-unit-up"
msgstr "Mover hacia arriba"

#: src/app/main/ui/workspace/sidebar/shortcuts.cljs:145
msgid "shortcuts.next-frame"
msgstr "Siguiente tablero"

#: src/app/main/ui/workspace/sidebar/shortcuts.cljs:516
msgid "shortcuts.not-found"
msgstr "No hay resultados"

#: src/app/main/ui/workspace/sidebar/shortcuts.cljs:146
msgid "shortcuts.opacity-0"
msgstr "Opacidad 100%"

#: src/app/main/ui/workspace/sidebar/shortcuts.cljs:147
msgid "shortcuts.opacity-1"
msgstr "Opacidad 10%"

#: src/app/main/ui/workspace/sidebar/shortcuts.cljs:148
msgid "shortcuts.opacity-2"
msgstr "Opacidad 20%"

#: src/app/main/ui/workspace/sidebar/shortcuts.cljs:149
msgid "shortcuts.opacity-3"
msgstr "Opacidad 30%"

#: src/app/main/ui/workspace/sidebar/shortcuts.cljs:150
msgid "shortcuts.opacity-4"
msgstr "Opacidad 40%"

#: src/app/main/ui/workspace/sidebar/shortcuts.cljs:151
msgid "shortcuts.opacity-5"
msgstr "Opacidad 50%"

#: src/app/main/ui/workspace/sidebar/shortcuts.cljs:152
msgid "shortcuts.opacity-6"
msgstr "Opacidad 60%"

#: src/app/main/ui/workspace/sidebar/shortcuts.cljs:153
msgid "shortcuts.opacity-7"
msgstr "Opacidad 70%"

#: src/app/main/ui/workspace/sidebar/shortcuts.cljs:154
msgid "shortcuts.opacity-8"
msgstr "Opacidad 80%"

#: src/app/main/ui/workspace/sidebar/shortcuts.cljs:155
msgid "shortcuts.opacity-9"
msgstr "Opacidad 90%"

#: src/app/main/ui/workspace/sidebar/shortcuts.cljs:156
msgid "shortcuts.open-color-picker"
msgstr "Abrir selector de color"

#: src/app/main/ui/workspace/sidebar/shortcuts.cljs:157
msgid "shortcuts.open-comments"
msgstr "Comentarios"

#: src/app/main/ui/workspace/sidebar/shortcuts.cljs:158
msgid "shortcuts.open-dashboard"
msgstr "Ir al dashboard"

#: src/app/main/ui/workspace/sidebar/shortcuts.cljs:159
msgid "shortcuts.open-inspect"
msgstr "Ir al inspector"

#: src/app/main/ui/workspace/sidebar/shortcuts.cljs:160
msgid "shortcuts.open-interactions"
msgstr "Ir a interacciones"

#: src/app/main/ui/workspace/sidebar/shortcuts.cljs:161
msgid "shortcuts.open-viewer"
msgstr "Ir al modo de visualización"

#: src/app/main/ui/workspace/sidebar/shortcuts.cljs:162
msgid "shortcuts.open-workspace"
msgstr "Ir al área de trabajo"

#: src/app/main/ui/workspace/sidebar/shortcuts.cljs:260
msgid "shortcuts.or"
msgstr " o "

#: src/app/main/ui/workspace/sidebar/shortcuts.cljs:163
msgid "shortcuts.paste"
msgstr "Pegar"

#: src/app/main/ui/workspace/sidebar/shortcuts.cljs:164
msgid "shortcuts.prev-frame"
msgstr "Tablero anterior"

#: src/app/main/ui/workspace/sidebar/shortcuts.cljs:165
msgid "shortcuts.redo"
msgstr "Rehacer"

#: src/app/main/ui/workspace/sidebar/shortcuts.cljs:166
msgid "shortcuts.reset-zoom"
msgstr "Reiniciar zoom"

#: src/app/main/ui/workspace/sidebar/shortcuts.cljs:167
msgid "shortcuts.scale"
msgstr "Escalado"

#: src/app/main/ui/workspace/sidebar/shortcuts.cljs:168
msgid "shortcuts.search-placeholder"
msgstr "Buscar atajos"

#: src/app/main/ui/workspace/sidebar/shortcuts.cljs:169
msgid "shortcuts.select-all"
msgstr "Seleccionar todo"

#: src/app/main/ui/workspace/sidebar/shortcuts.cljs:170
msgid "shortcuts.select-next"
msgstr "Seleccionar capa siguiente"

#: src/app/main/ui/workspace/sidebar/shortcuts.cljs:171
msgid "shortcuts.select-parent-layer"
msgstr "Seleccionar capa padre"

#: src/app/main/ui/workspace/sidebar/shortcuts.cljs:172
msgid "shortcuts.select-prev"
msgstr "Seleccionar capa anterior"

#: src/app/main/ui/workspace/sidebar/shortcuts.cljs:173
msgid "shortcuts.separate-nodes"
msgstr "Separar nodos"

#: src/app/main/ui/workspace/sidebar/shortcuts.cljs:174
msgid "shortcuts.show-pixel-grid"
msgstr "Mostrar rejilla a pixel"

#: src/app/main/ui/workspace/sidebar/shortcuts.cljs:175
msgid "shortcuts.show-shortcuts"
msgstr "Mostrar atajos de teclado"

#: src/app/main/ui/workspace/sidebar/shortcuts.cljs:176
msgid "shortcuts.snap-nodes"
msgstr "Alinear nodos"

#: src/app/main/ui/workspace/sidebar/shortcuts.cljs:177
msgid "shortcuts.snap-pixel-grid"
msgstr "Activar alineación a rejilla de pixel"

#: src/app/main/ui/workspace/sidebar/shortcuts.cljs:178
msgid "shortcuts.start-editing"
msgstr "Comenzar edición"

#: src/app/main/ui/workspace/sidebar/shortcuts.cljs:179
msgid "shortcuts.start-measure"
msgstr "Comenzar medida"

#: src/app/main/ui/workspace/sidebar/shortcuts.cljs:180
msgid "shortcuts.stop-measure"
msgstr "Terminar medida"

#: src/app/main/ui/workspace/sidebar/shortcuts.cljs:181
msgid "shortcuts.text-align-center"
msgstr "Alinear al centro"

#: src/app/main/ui/workspace/sidebar/shortcuts.cljs:182
msgid "shortcuts.text-align-justify"
msgstr "Alinear justificado"

#: src/app/main/ui/workspace/sidebar/shortcuts.cljs:183
msgid "shortcuts.text-align-left"
msgstr "Alinear a la izquierda"

#: src/app/main/ui/workspace/sidebar/shortcuts.cljs:184
msgid "shortcuts.text-align-right"
msgstr "Alinear a la derecha"

#: src/app/main/ui/workspace/sidebar/shortcuts.cljs:185
msgid "shortcuts.thumbnail-set"
msgstr "Activar miniaturas"

#: src/app/main/ui/workspace/sidebar/shortcuts.cljs:496, src/app/main/ui/workspace/sidebar/shortcuts.cljs:505
msgid "shortcuts.title"
msgstr "Atajos de teclado"

#: src/app/main/ui/workspace/sidebar/shortcuts.cljs:186
msgid "shortcuts.toggle-alignment"
msgstr "Alternar alineación"

#: src/app/main/ui/workspace/sidebar/shortcuts.cljs:187
msgid "shortcuts.toggle-assets"
msgstr "Mostrar/ocultar recursos"

#: src/app/main/ui/workspace/sidebar/shortcuts.cljs:188
msgid "shortcuts.toggle-colorpalette"
msgstr "Mostrar/ocultar paleta de colores"

#: src/app/main/ui/workspace/sidebar/shortcuts.cljs:189
msgid "shortcuts.toggle-focus-mode"
msgstr "Mostrar/ocultar focus mode"

#: src/app/main/ui/workspace/sidebar/shortcuts.cljs:190
msgid "shortcuts.toggle-fullscreen"
msgstr "Activar/desactivar pantalla completa"

#: src/app/main/ui/workspace/sidebar/shortcuts.cljs:191
msgid "shortcuts.toggle-guides"
msgstr "Mostrar/ocultar guías"

#: src/app/main/ui/workspace/sidebar/shortcuts.cljs:192
msgid "shortcuts.toggle-history"
msgstr "Mostrar/ocultar histórico"

#: src/app/main/ui/workspace/sidebar/shortcuts.cljs:193
msgid "shortcuts.toggle-layers"
msgstr "Mostrar/ocultar capas"

#: src/app/main/ui/workspace/sidebar/shortcuts.cljs:194
msgid "shortcuts.toggle-layout-flex"
msgstr "Añadir/eliminar flex layout"

#: src/app/main/ui/workspace/sidebar/shortcuts.cljs:195
msgid "shortcuts.toggle-layout-grid"
msgstr "Añadir/eliminar grid layout"

#: src/app/main/ui/workspace/sidebar/shortcuts.cljs:196
msgid "shortcuts.toggle-lock"
msgstr "Bloquear/Desbloquear"

#: src/app/main/ui/workspace/sidebar/shortcuts.cljs:197
msgid "shortcuts.toggle-lock-size"
msgstr "Bloquear/Desbloquear proporciones"

#: src/app/main/ui/workspace/sidebar/shortcuts.cljs:198
msgid "shortcuts.toggle-rulers"
msgstr "Mostrar/ocultar reglas"

#: src/app/main/ui/workspace/sidebar/shortcuts.cljs:200
msgid "shortcuts.toggle-snap-guides"
msgstr "Alinear a las guías"

#: src/app/main/ui/workspace/sidebar/shortcuts.cljs:201
msgid "shortcuts.toggle-snap-ruler-guide"
msgstr "Alinear a las guías de reglas"

#: src/app/main/ui/workspace/sidebar/shortcuts.cljs:202
msgid "shortcuts.toggle-textpalette"
msgstr "Mostrar/ocultar paleta de textos"

#: src/app/main/ui/workspace/sidebar/shortcuts.cljs:203
msgid "shortcuts.toggle-theme"
msgstr "Cambiar tema"

#: src/app/main/ui/workspace/sidebar/shortcuts.cljs:204
msgid "shortcuts.toggle-visibility"
msgstr "Mostrar/ocultar elemento"

#: src/app/main/ui/workspace/sidebar/shortcuts.cljs:205
msgid "shortcuts.toggle-zoom-style"
msgstr "Alternar estilo de zoom"

#: src/app/main/ui/workspace/sidebar/shortcuts.cljs:206
msgid "shortcuts.underline"
msgstr "Alternar subrayado"

#: src/app/main/ui/workspace/sidebar/shortcuts.cljs:207
msgid "shortcuts.undo"
msgstr "Deshacer"

#: src/app/main/ui/workspace/sidebar/shortcuts.cljs:208
msgid "shortcuts.ungroup"
msgstr "Desagrupar"

#: src/app/main/ui/workspace/sidebar/shortcuts.cljs:209
msgid "shortcuts.unmask"
msgstr "Deshacer máscara"

#: src/app/main/ui/workspace/sidebar/shortcuts.cljs:210
msgid "shortcuts.v-distribute"
msgstr "Distribuir verticalmente"

#: src/app/main/ui/workspace/sidebar/shortcuts.cljs:211
msgid "shortcuts.zoom-lense-decrease"
msgstr "Decrementar zoom a objetivo"

#: src/app/main/ui/workspace/sidebar/shortcuts.cljs:212
msgid "shortcuts.zoom-lense-increase"
msgstr "Incrementar zoom a objetivo"

#: src/app/main/ui/workspace/sidebar/shortcuts.cljs:213
msgid "shortcuts.zoom-selected"
msgstr "Zoom a selección"

#: src/app/main/ui/dashboard/files.cljs:158
msgid "title.dashboard.files"
msgstr "%s - Penpot"

#: src/app/main/ui/dashboard/fonts.cljs:37
msgid "title.dashboard.font-providers"
msgstr "Proveedores de fuentes - %s - Penpot"

#: src/app/main/ui/dashboard/fonts.cljs:36
msgid "title.dashboard.fonts"
msgstr "Fuentes - %s - Penpot"

#: src/app/main/ui/dashboard/projects.cljs:320
msgid "title.dashboard.projects"
msgstr "Proyectos - %s - Penpot"

#: src/app/main/ui/dashboard/search.cljs:32
msgid "title.dashboard.search"
msgstr "Buscar - %s - Penpot"

#: src/app/main/ui/dashboard/libraries.cljs:44
msgid "title.dashboard.shared-libraries"
msgstr "Bibliotecas Compartidas - %s - Penpot"

#: src/app/main/ui/auth/verify_token.cljs:67, src/app/main/ui/auth.cljs:36
msgid "title.default"
msgstr "Penpot - Diseño Libre para Equipos"

#: src/app/main/ui/settings/access_tokens.cljs:281
msgid "title.settings.access-tokens"
msgstr "Perfil - Access tokens"

#: src/app/main/ui/settings/feedback.cljs:107
msgid "title.settings.feedback"
msgstr "Danos tu opinión - Penpot"

#: src/app/main/ui/settings/options.cljs:77
msgid "title.settings.options"
msgstr "Configuración - Penpot"

#: src/app/main/ui/settings/password.cljs:103
msgid "title.settings.password"
msgstr "Contraseña - Penpot"

#: src/app/main/ui/settings/profile.cljs:121
msgid "title.settings.profile"
msgstr "Perfil - Penpot"

#: src/app/main/ui/dashboard/team.cljs:747
msgid "title.team-invitations"
msgstr "Invitaciones - %s - Penpot"

#: src/app/main/ui/dashboard/team.cljs:512
msgid "title.team-members"
msgstr "Integrantes - %s - Penpot"

#: src/app/main/ui/dashboard/team.cljs:1057
msgid "title.team-settings"
msgstr "Configuración - %s - Penpot"

#: src/app/main/ui/dashboard/team.cljs:1010
msgid "title.team-webhooks"
msgstr "Webhooks - %s - Penpot"

#: src/app/main/ui/viewer.cljs:420
msgid "title.viewer"
msgstr "%s - Modo de visualización - Penpot"

#: src/app/main/ui/workspace.cljs:190
msgid "title.workspace"
msgstr "%s - Penpot"

#: src/app/main/ui.cljs:143
msgid "viewer.breaking-change.description"
msgstr ""
"Este link compartido ya no funciona. Crea uno nuevo o pídelo a la persona "
"que lo creó."

#: src/app/main/ui.cljs:142
msgid "viewer.breaking-change.message"
msgstr "¡Lo sentimos!"

#: src/app/main/ui/viewer.cljs:570
msgid "viewer.empty-state"
msgstr "No se ha encontrado ningún tablero."

#: src/app/main/ui/viewer.cljs:575
msgid "viewer.frame-not-found"
msgstr "No se encuentra el tablero."

#: src/app/main/ui/viewer/header.cljs:342
msgid "viewer.header.comments-section"
msgstr "Comentarios (%s)"

#: src/app/main/ui/viewer/interactions.cljs:292
msgid "viewer.header.dont-show-interactions"
msgstr "No mostrar interacciones"

#: src/app/main/ui/viewer/header.cljs:194
msgid "viewer.header.fullscreen"
msgstr "Pantalla completa"

#: src/app/main/ui/viewer/header.cljs:351
msgid "viewer.header.inspect-section"
msgstr "Inspector (%s)"

#: src/app/main/ui/viewer/interactions.cljs:282
msgid "viewer.header.interactions"
msgstr "Interacciones"

#: src/app/main/ui/viewer/header.cljs:333
msgid "viewer.header.interactions-section"
msgstr "Interacciones (%s)"

#: src/app/main/ui/viewer/share_link.cljs:187
msgid "viewer.header.share.copy-link"
msgstr "Copiar enlace"

#: src/app/main/ui/viewer/interactions.cljs:300
msgid "viewer.header.show-interactions"
msgstr "Mostrar interacciones"

#: src/app/main/ui/viewer/interactions.cljs:311
msgid "viewer.header.show-interactions-on-click"
msgstr "Mostrar interacciones al hacer click"

#: src/app/main/ui/viewer/header.cljs:237
msgid "viewer.header.sitemap"
msgstr "Mapa del sitio"

#: src/app/main/ui/dashboard/team.cljs:969
msgid "webhooks.last-delivery.success"
msgstr "El último envío fue correcto."

#: src/app/main/ui/workspace/sidebar/options/menus/align.cljs:58
msgid "workspace.align.hcenter"
msgstr "Alinear al centro (%s)"

#: src/app/main/ui/workspace/sidebar/options/menus/align.cljs:74
msgid "workspace.align.hdistribute"
msgstr "Distribuir espacio horizontal (%s)"

#: src/app/main/ui/workspace/sidebar/options/menus/align.cljs:50
msgid "workspace.align.hleft"
msgstr "Alinear a la izquierda (%s)"

#: src/app/main/ui/workspace/sidebar/options/menus/align.cljs:66
msgid "workspace.align.hright"
msgstr "Alinear a la derecha (%s)"

#: src/app/main/ui/workspace/sidebar/options/menus/align.cljs:99
msgid "workspace.align.vbottom"
msgstr "Alinear abajo (%s)"

#: src/app/main/ui/workspace/sidebar/options/menus/align.cljs:91
msgid "workspace.align.vcenter"
msgstr "Alinear al centro (%s)"

#: src/app/main/ui/workspace/sidebar/options/menus/align.cljs:104
msgid "workspace.align.vdistribute"
msgstr "Distribuir espacio vertical (%s)"

#: src/app/main/ui/workspace/sidebar/options/menus/align.cljs:83
msgid "workspace.align.vtop"
msgstr "Alinear arriba (%s)"

#: src/app/main/ui/workspace/sidebar/assets.cljs
#, unused
msgid "workspace.assets.assets"
msgstr "Recursos"

#: src/app/main/ui/workspace/sidebar/assets.cljs:134
msgid "workspace.assets.box-filter-all"
msgstr "Todos"

#: src/app/main/ui/dashboard/grid.cljs:136, src/app/main/ui/dashboard/grid.cljs:168, src/app/main/ui/workspace/sidebar/assets/colors.cljs:487, src/app/main/ui/workspace/sidebar/assets.cljs:150
msgid "workspace.assets.colors"
msgstr "Colores"

#: src/app/main/ui/workspace/sidebar/assets/colors.cljs:495
msgid "workspace.assets.colors.add-color"
msgstr "Añadir color"

#: src/app/main/ui/dashboard/grid.cljs:132, src/app/main/ui/dashboard/grid.cljs:147, src/app/main/ui/workspace/sidebar/assets/components.cljs:509, src/app/main/ui/workspace/sidebar/assets.cljs:139
msgid "workspace.assets.components"
msgstr "Componentes"

#: src/app/main/ui/workspace/sidebar/assets/components.cljs:531
msgid "workspace.assets.components.add-component"
msgstr "Añadir componente"

#: src/app/main/ui/workspace/sidebar/assets/groups.cljs:127
msgid "workspace.assets.create-group"
msgstr "Crear un grupo"

#: src/app/main/ui/workspace/sidebar/assets/groups.cljs:138
msgid "workspace.assets.create-group-hint"
msgstr ""
"Tus elementos se renombrarán automáticamente a \"nombre grupo / nombre "
"elemento\""

#: src/app/main/ui/workspace/context_menu.cljs:529, src/app/main/ui/workspace/sidebar/assets/colors.cljs:251, src/app/main/ui/workspace/sidebar/assets/components.cljs:573, src/app/main/ui/workspace/sidebar/assets/graphics.cljs:424, src/app/main/ui/workspace/sidebar/assets/typographies.cljs:445
msgid "workspace.assets.delete"
msgstr "Borrar"

#: src/app/main/ui/workspace/context_menu.cljs:534, src/app/main/ui/workspace/sidebar/assets/components.cljs:568
msgid "workspace.assets.duplicate"
msgstr "Duplicar"

#: src/app/main/ui/workspace/sidebar/assets/components.cljs:567
msgid "workspace.assets.duplicate-main"
msgstr "Duplicar principal"

#: src/app/main/ui/workspace/sidebar/assets/colors.cljs:247, src/app/main/ui/workspace/sidebar/assets/typographies.cljs:441
msgid "workspace.assets.edit"
msgstr "Editar"

#: src/app/main/ui/workspace/sidebar/assets.cljs:176
msgid "workspace.assets.filter"
msgstr "Filtrar"

#: src/app/main/ui/workspace/sidebar/assets/graphics.cljs:384, src/app/main/ui/workspace/sidebar/assets.cljs:145
msgid "workspace.assets.graphics"
msgstr "Gráficos"

#: src/app/main/ui/workspace/sidebar/assets/components.cljs:525
msgid "workspace.assets.grid-view"
msgstr "Ver como rejilla"

#: src/app/main/ui/workspace/sidebar/assets/colors.cljs:255, src/app/main/ui/workspace/sidebar/assets/components.cljs:577, src/app/main/ui/workspace/sidebar/assets/graphics.cljs:428, src/app/main/ui/workspace/sidebar/assets/typographies.cljs:450
msgid "workspace.assets.group"
msgstr "Agrupar"

#: src/app/main/ui/workspace/sidebar/assets/groups.cljs:137
msgid "workspace.assets.group-name"
msgstr "Nombre del grupo"

#: src/app/main/ui/workspace/sidebar/assets.cljs:168
msgid "workspace.assets.libraries"
msgstr "Bibliotecas"

#: src/app/main/ui/workspace/sidebar/assets/components.cljs:521
msgid "workspace.assets.list-view"
msgstr "Ver como lista"

#: src/app/main/ui/workspace/sidebar/assets/file_library.cljs:62, src/app/main/ui/workspace/sidebar/options/menus/component.cljs:347
msgid "workspace.assets.local-library"
msgstr "biblioteca local"

#: src/app/main/ui/workspace/sidebar/assets/file_library.cljs:295
msgid "workspace.assets.not-found"
msgstr "No se encontraron recursos"

#, unused
msgid "workspace.assets.open-library"
msgstr "Abrir el fichero de la biblioteca"

#: src/app/main/ui/workspace/context_menu.cljs:532, src/app/main/ui/workspace/sidebar/assets/colors.cljs:243, src/app/main/ui/workspace/sidebar/assets/components.cljs:562, src/app/main/ui/workspace/sidebar/assets/graphics.cljs:421, src/app/main/ui/workspace/sidebar/assets/groups.cljs:62, src/app/main/ui/workspace/sidebar/assets/typographies.cljs:436
msgid "workspace.assets.rename"
msgstr "Renombrar"

#: src/app/main/ui/workspace/sidebar/assets/groups.cljs:128
msgid "workspace.assets.rename-group"
msgstr "Renombrar grupo"

#: src/app/main/ui/workspace/sidebar/assets.cljs:173
msgid "workspace.assets.search"
msgstr "Buscar recursos"

#: src/app/main/ui/workspace/sidebar/assets.cljs
#, unused
msgid "workspace.assets.selected-count"
msgid_plural "workspace.assets.selected-count"
msgstr[0] "%s elemento seleccionado"
msgstr[1] "%s elementos seleccionados"

#: src/app/main/ui/workspace/sidebar/assets.cljs
#, unused
msgid "workspace.assets.shared-library"
msgstr "Biblioteca compartida"

#: src/app/main/ui/workspace/sidebar/assets/common.cljs:221
msgid "workspace.assets.sidebar.components"
msgid_plural "workspace.assets.sidebar.components"
msgstr[0] "1 componente"
msgstr[1] "%s componentes"

#: src/app/main/ui/workspace/sidebar/assets.cljs:193
msgid "workspace.assets.sort"
msgstr "Ordenar"

#: src/app/main/ui/dashboard/grid.cljs:140, src/app/main/ui/dashboard/grid.cljs:195, src/app/main/ui/workspace/sidebar/assets/typographies.cljs:399, src/app/main/ui/workspace/sidebar/assets.cljs:155
msgid "workspace.assets.typography"
msgstr "Tipografías"

#: src/app/main/ui/workspace/sidebar/assets/typographies.cljs:407
msgid "workspace.assets.typography.add-typography"
msgstr "Añadir tipografía"

#: src/app/main/ui/workspace/sidebar/options/menus/typography.cljs
#, unused
msgid "workspace.assets.typography.font-id"
msgstr "Fuente"

#: src/app/main/ui/workspace/sidebar/options/menus/typography.cljs:505
msgid "workspace.assets.typography.font-size"
msgstr "Tamaño"

#: src/app/main/ui/workspace/sidebar/options/menus/typography.cljs:501
msgid "workspace.assets.typography.font-variant-id"
msgstr "Variante"

#: src/app/main/ui/workspace/sidebar/options/menus/typography.cljs:523
msgid "workspace.assets.typography.go-to-edit"
msgstr "Ir al archivo de la biblioteca del estilo para editar"

#: src/app/main/ui/workspace/sidebar/options/menus/typography.cljs:513
msgid "workspace.assets.typography.letter-spacing"
msgstr "Interletrado"

#: src/app/main/ui/workspace/sidebar/options/menus/typography.cljs:509
msgid "workspace.assets.typography.line-height"
msgstr "Interlineado"

#: src/app/main/ui/dashboard/grid.cljs:205, src/app/main/ui/workspace/libraries.cljs:461, src/app/main/ui/workspace/sidebar/options/menus/typography.cljs:464, src/app/main/ui/workspace/sidebar/options/menus/typography.cljs:489, src/app/main/ui/workspace/sidebar/options/menus/typography.cljs:596, src/app/main/ui/workspace/sidebar/options/menus/typography.cljs:615
msgid "workspace.assets.typography.sample"
msgstr "Ag"

#, unused
msgid "workspace.assets.typography.text-styles"
msgstr "Estilos de texto"

#: src/app/main/ui/workspace/sidebar/options/menus/typography.cljs:517
msgid "workspace.assets.typography.text-transform"
msgstr "Transformar texto"

#: src/app/main/ui/workspace/sidebar/assets/groups.cljs:65
msgid "workspace.assets.ungroup"
msgstr "Desagrupar"

#: src/app/main/ui/workspace/context_menu.cljs:634
msgid "workspace.context-menu.grid-cells.area"
msgstr "Crear area"

#: src/app/main/ui/workspace/context_menu.cljs:637
msgid "workspace.context-menu.grid-cells.create-board"
msgstr "Crear tablero"

#: src/app/main/ui/workspace/context_menu.cljs:629
msgid "workspace.context-menu.grid-cells.merge"
msgstr "Fusionar celdas"

#: src/app/main/ui/workspace/context_menu.cljs:594
msgid "workspace.context-menu.grid-track.column.add-after"
msgstr "Añadir 1 columna a la derecha"

#: src/app/main/ui/workspace/context_menu.cljs:593
msgid "workspace.context-menu.grid-track.column.add-before"
msgstr "Añadir 1 columna a la izquierda"

#: src/app/main/ui/workspace/context_menu.cljs:595
msgid "workspace.context-menu.grid-track.column.delete"
msgstr "Borrar columna"

#: src/app/main/ui/workspace/context_menu.cljs:596
msgid "workspace.context-menu.grid-track.column.delete-shapes"
msgstr "Borrar columna con el contenido"

#: src/app/main/ui/workspace/context_menu.cljs:592
msgid "workspace.context-menu.grid-track.column.duplicate"
msgstr "Duplicar columna"

#: src/app/main/ui/workspace/context_menu.cljs:601
msgid "workspace.context-menu.grid-track.row.add-after"
msgstr "Añadir 1 fila debajo"

#: src/app/main/ui/workspace/context_menu.cljs:600
msgid "workspace.context-menu.grid-track.row.add-before"
msgstr "Añadir 1 fila encima"

#: src/app/main/ui/workspace/context_menu.cljs:602
msgid "workspace.context-menu.grid-track.row.delete"
msgstr "Borrar fila"

#: src/app/main/ui/workspace/context_menu.cljs:603
msgid "workspace.context-menu.grid-track.row.delete-shapes"
msgstr "Borrar fila con el contenido"

#: src/app/main/ui/workspace/context_menu.cljs:599
msgid "workspace.context-menu.grid-track.row.duplicate"
msgstr "Duplicar fila"

#: src/app/main/ui/workspace/sidebar/layers.cljs:525
msgid "workspace.focus.focus-mode"
msgstr "Modo foco"

#: src/app/main/ui/workspace/context_menu.cljs:287, src/app/main/ui/workspace/context_menu.cljs:553
msgid "workspace.focus.focus-off"
msgstr "Desactivar modo foco"

#: src/app/main/ui/workspace/context_menu.cljs:286
msgid "workspace.focus.focus-on"
msgstr "Activar modo foco"

#, unused
msgid "workspace.focus.selection"
msgstr "Selección"

#: src/app/util/color.cljs:34
msgid "workspace.gradients.linear"
msgstr "Degradado lineal"

#: src/app/util/color.cljs:35
msgid "workspace.gradients.radial"
msgstr "Degradado radial"

#: src/app/main/ui/workspace/main_menu.cljs:238
msgid "workspace.header.menu.disable-dynamic-alignment"
msgstr "Desactivar alineamiento dinámico"

#: src/app/main/ui/workspace/main_menu.cljs:192
msgid "workspace.header.menu.disable-scale-content"
msgstr "Desactivar escala proporcional"

#: src/app/main/ui/workspace/header.cljs
#, unused
msgid "workspace.header.menu.disable-scale-text"
msgstr "Desactivar escalar texto"

#: src/app/main/ui/workspace/main_menu.cljs:223
msgid "workspace.header.menu.disable-snap-guides"
msgstr "Desactivar alinear a las guias"

#: src/app/main/ui/workspace/main_menu.cljs:253
msgid "workspace.header.menu.disable-snap-pixel-grid"
msgstr "Desactivar ajuste al pixel"

#: src/app/main/ui/workspace/main_menu.cljs:207
msgid "workspace.header.menu.disable-snap-ruler-guides"
msgstr "Desactivar alinear a las guias de reglas"

#: src/app/main/ui/workspace/main_menu.cljs:239
msgid "workspace.header.menu.enable-dynamic-alignment"
msgstr "Activar alineamiento dinámico"

#: src/app/main/ui/workspace/main_menu.cljs:193
msgid "workspace.header.menu.enable-scale-content"
msgstr "Activar escala proporcional"

#: src/app/main/ui/workspace/header.cljs
#, unused
msgid "workspace.header.menu.enable-scale-text"
msgstr "Activar escalar texto"

#: src/app/main/ui/workspace/main_menu.cljs:224
msgid "workspace.header.menu.enable-snap-guides"
msgstr "Alinear a las guias"

#: src/app/main/ui/workspace/main_menu.cljs:254
msgid "workspace.header.menu.enable-snap-pixel-grid"
msgstr "Activar ajuste al pixel"

#: src/app/main/ui/workspace/main_menu.cljs:208
msgid "workspace.header.menu.enable-snap-ruler-guides"
msgstr "Alinear a las guias de reglas"

#: src/app/main/ui/workspace/main_menu.cljs:382
msgid "workspace.header.menu.hide-artboard-names"
msgstr "Ocultar nombres de tableros"

#: src/app/main/ui/workspace/main_menu.cljs:336
msgid "workspace.header.menu.hide-guides"
msgstr "Ocultar guías"

#: src/app/main/ui/workspace/main_menu.cljs:353
msgid "workspace.header.menu.hide-palette"
msgstr "Ocultar paleta de colores"

#: src/app/main/ui/workspace/main_menu.cljs:394
msgid "workspace.header.menu.hide-pixel-grid"
msgstr "Ocultar rejilla de pixeles"

#: src/app/main/ui/workspace/main_menu.cljs:320
msgid "workspace.header.menu.hide-rules"
msgstr "Ocultar reglas"

#: src/app/main/ui/workspace/main_menu.cljs:367
msgid "workspace.header.menu.hide-textpalette"
msgstr "Ocultar paleta de textos"

#: src/app/main/ui/workspace/main_menu.cljs:743
msgid "workspace.header.menu.option.edit"
msgstr "Editar"

#: src/app/main/ui/workspace/main_menu.cljs:732
msgid "workspace.header.menu.option.file"
msgstr "Archivo"

#: src/app/main/ui/workspace/main_menu.cljs:789
msgid "workspace.header.menu.option.help-info"
msgstr "Ayuda e información"

#: src/app/main/ui/workspace/main_menu.cljs:765
msgid "workspace.header.menu.option.preferences"
msgstr "Preferencias"

#: src/app/main/ui/workspace/main_menu.cljs:754
msgid "workspace.header.menu.option.view"
msgstr "Ver"

#: src/app/main/ui/workspace/main_menu.cljs:459
msgid "workspace.header.menu.redo"
msgstr "Rehacer"

#: src/app/main/ui/workspace/main_menu.cljs:432
msgid "workspace.header.menu.select-all"
msgstr "Seleccionar todo"

#: src/app/main/ui/workspace/main_menu.cljs:383
msgid "workspace.header.menu.show-artboard-names"
msgstr "Mostrar nombres de tableros"

#: src/app/main/ui/workspace/main_menu.cljs:337
msgid "workspace.header.menu.show-guides"
msgstr "Mostrar guías"

#: src/app/main/ui/workspace/main_menu.cljs:354
msgid "workspace.header.menu.show-palette"
msgstr "Mostrar paleta de colores"

#: src/app/main/ui/workspace/main_menu.cljs:395
msgid "workspace.header.menu.show-pixel-grid"
msgstr "Mostrar rejilla de pixeles"

#: src/app/main/ui/workspace/main_menu.cljs:321
msgid "workspace.header.menu.show-rules"
msgstr "Mostrar reglas"

#: src/app/main/ui/workspace/main_menu.cljs:368
msgid "workspace.header.menu.show-textpalette"
msgstr "Mostrar paleta de textos"

#: src/app/main/ui/workspace/main_menu.cljs:279
msgid "workspace.header.menu.toggle-dark-theme"
msgstr "Cambiar a tema oscuro"

#: src/app/main/ui/workspace/main_menu.cljs:278
msgid "workspace.header.menu.toggle-light-theme"
msgstr "Cambiar a tema claro"

#: src/app/main/ui/workspace/main_menu.cljs:446
msgid "workspace.header.menu.undo"
msgstr "Deshacer"

#: src/app/main/ui/viewer/header.cljs:98, src/app/main/ui/workspace/right_header.cljs:120
msgid "workspace.header.reset-zoom"
msgstr "Restablecer"

#: src/app/main/ui/workspace/header.cljs
#, unused
msgid "workspace.header.save-error"
msgstr "Error al guardar"

#: src/app/main/ui/workspace/right_header.cljs:52
msgid "workspace.header.saved"
msgstr "Guardado"

#: src/app/main/ui/workspace/header.cljs
#, unused
msgid "workspace.header.saving"
msgstr "Guardando"

#: src/app/main/ui/workspace/right_header.cljs:42, src/app/main/ui/workspace/right_header.cljs:47
msgid "workspace.header.unsaved"
msgstr "Cambios sin guardar"

#: src/app/main/ui/workspace/right_header.cljs:241
msgid "workspace.header.share"
msgstr "Compartir"

#: src/app/main/ui/workspace/right_header.cljs:239
msgid "workspace.header.viewer"
msgstr "Modo de visualización (%s)"

#: src/app/main/ui/viewer/header.cljs:79, src/app/main/ui/workspace/right_header.cljs:103
msgid "workspace.header.zoom"
msgstr "Zoom"

#: src/app/main/ui/viewer/header.cljs:109
msgid "workspace.header.zoom-fill"
msgstr "Escalar para rellenar"

#: src/app/main/ui/viewer/header.cljs:102
msgid "workspace.header.zoom-fit"
msgstr "Escalar para ajustar"

#: src/app/main/ui/workspace/right_header.cljs:123
msgid "workspace.header.zoom-fit-all"
msgstr "Zoom abarcar todo"

#: src/app/main/ui/viewer/header.cljs:116
msgid "workspace.header.zoom-full-screen"
msgstr "Pantalla completa"

#: src/app/main/ui/workspace/right_header.cljs:130
msgid "workspace.header.zoom-selected"
msgstr "Zoom a selección"

#: src/app/main/ui/workspace/sidebar/options/menus/grid_cell.cljs:273, src/app/main/ui/workspace/sidebar/options/menus/grid_cell.cljs:275, src/app/main/ui/workspace/sidebar/options/menus/layout_container.cljs:606
msgid "workspace.layout_grid.editor.options.edit-grid"
msgstr "Editar rejilla"

#: src/app/main/ui/workspace/sidebar/options/menus/layout_container.cljs:1274
msgid "workspace.layout_grid.editor.options.exit"
msgstr "Salir"

#: src/app/main/ui/workspace/sidebar/options/menus/layout_container.cljs:477
msgid "workspace.layout_grid.editor.padding.expand"
msgstr "Mostrar el padding a 4 lados"

#: src/app/main/ui/workspace/viewport/grid_layout_editor.cljs:59
msgid "workspace.layout_grid.editor.title"
msgstr "Editando rejilla"

#: src/app/main/ui/workspace/viewport/grid_layout_editor.cljs:65
msgid "workspace.layout_grid.editor.top-bar.done"
msgstr "Hecho"

#: src/app/main/ui/workspace/viewport/grid_layout_editor.cljs:62
msgid "workspace.layout_grid.editor.top-bar.locate"
msgstr "Mostrar"

#: src/app/main/ui/workspace/sidebar/options/menus/layout_container.cljs:1300
msgid "workspace.layout_grid.editor.top-bar.locate.tooltip"
msgstr "Mostrar grid layout"

#: src/app/main/ui/workspace/libraries.cljs
#, unused
msgid "workspace.libraries.add"
msgstr "Añadir"

#: src/app/main/ui/workspace/libraries.cljs:80, src/app/main/ui/workspace/libraries.cljs:99
msgid "workspace.libraries.colors"
msgstr "%s colores"

#: src/app/main/ui/workspace/color_palette.cljs:126
msgid "workspace.libraries.colors.empty-palette"
msgstr "Todavía no hay estilos de color en tu biblioteca"

#: src/app/main/ui/workspace/text_palette.cljs:150
msgid "workspace.libraries.colors.empty-typography-palette"
msgstr "Todavía no hay tipografías en tu biblioteca"

#: src/app/main/ui/workspace/color_palette_ctx_menu.cljs:60, src/app/main/ui/workspace/colorpicker/libraries.cljs:73, src/app/main/ui/workspace/text_palette_ctx_menu.cljs:50
msgid "workspace.libraries.colors.file-library"
msgstr "Biblioteca del archivo"

#: src/app/main/ui/workspace/colorpicker.cljs
#, unused
msgid "workspace.libraries.colors.hsv"
msgstr "HSV"

#: src/app/main/ui/workspace/color_palette_ctx_menu.cljs:82, src/app/main/ui/workspace/colorpicker/libraries.cljs:72
msgid "workspace.libraries.colors.recent-colors"
msgstr "Colores recientes"

#: src/app/main/ui/workspace/colorpicker.cljs
#, unused
msgid "workspace.libraries.colors.rgb-complementary"
msgstr "RGB Complementario"

#: src/app/main/ui/workspace/colorpicker.cljs:215
msgid "workspace.libraries.colors.rgba"
msgstr "RGBA"

#: src/app/main/ui/workspace/colorpicker.cljs:379
msgid "workspace.libraries.colors.save-color"
msgstr "Guardar estilo de color"

#: src/app/main/ui/workspace/libraries.cljs:74, src/app/main/ui/workspace/libraries.cljs:91
msgid "workspace.libraries.components"
msgstr "%s componentes"

#: src/app/main/ui/workspace/libraries.cljs:215
msgid "workspace.libraries.file-library"
msgstr "Biblioteca del archivo"

#: src/app/main/ui/workspace/libraries.cljs:77, src/app/main/ui/workspace/libraries.cljs:95
msgid "workspace.libraries.graphics"
msgstr "%s gráficos"

#: src/app/main/ui/workspace/libraries.cljs:209
msgid "workspace.libraries.in-this-file"
msgstr "BIBLIOTECAS EN ESTE ARCHIVO"

#: src/app/main/ui/workspace/libraries.cljs:509, src/app/main/ui/workspace/libraries.cljs:534
msgid "workspace.libraries.libraries"
msgstr "BIBLIOTECAS"

#: src/app/main/ui/workspace/libraries.cljs
#, unused
msgid "workspace.libraries.library"
msgstr "BIBLIOTECA"

#: src/app/main/ui/workspace/libraries.cljs:382
msgid "workspace.libraries.library-updates"
msgstr "ACTUALIZACIONES DE BIBLIOTECAS"

#: src/app/main/ui/workspace/libraries.cljs:290
msgid "workspace.libraries.loading"
msgstr "Cargando…"

#: src/app/main/ui/workspace/libraries.cljs:380
msgid "workspace.libraries.no-libraries-need-sync"
msgstr "No hay bibliotecas que necesiten ser actualizadas"

#: src/app/main/ui/workspace/libraries.cljs:299
msgid "workspace.libraries.no-matches-for"
msgstr "No se encuentra “%s“"

#: src/app/main/ui/workspace/libraries.cljs:296
msgid "workspace.libraries.no-shared-libraries-available"
msgstr "No hay bibliotecas compartidas disponibles"

#: src/app/main/ui/workspace/libraries.cljs:297
msgid "workspace.libraries.more-templates"
msgstr "Puedes buscar "

#: src/app/main/ui/workspace/libraries.cljs:297
msgid "workspace.libraries.more-templates-link"
msgstr "más plantillas aquí"

#: src/app/main/ui/workspace/libraries.cljs:260
msgid "workspace.libraries.search-shared-libraries"
msgstr "Buscar bibliotecas compartidas"

#: src/app/main/ui/workspace/libraries.cljs:256
msgid "workspace.libraries.shared-libraries"
msgstr "BIBLIOTECAS COMPARTIDAS"

#: src/app/main/ui/workspace/libraries.cljs:282
msgid "workspace.libraries.shared-library-btn"
msgstr "Conectar biblioteca"

#: src/app/main/ui/workspace/sidebar/options/menus/text.cljs:308
msgid "workspace.libraries.text.multiple-typography"
msgstr "Varias tipografías"

#: src/app/main/ui/workspace/sidebar/options/menus/text.cljs:311
msgid "workspace.libraries.text.multiple-typography-tooltip"
msgstr "Desvincular todas las tipografías"

#: src/app/main/ui/workspace/libraries.cljs:83, src/app/main/ui/workspace/libraries.cljs:103
msgid "workspace.libraries.typography"
msgstr "%s tipografías"

#: src/app/main/ui/workspace/libraries.cljs:249
msgid "workspace.libraries.unlink-library-btn"
msgstr "Desconectar biblioteca"

#: src/app/main/ui/workspace/libraries.cljs:402
msgid "workspace.libraries.update"
msgstr "Actualizar"

#: src/app/main/ui/workspace/libraries.cljs:477
msgid "workspace.libraries.update.see-all-changes"
msgstr "ver todos los cambios"

#: src/app/main/ui/workspace/libraries.cljs:516
msgid "workspace.libraries.updates"
msgstr "ACTUALIZACIONES"

#: src/app/main/ui/workspace/sidebar/options/menus/interactions.cljs:737
msgid "workspace.options.add-interaction"
msgstr "Pulsa el botón + para añadir interacciones."

#: src/app/main/ui/workspace/sidebar/options/menus/blur.cljs:86, src/app/main/ui/workspace/sidebar/options/menus/blur.cljs:102
msgid "workspace.options.blur-options.title"
msgstr "Desenfoque"

#: src/app/main/ui/workspace/sidebar/options/menus/blur.cljs:85
msgid "workspace.options.blur-options.title.group"
msgstr "Desenfoque del grupo"

#: src/app/main/ui/workspace/sidebar/options/menus/blur.cljs:84
msgid "workspace.options.blur-options.title.multiple"
msgstr "Desenfoque de la selección"

#: src/app/main/ui/workspace/sidebar/options/menus/blur.cljs:91
msgid "workspace.options.blur-options.add-blur"
msgstr "Añadir desenfoque"

#: src/app/main/ui/workspace/sidebar/options/menus/blur.cljs:112
msgid "workspace.options.blur-options.remove-blur"
msgstr "Eliminar desenfoque"

#: src/app/main/ui/workspace/sidebar/options/menus/blur.cljs:108
msgid "workspace.options.blur-options.toggle-blur"
msgstr "Mostrar/ocultar desenfoque"

#: src/app/main/ui/workspace/sidebar/options/page.cljs:32, src/app/main/ui/workspace/sidebar/options/page.cljs:39
msgid "workspace.options.canvas-background"
msgstr "Color de fondo"

#: src/app/main/ui/workspace/sidebar/options/menus/measures.cljs:548
msgid "workspace.options.clip-content"
msgstr "Truncar contenido"

#: src/app/main/ui/workspace/sidebar/options/menus/component.cljs:600, src/app/main/ui/workspace/sidebar/options/menus/component.cljs:605
msgid "workspace.options.component"
msgstr "Componente"

#: src/app/main/ui/viewer/inspect/annotation.cljs:19, src/app/main/ui/workspace/sidebar/options/menus/component.cljs:181
msgid "workspace.options.component.annotation"
msgstr "Nota"

#: src/app/main/ui/workspace/sidebar/options/menus/component.cljs:610
msgid "workspace.options.component.copy"
msgstr "Copia"

#: src/app/main/ui/workspace/sidebar/options/menus/component.cljs:173
msgid "workspace.options.component.create-annotation"
msgstr "Crear una nota"

#: src/app/main/ui/workspace/sidebar/options/menus/component.cljs:172
msgid "workspace.options.component.edit-annotation"
msgstr "Editar una nota"

#: src/app/main/ui/workspace/sidebar/options/menus/component.cljs:609
msgid "workspace.options.component.main"
msgstr "Principal"

#: src/app/main/ui/workspace/sidebar/options/menus/component.cljs:427
msgid "workspace.options.component.swap"
msgstr "Intercambiar componente"

#: src/app/main/ui/workspace/sidebar/options/menus/component.cljs:471
msgid "workspace.options.component.swap.empty"
msgstr "Aún no hay recursos en esta biblioteca"

#: src/app/main/ui/workspace/sidebar/options/menus/constraints.cljs:163
msgid "workspace.options.constraints"
msgstr "Restricciones"

#: src/app/main/ui/workspace/sidebar/options/menus/constraints.cljs:150
msgid "workspace.options.constraints.bottom"
msgstr "Abajo"

#: src/app/main/ui/workspace/sidebar/options/menus/constraints.cljs:141, src/app/main/ui/workspace/sidebar/options/menus/constraints.cljs:152
msgid "workspace.options.constraints.center"
msgstr "Centro"

#: src/app/main/ui/workspace/sidebar/options/menus/constraints.cljs:229
msgid "workspace.options.constraints.fix-when-scrolling"
msgstr "Fijo al desplazar"

#: src/app/main/ui/workspace/sidebar/options/menus/constraints.cljs:138
msgid "workspace.options.constraints.left"
msgstr "Izquierda"

#: src/app/main/ui/workspace/sidebar/options/menus/constraints.cljs:140
msgid "workspace.options.constraints.leftright"
msgstr "Izq. y Der."

#: src/app/main/ui/workspace/sidebar/options/menus/constraints.cljs:139
msgid "workspace.options.constraints.right"
msgstr "Derecha"

#: src/app/main/ui/workspace/sidebar/options/menus/constraints.cljs:142, src/app/main/ui/workspace/sidebar/options/menus/constraints.cljs:153
msgid "workspace.options.constraints.scale"
msgstr "Escalar"

#: src/app/main/ui/workspace/sidebar/options/menus/constraints.cljs:149
msgid "workspace.options.constraints.top"
msgstr "Arriba"

#: src/app/main/ui/workspace/sidebar/options/menus/constraints.cljs:151
msgid "workspace.options.constraints.topbottom"
msgstr "Arriba y Abajo"

#: src/app/main/ui/workspace/sidebar/options.cljs:169
msgid "workspace.options.design"
msgstr "Diseño"

#: src/app/main/ui/viewer/inspect/exports.cljs:139
msgid "workspace.options.export"
msgstr "Exportar"

#: src/app/main/ui/workspace/sidebar/options/menus/exports.cljs, src/app/main/ui/inspect/exports.cljs
#, unused
msgid "workspace.options.export-multiple"
msgstr "Exportar selección"

#: src/app/main/ui/viewer/inspect/exports.cljs:195, src/app/main/ui/workspace/sidebar/options/menus/exports.cljs:237
msgid "workspace.options.export-object"
msgid_plural "workspace.options.export-object"
msgstr[0] "Exportar 1 elemento"
msgstr[1] "Exportar %s elementos"

#: src/app/main/ui/viewer/inspect/exports.cljs:178, src/app/main/ui/workspace/sidebar/options/menus/exports.cljs:219
msgid "workspace.options.export.suffix"
msgstr "Sufijo"

#: src/app/main/ui/export.cljs:241
msgid "workspace.options.exporting-complete"
msgstr "Exportación completa"

#: src/app/main/ui/export.cljs:173, src/app/main/ui/export.cljs:242, src/app/main/ui/viewer/inspect/exports.cljs:194, src/app/main/ui/workspace/sidebar/options/menus/exports.cljs:236
msgid "workspace.options.exporting-object"
msgstr "Exportando…"

#: src/app/main/ui/export.cljs:240
msgid "workspace.options.exporting-object-error"
msgstr "Exportación fallida"

#: src/app/main/ui/export.cljs:243
msgid "workspace.options.exporting-object-slow"
msgstr "Exportación lenta"

#: src/app/main/ui/export.cljs:194
msgid "workspace.options.export.add-export"
msgstr "Añadir exportación"

#: src/app/main/ui/export.cljs:240
msgid "workspace.options.export.remove-export"
msgstr "Eliminar exportación"

#: src/app/main/ui/workspace/sidebar/options/menus/fill.cljs:49, src/app/main/ui/workspace/sidebar/options/menus/fill.cljs:174
msgid "workspace.options.fill"
msgstr "Relleno"

#: src/app/main/ui/workspace/sidebar/options/menus/fill.cljs:150
msgid "workspace.options.fill.add-fill"
msgstr "Añadir color de relleno"

#: src/app/main/ui/workspace/sidebar/options/menus/fill.cljs:150
msgid "workspace.options.fill.remove-fill"
msgstr "Eliminar relleno"

#: src/app/main/ui/workspace/sidebar/options/menus/interactions.cljs:178
msgid "workspace.options.flows.add-flow-start"
msgstr "Añadir inicio de flujo"

#: src/app/main/ui/workspace/sidebar/options/menus/interactions.cljs:174
msgid "workspace.options.flows.flow"
msgstr "Flujo"

#: src/app/main/ui/workspace/sidebar/options/menus/interactions.cljs
msgid "workspace.options.flows.remove-flow"
msgstr "Eliminar flujo"

#: src/app/main/ui/workspace/sidebar/options/menus/interactions.cljs
#, unused
msgid "workspace.options.flows.flow-start"
msgstr "Inicio de flujo"

#: src/app/main/ui/workspace/sidebar/options/menus/interactions.cljs:161
msgid "workspace.options.flows.flow-starts"
msgstr "Inicios de flujo"

#: src/app/main/ui/workspace/sidebar/options/menus/frame_grid.cljs:29
msgid "workspace.options.grid.auto"
msgstr "Automático"

#: src/app/main/ui/workspace/sidebar/options/menus/frame_grid.cljs:157
msgid "workspace.options.grid.column"
msgstr "Columnas"

#: src/app/main/ui/workspace/sidebar/options/menus/frame_grid.cljs
#, unused
msgid "workspace.options.grid.grid-title"
msgstr "Rejilla"

#: src/app/main/ui/workspace/sidebar/options/menus/frame_grid.cljs:196, src/app/main/ui/workspace/sidebar/options/menus/frame_grid.cljs:237
msgid "workspace.options.grid.params.color"
msgstr "Color"

#: src/app/main/ui/workspace/sidebar/options/menus/frame_grid.cljs
#, unused
msgid "workspace.options.grid.params.columns"
msgstr "Columnas"

#: src/app/main/ui/workspace/sidebar/options/menus/frame_grid.cljs:259
msgid "workspace.options.grid.params.gutter"
msgstr "Espaciado"

#: src/app/main/ui/workspace/sidebar/options/menus/frame_grid.cljs:246
msgid "workspace.options.grid.params.height"
msgstr "Altura"

#: src/app/main/ui/workspace/sidebar/options/menus/frame_grid.cljs:270
msgid "workspace.options.grid.params.margin"
msgstr "Margen"

#: src/app/main/ui/workspace/sidebar/options/menus/frame_grid.cljs
#, unused
msgid "workspace.options.grid.params.rows"
msgstr "Filas"

#: src/app/main/ui/workspace/sidebar/options/menus/frame_grid.cljs:216, src/app/main/ui/workspace/sidebar/options/menus/frame_grid.cljs:290
msgid "workspace.options.grid.params.set-default"
msgstr "Establecer valor por defecto"

#: src/app/main/ui/workspace/sidebar/options/menus/frame_grid.cljs
#, unused
msgid "workspace.options.grid.params.size"
msgstr "Tamaño"

#: src/app/main/ui/workspace/sidebar/options/menus/frame_grid.cljs
#, unused
msgid "workspace.options.grid.params.type"
msgstr "Tipo"

#: src/app/main/ui/workspace/sidebar/options/menus/frame_grid.cljs:231
msgid "workspace.options.grid.params.type.bottom"
msgstr "Abajo"

#: src/app/main/ui/workspace/sidebar/options/menus/frame_grid.cljs:229
msgid "workspace.options.grid.params.type.center"
msgstr "Centro"

#: src/app/main/ui/workspace/sidebar/options/menus/frame_grid.cljs:228
msgid "workspace.options.grid.params.type.left"
msgstr "Izquierda"

#: src/app/main/ui/workspace/sidebar/options/menus/frame_grid.cljs:232
msgid "workspace.options.grid.params.type.right"
msgstr "Derecha"

#: src/app/main/ui/workspace/sidebar/options/menus/frame_grid.cljs:225
msgid "workspace.options.grid.params.type.stretch"
msgstr "Estirar"

#: src/app/main/ui/workspace/sidebar/options/menus/frame_grid.cljs:227
msgid "workspace.options.grid.params.type.top"
msgstr "Arriba"

#: src/app/main/ui/workspace/sidebar/options/menus/frame_grid.cljs:211, src/app/main/ui/workspace/sidebar/options/menus/frame_grid.cljs:288
msgid "workspace.options.grid.params.use-default"
msgstr "Usar valor por defecto"

#: src/app/main/ui/workspace/sidebar/options/menus/frame_grid.cljs:247
msgid "workspace.options.grid.params.width"
msgstr "Ancho"

#: src/app/main/ui/workspace/sidebar/options/menus/frame_grid.cljs:158
msgid "workspace.options.grid.row"
msgstr "Filas"

#: src/app/main/ui/workspace/sidebar/options/menus/frame_grid.cljs:156
msgid "workspace.options.grid.square"
msgstr "Cuadros"

#: src/app/main/ui/workspace/sidebar/options/menus/fill.cljs:48
msgid "workspace.options.group-fill"
msgstr "Relleno de grupo"

#: src/app/main/ui/workspace/sidebar/options/menus/stroke.cljs:42
msgid "workspace.options.group-stroke"
msgstr "Borde de grupo"

#: src/app/main/ui/workspace/sidebar/options/menus/frame_grid.cljs:310
msgid "workspace.options.guides.title"
msgstr "Guías"

#: src/app/main/ui/workspace/sidebar/options/menus/frame_grid.cljs:323
msgid "workspace.options.guides.add-guide"
msgstr "Añadir guía"

#: src/app/main/ui/workspace/sidebar/options/menus/frame_grid.cljs:187
msgid "workspace.options.guides.remove-guide"
msgstr "Eliminar guía"

#: src/app/main/ui/workspace/sidebar/options/menus/frame_grid.cljs:183
msgid "workspace.options.guides.toggle-guide"
msgstr "Mostrar/ocultar guía"

#: src/app/main/ui/workspace/sidebar/options/menus/measures.cljs:406
msgid "workspace.options.height"
msgstr "Altura"

#: src/app/main/ui/workspace/sidebar/options.cljs:177
msgid "workspace.options.inspect"
msgstr "Inspeccionar"

#: src/app/main/ui/workspace/sidebar/options/menus/interactions.cljs:468
msgid "workspace.options.interaction-action"
msgstr "Acción"

#: src/app/main/ui/workspace/sidebar/options/menus/interactions.cljs:41, src/app/main/ui/workspace/sidebar/options/menus/interactions.cljs:367
msgid "workspace.options.interaction-after-delay"
msgstr "Tiempo"

#: src/app/main/ui/workspace/sidebar/options/menus/interactions.cljs:614
msgid "workspace.options.interaction-animation"
msgstr "Animación"

#: src/app/main/ui/workspace/sidebar/options/menus/interactions.cljs:406
msgid "workspace.options.interaction-animation-dissolve"
msgstr "Disolver"

#: src/app/main/ui/workspace/sidebar/options/menus/interactions.cljs:405
msgid "workspace.options.interaction-animation-none"
msgstr "Ninguno"

#: src/app/main/ui/workspace/sidebar/options/menus/interactions.cljs:412
msgid "workspace.options.interaction-animation-push"
msgstr "Empujar"

#: src/app/main/ui/workspace/sidebar/options/menus/interactions.cljs:407
msgid "workspace.options.interaction-animation-slide"
msgstr "Deslizar"

#: src/app/main/ui/workspace/sidebar/options/menus/interactions.cljs:391
msgid "workspace.options.interaction-auto"
msgstr "automático"

#: src/app/main/ui/workspace/sidebar/options/menus/interactions.cljs:604
msgid "workspace.options.interaction-background"
msgstr "Añadir sombreado de fondo"

#: src/app/main/ui/workspace/sidebar/options/menus/interactions.cljs:590
msgid "workspace.options.interaction-close-outside"
msgstr "Cerrar al pulsar fuera"

#: src/app/main/ui/workspace/sidebar/options/menus/interactions.cljs:372
msgid "workspace.options.interaction-close-overlay"
msgstr "Cerrar superposición"

#: src/app/main/ui/workspace/sidebar/options/menus/interactions.cljs:56
msgid "workspace.options.interaction-close-overlay-dest"
msgstr "Cerrar superposición: %s"

#: src/app/main/ui/workspace/sidebar/options/menus/interactions.cljs:456
msgid "workspace.options.interaction-delay"
msgstr "Tiempo"

#: src/app/main/ui/workspace/sidebar/options/menus/interactions.cljs:478
msgid "workspace.options.interaction-destination"
msgstr "Destino"

#: src/app/main/ui/workspace/sidebar/options/menus/interactions.cljs:661
msgid "workspace.options.interaction-duration"
msgstr "Duración"

#: src/app/main/ui/workspace/sidebar/options/menus/interactions.cljs:674
msgid "workspace.options.interaction-easing"
msgstr "Easing"

#: src/app/main/ui/workspace/sidebar/options/menus/interactions.cljs:416
msgid "workspace.options.interaction-easing-ease"
msgstr "Ease"

#: src/app/main/ui/workspace/sidebar/options/menus/interactions.cljs:417
msgid "workspace.options.interaction-easing-ease-in"
msgstr "Ease in"

#: src/app/main/ui/workspace/sidebar/options/menus/interactions.cljs:419
msgid "workspace.options.interaction-easing-ease-in-out"
msgstr "Ease in out"

#: src/app/main/ui/workspace/sidebar/options/menus/interactions.cljs:418
msgid "workspace.options.interaction-easing-ease-out"
msgstr "Ease out"

#: src/app/main/ui/workspace/sidebar/options/menus/interactions.cljs:415
msgid "workspace.options.interaction-easing-linear"
msgstr "Linear"

#: src/app/main/ui/workspace/sidebar/options/menus/interactions.cljs
#, unused
msgid "workspace.options.interaction-in"
msgstr "Dentro"

#: src/app/main/ui/workspace/sidebar/options/menus/interactions.cljs:39, src/app/main/ui/workspace/sidebar/options/menus/interactions.cljs:364
msgid "workspace.options.interaction-mouse-enter"
msgstr "Pasar encima"

#: src/app/main/ui/workspace/sidebar/options/menus/interactions.cljs:40, src/app/main/ui/workspace/sidebar/options/menus/interactions.cljs:365
msgid "workspace.options.interaction-mouse-leave"
msgstr "Retirar encima"

#: src/app/main/ui/workspace/sidebar/options/menus/interactions.cljs:458, src/app/main/ui/workspace/sidebar/options/menus/interactions.cljs:459, src/app/main/ui/workspace/sidebar/options/menus/interactions.cljs:464, src/app/main/ui/workspace/sidebar/options/menus/interactions.cljs:663, src/app/main/ui/workspace/sidebar/options/menus/interactions.cljs:665, src/app/main/ui/workspace/sidebar/options/menus/interactions.cljs:669
msgid "workspace.options.interaction-ms"
msgstr "ms"

#: src/app/main/ui/workspace/sidebar/options/menus/interactions.cljs:369
msgid "workspace.options.interaction-navigate-to"
msgstr "Navegar a"

#: src/app/main/ui/workspace/sidebar/options/menus/interactions.cljs:50
msgid "workspace.options.interaction-navigate-to-dest"
msgstr "Navegar a: %s"

#: src/app/main/ui/workspace/sidebar/options/menus/interactions.cljs:51, src/app/main/ui/workspace/sidebar/options/menus/interactions.cljs:53, src/app/main/ui/workspace/sidebar/options/menus/interactions.cljs:55, src/app/main/ui/workspace/sidebar/options/menus/interactions.cljs:380
msgid "workspace.options.interaction-none"
msgstr "(sin definir)"

#: src/app/main/ui/workspace/sidebar/options/menus/interactions.cljs:691
msgid "workspace.options.interaction-offset-effect"
msgstr "Offset effect"

#: src/app/main/ui/workspace/sidebar/options/menus/interactions.cljs:35, src/app/main/ui/workspace/sidebar/options/menus/interactions.cljs:360
msgid "workspace.options.interaction-on-click"
msgstr "En click"

#: src/app/main/ui/workspace/sidebar/options/menus/interactions.cljs:370
msgid "workspace.options.interaction-open-overlay"
msgstr "Superposición"

#: src/app/main/ui/workspace/sidebar/options/menus/interactions.cljs:52
msgid "workspace.options.interaction-open-overlay-dest"
msgstr "Superposición: %s"

#: src/app/main/ui/workspace/sidebar/options/menus/interactions.cljs:59, src/app/main/ui/workspace/sidebar/options/menus/interactions.cljs:374
msgid "workspace.options.interaction-open-url"
msgstr "Abrir URL"

#: src/app/main/ui/workspace/sidebar/options/menus/interactions.cljs
#, unused
msgid "workspace.options.interaction-out"
msgstr "Fuera"

#: src/app/main/ui/workspace/sidebar/options/menus/interactions.cljs:403
msgid "workspace.options.interaction-pos-bottom-center"
msgstr "Abajo centro"

#: src/app/main/ui/workspace/sidebar/options/menus/interactions.cljs:401
msgid "workspace.options.interaction-pos-bottom-left"
msgstr "Abajo izquierda"

#: src/app/main/ui/workspace/sidebar/options/menus/interactions.cljs:402
msgid "workspace.options.interaction-pos-bottom-right"
msgstr "Abajo derecha"

#: src/app/main/ui/workspace/sidebar/options/menus/interactions.cljs:397
msgid "workspace.options.interaction-pos-center"
msgstr "Centro"

#: src/app/main/ui/workspace/sidebar/options/menus/interactions.cljs:396
msgid "workspace.options.interaction-pos-manual"
msgstr "Manual"

#: src/app/main/ui/workspace/sidebar/options/menus/interactions.cljs:400
msgid "workspace.options.interaction-pos-top-center"
msgstr "Arriba centro"

#: src/app/main/ui/workspace/sidebar/options/menus/interactions.cljs:398
msgid "workspace.options.interaction-pos-top-left"
msgstr "Arriba izquierda"

#: src/app/main/ui/workspace/sidebar/options/menus/interactions.cljs:399
msgid "workspace.options.interaction-pos-top-right"
msgstr "Arriba derecha"

#: src/app/main/ui/workspace/sidebar/options/menus/interactions.cljs:524
msgid "workspace.options.interaction-position"
msgstr "Posición"

#: src/app/main/ui/workspace/sidebar/options/menus/interactions.cljs:494
msgid "workspace.options.interaction-preserve-scroll"
msgstr "Conservar posición de desplazamiento"

#: src/app/main/ui/workspace/sidebar/options/menus/interactions.cljs:58, src/app/main/ui/workspace/sidebar/options/menus/interactions.cljs:373
msgid "workspace.options.interaction-prev-screen"
msgstr "Pantalla anterior"

#: src/app/main/ui/workspace/sidebar/options/menus/interactions.cljs:515
msgid "workspace.options.interaction-relative-to"
msgstr "Relativo a"

#: src/app/main/ui/workspace/sidebar/options/menus/interactions.cljs:57, src/app/main/ui/workspace/sidebar/options/menus/interactions.cljs:379, src/app/main/ui/workspace/sidebar/options/menus/interactions.cljs:393, src/app/main/ui/workspace/sidebar/options/menus/interactions.cljs:394
msgid "workspace.options.interaction-self"
msgstr "mismo"

#: src/app/main/ui/workspace/sidebar/options/menus/interactions.cljs:371
msgid "workspace.options.interaction-toggle-overlay"
msgstr "Alternar superpos."

#: src/app/main/ui/workspace/sidebar/options/menus/interactions.cljs:54
msgid "workspace.options.interaction-toggle-overlay-dest"
msgstr "Alternar superpos.: %s"

#: src/app/main/ui/workspace/sidebar/options/menus/interactions.cljs:445
msgid "workspace.options.interaction-trigger"
msgstr "Disparador"

#: src/app/main/ui/workspace/sidebar/options/menus/interactions.cljs:503
msgid "workspace.options.interaction-url"
msgstr "URL"

#: src/app/main/ui/workspace/sidebar/options/menus/interactions.cljs:37, src/app/main/ui/workspace/sidebar/options/menus/interactions.cljs:362
msgid "workspace.options.interaction-while-hovering"
msgstr "Mientras pasa encima"

#: src/app/main/ui/workspace/sidebar/options/menus/interactions.cljs:38, src/app/main/ui/workspace/sidebar/options/menus/interactions.cljs:363
msgid "workspace.options.interaction-while-pressing"
msgstr "Mientras pulsa"

#: src/app/main/ui/workspace/sidebar/options/menus/interactions.cljs:724
msgid "workspace.options.interactions"
msgstr "Interacciones"

#: src/app/main/ui/workspace/sidebar/options/menus/interactions.cljs
msgid "workspace.options.interactions.add-interaction"
msgstr "Añadir interacción"

#: src/app/main/ui/workspace/sidebar/options/menus/interactions.cljs
msgid "workspace.options.interactions.remove-interaction"
msgstr "Eliminar interacción"

#: src/app/main/ui/workspace/sidebar/options/menus/layer.cljs:137
msgid "workspace.options.layer-options.blend-mode.color"
msgstr "Color"

#: src/app/main/ui/workspace/sidebar/options/menus/layer.cljs:126
msgid "workspace.options.layer-options.blend-mode.color-burn"
msgstr "Color más oscuro"

#: src/app/main/ui/workspace/sidebar/options/menus/layer.cljs:129
msgid "workspace.options.layer-options.blend-mode.color-dodge"
msgstr "Color más suave"

#: src/app/main/ui/workspace/sidebar/options/menus/layer.cljs:124
msgid "workspace.options.layer-options.blend-mode.darken"
msgstr "Oscurecer"

#: src/app/main/ui/workspace/sidebar/options/menus/layer.cljs:133
msgid "workspace.options.layer-options.blend-mode.difference"
msgstr "Diferencia"

#: src/app/main/ui/workspace/sidebar/options/menus/layer.cljs:134
msgid "workspace.options.layer-options.blend-mode.exclusion"
msgstr "Exclusión"

#: src/app/main/ui/workspace/sidebar/options/menus/layer.cljs:132
msgid "workspace.options.layer-options.blend-mode.hard-light"
msgstr "Luz fuerte"

#: src/app/main/ui/workspace/sidebar/options/menus/layer.cljs:135
msgid "workspace.options.layer-options.blend-mode.hue"
msgstr "Tono"

#: src/app/main/ui/workspace/sidebar/options/menus/layer.cljs:127
msgid "workspace.options.layer-options.blend-mode.lighten"
msgstr "Aclarar"

#: src/app/main/ui/workspace/sidebar/options/menus/layer.cljs:138
msgid "workspace.options.layer-options.blend-mode.luminosity"
msgstr "Luminosidad"

#: src/app/main/ui/workspace/sidebar/options/menus/layer.cljs:125
msgid "workspace.options.layer-options.blend-mode.multiply"
msgstr "Multiplicar"

#: src/app/main/ui/workspace/sidebar/options/menus/layer.cljs:123
msgid "workspace.options.layer-options.blend-mode.normal"
msgstr "Normal"

#: src/app/main/ui/workspace/sidebar/options/menus/layer.cljs:130
msgid "workspace.options.layer-options.blend-mode.overlay"
msgstr "Superponer"

#: src/app/main/ui/workspace/sidebar/options/menus/layer.cljs:136
msgid "workspace.options.layer-options.blend-mode.saturation"
msgstr "Saturación"

#: src/app/main/ui/workspace/sidebar/options/menus/layer.cljs:128
msgid "workspace.options.layer-options.blend-mode.screen"
msgstr "Trama"

#: src/app/main/ui/workspace/sidebar/options/menus/layer.cljs:131
msgid "workspace.options.layer-options.blend-mode.soft-light"
msgstr "Luz suave"

#: src/app/main/ui/workspace/sidebar/options/menus/layer.cljs
#, unused
msgid "workspace.options.layer-options.title"
msgstr "Capa"

#: src/app/main/ui/workspace/sidebar/options/menus/layer.cljs
#, unused
msgid "workspace.options.layer-options.title.group"
msgstr "Capas de grupo"

#: src/app/main/ui/workspace/sidebar/options/menus/layer.cljs
#, unused
msgid "workspace.options.layer-options.title.multiple"
msgstr "Capas seleccionadas"

#: src/app/main/ui/workspace/sidebar/options/menus/layer.cljs
msgid "workspace.options.layer-options.toggle-layer"
msgstr "Mostrar/ocultar capa"

#: src/app/main/ui/workspace/sidebar/options/menus/layout_item.cljs
#, unused
msgid "workspace.options.layout-item.advanced-ops"
msgstr "Opciones avanzadas"

#: src/app/main/ui/workspace/sidebar/options/menus/layout_item.cljs:564
msgid "workspace.options.layout-item.layout-item-max-h"
msgstr "Altura.Max"

#: src/app/main/ui/workspace/sidebar/options/menus/layout_item.cljs:531
msgid "workspace.options.layout-item.layout-item-max-w"
msgstr "Ancho.Max"

#: src/app/main/ui/workspace/sidebar/options/menus/layout_item.cljs:548
msgid "workspace.options.layout-item.layout-item-min-h"
msgstr "Altura.Min"

#: src/app/main/ui/workspace/sidebar/options/menus/layout_item.cljs:515
msgid "workspace.options.layout-item.layout-item-min-w"
msgstr "Ancho.Min"

#: src/app/main/ui/workspace/sidebar/options/menus/layout_item.cljs
#, unused
msgid "workspace.options.layout-item.title.layout-item-max-h"
msgstr "Altura máxima"

#: src/app/main/ui/workspace/sidebar/options/menus/layout_item.cljs
#, unused
msgid "workspace.options.layout-item.title.layout-item-max-w"
msgstr "Ancho máximo"

#: src/app/main/ui/workspace/sidebar/options/menus/layout_item.cljs
#, unused
msgid "workspace.options.layout-item.title.layout-item-min-h"
msgstr "Altura mínima"

#: src/app/main/ui/workspace/sidebar/options/menus/layout_item.cljs
#, unused
msgid "workspace.options.layout-item.title.layout-item-min-w"
msgstr "Ancho mínimo"

#: src/app/main/ui/workspace/sidebar/options/menus/layout.cljs
#, unused
msgid "workspace.options.layout.bottom"
msgstr "Abajo"

#: src/app/main/ui/workspace/sidebar/options/menus/layout.cljs
#, unused
msgid "workspace.options.layout.direction.column"
msgstr "Columna"

#: src/app/main/ui/workspace/sidebar/options/menus/layout.cljs
#, unused
msgid "workspace.options.layout.direction.column-reverse"
msgstr "Columna invertida"

#: src/app/main/ui/workspace/sidebar/options/menus/layout.cljs
#, unused
msgid "workspace.options.layout.direction.row"
msgstr "Fila"

#: src/app/main/ui/workspace/sidebar/options/menus/layout.cljs
#, unused
msgid "workspace.options.layout.direction.row-reverse"
msgstr "Fila invertida"

#: src/app/main/ui/workspace/sidebar/options/menus/layout.cljs
#, unused
msgid "workspace.options.layout.gap"
msgstr "Espacio"

#: src/app/main/ui/workspace/sidebar/options/menus/layout.cljs
#, unused
msgid "workspace.options.layout.left"
msgstr "Izquierda"

#: src/app/main/ui/workspace/sidebar/options/menus/layout_item.cljs
#, unused
msgid "workspace.options.layout.margin"
msgstr "Margen"

#: src/app/main/ui/workspace/sidebar/options/menus/layout_item.cljs
#, unused
msgid "workspace.options.layout.margin-all"
msgstr "Todos"

#: src/app/main/ui/workspace/sidebar/options/menus/layout_item.cljs
#, unused
msgid "workspace.options.layout.margin-simple"
msgstr "Margen sencillo"

#: src/app/main/ui/workspace/sidebar/options/menus/layout.cljs
#, unused
msgid "workspace.options.layout.packed"
msgstr "juntar"

#: src/app/main/ui/workspace/sidebar/options/menus/layout.cljs
#, unused
msgid "workspace.options.layout.padding"
msgstr "Distancia interna"

#: src/app/main/ui/workspace/sidebar/options/menus/layout.cljs
#, unused
msgid "workspace.options.layout.padding-all"
msgstr "Todos"

#: src/app/main/ui/workspace/sidebar/options/menus/layout.cljs
#, unused
msgid "workspace.options.layout.padding-simple"
msgstr "Padding sencillo"

#: src/app/main/ui/workspace/sidebar/options/menus/layout.cljs
#, unused
msgid "workspace.options.layout.right"
msgstr "Derecha"

#: src/app/main/ui/workspace/sidebar/options/menus/layout.cljs
#, unused
msgid "workspace.options.layout.space-around"
msgstr "separar"

#: src/app/main/ui/workspace/sidebar/options/menus/layout.cljs
#, unused
msgid "workspace.options.layout.space-between"
msgstr "espaciar"

#: src/app/main/ui/workspace/sidebar/options/menus/layout.cljs
#, unused
msgid "workspace.options.layout.top"
msgstr "Arriba"

#: src/app/main/ui/workspace/sidebar/options/menus/color_selection.cljs:146
msgid "workspace.options.more-colors"
msgstr "Más colores"

#: src/app/main/ui/workspace/sidebar/options/menus/color_selection.cljs:123
msgid "workspace.options.more-lib-colors"
msgstr "Más colores de la biblioteca"

#: src/app/main/ui/workspace/sidebar/options/menus/layer.cljs:161
msgid "workspace.options.opacity"
msgstr "Opacidad"

#: src/app/main/ui/workspace/sidebar/options/shapes/frame.cljs, src/app/main/ui/workspace/sidebar/options/menus/measures.cljs
#, unused
msgid "workspace.options.position"
msgstr "Posición"

#: src/app/main/ui/workspace/sidebar/options.cljs:173
msgid "workspace.options.prototype"
msgstr "Prototipo"

#: src/app/main/ui/workspace/sidebar/options/menus/measures.cljs:469, src/app/main/ui/workspace/sidebar/options/menus/measures.cljs:481
msgid "workspace.options.radius"
msgstr "Radio"

#: src/app/main/ui/workspace/sidebar/options/menus/measures.cljs:513
msgid "workspace.options.radius-bottom-left"
msgstr "Abajo izquierda"

#: src/app/main/ui/workspace/sidebar/options/menus/measures.cljs:522
msgid "workspace.options.radius-bottom-right"
msgstr "Abajo derecha"

#: src/app/main/ui/workspace/sidebar/options/menus/measures.cljs:495
msgid "workspace.options.radius-top-left"
msgstr "Arriba izquierda"

#: src/app/main/ui/workspace/sidebar/options/menus/measures.cljs:504
msgid "workspace.options.radius-top-right"
msgstr "Arriba derecha"

#: src/app/main/ui/workspace/sidebar/options/menus/measures.cljs:532
msgid "workspace.options.radius.all-corners"
msgstr "Todas las esquinas"

#: src/app/main/ui/workspace/sidebar/options/menus/measures.cljs:533
msgid "workspace.options.radius.single-corners"
msgstr "Esquinas individuales"

#: src/app/main/ui/workspace/sidebar/options/menus/typography.cljs:183
msgid "workspace.options.recent-fonts"
msgstr "Recientes"

#: src/app/main/ui/export.cljs:285
msgid "workspace.options.retry"
msgstr "Reintentar"

#: src/app/main/ui/workspace/sidebar/options/menus/measures.cljs:451
msgid "workspace.options.rotation"
msgstr "Rotación"

#: src/app/main/ui/workspace/sidebar/options/menus/typography.cljs:180
msgid "workspace.options.search-font"
msgstr "Buscar fuente"

#: src/app/main/ui/workspace/sidebar/options/menus/interactions.cljs:741
msgid "workspace.options.select-a-shape"
msgstr ""
"Selecciona una figura, tablero o grupo para arrastrar una conexión a otro "
"tablero."

#: src/app/main/ui/workspace/sidebar/options/menus/color_selection.cljs:105
msgid "workspace.options.selection-color"
msgstr "Colores seleccionados"

#: src/app/main/ui/workspace/sidebar/options/menus/fill.cljs:47
msgid "workspace.options.selection-fill"
msgstr "Relleno de selección"

#: src/app/main/ui/workspace/sidebar/options/menus/stroke.cljs:41
msgid "workspace.options.selection-stroke"
msgstr "Borde de selección"

#: src/app/main/ui/viewer/inspect/attributes/shadow.cljs:40, src/app/main/ui/workspace/sidebar/options/menus/shadow.cljs:198, src/app/main/ui/workspace/sidebar/options/menus/shadow.cljs:200
msgid "workspace.options.shadow-options.blur"
msgstr "Desenfoque"

#: src/app/main/ui/workspace/sidebar/options/menus/shadow.cljs:238
msgid "workspace.options.shadow-options.color"
msgstr "Color de sombra"

#: src/app/main/ui/workspace/sidebar/options/menus/shadow.cljs:144
msgid "workspace.options.shadow-options.drop-shadow"
msgstr "Sombra arrojada"

#: src/app/main/ui/workspace/sidebar/options/menus/shadow.cljs:145
msgid "workspace.options.shadow-options.inner-shadow"
msgstr "Sombra interior"

#: src/app/main/ui/viewer/inspect/attributes/shadow.cljs:38, src/app/main/ui/workspace/sidebar/options/menus/shadow.cljs:186
msgid "workspace.options.shadow-options.offsetx"
msgstr "X"

#: src/app/main/ui/viewer/inspect/attributes/shadow.cljs:39, src/app/main/ui/workspace/sidebar/options/menus/shadow.cljs:224
msgid "workspace.options.shadow-options.offsety"
msgstr "Y"

#: src/app/main/ui/viewer/inspect/attributes/shadow.cljs:41, src/app/main/ui/workspace/sidebar/options/menus/shadow.cljs:211, src/app/main/ui/workspace/sidebar/options/menus/shadow.cljs:213
msgid "workspace.options.shadow-options.spread"
msgstr "Difusión"

#: src/app/main/ui/workspace/sidebar/options/menus/shadow.cljs:296
msgid "workspace.options.shadow-options.title"
msgstr "Sombra"

#: src/app/main/ui/workspace/sidebar/options/menus/shadow.cljs:295
msgid "workspace.options.shadow-options.title.group"
msgstr "Sombra del grupo"

#: src/app/main/ui/workspace/sidebar/options/menus/shadow.cljs:294
msgid "workspace.options.shadow-options.title.multiple"
msgstr "Sombras de la seleccíón"

#: src/app/main/ui/workspace/sidebar/options/menus/shadow.cljs:302
msgid "workspace.options.shadow-options.add-shadow"
msgstr "Añadir sombra"

#: src/app/main/ui/workspace/sidebar/options/menus/shadow.cljs:178
msgid "workspace.options.shadow-options.remove-shadow"
msgstr "Eliminar sombra"

#: src/app/main/ui/workspace/sidebar/options/menus/shadow.cljs:173
msgid "workspace.options.shadow-options.toggle-shadow"
msgstr "Mostrar/ocultar sombra"

#: src/app/main/ui/workspace/sidebar/options/menus/fill.cljs:193
msgid "workspace.options.show-fill-on-export"
msgstr "Mostrar al exportar"

#: src/app/main/ui/workspace/sidebar/options/menus/measures.cljs:562
msgid "workspace.options.show-in-viewer"
msgstr "Mostrar en modo visualización"

#: src/app/main/ui/workspace/sidebar/options/menus/frame_grid.cljs:162
msgid "workspace.options.size"
msgstr "Tamaño"

#: src/app/main/ui/workspace/sidebar/options/menus/measures.cljs:355
msgid "workspace.options.size-presets"
msgstr "Tamaños predefinidos"

#: src/app/main/ui/workspace/sidebar/options/menus/stroke.cljs:43
msgid "workspace.options.stroke"
msgstr "Borde"

#: src/app/main/ui/workspace/sidebar/options/menus/stroke.cljs:172
msgid "workspace.options.stroke.add-stroke"
msgstr "Añadir color de borde"

#: src/app/main/ui/workspace/sidebar/options/menus/stroke.cljs:172
msgid "workspace.options.stroke.remove-stroke"
msgstr "Eliminar borde"

#: src/app/main/ui/workspace/sidebar/options/menus/stroke.cljs
#, unused
msgid "workspace.options.stroke-cap.circle-marker"
msgstr "Marcador círculo"

#: src/app/main/ui/workspace/sidebar/options/rows/stroke_row.cljs:129
msgid "workspace.options.stroke-cap.circle-marker-short"
msgstr "Círculo"

#: src/app/main/ui/workspace/sidebar/options/menus/stroke.cljs
#, unused
msgid "workspace.options.stroke-cap.diamond-marker"
msgstr "Marcador diamante"

#: src/app/main/ui/workspace/sidebar/options/rows/stroke_row.cljs:130
msgid "workspace.options.stroke-cap.diamond-marker-short"
msgstr "Diamante"

#: src/app/main/ui/workspace/sidebar/options/menus/stroke.cljs
#, unused
msgid "workspace.options.stroke-cap.line-arrow"
msgstr "Flecha de línea"

#: src/app/main/ui/workspace/sidebar/options/rows/stroke_row.cljs:126
msgid "workspace.options.stroke-cap.line-arrow-short"
msgstr "Flecha"

#: src/app/main/ui/workspace/sidebar/options/rows/stroke_row.cljs:124
msgid "workspace.options.stroke-cap.none"
msgstr "Ninguno"

#: src/app/main/ui/workspace/sidebar/options/rows/stroke_row.cljs:132
msgid "workspace.options.stroke-cap.round"
msgstr "Redondo"

#: src/app/main/ui/workspace/sidebar/options/rows/stroke_row.cljs:133
msgid "workspace.options.stroke-cap.square"
msgstr "Cuadrado"

#: src/app/main/ui/workspace/sidebar/options/menus/stroke.cljs
#, unused
msgid "workspace.options.stroke-cap.square-marker"
msgstr "Marcador cuadrado"

#: src/app/main/ui/workspace/sidebar/options/rows/stroke_row.cljs:128
msgid "workspace.options.stroke-cap.square-marker-short"
msgstr "Rectángulo"

#: src/app/main/ui/workspace/sidebar/options/menus/stroke.cljs
#, unused
msgid "workspace.options.stroke-cap.triangle-arrow"
msgstr "Flecha triángulo"

#: src/app/main/ui/workspace/sidebar/options/rows/stroke_row.cljs:127
msgid "workspace.options.stroke-cap.triangle-arrow-short"
msgstr "Triángulo"

#: src/app/main/ui/workspace/sidebar/options/menus/stroke.cljs:189
msgid "workspace.options.stroke-color"
msgstr "Color del trazo"

#: src/app/main/ui/workspace/sidebar/options/rows/stroke_row.cljs:165
msgid "workspace.options.stroke-width"
msgstr "Ancho del trazo"

#: src/app/main/ui/workspace/sidebar/options/rows/stroke_row.cljs:87
msgid "workspace.options.stroke.center"
msgstr "Centro"

#: src/app/main/ui/workspace/sidebar/options/rows/stroke_row.cljs:105
msgid "workspace.options.stroke.dashed"
msgstr "Rayado"

#: src/app/main/ui/workspace/sidebar/options/rows/stroke_row.cljs:104
msgid "workspace.options.stroke.dotted"
msgstr "Punteado"

#: src/app/main/ui/workspace/sidebar/options/rows/stroke_row.cljs:88
msgid "workspace.options.stroke.inner"
msgstr "Interior"

#: src/app/main/ui/workspace/sidebar/options/rows/stroke_row.cljs:106
msgid "workspace.options.stroke.mixed"
msgstr "Mezclado"

#: src/app/main/ui/workspace/sidebar/options/rows/stroke_row.cljs:89
msgid "workspace.options.stroke.outer"
msgstr "Exterior"

#: src/app/main/ui/workspace/sidebar/options/rows/stroke_row.cljs:103
msgid "workspace.options.stroke.solid"
msgstr "Sólido"

#: src/app/main/ui/workspace/sidebar/options/menus/text.cljs:115
msgid "workspace.options.text-options.align-bottom"
msgstr "Alinear abajo"

#: src/app/main/ui/workspace/sidebar/options/menus/text.cljs:111
msgid "workspace.options.text-options.align-middle"
msgstr "Alinear al centro"

#: src/app/main/ui/workspace/sidebar/options/menus/text.cljs:107
msgid "workspace.options.text-options.align-top"
msgstr "Alinear arriba"

#: src/app/main/ui/workspace/sidebar/options/menus/text.cljs:82
msgid "workspace.options.text-options.direction-ltr"
msgstr "LTR"

#: src/app/main/ui/workspace/sidebar/options/menus/text.cljs:87
msgid "workspace.options.text-options.direction-rtl"
msgstr "RTL"

#: src/app/main/ui/workspace/sidebar/options/menus/text.cljs:149
msgid "workspace.options.text-options.grow-auto-height"
msgstr "Alto automático"

#: src/app/main/ui/workspace/sidebar/options/menus/text.cljs:145
msgid "workspace.options.text-options.grow-auto-width"
msgstr "Ancho automático"

#: src/app/main/ui/workspace/sidebar/options/menus/text.cljs:141
msgid "workspace.options.text-options.grow-fixed"
msgstr "Fijo"

#: src/app/main/ui/workspace/sidebar/options/menus/typography.cljs:381
msgid "workspace.options.text-options.letter-spacing"
msgstr "Espaciado entre letras"

#: src/app/main/ui/workspace/sidebar/options/menus/typography.cljs:364
msgid "workspace.options.text-options.line-height"
msgstr "Altura de línea"

#: src/app/main/ui/workspace/sidebar/options/menus/typography.cljs
#, unused
msgid "workspace.options.text-options.lowercase"
msgstr "Minúsculas"

#: src/app/main/ui/workspace/sidebar/options/menus/text.cljs, src/app/main/ui/workspace/sidebar/options/menus/typography.cljs
#, unused
msgid "workspace.options.text-options.none"
msgstr "Nada"

#: src/app/main/ui/workspace/sidebar/options/menus/text.cljs:176
msgid "workspace.options.text-options.strikethrough"
msgstr "Tachado (%s)"

#: src/app/main/ui/workspace/sidebar/options/menus/text.cljs:51
msgid "workspace.options.text-options.text-align-center"
msgstr "Alinear al centro (%s)"

#: src/app/main/ui/workspace/sidebar/options/menus/text.cljs:59
msgid "workspace.options.text-options.text-align-justify"
msgstr "Justificar (%s)"

#: src/app/main/ui/workspace/sidebar/options/menus/text.cljs:47
msgid "workspace.options.text-options.text-align-left"
msgstr "Alinear a la izquierda (%s)"

#: src/app/main/ui/workspace/sidebar/options/menus/text.cljs:55
msgid "workspace.options.text-options.text-align-right"
msgstr "Alinear a la derecha (%s)"

#: src/app/main/ui/workspace/sidebar/options/menus/text.cljs:189
msgid "workspace.options.text-options.title"
msgstr "Texto"

#: src/app/main/ui/workspace/sidebar/options/menus/text.cljs:188
msgid "workspace.options.text-options.title-group"
msgstr "Texto de grupo"

#: src/app/main/ui/workspace/sidebar/options/menus/text.cljs:187
msgid "workspace.options.text-options.title-selection"
msgstr "Texto de selección"

#: src/app/main/ui/workspace/sidebar/options/menus/typography.cljs
#, unused
msgid "workspace.options.text-options.titlecase"
msgstr "Título"

#: src/app/main/ui/workspace/sidebar/options/menus/text.cljs:171
msgid "workspace.options.text-options.underline"
msgstr "Subrayado (%s)"

#: src/app/main/ui/workspace/sidebar/options/menus/typography.cljs
#, unused
msgid "workspace.options.text-options.uppercase"
msgstr "Mayúsculas"

#: src/app/main/ui/workspace/sidebar/options/menus/interactions.cljs:745
msgid "workspace.options.use-play-button"
msgstr "Usa el botón de play de la cabecera para arrancar la vista de prototipo."

#: src/app/main/ui/workspace/sidebar/options/menus/measures.cljs:395
msgid "workspace.options.width"
msgstr "Ancho"

#: src/app/main/ui/workspace/sidebar/options/menus/measures.cljs:427
msgid "workspace.options.x"
msgstr "eje X"

#: src/app/main/ui/workspace/sidebar/options/menus/measures.cljs:438
msgid "workspace.options.y"
msgstr "eje Y"

#: src/app/main/ui/workspace/viewport/path_actions.cljs:167
msgid "workspace.path.actions.add-node"
msgstr "Añadir nodo (%s)"

#: src/app/main/ui/workspace/viewport/path_actions.cljs:174
msgid "workspace.path.actions.delete-node"
msgstr "Borrar nodos (%s)"

#: src/app/main/ui/workspace/viewport/path_actions.cljs:152
msgid "workspace.path.actions.draw-nodes"
msgstr "Dibujar nodos (%s)"

#: src/app/main/ui/workspace/viewport/path_actions.cljs:189
msgid "workspace.path.actions.join-nodes"
msgstr "Unir nodos (%s)"

#: src/app/main/ui/workspace/viewport/path_actions.cljs:204
msgid "workspace.path.actions.make-corner"
msgstr "Convertir en esquina (%s)"

#: src/app/main/ui/workspace/viewport/path_actions.cljs:211
msgid "workspace.path.actions.make-curve"
msgstr "Convertir en curva (%s)"

#: src/app/main/ui/workspace/viewport/path_actions.cljs:182
msgid "workspace.path.actions.merge-nodes"
msgstr "Fusionar nodos (%s)"

#: src/app/main/ui/workspace/viewport/path_actions.cljs:159
msgid "workspace.path.actions.move-nodes"
msgstr "Mover nodes (%s)"

#: src/app/main/ui/workspace/viewport/path_actions.cljs:196
msgid "workspace.path.actions.separate-nodes"
msgstr "Separar nodos (%s)"

#: src/app/main/ui/workspace/viewport/path_actions.cljs:218
msgid "workspace.path.actions.snap-nodes"
msgstr "Alinear nodos (%s)"

#: src/app/main/ui/workspace/plugins.cljs:58
msgid "workspace.plugins.button-open"
msgstr "Abrir"

#: src/app/main/ui/workspace/plugins.cljs:180
#, markdown
msgid "workspace.plugins.discover"
msgstr "Descubre [más extensiones](%s)"

#: src/app/main/ui/workspace/plugins.cljs:187
msgid "workspace.plugins.empty-plugins"
msgstr "No se encuentran extensiones"

msgid "workspace.plugins.error.url"
msgstr "La extensión no existe o la url no es correcta."

msgid "workspace.plugins.error.manifest"
msgstr "El manifiesto de la expansión es incorrecto."

#: src/app/main/ui/workspace/plugins.cljs:171
msgid "workspace.plugins.install"
msgstr "Instalar"

#: src/app/main/ui/workspace/plugins.cljs:196
msgid "workspace.plugins.installed-plugins"
msgstr "Extensiones instaladas"

#: src/app/main/ui/workspace/main_menu.cljs:624
msgid "workspace.plugins.menu.plugins-manager"
msgstr "Gestor de extensiones"

#: src/app/main/ui/workspace/main_menu.cljs:777
msgid "workspace.plugins.menu.title"
msgstr "Extensiones"

#: src/app/main/ui/workspace/plugins.cljs:251
msgid "workspace.plugins.permissions.content-read"
msgstr "Leer el contenido de sus archivos."

#: src/app/main/ui/workspace/plugins.cljs:245
msgid "workspace.plugins.permissions.content-write"
msgstr "Leer y modificar el contenido de sus archivos."

#: src/app/main/ui/workspace/plugins.cljs:274
msgid "workspace.plugins.permissions.disclaimer"
msgstr "Ten en cuenta que las extensiones están desarrolladas por terceros, aseguraté que confías antes de conceder el permiso. Tu privacidad y seguridad es importante para nosotros. Si tienes cualquier duda, contacta con soporte."

#: src/app/main/ui/workspace/plugins.cljs:271
msgid "workspace.plugins.permissions.library-read"
msgstr "Leer la información de sus bibliotecas y recursos."

#: src/app/main/ui/workspace/plugins.cljs:265
msgid "workspace.plugins.permissions.library-write"
msgstr "Leer y modificar la información de sus bibliotecas y recursos."

msgid "workspace.plugins.permissions.comment-read"
msgstr "Leer tus comentarios y respuestas."

msgid "workspace.plugins.permissions.comment-write"
msgstr "Leer y modificar tus comentarios y responder en tu nombre."

msgid "workspace.plugins.permissions.allow-download"
msgstr "Comenzar descargas de ficheros."

#: src/app/main/ui/workspace/plugins.cljs:236
msgid "workspace.plugins.permissions.title"
msgstr "LA EXTENSIÓN '%s' SOLICITA PERMISO PARA ACCEDER:"

#: src/app/main/ui/workspace/plugins.cljs:258
msgid "workspace.plugins.permissions.user-read"
msgstr "Leer la información del usuario actual."

msgid "workspace.plugins.permissions-update.title"
msgstr "EXTENSIÓN ACTUALIZADA"

msgid "workspace.plugins.permissions-update.warning"
msgstr "La extensión ha cambiado desde la última vez que la abriste. Ahora quiere acceder a:"

msgid "workspace.plugins.try-out.title"
msgstr "¡LA EXTENSIÓN '%s' HA SIDO INSTALADA PARA TU USUARIO!"

msgid "workspace.plugins.try-out.message"
msgstr "¿Quieres echar un vistazo?. Crearemos un nuevo borrador en tu equipo actual. (Si no, puedes encontrar los plugins instalados en cualquier fichero.)"

msgid "workspace.plugins.try-out.cancel"
msgstr "AHORA NO"

msgid "workspace.plugins.try-out.try"
msgstr "PROBAR PLUGIN"

#: src/app/main/ui/workspace/plugins.cljs:192
msgid "workspace.plugins.plugin-list-link"
msgstr "Lista de extensiones"

#: src/app/main/ui/workspace/plugins.cljs:166
msgid "workspace.plugins.search-placeholder"
msgstr "Intruduzca URL de la extensión"

#, unused
msgid "workspace.plugins.success"
msgstr "Extensión cargada correctamente."

#: src/app/main/ui/workspace/plugins.cljs:160
msgid "workspace.plugins.title"
msgstr "Extensiones"

#: src/app/main/ui/workspace/plugins.cljs:64
msgid "workspace.plugins.remove-plugin"
msgstr "Eliminar extensión"

#: /src/app/main/ui/workspace/sidebar/options/menus/layout_container.cljs:1005
msgid "workspace.shape.menu.add-layout"
msgstr "Añadir layout"

#: /src/app/main/ui/workspace/sidebar/options/menus/layout_container.cljs:1024
msgid "workspace.shape.menu.remove-layout"
msgstr "Eliminar layout"

#: src/app/main/ui/workspace/context_menu.cljs:441
msgid "workspace.shape.menu.add-flex"
msgstr "Añadir flex layout"

#: src/app/main/ui/workspace/context_menu.cljs:445
msgid "workspace.shape.menu.add-grid"
msgstr "Añadir grid layout"

#: src/app/main/ui/workspace/context_menu.cljs:193
msgid "workspace.shape.menu.back"
msgstr "Enviar al fondo"

#: src/app/main/ui/workspace/context_menu.cljs:190
msgid "workspace.shape.menu.backward"
msgstr "Enviar atrás"

#: src/app/main/ui/workspace/context_menu.cljs:139
msgid "workspace.shape.menu.copy"
msgstr "Copiar"

#: src/app/main/ui/workspace/sidebar/assets/common.cljs:427
msgid "workspace.shape.menu.create-annotation"
msgstr "Crear una nota"

#: src/app/main/ui/workspace/context_menu.cljs:275
msgid "workspace.shape.menu.create-artboard-from-selection"
msgstr "Tablero de selección"

#: src/app/main/ui/workspace/context_menu.cljs:465
msgid "workspace.shape.menu.create-component"
msgstr "Crear componente"

#: src/app/main/ui/workspace/context_menu.cljs:469
msgid "workspace.shape.menu.create-multiple-components"
msgstr "Crear múltiples componentes"

#: src/app/main/ui/workspace/context_menu.cljs:142
msgid "workspace.shape.menu.cut"
msgstr "Cortar"

#: src/app/main/ui/workspace/context_menu.cljs:486
msgid "workspace.shape.menu.delete"
msgstr "Eliminar"

#: src/app/main/ui/workspace/context_menu.cljs:391
msgid "workspace.shape.menu.delete-flow-start"
msgstr "Eliminar inicio de flujo"

#: src/app/main/ui/workspace/sidebar/assets/common.cljs:432
msgid "workspace.shape.menu.detach-instance"
msgstr "Desacoplar instancia"

#: src/app/main/ui/workspace/sidebar/assets/common.cljs:431
msgid "workspace.shape.menu.detach-instances-in-bulk"
msgstr "Desacoplar instancias"

#: src/app/main/ui/workspace/context_menu.cljs:335, src/app/main/ui/workspace/sidebar/options/menus/bool.cljs:75
msgid "workspace.shape.menu.difference"
msgstr "Diferencia"

#: src/app/main/ui/workspace/context_menu.cljs:148
msgid "workspace.shape.menu.duplicate"
msgstr "Duplicar"

#: src/app/main/ui/workspace/context_menu.cljs:321
msgid "workspace.shape.menu.edit"
msgstr "Editar"

#: src/app/main/ui/workspace/context_menu.cljs:341
msgid "workspace.shape.menu.exclude"
msgstr "Exclusión"

#: src/app/main/ui/workspace/context_menu.cljs:348, src/app/main/ui/workspace/sidebar/options/menus/bool.cljs:89
msgid "workspace.shape.menu.flatten"
msgstr "Aplanar"

#: src/app/main/ui/workspace/context_menu.cljs:208
msgid "workspace.shape.menu.flip-horizontal"
msgstr "Voltear horizontal"

#: src/app/main/ui/workspace/context_menu.cljs:204
msgid "workspace.shape.menu.flip-vertical"
msgstr "Voltear vertical"

#: src/app/main/ui/workspace/context_menu.cljs:394
msgid "workspace.shape.menu.flow-start"
msgstr "Inicio de flujo"

#: src/app/main/ui/workspace/context_menu.cljs:184
msgid "workspace.shape.menu.forward"
msgstr "Mover hacia delante"

#: src/app/main/ui/workspace/context_menu.cljs:187
msgid "workspace.shape.menu.front"
msgstr "Mover al frente"

#: src/app/main/ui/workspace/sidebar/options/menus/component.cljs, src/app/main/ui/workspace/context_menu.cljs
#, unused
msgid "workspace.shape.menu.go-main"
msgstr "Ir al archivo del componente principal"

#: src/app/main/ui/workspace/context_menu.cljs:234
msgid "workspace.shape.menu.rename"
msgstr "Renombrar"


#: src/app/main/ui/workspace/context_menu.cljs:261
msgid "workspace.shape.menu.group"
msgstr "Agrupar"

#: src/app/main/ui/workspace/context_menu.cljs:363, src/app/main/ui/workspace/sidebar/layer_item.cljs:145
msgid "workspace.shape.menu.hide"
msgstr "Ocultar"

#: src/app/main/ui/workspace/context_menu.cljs:548, src/app/main/ui/workspace/main_menu.cljs:408
msgid "workspace.shape.menu.hide-ui"
msgstr "Mostrar/Ocultar Interfaz"

#: src/app/main/ui/workspace/context_menu.cljs:338
msgid "workspace.shape.menu.intersection"
msgstr "Intersección"

#: src/app/main/ui/workspace/context_menu.cljs:371, src/app/main/ui/workspace/sidebar/layer_item.cljs:153
msgid "workspace.shape.menu.lock"
msgstr "Bloquear"

#: src/app/main/ui/workspace/context_menu.cljs:266
msgid "workspace.shape.menu.mask"
msgstr "Crear máscara"

#: src/app/main/ui/workspace/context_menu.cljs:145, src/app/main/ui/workspace/context_menu.cljs:545
msgid "workspace.shape.menu.paste"
msgstr "Pegar"

#: src/app/main/ui/workspace/context_menu.cljs:331
msgid "workspace.shape.menu.path"
msgstr "Ruta"

#: src/app/main/ui/workspace/context_menu.cljs:432
msgid "workspace.shape.menu.remove-flex"
msgstr "Eliminar flex layout"

#: src/app/main/ui/workspace/context_menu.cljs:435
msgid "workspace.shape.menu.remove-grid"
msgstr "Eliminar grid layout"

#: src/app/main/ui/workspace/sidebar/assets/common.cljs:436
msgid "workspace.shape.menu.reset-overrides"
msgstr "Deshacer modificaciones"

#: src/app/main/ui/workspace/sidebar/assets/common.cljs:439
msgid "workspace.shape.menu.restore-main"
msgstr "Restaurar componente principal"

#: src/app/main/ui/workspace/context_menu.cljs:174
msgid "workspace.shape.menu.select-layer"
msgstr "Seleccionar capa"

#: src/app/main/ui/workspace/context_menu.cljs:360, src/app/main/ui/workspace/sidebar/layer_item.cljs:144
msgid "workspace.shape.menu.show"
msgstr "Mostrar"

#: src/app/main/ui/workspace/sidebar/assets/common.cljs:424
msgid "workspace.shape.menu.show-in-assets"
msgstr "Ver en el panel de recursos"

#: src/app/main/ui/workspace/sidebar/assets/common.cljs:442, src/app/main/ui/workspace/sidebar/assets/components.cljs:582
msgid "workspace.shape.menu.show-main"
msgstr "Ver componente principal"

#: src/app/main/ui/workspace/context_menu.cljs:221
msgid "workspace.shape.menu.thumbnail-remove"
msgstr "Quitar miniatura"

#: src/app/main/ui/workspace/context_menu.cljs:223
msgid "workspace.shape.menu.thumbnail-set"
msgstr "Poner como miniatura"

#: src/app/main/ui/workspace/context_menu.cljs:326
msgid "workspace.shape.menu.transform-to-path"
msgstr "Convertir en vector"

#: src/app/main/ui/workspace/context_menu.cljs:257
msgid "workspace.shape.menu.ungroup"
msgstr "Desagrupar"

#: src/app/main/ui/workspace/context_menu.cljs:332, src/app/main/ui/workspace/sidebar/options/menus/bool.cljs:70
msgid "workspace.shape.menu.union"
msgstr "Unión"

#: src/app/main/ui/workspace/context_menu.cljs:368, src/app/main/ui/workspace/sidebar/layer_item.cljs:152
msgid "workspace.shape.menu.unlock"
msgstr "Desbloquear"

#: src/app/main/ui/workspace/context_menu.cljs:271
msgid "workspace.shape.menu.unmask"
msgstr "Quitar máscara"

#: src/app/main/ui/workspace/sidebar/options/menus/component.cljs, src/app/main/ui/workspace/sidebar/options/menus/component.cljs, src/app/main/ui/workspace/context_menu.cljs, src/app/main/ui/workspace/context_menu.cljs
#, unused
msgid "workspace.shape.menu.update-components-in-bulk"
msgstr "Actualizar componentes"

#: src/app/main/ui/workspace/sidebar/assets/common.cljs:445
msgid "workspace.shape.menu.update-main"
msgstr "Actualizar componente principal"

#: src/app/main/ui/components/tab_container.cljs:50, src/app/main/ui/workspace/sidebar.cljs:44
msgid "workspace.sidebar.collapse"
msgstr "Cerrar barra lateral"

#: src/app/main/ui/workspace/sidebar/collapsable_button.cljs:25, src/app/main/ui/workspace/sidebar/collapsable_button.cljs:29
msgid "workspace.sidebar.expand"
msgstr "Abrir barra lateral"

#: src/app/main/ui/workspace/right_header.cljs:231, src/app/main/ui/workspace/right_header.cljs:232
msgid "workspace.sidebar.history"
msgstr "Historial (%s)"

#: src/app/main/ui/workspace/sidebar/layers.cljs:522, src/app/main/ui/workspace/sidebar.cljs:77, src/app/main/ui/workspace/sidebar.cljs:95
msgid "workspace.sidebar.layers"
msgstr "Capas"

#: src/app/main/ui/workspace/sidebar/layers.cljs:308, src/app/main/ui/workspace/sidebar/layers.cljs:380
msgid "workspace.sidebar.layers.components"
msgstr "Componentes"

#: src/app/main/ui/workspace/sidebar/layers.cljs:305, src/app/main/ui/workspace/sidebar/layers.cljs:338
msgid "workspace.sidebar.layers.frames"
msgstr "Paneles"

#: src/app/main/ui/workspace/sidebar/layers.cljs:306, src/app/main/ui/workspace/sidebar/layers.cljs:352
msgid "workspace.sidebar.layers.groups"
msgstr "Grupos"

#: src/app/main/ui/workspace/sidebar/layers.cljs:310, src/app/main/ui/workspace/sidebar/layers.cljs:408
msgid "workspace.sidebar.layers.images"
msgstr "Imágenes"

#: src/app/main/ui/workspace/sidebar/layers.cljs:307, src/app/main/ui/workspace/sidebar/layers.cljs:366
msgid "workspace.sidebar.layers.masks"
msgstr "Máscaras"

#: src/app/main/ui/workspace/sidebar/layers.cljs:289
msgid "workspace.sidebar.layers.search"
msgstr "Buscar capas"

#: src/app/main/ui/workspace/sidebar/layers.cljs:311, src/app/main/ui/workspace/sidebar/layers.cljs:422
msgid "workspace.sidebar.layers.shapes"
msgstr "Formas"

#: src/app/main/ui/workspace/sidebar/layers.cljs:309, src/app/main/ui/workspace/sidebar/layers.cljs:394
msgid "workspace.sidebar.layers.texts"
msgstr "Textos"

#: src/app/main/ui/viewer/inspect/attributes/svg.cljs:56, src/app/main/ui/workspace/sidebar/options/menus/svg_attrs.cljs:91
msgid "workspace.sidebar.options.svg-attrs.title"
msgstr "Atributos del SVG Importado"

#: src/app/main/ui/workspace/sidebar/sitemap.cljs:217
msgid "workspace.sidebar.sitemap"
msgstr "Páginas"

#: src/app/main/ui/workspace/sidebar/sitemap.cljs:217
msgid "workspace.sidebar.sitemap.add-page"
msgstr "Añadir página"

#: src/app/main/ui/workspace/left_header.cljs:91
msgid "workspace.sitemap"
msgstr "Mapa del sitio"

#: src/app/main/ui/workspace/sidebar.cljs:113
msgid "workspace.toolbar.assets"
msgstr "Recursos"

#: src/app/main/ui/workspace/palette.cljs:165, src/app/main/ui/workspace/palette.cljs:166
msgid "workspace.toolbar.color-palette"
msgstr "Paleta de colores (%s)"

#: src/app/main/ui/workspace/right_header.cljs:220, src/app/main/ui/workspace/right_header.cljs:221
msgid "workspace.toolbar.comments"
msgstr "Comentarios (%s)"

#: src/app/main/ui/workspace/top_toolbar.cljs:181, src/app/main/ui/workspace/top_toolbar.cljs:182
msgid "workspace.toolbar.curve"
msgstr "Curva (%s)"

#: src/app/main/ui/workspace/top_toolbar.cljs:161, src/app/main/ui/workspace/top_toolbar.cljs:162
msgid "workspace.toolbar.ellipse"
msgstr "Elipse (%s)"

#: src/app/main/ui/workspace/top_toolbar.cljs:143, src/app/main/ui/workspace/top_toolbar.cljs:144
msgid "workspace.toolbar.frame"
msgstr "Tablero (%s)"

#: src/app/main/ui/workspace/top_toolbar.cljs:60, src/app/main/ui/workspace/top_toolbar.cljs:61
msgid "workspace.toolbar.image"
msgstr "Imagen (%s)"

#: src/app/main/ui/workspace/top_toolbar.cljs:133, src/app/main/ui/workspace/top_toolbar.cljs:134
msgid "workspace.toolbar.move"
msgstr "Mover (%s)"

#: src/app/main/ui/workspace/top_toolbar.cljs:190, src/app/main/ui/workspace/top_toolbar.cljs:191
msgid "workspace.toolbar.path"
msgstr "Ruta (%s)"

#: src/app/main/ui/workspace/top_toolbar.cljs:201, src/app/main/ui/workspace/top_toolbar.cljs:202
msgid "workspace.toolbar.plugins"
msgstr "Extensiones (%s)"

#: src/app/main/ui/workspace/top_toolbar.cljs:152, src/app/main/ui/workspace/top_toolbar.cljs:153
msgid "workspace.toolbar.rect"
msgstr "Rectángulo (%s)"

#: src/app/main/ui/workspace/left_toolbar.cljs
#, unused
msgid "workspace.toolbar.shortcuts"
msgstr "Atajos de teclado (%s)"

#: src/app/main/ui/workspace/top_toolbar.cljs:170, src/app/main/ui/workspace/top_toolbar.cljs:171
msgid "workspace.toolbar.text"
msgstr "Texto (%s)"

#: src/app/main/ui/workspace/palette.cljs:173, src/app/main/ui/workspace/palette.cljs:174
msgid "workspace.toolbar.text-palette"
msgstr "Tipografías (%s)"

#: src/app/main/ui/workspace/top_toolbar.cljs:219, src/app/main/ui/workspace/top_toolbar.cljs:220
msgid "workspace.toolbar.toggle-toolbar"
msgstr "Alternar barra de herramientas"

#: src/app/main/ui/workspace/viewport/top_bar.cljs:38
msgid "workspace.top-bar.read-only.done"
msgstr "Hecho"

#: src/app/main/ui/workspace/viewport/top_bar.cljs:35
#, markdown
msgid "workspace.top-bar.view-only"
msgstr "**Inspeccionando código** (View only)"

#: src/app/main/ui/workspace/sidebar/history.cljs:342
msgid "workspace.undo.empty"
msgstr "Todavía no hay cambios en el histórico"

#: src/app/main/ui/workspace/sidebar/history.cljs:147
msgid "workspace.undo.entry.delete"
msgstr "%s eliminado"

#: src/app/main/ui/workspace/sidebar/history.cljs:146
msgid "workspace.undo.entry.modify"
msgstr "%s modificado"

#: src/app/main/ui/workspace/sidebar/history.cljs:148
msgid "workspace.undo.entry.move"
msgstr "Objetos movidos"

#: src/app/main/ui/workspace/sidebar/history.cljs:111
msgid "workspace.undo.entry.multiple.circle"
msgstr "círculos"

#: src/app/main/ui/workspace/sidebar/history.cljs:112
msgid "workspace.undo.entry.multiple.color"
msgstr "colores"

#: src/app/main/ui/workspace/sidebar/history.cljs:113
msgid "workspace.undo.entry.multiple.component"
msgstr "componentes"

#: src/app/main/ui/workspace/sidebar/history.cljs:114
msgid "workspace.undo.entry.multiple.curve"
msgstr "curvas"

#: src/app/main/ui/workspace/sidebar/history.cljs:115
msgid "workspace.undo.entry.multiple.frame"
msgstr "mesa de trabajo"

#: src/app/main/ui/workspace/sidebar/history.cljs:116
msgid "workspace.undo.entry.multiple.group"
msgstr "grupos"

#: src/app/main/ui/workspace/sidebar/history.cljs:117
msgid "workspace.undo.entry.multiple.media"
msgstr "gráficos"

#: src/app/main/ui/workspace/sidebar/history.cljs:118
msgid "workspace.undo.entry.multiple.multiple"
msgstr "objetos"

#: src/app/main/ui/workspace/sidebar/history.cljs:119
msgid "workspace.undo.entry.multiple.page"
msgstr "páginas"

#: src/app/main/ui/workspace/sidebar/history.cljs:120
msgid "workspace.undo.entry.multiple.path"
msgstr "trazos"

#: src/app/main/ui/workspace/sidebar/history.cljs:121
msgid "workspace.undo.entry.multiple.rect"
msgstr "rectángulos"

#: src/app/main/ui/workspace/sidebar/history.cljs:122
msgid "workspace.undo.entry.multiple.shape"
msgstr "formas"

#: src/app/main/ui/workspace/sidebar/history.cljs:123
msgid "workspace.undo.entry.multiple.text"
msgstr "textos"

#: src/app/main/ui/workspace/sidebar/history.cljs:124
msgid "workspace.undo.entry.multiple.typography"
msgstr "tipografías"

#: src/app/main/ui/workspace/sidebar/history.cljs:145
msgid "workspace.undo.entry.new"
msgstr "Nuevo %s"

#: src/app/main/ui/workspace/sidebar/history.cljs:125
msgid "workspace.undo.entry.single.circle"
msgstr "círculo"

#: src/app/main/ui/workspace/sidebar/history.cljs:126
msgid "workspace.undo.entry.single.color"
msgstr "color"

#: src/app/main/ui/workspace/sidebar/history.cljs:127
msgid "workspace.undo.entry.single.component"
msgstr "componente"

#: src/app/main/ui/workspace/sidebar/history.cljs:128
msgid "workspace.undo.entry.single.curve"
msgstr "curva"

#: src/app/main/ui/workspace/sidebar/history.cljs:129
msgid "workspace.undo.entry.single.frame"
msgstr "mesa de trabajo"

#: src/app/main/ui/workspace/sidebar/history.cljs:130
msgid "workspace.undo.entry.single.group"
msgstr "grupo"

#: src/app/main/ui/workspace/sidebar/history.cljs:131
msgid "workspace.undo.entry.single.image"
msgstr "imagen"

#: src/app/main/ui/workspace/sidebar/history.cljs:132
msgid "workspace.undo.entry.single.media"
msgstr "gráfico"

#: src/app/main/ui/workspace/sidebar/history.cljs:133
msgid "workspace.undo.entry.single.multiple"
msgstr "objeto"

#: src/app/main/ui/workspace/sidebar/history.cljs:134
msgid "workspace.undo.entry.single.page"
msgstr "página"

#: src/app/main/ui/workspace/sidebar/history.cljs:135
msgid "workspace.undo.entry.single.path"
msgstr "trazo"

#: src/app/main/ui/workspace/sidebar/history.cljs:136
msgid "workspace.undo.entry.single.rect"
msgstr "rectángulo"

#: src/app/main/ui/workspace/sidebar/history.cljs:137
msgid "workspace.undo.entry.single.shape"
msgstr "forma"

#: src/app/main/ui/workspace/sidebar/history.cljs:138
msgid "workspace.undo.entry.single.text"
msgstr "texto"

#: src/app/main/ui/workspace/sidebar/history.cljs:139
msgid "workspace.undo.entry.single.typography"
msgstr "tipografía"

#: src/app/main/ui/workspace/sidebar/history.cljs:149
msgid "workspace.undo.entry.unknown"
msgstr "Operación sobre %s"

#: src/app/main/ui/workspace/sidebar/history.cljs:335
msgid "workspace.undo.title"
msgstr "Histórico"

#: src/app/main/data/workspace/libraries.cljs:1097
msgid "workspace.updates.dismiss"
msgstr "Ignorar"

#: src/app/main/data/workspace/libraries.cljs:1095
msgid "workspace.updates.more-info"
msgstr "Más información"

#: src/app/main/data/workspace/libraries.cljs:1093
msgid "workspace.updates.there-are-updates"
msgstr "Hay actualizaciones en bibliotecas compartidas"

#: src/app/main/data/workspace/libraries.cljs:1100
msgid "workspace.updates.update"
msgstr "Actualizar"

#, unused
msgid "workspace.viewport.click-to-close-path"
msgstr "Pulsar para cerrar la ruta"

msgid "errors.maximum-invitations-by-request-reached"
msgstr "Se ha alcanzado el número máximo (%s) de correos electrónicos que se pueden invitar en una sola solicitud"

<<<<<<< HEAD

=======
>>>>>>> 33ff74e5
#: src/app/main/ui/workspace/tokens/form.cljs
msgid "workspace.token.create-token"
msgstr "Crear un token de %s"

#: src/app/main/ui/workspace/tokens/form.cljs
msgid "workspace.token.edit-token"
msgstr "Editar token"

#: src/app/main/ui/workspace/tokens/form.cljs
msgid "workspace.token.resolved-value"
msgstr "Valor resuelto: "

#: src/app/main/ui/workspace/tokens/sidebar.cljs
msgid "workspace.token.original-value"
msgstr "Valor original: "

#: src/app/main/ui/workspace/tokens/sidebar.cljs
msgid "workspace.token.no-themes"
msgstr "No hay temas."

#: src/app/main/ui/workspace/tokens/sidebar.cljs
msgid "workspace.token.create-one"
msgstr "Crear uno."

#: src/app/main/ui/workspace/tokens/sidebar.cljs
msgid "workspace.token.add set"
msgstr "Añadir set"

#: src/app/main/ui/workspace/tokens/modals/themes.cljs
msgid "workspace.token.save-theme"
msgstr "Guardar tema"

#: src/app/main/ui/workspace/tokens/modals/themes.cljs
msgid "workspace.token.create-theme-title"
msgstr "Crear tema"

#: src/app/main/ui/workspace/tokens/modals/themes.cljs
msgid "workspace.token.edit-theme-title"
msgstr "Editar tema"

#: src/app/main/ui/workspace/tokens/modals/themes.cljs
msgid "workspace.token.delete-theme-title"
msgstr "Borrar theme"

#: src/app/main/ui/workspace/tokens/modals/themes.cljs
msgid "workspace.token.no-themes-currently"
msgstr "Actualmente no existen temas."

#: src/app/main/ui/workspace/tokens/modals/themes.cljs
msgid "workspace.token.create-new-theme"
msgstr "Crea un nuevo tema ahora."

#: src/app/main/ui/workspace/tokens/modals/themes.cljs
msgid "workspace.token.new-theme"
msgstr "Nuevo tema"

#: src/app/main/ui/workspace/tokens/modals/themes.cljs
msgid "workspace.token.themes"
msgstr "Temas"

#: src/app/main/ui/workspace/tokens/modals/themes.cljs
msgid "workspace.token.theme-name"
msgstr "Tema %s"

#: src/app/main/ui/workspace/tokens/modals/themes.cljs
msgid "workspace.token.no-sets"
msgstr "No hay sets"

#: src/app/main/ui/workspace/tokens/modals/themes.cljs
msgid "workspace.token.num-sets"
msgstr "%s sets"

#: src/app/main/ui/workspace/tokens/modals/themes.cljs
msgid "workspace.token.back-to-themes"
msgstr "Volver al listado de temas"

#: src/app/main/ui/workspace/tokens/theme_select.cljs
msgid "workspace.token.edit-themes"
msgstr "Editar temas"

#: src/app/main/ui/workspace/tokens/theme_select.cljs
msgid "workspace.token.no-active-theme"
msgstr "No hay temas activos"

#: src/app/main/ui/workspace/tokens/theme_select.cljs
msgid "workspace.token.active-themes"
msgstr "%s temas activos"

#: src/app/main/ui/workspace/tokens/sets.cljs
msgid "workspace.token.grouping-set-alert"
msgstr "La agrupación de sets aun no está soportada."

#: src/app/main/ui/workspace/tokens/sets.cljs
msgid "workspace.token.select-set"
msgstr "Selecciona set"

<<<<<<< HEAD

=======
>>>>>>> 33ff74e5
#: src/app/main/ui/workspace/tokens/sets.cljs
msgid "workspace.token.set-selection-theme"
msgstr "Define que sets de tokens deberian formar parte de este tema:"

#: src/app/main/ui/workspace/tokens/sets.cljs
msgid "workspace.token.no-sets"
msgstr "Aun no hay sets."

#: src/app/main/ui/workspace/tokens/sets.cljs
msgid "workspace.create-one"
msgstr "Crea uno."

#: src/app/main/ui/workspace/tokens/sets.cljs
msgid "workspace.token.no-sets-create"
<<<<<<< HEAD
msgstr "Aun no hay sets definidos. Crea uno primero"
=======
msgstr "Aun no hay sets definidos. Crea uno primero"

msgid "workspace.versions.button.save"
msgstr "Guardar versión"

msgid "workspace.versions.button.pin"
msgstr "Fijar versión"

msgid "workspace.versions.button.restore"
msgstr "Restaurar versión"

msgid "workspace.versions.empty"
msgstr "No hay versiones aún"

msgid "workspace.versions.autosaved.version"
msgstr "Autoguardado %s"

msgid "workspace.versions.autosaved.entry"
msgstr "%s versiones de autoguardado"

msgid "workspace.versions.loading"
msgstr "Cargando..."

msgid "workspace.versions.filter.label"
msgstr "Filtro de versiones"

msgid "workspace.versions.filter.all"
msgstr "Todas las versiones"

msgid "workspace.versions.filter.mine"
msgstr "Mis versiones"

msgid "workspace.versions.filter.user"
msgstr "Versiones de %s"

msgid "workspace.versions.restore-warning"
msgstr "¿Quieres restaurar esta versión?"

msgid "workspace.versions.snapshot-menu"
msgstr "Abrir menu de versiones"

msgid "workspace.versions.version-menu"
msgstr "Abrir menu de versiones"

msgid "workspace.versions.expand-snapshot"
msgstr "Expandir versiones"
>>>>>>> 33ff74e5
<|MERGE_RESOLUTION|>--- conflicted
+++ resolved
@@ -6353,10 +6353,6 @@
 msgid "errors.maximum-invitations-by-request-reached"
 msgstr "Se ha alcanzado el número máximo (%s) de correos electrónicos que se pueden invitar en una sola solicitud"
 
-<<<<<<< HEAD
-
-=======
->>>>>>> 33ff74e5
 #: src/app/main/ui/workspace/tokens/form.cljs
 msgid "workspace.token.create-token"
 msgstr "Crear un token de %s"
@@ -6453,10 +6449,6 @@
 msgid "workspace.token.select-set"
 msgstr "Selecciona set"
 
-<<<<<<< HEAD
-
-=======
->>>>>>> 33ff74e5
 #: src/app/main/ui/workspace/tokens/sets.cljs
 msgid "workspace.token.set-selection-theme"
 msgstr "Define que sets de tokens deberian formar parte de este tema:"
@@ -6471,9 +6463,6 @@
 
 #: src/app/main/ui/workspace/tokens/sets.cljs
 msgid "workspace.token.no-sets-create"
-<<<<<<< HEAD
-msgstr "Aun no hay sets definidos. Crea uno primero"
-=======
 msgstr "Aun no hay sets definidos. Crea uno primero"
 
 msgid "workspace.versions.button.save"
@@ -6519,5 +6508,4 @@
 msgstr "Abrir menu de versiones"
 
 msgid "workspace.versions.expand-snapshot"
-msgstr "Expandir versiones"
->>>>>>> 33ff74e5
+msgstr "Expandir versiones"