--- conflicted
+++ resolved
@@ -6856,8 +6856,6 @@
 
 msgid "workspace.versions.tab.actions"
 msgstr "Acciones"
-<<<<<<< HEAD
-=======
 
 msgid "dashboard.notifications.notifications-saved"
 msgstr "Configuración de notificaciones actualizada"
@@ -6914,5 +6912,4 @@
 msgstr "Notificaciones"
 
 msgid "comments.mentions.not-found"
-msgstr "No se encuentra miembros con @%s"
->>>>>>> e5f86509
+msgstr "No se encuentra miembros con @%s"