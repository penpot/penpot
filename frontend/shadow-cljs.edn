{:http {:port 3448}
 :nrepl {:port 3447}
 :jvm-opts ["-Xmx700m" "-Xms100m" "-XX:+UseSerialGC"]
 :dev-http {8888 "classpath:public"}

<<<<<<< HEAD
 :source-paths ["src", "vendor", "resources", "../common"]

=======
 :source-paths ["src", "vendor", "resources", "../common", "tests"]
>>>>>>> 715900d0
 :dependencies
 [[binaryage/devtools "RELEASE"]

  [environ/environ "1.2.0"]
  [metosin/reitit-core "0.5.12"]
  [expound/expound "0.8.9"]

  [danlentz/clj-uuid "0.1.9"]
  [frankiesardo/linked "1.3.0"]

  [funcool/beicon "2021.04.12-1"]
  [funcool/cuerdas "2020.03.26-3"]
  [funcool/okulary "2020.04.14-0"]
  [funcool/potok "3.2.0"]
  [funcool/promesa "6.0.0"]
  [funcool/rumext "2021.01.26-0"]

  [lambdaisland/uri "1.4.54"
   :exclusions [org.clojure/data.json]]

  [instaparse/instaparse "1.4.10"]]

 :builds
 {:main
  {:target :browser
   :output-dir "resources/public/js/"
   :asset-path "/js"
   :devtools {:browser-inject :main
              :watch-dir "resources/public"}
   :build-options {:manifest-name "manifest.json"}

   :modules
   {:shared {:entries []}
    :main {:entries [app.main]
           :depends-on #{:shared}
           :init-fn app.main/init}
    :worker {:entries [app.worker]
             :web-worker true
             :depends-on #{:shared}}}
   :compiler-options
   {:output-feature-set :es8
    :output-wrapper false}

   :release
   {:compiler-options
    {:fn-invoke-direct true
     :source-map true
     :elide-asserts true
     :anon-fn-naming-policy :off
     :source-map-detail-level :all}}}

  :tests
  {:target :node-test
   :output-to "target/tests.js"
   :ns-regexp "^app.test-"
   :autorun true}}}

<|MERGE_RESOLUTION|>--- conflicted
+++ resolved
@@ -3,12 +3,7 @@
  :jvm-opts ["-Xmx700m" "-Xms100m" "-XX:+UseSerialGC"]
  :dev-http {8888 "classpath:public"}
 
-<<<<<<< HEAD
- :source-paths ["src", "vendor", "resources", "../common"]
-
-=======
  :source-paths ["src", "vendor", "resources", "../common", "tests"]
->>>>>>> 715900d0
  :dependencies
  [[binaryage/devtools "RELEASE"]
 
