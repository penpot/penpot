--- conflicted
+++ resolved
@@ -8,14 +8,7 @@
   {:target :browser
    :output-dir "resources/public/js/"
    :asset-path "/js"
-<<<<<<< HEAD
-   :devtools {:preloads [preload devtools.preload]
-              :log false
-              :browser-inject :main
-              :watch-dir "resources/public"
-=======
    :devtools {:watch-dir "resources/public"
->>>>>>> 33ff74e5
               :reload-strategy :full}
    :build-options {:manifest-name "manifest.json"}
    :module-loader true
@@ -190,15 +183,9 @@
    {:compiler-options
     {:fn-invoke-direct true
      :elide-asserts true
-<<<<<<< HEAD
-     :anon-fn-naming-policy :off}}}
-
-  :test
-  {:target :node-test
-   :output-to "target/tests.cjs"
-   :output-dir "target/test/"
-   :ns-regexp "^frontend-tests.*-test$"
-   :autorun true
+     :anon-fn-naming-policy :off}}
+
+   :devtools {:http-port 3460}
 
    :js-options
    {:entry-keys ["module" "browser" "main"]
@@ -212,30 +199,4 @@
     :source-map true
     :source-map-include-sources-content true
     :source-map-detail-level :all
-    :warnings {:fn-deprecated false}}}
-
-  :test-esm
-  {:target :node-test
-   :output-to "target/tests-esm.cjs"
-   :output-dir "target/test-esm"
-   :ns-regexp "^token-tests.*-test$"
-   :autorun false
-
-   :devtools {:http-port 3460}
-
-   :js-options
-   {:entry-keys ["module" "browser" "main"]
-    :resolve {"penpot/vendor/text-editor-v2"
-              {:target :file
-               :file   "vendor/text_editor_v2.js"}}}
-
-   :compiler-options
-   {:output-feature-set :es2020
-    :output-wrapper false
-    :source-map true
-    :source-map-include-sources-content true
-    :source-map-detail-level :all
-    :warnings {:fn-deprecated false}}}}}
-=======
-     :anon-fn-naming-policy :off}}}}}
->>>>>>> 33ff74e5
+    :warnings {:fn-deprecated false}}}}}