import proc from "node:child_process";
import fs from "node:fs/promises";
import ph from "node:path";
import os from "node:os";
import url from "node:url";

import * as marked from "marked";
import SVGSpriter from "svg-sprite";
import Watcher from "watcher";
import gettext from "gettext-parser";
import l from "lodash";
import log from "fancy-log";
import mustache from "mustache";
import pLimit from "p-limit";
import ppt from "pretty-time";
import wpool from "workerpool";

function getCoreCount() {
  return os.cpus().length;
}

export const dirname = url.fileURLToPath(new URL(".", import.meta.url));

export function startWorker() {
  return wpool.pool(dirname + "/_worker.js", {
    maxWorkers: getCoreCount(),
  });
}

export const isDebug = process.env.NODE_ENV !== "production";
export const CURRENT_VERSION = process.env.CURRENT_VERSION || "develop";
export const BUILD_DATE = process.env.BUILD_DATE || "" + new Date();

async function findFiles(basePath, predicate, options = {}) {
  predicate =
    predicate ??
    function () {
      return true;
    };

  let files = await fs.readdir(basePath, {
    recursive: options.recursive ?? false,
  });
  files = files.map((path) => ph.join(basePath, path));

  return files;
}

function syncDirs(originPath, destPath) {
  const command = `rsync -ar --delete ${originPath} ${destPath}`;

  return new Promise((resolve, reject) => {proc.exec(command, (cause, stdout) => {
      if (cause) {
        reject(cause);
      } else {
        resolve();
      }
    });
  });
}

export function isSassFile(path) {
  return path.endsWith(".scss");
}

export function isSvgFile(path) {
  return path.endsWith(".svg");
}

export function isJsFile(path) {
  return path.endsWith(".js");
}

export async function compileSass(worker, path, options) {
  path = ph.resolve(path);

  log.info("compile:", path);
  return worker.exec("compileSass", [path, options]);
}

export async function compileSassDebug(worker) {
  const result = await compileSass(worker, "resources/styles/debug.scss", {});
  return `${result.css}\n`;
}

export async function compileSassStorybook(worker) {
  const limitFn = pLimit(4);
  const sourceDir = ph.join("src", "app", "main", "ui", "ds");

  const dsFiles = (await fs.readdir(sourceDir, { recursive: true }))
    .filter(isSassFile)
    .map((filename) => ph.join(sourceDir, filename));
  const procs = [compileSass(worker, "resources/styles/main-default.scss", {})];

  for (let path of dsFiles) {
    const proc = limitFn(() => compileSass(worker, path, { modules: true }));
    procs.push(proc);
  }

  const result = await Promise.all(procs);
  return result.reduce(
    (acc, item) => {
      acc.index[item.outputPath] = item.css;
      acc.items.push(item.outputPath);
      return acc;
    },
    { index: {}, items: [] },
  );
}

export async function compileSassAll(worker) {
  const limitFn = pLimit(4);
  const sourceDir = "src";

  const isDesignSystemFile = (path) => {
    return path.startsWith("app/main/ui/ds/");
  };

  const isOldComponentSystemFile = (path) => {
    return path.startsWith("app/main/ui/components/");
  };

  let files = (await fs.readdir(sourceDir, { recursive: true })).filter(
    isSassFile,
  );

  const appFiles = files
    .filter((path) => !isDesignSystemFile(path))
    .filter((path) => !isOldComponentSystemFile(path))
    .map((path) => ph.join(sourceDir, path));

  const dsFiles = files
    .filter(isDesignSystemFile)
    .map((path) => ph.join(sourceDir, path));

  const oldComponentsFiles = files
    .filter(isOldComponentSystemFile)
    .map((path) => ph.join(sourceDir, path));

  const procs = [compileSass(worker, "resources/styles/main-default.scss", {})];

  for (let path of [...oldComponentsFiles, ...dsFiles, ...appFiles]) {
    const proc = limitFn(() => compileSass(worker, path, { modules: true }));
    procs.push(proc);
  }

  const result = await Promise.all(procs);

  return result.reduce(
    (acc, item) => {
      acc.index[item.outputPath] = item.css;
      acc.items.push(item.outputPath);
      return acc;
    },
    { index: {}, items: [] },
  );
}

export function concatSass(data) {
  const output = [];

  for (let path of data.items) {
    output.push(data.index[path]);
  }

  return output.join("\n");
}

export async function watch(baseDir, predicate, callback) {
  predicate = predicate ?? (() => true);

  const watcher = new Watcher(baseDir, {
    persistent: true,
    recursive: true,
  });

  watcher.on("change", (path) => {
    if (predicate(path)) {
      callback(path);
    }
  });
}

async function readManifestFile(resource) {
  const manifestPath = "resources/public/" + resource;
  let content = await fs.readFile(manifestPath, { encoding: "utf8" });
  return JSON.parse(content);
}

async function readShadowManifest() {
<<<<<<< HEAD
  const index = {
    app_main: "./js/main.js",
    render_main: "./js/render.js",
    rasterizer_main: "./js/rasterizer.js",

    config: "./js/config.js?version=" + CURRENT_VERSION,
    polyfills: "./js/polyfills.js?version=" + CURRENT_VERSION,
    libs: "./js/libs.js?version=" + CURRENT_VERSION,
    worker_main: "./js/worker/main.js?version=" + CURRENT_VERSION,

    importmap: JSON.stringify({
      "imports": {
        "./js/shared.js": "./js/shared.js?version=" + CURRENT_VERSION,
        "./js/main.js": "./js/main.js?version=" + CURRENT_VERSION,
        "./js/render.js": "./js/render.js?version=" + CURRENT_VERSION,
        "./js/render-wasm.js": "./js/render-wasm.js?version=" + CURRENT_VERSION,
        "./js/rasterizer.js": "./js/rasterizer.js?version=" + CURRENT_VERSION,
        "./js/main-dashboard.js": "./js/main-dashboard.js?version=" + CURRENT_VERSION,
        "./js/main-auth.js": "./js/main-auth.js?version=" + CURRENT_VERSION,
        "./js/main-viewer.js": "./js/main-viewer.js?version=" + CURRENT_VERSION,
        "./js/main-settings.js": "./js/main-settings.js?version=" + CURRENT_VERSION,
        "./js/main-workspace.js": "./js/main-workspace.js?version=" + CURRENT_VERSION,
        "./js/util-highlight.js": "./js/util-highlight.js?version=" + CURRENT_VERSION
      }
    })
  };

  return index;
=======
  const ts = Date.now();
  try {
    const content = await readManifestFile("js/manifest.json");

    const index = {
      ts: ts,
      config: "js/config.js?ts=" + ts,
      polyfills: "js/polyfills.js?ts=" + ts,
    };

    for (let item of content) {
      index[item.name] = "js/" + item["output-name"];
    }

    const content2 = await readManifestFile("js/worker/manifest.json");
    for (let item of content2) {
      index["worker_" + item.name] = "js/worker/" + item["output-name"];
    }

    return index;
  } catch (cause) {
    return {
      ts: ts,
      config: "js/config.js?ts=" + ts,
      polyfills: "js/polyfills.js?ts=" + ts,
      main: "js/main.js?ts=" + ts,
      shared: "js/shared.js?ts=" + ts,
      worker_main: "js/worker/main.js?ts=" + ts,
      rasterizer: "js/rasterizer.js?ts=" + ts,
    };
  }
>>>>>>> a7847759
}

async function renderTemplate(path, context = {}, partials = {}) {
  const content = await fs.readFile(path, { encoding: "utf-8" });

  const ts = Math.floor(new Date());

  context = Object.assign({}, context, {
    ts: ts,
    isDebug,
  });

  return mustache.render(content, context, partials);
}

const markedOptions = {
  renderer: {
    link(token) {
      if (token.href === "mailto") {
        return `<a href="mailto:${token.text}">${token.text}</a>`;
      } else {
        let target = "_blank";

        if (token.text.endsWith("|target:self")) {
          const index = token.text.indexOf("|target:self");
          token.text = token.text.substring(0, index);
          target = "_self";
        }

        const href = token.href;
        const text = token.text;
        return `<a href="${href}" target="${target}">${text}</a>`;
      }
    },
  },
};

marked.use(markedOptions);

export async function compileTranslations() {
  const langs = [
    "ar",
    "ca",
    "de",
    "el",
    "en",
    "eu",
    "it",
    "es",
    "fa",
    "fr",
    "he",
    "sr",
    "nb_NO",
    "pl",
    "pt_BR",
    "ro",
    "id",
    "ru",
    "tr",
    "zh_CN",
    "zh_Hant",
    "hr",
    "gl",
    "pt_PT",
    "cs",
    "fo",
    "ko",
    "lv",
    "nl",
    // this happens when file does not matches correct
    // iso code for the language.
    ["ja_jp", "jpn_JP"],
    ["uk", "ukr_UA"],
    "ha",
  ];

  for (let lang of langs) {
    const result = {};

    let filename = `${lang}.po`;
    if (l.isArray(lang)) {
      filename = `${lang[1]}.po`;
      lang = lang[0];
    }

    const content = await fs.readFile(`./translations/${filename}`, {
      encoding: "utf-8",
    });

    lang = lang.toLowerCase();

    const data = gettext.po.parse(content, "utf-8");
    const trdata = data.translations[""];

    for (let key of Object.keys(trdata)) {
      if (key === "") continue;
      const comments = trdata[key].comments || {};
      const isMarkdown = l.includes(comments.flag, "markdown");

      const msgs = trdata[key].msgstr;
      if (msgs.length === 1) {
        let message = msgs[0];
        if (isMarkdown) {
          message = marked.parseInline(message);
        }

        result[key] = message;
      } else {
        result[key] = msgs.map((item) => {
          if (isMarkdown) {
            return marked.parseInline(item);
          } else {
            return item;
          }
        });
      }
    }

    const esm = `export default ${JSON.stringify(result, null, 0)};\n`;
    const outputDir = "resources/public/js/";
    const outputFile = ph.join(outputDir, "translation." + lang + ".js");
    await fs.writeFile(outputFile, esm);
  }
}

async function generateSvgSprite(files, prefix) {
  const spriter = new SVGSpriter({
    mode: {
      symbol: { inline: true },
    },
  });

  for (let path of files) {
    const name = `${prefix}${ph.basename(path)}`;
    const content = await fs.readFile(path, { encoding: "utf-8" });
    spriter.add(name, name, content);
  }

  const { result } = await spriter.compileAsync();
  const resource = result.symbol.sprite;
  return resource.contents;
}

async function generateSvgSprites() {
  await fs.mkdir("resources/public/images/sprites/symbol/", {
    recursive: true,
  });

  const icons = await findFiles("resources/images/icons/", isSvgFile);
  const iconsSprite = await generateSvgSprite(icons, "icon-");
  await fs.writeFile(
    "resources/public/images/sprites/symbol/icons.svg",
    iconsSprite,
  );

  const cursors = await findFiles("resources/images/cursors/", isSvgFile);
  const cursorsSprite = await generateSvgSprite(cursors, "cursor-");
  await fs.writeFile(
    "resources/public/images/sprites/symbol/cursors.svg",
    cursorsSprite,
  );

  const assets = await findFiles("resources/images/assets/", isSvgFile);
  const assetsSprite = await generateSvgSprite(assets, "asset-");
  await fs.writeFile(
    "resources/public/images/sprites/assets.svg",
    assetsSprite,
  );
}

async function generateTemplates() {
  const isDebug = process.env.NODE_ENV !== "production";
  await fs.mkdir("./resources/public/", { recursive: true });

  const manifest = await readShadowManifest();
  let content;

  const iconsSprite = await fs.readFile(
    "resources/public/images/sprites/symbol/icons.svg",
    "utf8",
  );
  const cursorsSprite = await fs.readFile(
    "resources/public/images/sprites/symbol/cursors.svg",
    "utf8",
  );
  const assetsSprite = await fs.readFile(
    "resources/public/images/sprites/assets.svg",
    "utf-8",
  );
  const partials = {
    "../public/images/sprites/symbol/icons.svg": iconsSprite,
    "../public/images/sprites/symbol/cursors.svg": cursorsSprite,
    "../public/images/sprites/assets.svg": assetsSprite,
  };

  const context = {
    manifest: manifest,
    version: CURRENT_VERSION,
    build_date: BUILD_DATE,
    isDebug,
  };

  content = await renderTemplate(
    "resources/templates/index.mustache",
    context,
    partials,
  );

  await fs.writeFile("./resources/public/index.html", content);

  content = await renderTemplate(
    "resources/templates/challenge.mustache",
    context,
    partials,
  );
  await fs.writeFile("./resources/public/challenge.html", content);

  content = await renderTemplate(
    "resources/templates/preview-body.mustache",
    context,
    partials,
  );
  await fs.writeFile("./.storybook/preview-body.html", content);

  content = await renderTemplate(
    "resources/templates/preview-head.mustache",
    context,
    partials,
  );
  await fs.writeFile("./.storybook/preview-head.html", content);

  content = await renderTemplate("resources/templates/render.mustache", context);

  await fs.writeFile("./resources/public/render.html", content);

  content = await renderTemplate("resources/templates/rasterizer.mustache", context);

  await fs.writeFile("./resources/public/rasterizer.html", content);
}

export async function compileStorybookStyles() {
  const worker = startWorker();
  const start = process.hrtime();

  log.info("init: compile storybook styles");
  let result = await compileSassStorybook(worker);
  result = concatSass(result);

  await fs.mkdir("./resources/public/css", { recursive: true });
  await fs.writeFile("./resources/public/css/ds.css", result);

  const end = process.hrtime(start);
  log.info("done: compile storybook styles", `(${ppt(end)})`);
  worker.terminate();
}

export async function compileStyles() {
  const worker = startWorker();
  const start = process.hrtime();

  log.info("init: compile styles");

  let result = await compileSassAll(worker);
  result = concatSass(result);

  await fs.mkdir("./resources/public/css", { recursive: true });
  await fs.writeFile("./resources/public/css/main.css", result);

  if (isDebug) {
    let debugCSS = await compileSassDebug(worker);
    await fs.writeFile("./resources/public/css/debug.css", debugCSS);
  }

  const end = process.hrtime(start);
  log.info("done: compile styles", `(${ppt(end)})`);
  worker.terminate();
}

export async function compileSvgSprites() {
  const start = process.hrtime();
  log.info("init: compile svgsprite");
  await generateSvgSprites();
  const end = process.hrtime(start);
  log.info("done: compile svgsprite", `(${ppt(end)})`);
}

export async function compileTemplates() {
  const start = process.hrtime();
  log.info("init: compile templates");
  await generateTemplates();
  const end = process.hrtime(start);
  log.info("done: compile templates", `(${ppt(end)})`);
}

export async function compilePolyfills() {
  const start = process.hrtime();
  log.info("init: compile polyfills");

  const files = await findFiles("resources/polyfills/", isJsFile);
  let result = [];
  for (let path of files) {
    const content = await fs.readFile(path, { encoding: "utf-8" });
    result.push(content);
  }

  await fs.mkdir("./resources/public/js", { recursive: true });
  fs.writeFile("resources/public/js/polyfills.js", result.join("\n"));

  const end = process.hrtime(start);
  log.info("done: compile polyfills", `(${ppt(end)})`);
}

export async function copyAssets() {
  const start = process.hrtime();
  log.info("init: copy assets");

  await syncDirs("resources/images/", "resources/public/images/");
  await syncDirs("resources/fonts/", "resources/public/fonts/");

  const end = process.hrtime(start);
  log.info("done: copy assets", `(${ppt(end)})`);
}

export async function copyWasmPlayground() {
  const start = process.hrtime();
  log.info("init: copy wasm playground");

  await syncDirs(
    "resources/wasm-playground/",
    "resources/public/wasm-playground/",
  );

  const end = process.hrtime(start);
  log.info("done: copy wasm playground", `(${ppt(end)})`);
}<|MERGE_RESOLUTION|>--- conflicted
+++ resolved
@@ -188,7 +188,6 @@
 }
 
 async function readShadowManifest() {
-<<<<<<< HEAD
   const index = {
     app_main: "./js/main.js",
     render_main: "./js/render.js",
@@ -217,39 +216,6 @@
   };
 
   return index;
-=======
-  const ts = Date.now();
-  try {
-    const content = await readManifestFile("js/manifest.json");
-
-    const index = {
-      ts: ts,
-      config: "js/config.js?ts=" + ts,
-      polyfills: "js/polyfills.js?ts=" + ts,
-    };
-
-    for (let item of content) {
-      index[item.name] = "js/" + item["output-name"];
-    }
-
-    const content2 = await readManifestFile("js/worker/manifest.json");
-    for (let item of content2) {
-      index["worker_" + item.name] = "js/worker/" + item["output-name"];
-    }
-
-    return index;
-  } catch (cause) {
-    return {
-      ts: ts,
-      config: "js/config.js?ts=" + ts,
-      polyfills: "js/polyfills.js?ts=" + ts,
-      main: "js/main.js?ts=" + ts,
-      shared: "js/shared.js?ts=" + ts,
-      worker_main: "js/worker/main.js?ts=" + ts,
-      rasterizer: "js/rasterizer.js?ts=" + ts,
-    };
-  }
->>>>>>> a7847759
 }
 
 async function renderTemplate(path, context = {}, partials = {}) {
