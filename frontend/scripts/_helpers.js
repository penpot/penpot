import proc from "node:child_process";
import fs from "node:fs/promises";
import ph from "node:path";
import os from "node:os";
import url from "node:url";

import * as marked from "marked";
import SVGSpriter from "svg-sprite";
import Watcher from "watcher";
import gettext from "gettext-parser";
import l from "lodash";
import log from "fancy-log";
import mustache from "mustache";
import pLimit from "p-limit";
import ppt from "pretty-time";
import wpool from "workerpool";

function getCoreCount() {
  return os.cpus().length;
}

export const dirname = url.fileURLToPath(new URL(".", import.meta.url));

export function startWorker() {
  return wpool.pool(dirname + "/_worker.js", {
    maxWorkers: getCoreCount(),
  });
}

export const isDebug = process.env.NODE_ENV !== "production";

async function findFiles(basePath, predicate, options = {}) {
  predicate =
    predicate ??
    function () {
      return true;
    };

  let files = await fs.readdir(basePath, {
    recursive: options.recursive ?? false,
  });
  files = files.map((path) => ph.join(basePath, path));

  return files;
}

function syncDirs(originPath, destPath) {
  const command = `rsync -ar --delete ${originPath} ${destPath}`;

  return new Promise((resolve, reject) => {
    proc.exec(command, (cause, stdout) => {
      if (cause) {
        reject(cause);
      } else {
        resolve();
      }
    });
  });
}

export function isSassFile(path) {
  return path.endsWith(".scss");
}

export function isSvgFile(path) {
  return path.endsWith(".svg");
}

export function isJsFile(path) {
  return path.endsWith(".js");
}

export async function compileSass(worker, path, options) {
  path = ph.resolve(path);

  log.info("compile:", path);
  return worker.exec("compileSass", [path, options]);
}

export async function compileSassDebug(worker) {
  const result = await compileSass(worker, "resources/styles/debug.scss", {});
  return `${result.css}\n`;
}

export async function compileSassStorybook(worker) {
  const limitFn = pLimit(4);
  const sourceDir = ph.join("src", "app", "main", "ui", "ds");

  const dsFiles = (await fs.readdir(sourceDir, { recursive: true }))
    .filter(isSassFile)
    .map((filename) => ph.join(sourceDir, filename));
  const procs = [compileSass(worker, "resources/styles/main-default.scss", {})];

  for (let path of dsFiles) {
    const proc = limitFn(() => compileSass(worker, path, { modules: true }));
    procs.push(proc);
  }

  const result = await Promise.all(procs);
  return result.reduce(
    (acc, item) => {
      acc.index[item.outputPath] = item.css;
      acc.items.push(item.outputPath);
      return acc;
    },
    { index: {}, items: [] },
  );
}

export async function compileSassAll(worker) {
  const limitFn = pLimit(4);
  const sourceDir = "src";

  const isDesignSystemFile = (path) => {
    return path.startsWith("app/main/ui/ds/");
  };

  let files = (await fs.readdir(sourceDir, { recursive: true })).filter(
    isSassFile,
  );

  const appFiles = files
    .filter((path) => !isDesignSystemFile(path))
    .map((path) => ph.join(sourceDir, path));
  const dsFiles = files
    .filter(isDesignSystemFile)
    .map((path) => ph.join(sourceDir, path));

  const procs = [compileSass(worker, "resources/styles/main-default.scss", {})];

  for (let path of [...dsFiles, ...appFiles]) {
    const proc = limitFn(() => compileSass(worker, path, { modules: true }));
    procs.push(proc);
  }

  const result = await Promise.all(procs);

  return result.reduce(
    (acc, item) => {
      acc.index[item.outputPath] = item.css;
      acc.items.push(item.outputPath);
      return acc;
    },
    { index: {}, items: [] },
  );
}

export function concatSass(data) {
  const output = [];

  for (let path of data.items) {
    output.push(data.index[path]);
  }

  return output.join("\n");
}

export async function watch(baseDir, predicate, callback) {
  predicate = predicate ?? (() => true);

  const watcher = new Watcher(baseDir, {
    persistent: true,
    recursive: true,
  });

  watcher.on("change", (path) => {
    if (predicate(path)) {
      callback(path);
    }
  });
}

async function readShadowManifest() {
  try {
    const manifestPath = "resources/public/js/manifest.json";
    let content = await fs.readFile(manifestPath, { encoding: "utf8" });
    content = JSON.parse(content);

    const index = {
      config: "js/config.js?ts=" + Date.now(),
      polyfills: "js/polyfills.js?ts=" + Date.now(),
    };

    for (let item of content) {
      index[item.name] = "js/" + item["output-name"];
    }

    return index;
  } catch (cause) {
    return {
      config: "js/config.js",
      polyfills: "js/polyfills.js",
      main: "js/main.js",
      shared: "js/shared.js",
      worker: "js/worker.js",
      rasterizer: "js/rasterizer.js",
    };
  }
}

async function renderTemplate(path, context = {}, partials = {}) {
  const content = await fs.readFile(path, { encoding: "utf-8" });

  const ts = Math.floor(new Date());

  context = Object.assign({}, context, {
    ts: ts,
    isDebug,
  });

  return mustache.render(content, context, partials);
}

const renderer = {
  link(href, title, text) {
    return `<a href="${href}" target="_blank">${text}</a>`;
  },
};

marked.use({ renderer });

async function readTranslations() {
  const langs = [
    "ar",
    "ca",
    "de",
    "el",
    "en",
    "eu",
    "it",
    "es",
    "fa",
    "fr",
    "he",
    "nb_NO",
    "pl",
    "pt_BR",
    "ro",
    "id",
    "ru",
    "tr",
    "zh_CN",
    "zh_Hant",
    "hr",
    "gl",
    "pt_PT",
    "cs",
    "fo",
    "ko",
    "lv",
    "nl",
    // this happens when file does not matches correct
    // iso code for the language.
    ["ja_jp", "jpn_JP"],
    ["uk", "ukr_UA"],
    "ha",
  ];
  const result = {};

  for (let lang of langs) {
    let filename = `${lang}.po`;
    if (l.isArray(lang)) {
      filename = `${lang[1]}.po`;
      lang = lang[0];
    }

    const content = await fs.readFile(`./translations/${filename}`, {
      encoding: "utf-8",
    });

    lang = lang.toLowerCase();

    const data = gettext.po.parse(content, "utf-8");
    const trdata = data.translations[""];

    for (let key of Object.keys(trdata)) {
      if (key === "") continue;
      const comments = trdata[key].comments || {};

      if (l.isNil(result[key])) {
        result[key] = {};
      }

      const isMarkdown = l.includes(comments.flag, "markdown");

      const msgs = trdata[key].msgstr;
      if (msgs.length === 1) {
        let message = msgs[0];
        if (isMarkdown) {
          message = marked.parseInline(message);
        }

        result[key][lang] = message;
      } else {
        result[key][lang] = msgs.map((item) => {
          if (isMarkdown) {
            return marked.parseInline(item);
          } else {
            return item;
          }
        });
      }
    }
  }

  return result;
}

function filterTranslations(translations, langs = [], keyFilter) {
  const filteredEntries = Object.entries(translations)
    .filter(([translationKey, _]) => keyFilter(translationKey))
    .map(([translationKey, value]) => {
      const langEntries = Object.entries(value).filter(([lang, _]) =>
        langs.includes(lang),
      );
      return [translationKey, Object.fromEntries(langEntries)];
    });

  return Object.fromEntries(filteredEntries);
}

async function generateSvgSprite(files, prefix) {
  const spriter = new SVGSpriter({
    mode: {
      symbol: { inline: true },
    },
  });

  for (let path of files) {
    const name = `${prefix}${ph.basename(path)}`;
    const content = await fs.readFile(path, { encoding: "utf-8" });
    spriter.add(name, name, content);
  }

  const { result } = await spriter.compileAsync();
  const resource = result.symbol.sprite;
  return resource.contents;
}

async function generateSvgSprites() {
  await fs.mkdir("resources/public/images/sprites/symbol/", {
    recursive: true,
  });

  const icons = await findFiles("resources/images/icons/", isSvgFile);
  const iconsSprite = await generateSvgSprite(icons, "icon-");
  await fs.writeFile(
    "resources/public/images/sprites/symbol/icons.svg",
    iconsSprite,
  );

  const cursors = await findFiles("resources/images/cursors/", isSvgFile);
  const cursorsSprite = await generateSvgSprite(cursors, "cursor-");
  await fs.writeFile(
    "resources/public/images/sprites/symbol/cursors.svg",
    cursorsSprite,
  );

  const assets = await findFiles("resources/images/assets/", isSvgFile);
  const assetsSprite = await generateSvgSprite(assets, "asset-");
  await fs.writeFile(
    "resources/public/images/sprites/assets.svg",
    assetsSprite,
  );
}

async function generateTemplates() {
  const isDebug = process.env.NODE_ENV !== "production";
  await fs.mkdir("./resources/public/", { recursive: true });

  let translations = await readTranslations();
  const storybookTranslations = JSON.stringify(
    filterTranslations(translations, ["en"], (key) =>
      key.startsWith("labels."),
    ),
  );
  translations = JSON.stringify(translations);

  const manifest = await readShadowManifest();
  let content;

  const iconsSprite = await fs.readFile(
    "resources/public/images/sprites/symbol/icons.svg",
    "utf8",
  );
  const cursorsSprite = await fs.readFile(
    "resources/public/images/sprites/symbol/cursors.svg",
    "utf8",
  );
  const assetsSprite = await fs.readFile(
    "resources/public/images/sprites/assets.svg",
    "utf-8",
  );
  const partials = {
    "../public/images/sprites/symbol/icons.svg": iconsSprite,
    "../public/images/sprites/symbol/cursors.svg": cursorsSprite,
    "../public/images/sprites/assets.svg": assetsSprite,
  };

  const pluginRuntimeUri =
    process.env.PENPOT_PLUGIN_DEV === "true"
      ? "http://localhost:4200"
      : "./plugins-runtime";

  content = await renderTemplate(
    "resources/templates/index.mustache",
    {
      manifest: manifest,
      translations: JSON.stringify(translations),
      pluginRuntimeUri,
      isDebug,
    },
    partials,
  );

  await fs.writeFile("./resources/public/index.html", content);

  content = await renderTemplate(
<<<<<<< HEAD
    "resources/templates/preview-body.mustache",
    {
      manifest: manifest,
    },
    partials,
  );
=======
    "resources/templates/challenge.mustache",
    {},
    partials,
  );
  await fs.writeFile("./resources/public/challenge.html", content);

  content = await renderTemplate("resources/templates/preview-body.mustache", {
    manifest: manifest,
    translations: JSON.stringify(translations),
  });

>>>>>>> 3f34aa92
  await fs.writeFile("./.storybook/preview-body.html", content);

  content = await renderTemplate(
    "resources/templates/preview-head.mustache",
    {
      manifest: manifest,
      translations: JSON.stringify(storybookTranslations),
    },
    partials,
  );
  await fs.writeFile("./.storybook/preview-head.html", content);

  content = await renderTemplate("resources/templates/render.mustache", {
    manifest: manifest,
    translations: JSON.stringify(translations),
  });

  await fs.writeFile("./resources/public/render.html", content);

  content = await renderTemplate("resources/templates/rasterizer.mustache", {
    manifest: manifest,
    translations: JSON.stringify(translations),
  });

  await fs.writeFile("./resources/public/rasterizer.html", content);
}

export async function compileStorybookStyles() {
  const worker = startWorker();
  const start = process.hrtime();

  log.info("init: compile storybook styles");
  let result = await compileSassStorybook(worker);
  result = concatSass(result);

  await fs.mkdir("./resources/public/css", { recursive: true });
  await fs.writeFile("./resources/public/css/ds.css", result);

  const end = process.hrtime(start);
  log.info("done: compile storybook styles", `(${ppt(end)})`);
  worker.terminate();
}

export async function compileStyles() {
  const worker = startWorker();
  const start = process.hrtime();

  log.info("init: compile styles");
  let result = await compileSassAll(worker);
  result = concatSass(result);

  await fs.mkdir("./resources/public/css", { recursive: true });
  await fs.writeFile("./resources/public/css/main.css", result);

  if (isDebug) {
    let debugCSS = await compileSassDebug(worker);
    await fs.writeFile("./resources/public/css/debug.css", debugCSS);
  }

  const end = process.hrtime(start);
  log.info("done: compile styles", `(${ppt(end)})`);
  worker.terminate();
}

export async function compileSvgSprites() {
  const start = process.hrtime();
  log.info("init: compile svgsprite");
  await generateSvgSprites();
  const end = process.hrtime(start);
  log.info("done: compile svgsprite", `(${ppt(end)})`);
}

export async function compileTemplates() {
  const start = process.hrtime();
  log.info("init: compile templates");
  await generateTemplates();
  const end = process.hrtime(start);
  log.info("done: compile templates", `(${ppt(end)})`);
}

export async function compilePolyfills() {
  const start = process.hrtime();
  log.info("init: compile polyfills");

  const files = await findFiles("resources/polyfills/", isJsFile);
  let result = [];
  for (let path of files) {
    const content = await fs.readFile(path, { encoding: "utf-8" });
    result.push(content);
  }

  await fs.mkdir("./resources/public/js", { recursive: true });
  fs.writeFile("resources/public/js/polyfills.js", result.join("\n"));

  const end = process.hrtime(start);
  log.info("done: compile polyfills", `(${ppt(end)})`);
}

export async function copyAssets() {
  const start = process.hrtime();
  log.info("init: copy assets");

  await syncDirs("resources/images/", "resources/public/images/");
  await syncDirs("resources/fonts/", "resources/public/fonts/");
  await syncDirs(
    "resources/plugins-runtime/",
    "resources/public/plugins-runtime/",
  );

  const end = process.hrtime(start);
  log.info("done: copy assets", `(${ppt(end)})`);
}<|MERGE_RESOLUTION|>--- conflicted
+++ resolved
@@ -416,26 +416,19 @@
   await fs.writeFile("./resources/public/index.html", content);
 
   content = await renderTemplate(
-<<<<<<< HEAD
+    "resources/templates/challenge.mustache",
+    {},
+    partials,
+  );
+  await fs.writeFile("./resources/public/challenge.html", content);
+
+  content = await renderTemplate(
     "resources/templates/preview-body.mustache",
     {
       manifest: manifest,
     },
     partials,
   );
-=======
-    "resources/templates/challenge.mustache",
-    {},
-    partials,
-  );
-  await fs.writeFile("./resources/public/challenge.html", content);
-
-  content = await renderTemplate("resources/templates/preview-body.mustache", {
-    manifest: manifest,
-    translations: JSON.stringify(translations),
-  });
-
->>>>>>> 3f34aa92
   await fs.writeFile("./.storybook/preview-body.html", content);
 
   content = await renderTemplate(
