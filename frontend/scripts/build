#!/usr/bin/env bash
# NOTE: this script should be called from the parent directory to
# properly work.

export INCLUDE_STORYBOOK=${BUILD_STORYBOOK:-no};
export INCLUDE_WASM=${BUILD_WASM:-yes};
export CURRENT_VERSION=$1;
export BUILD_DATE=$(date -R);
export CURRENT_HASH=${CURRENT_HASH:-$(git rev-parse --short HEAD)};
export EXTRA_PARAMS=$SHADOWCLJS_EXTRA_PARAMS;
export TS=$(date +%s);

# Some cljs reacts on this environment variable for define more
# performant code on macros (example: rumext)
export NODE_ENV=production;

echo "Current path:"
echo $PATH

set -ex

corepack enable;
corepack install;
yarn install || exit 1;

rm -rf target/dist;
rm -rf resources/public;

mkdir -p resources/public;
<<<<<<< HEAD
mkdir -p target/dist;

yarn run build:app:main $EXTRA_PARAMS;
=======
>>>>>>> 50dbe6ab

pushd ../render-wasm;
./build
popd

yarn run build:app:main --config-merge "{:release-version \"${CURRENT_HASH}-${TS}\"}" $EXTRA_PARAMS;
yarn run build:app:libs || exit 1;
yarn run build:app:assets || exit 1;

<<<<<<< HEAD
rsync -avr resources/public/ target/dist/;
=======
sed -i "s/\.\/render.js/.\/render.js?version=$CURRENT_VERSION/g" resources/public/js/worker/main*.js

mkdir -p target/dist;
rsync -avr resources/public/ target/dist/

sed -i -re "s/\%version\%/$CURRENT_VERSION/g" ./target/dist/index.html;
sed -i -re "s/\%version\%/$CURRENT_VERSION/g" ./target/dist/render.html;
sed -i -re "s/\%version\%/$CURRENT_VERSION/g" ./target/dist/rasterizer.html;
sed -i -re "s/\%buildDate\%/$BUILD_DATE/g" ./target/dist/index.html;
sed -i -re "s/\%buildDate\%/$BUILD_DATE/g" ./target/dist/rasterizer.html;
>>>>>>> 50dbe6ab

if [ "$INCLUDE_STORYBOOK" = "yes" ];  then
    # build storybook
    yarn run build:storybook || exit 1;
    rsync -avr storybook-static/ target/dist/storybook-static;
fi<|MERGE_RESOLUTION|>--- conflicted
+++ resolved
@@ -27,35 +27,19 @@
 rm -rf resources/public;
 
 mkdir -p resources/public;
-<<<<<<< HEAD
 mkdir -p target/dist;
-
-yarn run build:app:main $EXTRA_PARAMS;
-=======
->>>>>>> 50dbe6ab
 
 pushd ../render-wasm;
 ./build
 popd
 
-yarn run build:app:main --config-merge "{:release-version \"${CURRENT_HASH}-${TS}\"}" $EXTRA_PARAMS;
-yarn run build:app:libs || exit 1;
-yarn run build:app:assets || exit 1;
+yarn run build:app:main $EXTRA_PARAMS;
+yarn run build:app:libs;
+yarn run build:app:assets;
 
-<<<<<<< HEAD
-rsync -avr resources/public/ target/dist/;
-=======
 sed -i "s/\.\/render.js/.\/render.js?version=$CURRENT_VERSION/g" resources/public/js/worker/main*.js
 
-mkdir -p target/dist;
 rsync -avr resources/public/ target/dist/
-
-sed -i -re "s/\%version\%/$CURRENT_VERSION/g" ./target/dist/index.html;
-sed -i -re "s/\%version\%/$CURRENT_VERSION/g" ./target/dist/render.html;
-sed -i -re "s/\%version\%/$CURRENT_VERSION/g" ./target/dist/rasterizer.html;
-sed -i -re "s/\%buildDate\%/$BUILD_DATE/g" ./target/dist/index.html;
-sed -i -re "s/\%buildDate\%/$BUILD_DATE/g" ./target/dist/rasterizer.html;
->>>>>>> 50dbe6ab
 
 if [ "$INCLUDE_STORYBOOK" = "yes" ];  then
     # build storybook
