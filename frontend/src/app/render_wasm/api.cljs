;; This Source Code Form is subject to the terms of the Mozilla Public
;; License, v. 2.0. If a copy of the MPL was not distributed with this
;; file, You can obtain one at http://mozilla.org/MPL/2.0/.
;;
;; Copyright (c) KALEIDOS INC

(ns app.render-wasm.api
  "A WASM based render API"
  (:require
   ["react-dom/server" :as rds]
   [app.common.data :as d]
   [app.common.data.macros :as dm]
   [app.common.files.helpers :as cfh]
   [app.common.logging :as log]
   [app.common.math :as mth]
   [app.common.types.fills :as types.fills]
   [app.common.types.fills.impl :as types.fills.impl]
   [app.common.types.path :as path]
   [app.common.types.path.impl :as path.impl]
   [app.common.types.shape.layout :as ctl]
   [app.common.uuid :as uuid]
   [app.config :as cf]
   [app.main.refs :as refs]
   [app.main.render :as render]
   [app.main.store :as st]
   [app.main.worker :as mw]
   [app.render-wasm.api.fonts :as f]
   [app.render-wasm.api.texts :as t]
   [app.render-wasm.deserializers :as dr]
   [app.render-wasm.helpers :as h]
   [app.render-wasm.mem :as mem]
   [app.render-wasm.mem.heap32 :as mem.h32]
   [app.render-wasm.performance :as perf]
   [app.render-wasm.serializers :as sr]
   [app.render-wasm.serializers.color :as sr-clr]
   [app.render-wasm.svg-fills :as svg-fills]
   ;; FIXME: rename; confunsing name
   [app.render-wasm.wasm :as wasm]
   [app.util.debug :as dbg]
   [app.util.functions :as fns]
   [app.util.globals :as ug]
   [app.util.modules :as mod]
   [app.util.text.content :as tc]
   [beicon.v2.core :as rx]
   [promesa.core :as p]
   [rumext.v2 :as mf]))

(def use-dpr? (contains? cf/flags :render-wasm-dpr))

(def ^:const UUID-U8-SIZE 16)
(def ^:const UUID-U32-SIZE (/ UUID-U8-SIZE 4))

(def ^:const MODIFIER-U8-SIZE 40)
(def ^:const MODIFIER-U32-SIZE (/ MODIFIER-U8-SIZE 4))
(def ^:const MODIFIER-TRANSFORM-U8-OFFSET-SIZE 16)

(def ^:const GRID-LAYOUT-ROW-U8-SIZE 8)
(def ^:const GRID-LAYOUT-COLUMN-U8-SIZE 8)
(def ^:const GRID-LAYOUT-CELL-U8-SIZE 36)

(def ^:const MAX_BUFFER_CHUNK_SIZE (* 256 1024))

(def ^:const DEBOUNCE_DELAY_MS 100)
(def ^:const THROTTLE_DELAY_MS 10)

(def dpr
  (if use-dpr? (if (exists? js/window) js/window.devicePixelRatio 1.0) 1.0))

(def noop-fn
  (constantly nil))

;; Based on app.main.render/object-svg
(mf/defc object-svg
  {::mf/props :obj}
  [{:keys [shape] :as props}]
  (let [objects (mf/deref refs/workspace-page-objects)
        shape-wrapper
        (mf/with-memo [shape]
          (render/shape-wrapper-factory objects))]

    [:svg {:version "1.1"
           :xmlns "http://www.w3.org/2000/svg"
           :xmlnsXlink "http://www.w3.org/1999/xlink"
           :fill "none"}
     [:& shape-wrapper {:shape shape}]]))

(defn get-static-markup
  [shape]
  (->
   (mf/element object-svg #js {:shape shape})
   (rds/renderToStaticMarkup)))

;; This should never be called from the outside.
(defn- render
  [timestamp]
  (when wasm/context-initialized?
    (h/call wasm/internal-module "_render" timestamp)
    (set! wasm/internal-frame-id nil)
    (ug/dispatch! (ug/event "penpot:wasm:render"))))

(defn render-sync
  []
  (when wasm/context-initialized?
    (h/call wasm/internal-module "_render_sync")
    (set! wasm/internal-frame-id nil)))

(defn render-sync-shape
  [id]
  (when wasm/context-initialized?
    (let [buffer (uuid/get-u32 id)]
      (h/call wasm/internal-module "_render_sync_shape"
              (aget buffer 0)
              (aget buffer 1)
              (aget buffer 2)
              (aget buffer 3))
      (set! wasm/internal-frame-id nil))))


(defonce pending-render (atom false))

(defn request-render
  [_requester]
  (when (not @pending-render)
    (reset! pending-render true)
    (js/requestAnimationFrame
     (fn [ts]
       (reset! pending-render false)
       (render ts)))))

(declare get-text-dimensions)

(defn update-text-rect!
  [id]
  (when wasm/context-initialized?
    (mw/emit!
     {:cmd :index/update-text-rect
      :page-id (:current-page-id @st/state)
      :shape-id id
      :dimensions (get-text-dimensions id)})))


(defn- ensure-text-content
  "Guarantee that the shape always sends a valid text tree to WASM. When the
  content is nil (freshly created text) we fall back to
  tc/default-text-content so the renderer receives typography information."
  [content]
  (or content (tc/v2-default-text-content)))

(defn use-shape
  [id]
  (when wasm/context-initialized?
    (let [buffer (uuid/get-u32 id)]
      (h/call wasm/internal-module "_use_shape"
              (aget buffer 0)
              (aget buffer 1)
              (aget buffer 2)
              (aget buffer 3)))))

(defn set-parent-id
  [id]
  (let [buffer (uuid/get-u32 id)]
    (h/call wasm/internal-module "_set_parent"
            (aget buffer 0)
            (aget buffer 1)
            (aget buffer 2)
            (aget buffer 3))))

(defn set-shape-clip-content
  [clip-content]
  (h/call wasm/internal-module "_set_shape_clip_content" clip-content))

(defn set-shape-type
  [type]
  (h/call wasm/internal-module "_set_shape_type" (sr/translate-shape-type type)))

(defn set-masked
  [masked]
  (h/call wasm/internal-module "_set_shape_masked_group" masked))

(defn set-shape-selrect
  [selrect]
  (h/call wasm/internal-module "_set_shape_selrect"
          (dm/get-prop selrect :x1)
          (dm/get-prop selrect :y1)
          (dm/get-prop selrect :x2)
          (dm/get-prop selrect :y2)))

(defn set-shape-transform
  [transform]
  (h/call wasm/internal-module "_set_shape_transform"
          (dm/get-prop transform :a)
          (dm/get-prop transform :b)
          (dm/get-prop transform :c)
          (dm/get-prop transform :d)
          (dm/get-prop transform :e)
          (dm/get-prop transform :f)))

(defn set-shape-rotation
  [rotation]
  (h/call wasm/internal-module "_set_shape_rotation" rotation))

(defn set-shape-children
  [children]
  (perf/begin-measure "set-shape-children")
  (let [children (into [] (filter uuid?) children)]
    (case (count children)
      0
      (h/call wasm/internal-module "_set_children_0")

      1
      (let [[c1] children
            c1 (uuid/get-u32 c1)]
        (h/call wasm/internal-module "_set_children_1"
                (aget c1 0) (aget c1 1) (aget c1 2) (aget c1 3)))

      2
      (let [[c1 c2] children
            c1 (uuid/get-u32 c1)
            c2 (uuid/get-u32 c2)]
        (h/call wasm/internal-module "_set_children_2"
                (aget c1 0) (aget c1 1) (aget c1 2) (aget c1 3)
                (aget c2 0) (aget c2 1) (aget c2 2) (aget c2 3)))

      3
      (let [[c1 c2 c3] children
            c1 (uuid/get-u32 c1)
            c2 (uuid/get-u32 c2)
            c3 (uuid/get-u32 c3)]
        (h/call wasm/internal-module "_set_children_3"
                (aget c1 0) (aget c1 1) (aget c1 2) (aget c1 3)
                (aget c2 0) (aget c2 1) (aget c2 2) (aget c2 3)
                (aget c3 0) (aget c3 1) (aget c3 2) (aget c3 3)))

      4
      (let [[c1 c2 c3 c4] children
            c1 (uuid/get-u32 c1)
            c2 (uuid/get-u32 c2)
            c3 (uuid/get-u32 c3)
            c4 (uuid/get-u32 c4)]
        (h/call wasm/internal-module "_set_children_4"
                (aget c1 0) (aget c1 1) (aget c1 2) (aget c1 3)
                (aget c2 0) (aget c2 1) (aget c2 2) (aget c2 3)
                (aget c3 0) (aget c3 1) (aget c3 2) (aget c3 3)
                (aget c4 0) (aget c4 1) (aget c4 2) (aget c4 3)))

      5
      (let [[c1 c2 c3 c4 c5] children
            c1 (uuid/get-u32 c1)
            c2 (uuid/get-u32 c2)
            c3 (uuid/get-u32 c3)
            c4 (uuid/get-u32 c4)
            c5 (uuid/get-u32 c5)]
        (h/call wasm/internal-module "_set_children_5"
                (aget c1 0) (aget c1 1) (aget c1 2) (aget c1 3)
                (aget c2 0) (aget c2 1) (aget c2 2) (aget c2 3)
                (aget c3 0) (aget c3 1) (aget c3 2) (aget c3 3)
                (aget c4 0) (aget c4 1) (aget c4 2) (aget c4 3)
                (aget c5 0) (aget c5 1) (aget c5 2) (aget c5 3)))

      ;; Dynamic call for children > 5
      (let [heap   (mem/get-heap-u32)
            size   (mem/get-alloc-size children UUID-U8-SIZE)
            offset (mem/alloc->offset-32 size)]
        (reduce
         (fn [offset id]
           (mem.h32/write-uuid offset heap id))
         offset
         children)
        (h/call wasm/internal-module "_set_children"))))
  (perf/end-measure "set-shape-children")
  nil)

(defn- get-string-length
  [string]
  (+ (count string) 1))

(defn- create-webgl-texture-from-image
  "Creates a WebGL texture from an HTMLImageElement or ImageBitmap and returns the texture object"
  [gl image-element]
  (let [texture (.createTexture ^js gl)]
    (.bindTexture ^js gl (.-TEXTURE_2D ^js gl) texture)
    (.texParameteri ^js gl (.-TEXTURE_2D ^js gl) (.-TEXTURE_WRAP_S ^js gl) (.-CLAMP_TO_EDGE ^js gl))
    (.texParameteri ^js gl (.-TEXTURE_2D ^js gl) (.-TEXTURE_WRAP_T ^js gl) (.-CLAMP_TO_EDGE ^js gl))
    (.texParameteri ^js gl (.-TEXTURE_2D ^js gl) (.-TEXTURE_MIN_FILTER ^js gl) (.-LINEAR ^js gl))
    (.texParameteri ^js gl (.-TEXTURE_2D ^js gl) (.-TEXTURE_MAG_FILTER ^js gl) (.-LINEAR ^js gl))
    (.texImage2D ^js gl (.-TEXTURE_2D ^js gl) 0 (.-RGBA ^js gl) (.-RGBA ^js gl) (.-UNSIGNED_BYTE ^js gl) image-element)
    (.bindTexture ^js gl (.-TEXTURE_2D ^js gl) nil)
    texture))

(defn- get-webgl-context
  "Gets the WebGL context from the WASM module"
  []
  (when wasm/context-initialized?
    (let [gl-obj (unchecked-get wasm/internal-module "GL")]
      (when gl-obj
        ;; Get the current WebGL context from Emscripten
        ;; The GL object has a currentContext property that contains the context handle
        (let [current-ctx (.-currentContext ^js gl-obj)]
          (when current-ctx
            (.-GLctx ^js current-ctx)))))))

(defn- get-texture-id-for-gl-object
  "Registers a WebGL texture with Emscripten's GL object system and returns its ID"
  [texture]
  (let [gl-obj (unchecked-get wasm/internal-module "GL")
        textures (.-textures ^js gl-obj)
        new-id (.getNewId ^js gl-obj textures)]
    (aset textures new-id texture)
    new-id))

(defn- retrieve-image
  [url]
  (rx/from
   (-> (js/fetch url)
       (p/then (fn [^js response] (.blob response)))
       (p/then (fn [^js image] (js/createImageBitmap image))))))

(defn- fetch-image
  "Loads an image and creates a WebGL texture from it, passing the texture ID to WASM.
   This avoids decoding the image twice (once in browser, once in WASM)."
  [shape-id image-id thumbnail?]
  (let [url (cf/resolve-file-media {:id image-id} thumbnail?)]
    {:key url
     :thumbnail? thumbnail?
     :callback
     (fn []
       (->> (retrieve-image url)
            (rx/map
             (fn [img]
               (when-let [gl (get-webgl-context)]
                 (let [texture (create-webgl-texture-from-image gl img)
                       texture-id (get-texture-id-for-gl-object texture)
                       width  (.-width ^js img)
                       height (.-height ^js img)
                       ;; Header: 32 bytes (2 UUIDs) + 4 bytes (thumbnail)
                       ;;     + 4 bytes (texture ID) + 8 bytes (dimensions)
                       total-bytes 48
                       offset (mem/alloc->offset-32 total-bytes)
                       heap32 (mem/get-heap-u32)]

                   ;; 1. Set shape id (offset + 0 to offset + 3)
                   (mem.h32/write-uuid offset heap32 shape-id)

                   ;; 2. Set image id (offset + 4 to offset + 7)
                   (mem.h32/write-uuid (+ offset 4) heap32 image-id)

                   ;; 3. Set thumbnail flag as u32 (offset + 8)
                   (aset heap32 (+ offset 8) (if thumbnail? 1 0))

                   ;; 4. Set texture ID (offset + 9)
                   (aset heap32 (+ offset 9) texture-id)

                   ;; 5. Set width (offset + 10)
                   (aset heap32 (+ offset 10) width)

                   ;; 6. Set height (offset + 11)
                   (aset heap32 (+ offset 11) height)

                   (h/call wasm/internal-module "_store_image_from_texture")
                   true))))
            (rx/catch
             (fn [cause]
               (log/error :hint "Could not fetch image"
                          :image-id image-id
                          :thumbnail? thumbnail?
                          :url url
                          :cause cause)
               (rx/empty)))))}))

(defn- get-fill-images
  [leaf]
  (filter :fill-image (:fills leaf)))

(defn- process-fill-image
  [shape-id fill thumbnail?]
  (when-let [image (:fill-image fill)]
    (let [id (get image :id)
          buffer (uuid/get-u32 id)
          cached-image? (h/call wasm/internal-module "_is_image_cached"
                                (aget buffer 0)
                                (aget buffer 1)
                                (aget buffer 2)
                                (aget buffer 3)
                                thumbnail?)]
      (when (zero? cached-image?)
        (fetch-image shape-id id thumbnail?)))))

(defn set-shape-text-images
  ([shape-id content]
   (set-shape-text-images shape-id content false))
  ([shape-id content thumbnail?]
   (let [paragraph-set (first (get content :children))
         paragraphs (get paragraph-set :children)]
     (->> paragraphs
          (mapcat :children)
          (mapcat get-fill-images)
          (map #(process-fill-image shape-id % thumbnail?))))))

(defn set-shape-fills
  [shape-id fills thumbnail?]
  (if (empty? fills)
    (h/call wasm/internal-module "_clear_shape_fills")
    (let [fills  (types.fills/coerce fills)
          offset (mem/alloc->offset-32 (types.fills/get-byte-size fills))
          heap   (mem/get-heap-u32)]

      ;; write fills to the heap
      (types.fills/write-to fills heap offset)

      ;; send fills to wasm
      (h/call wasm/internal-module "_set_shape_fills")

      ;; load images for image fills if not cached
      (keep (fn [id]
              (let [buffer        (uuid/get-u32 id)
                    cached-image? (h/call wasm/internal-module "_is_image_cached"
                                          (aget buffer 0)
                                          (aget buffer 1)
                                          (aget buffer 2)
                                          (aget buffer 3)
                                          thumbnail?)]
                (when (zero? cached-image?)
                  (fetch-image shape-id id thumbnail?))))

            (types.fills/get-image-ids fills)))))

(defn set-shape-strokes
  [shape-id strokes thumbnail?]
  (h/call wasm/internal-module "_clear_shape_strokes")
  (keep (fn [stroke]
          (let [opacity   (or (:stroke-opacity stroke) 1.0)
                color     (:stroke-color stroke)
                gradient  (:stroke-color-gradient stroke)
                image     (:stroke-image stroke)
                width     (:stroke-width stroke)
                align     (:stroke-alignment stroke)
                style     (-> stroke :stroke-style sr/translate-stroke-style)
                cap-start (-> stroke :stroke-cap-start sr/translate-stroke-cap)
                cap-end   (-> stroke :stroke-cap-end sr/translate-stroke-cap)
                offset    (mem/alloc types.fills.impl/FILL-U8-SIZE)
                heap      (mem/get-heap-u8)
                dview     (js/DataView. (.-buffer heap))]
            (case align
              :inner (h/call wasm/internal-module "_add_shape_inner_stroke" width style cap-start cap-end)
              :outer (h/call wasm/internal-module "_add_shape_outer_stroke" width style cap-start cap-end)
              (h/call wasm/internal-module "_add_shape_center_stroke" width style cap-start cap-end))

            (cond
              (some? gradient)
              (do
                (types.fills.impl/write-gradient-fill offset dview opacity gradient)
                (h/call wasm/internal-module "_add_shape_stroke_fill"))

              (some? image)
              (let [image-id      (get image :id)
                    buffer        (uuid/get-u32 image-id)
                    cached-image? (h/call wasm/internal-module "_is_image_cached"
                                          (aget buffer 0) (aget buffer 1)
                                          (aget buffer 2) (aget buffer 3)
                                          thumbnail?)]
                (types.fills.impl/write-image-fill offset dview opacity image)
                (h/call wasm/internal-module "_add_shape_stroke_fill")
                (when (== cached-image? 0)
                  (fetch-image shape-id image-id thumbnail?)))

              (some? color)
              (do
                (types.fills.impl/write-solid-fill offset dview opacity color)
                (h/call wasm/internal-module "_add_shape_stroke_fill")))))
        strokes))

(defn set-shape-svg-attrs
  [attrs]
  (let [style (:style attrs)
        ;; Filter to only supported attributes
        allowed-keys #{:fill :fillRule :fill-rule :strokeLinecap :stroke-linecap :strokeLinejoin :stroke-linejoin}
        attrs (-> attrs
                  (dissoc :style)
                  (merge style)
                  (select-keys allowed-keys))
        fill-rule       (-> (or (:fill-rule attrs) (:fillRule attrs)) sr/translate-fill-rule)
        stroke-linecap  (-> (or (:stroke-linecap attrs) (:strokeLinecap attrs)) sr/translate-stroke-linecap)
        stroke-linejoin (-> (or (:stroke-linejoin attrs) (:strokeLinejoin attrs)) sr/translate-stroke-linejoin)
        fill-none       (= "none" (-> attrs :fill))]
    (h/call wasm/internal-module "_set_shape_svg_attrs" fill-rule stroke-linecap stroke-linejoin fill-none)))

(defn set-shape-path-content
  "Upload path content in chunks to WASM."
  [content]
  (let [chunk-size (quot MAX_BUFFER_CHUNK_SIZE 4)
        buffer-size (path/get-byte-size content)
        padded-size (* 4 (mth/ceil (/ buffer-size 4)))
        buffer (js/Uint8Array. padded-size)]
    (path/write-to content (.-buffer buffer) 0)
    (h/call wasm/internal-module "_start_shape_path_buffer")
    (let [heapu32 (mem/get-heap-u32)]
      (loop [offset 0]
        (when (< offset padded-size)
          (let [end (min padded-size (+ offset (* chunk-size 4)))
                chunk (.subarray buffer offset end)
                chunk-u32 (js/Uint32Array. chunk.buffer chunk.byteOffset (quot (.-length chunk) 4))
                offset-size (.-length chunk-u32)
                heap-offset (mem/alloc->offset-32 (* 4 offset-size))]
            (.set heapu32 chunk-u32 heap-offset)
            (h/call wasm/internal-module "_set_shape_path_chunk_buffer")
            (recur end)))))
    (h/call wasm/internal-module "_set_shape_path_buffer")))

(defn set-shape-svg-raw-content
  [content]
  (let [size (get-string-length content)
        offset (mem/alloc size)]
    (h/call wasm/internal-module "stringToUTF8" content offset size)
    (h/call wasm/internal-module "_set_shape_svg_raw_content")))

(defn set-shape-blend-mode
  [blend-mode]
  ;; These values correspond to skia::BlendMode representation
  ;; https://rust-skia.github.io/doc/skia_safe/enum.BlendMode.html
  (h/call wasm/internal-module "_set_shape_blend_mode" (sr/translate-blend-mode blend-mode)))

(defn set-shape-vertical-align
  [vertical-align]
  (h/call wasm/internal-module "_set_shape_vertical_align" (sr/translate-vertical-align vertical-align)))

(defn set-shape-opacity
  [opacity]
  (h/call wasm/internal-module "_set_shape_opacity" (or opacity 1)))

(defn set-constraints-h
  [constraint]
  (when constraint
    (h/call wasm/internal-module "_set_shape_constraint_h" (sr/translate-constraint-h constraint))))

(defn set-constraints-v
  [constraint]
  (when constraint
    (h/call wasm/internal-module "_set_shape_constraint_v" (sr/translate-constraint-v constraint))))

(defn set-shape-constraints
  [constraint-h constraint-v]
  (h/call wasm/internal-module "_clear_shape_constraints")
  (set-constraints-h constraint-h)
  (set-constraints-v constraint-v))

(defn set-shape-hidden
  [hidden]
  (h/call wasm/internal-module "_set_shape_hidden" hidden))

(defn set-shape-bool-type
  [bool-type]
  (h/call wasm/internal-module "_set_shape_bool_type" (sr/translate-bool-type bool-type)))

(defn set-shape-blur
  [blur]
  (if (some? blur)
    (let [type   (-> blur :type sr/translate-blur-type)
          hidden (:hidden blur)
          value  (:value blur)]
      (h/call wasm/internal-module "_set_shape_blur" type hidden value))
    (h/call wasm/internal-module "_clear_shape_blur")))

(defn set-shape-corners
  [corners]
  (let [[r1 r2 r3 r4] (map #(d/nilv % 0) corners)]
    (h/call wasm/internal-module "_set_shape_corners" r1 r2 r3 r4)))

(defn set-flex-layout
  [shape]
  (let [dir        (-> (get shape :layout-flex-dir :row)
                       (sr/translate-layout-flex-dir))
        gap        (get shape :layout-gap)
        row-gap    (get gap :row-gap 0)
        column-gap (get gap :column-gap 0)

        align-items     (-> (get shape :layout-align-items) sr/translate-layout-align-items)
        align-content   (-> (get shape :layout-align-content) sr/translate-layout-align-content)
        justify-items   (-> (get shape :layout-justify-items) sr/translate-layout-justify-items)
        justify-content (-> (get shape :layout-justify-content) sr/translate-layout-justify-content)
        wrap-type       (-> (get shape :layout-wrap-type) sr/translate-layout-wrap-type)

        padding         (get shape :layout-padding)
        padding-top     (get padding :p1 0)
        padding-right   (get padding :p2 0)
        padding-bottom  (get padding :p3 0)
        padding-left    (get padding :p4 0)]

    (h/call wasm/internal-module
            "_set_flex_layout_data"
            dir
            row-gap
            column-gap
            align-items
            align-content
            justify-items
            justify-content
            wrap-type
            padding-top
            padding-right
            padding-bottom
            padding-left)))

(defn set-grid-layout-data
  [shape]
  (let [dir        (-> (get shape :layout-grid-dir :row)
                       (sr/translate-layout-grid-dir))
        gap        (get shape :layout-gap)
        row-gap    (get gap :row-gap 0)
        column-gap (get gap :column-gap 0)

        align-items     (-> (get shape :layout-align-items) sr/translate-layout-align-items)
        align-content   (-> (get shape :layout-align-content) sr/translate-layout-align-content)
        justify-items   (-> (get shape :layout-justify-items) sr/translate-layout-justify-items)
        justify-content (-> (get shape :layout-justify-content) sr/translate-layout-justify-content)

        padding         (get shape :layout-padding)
        padding-top     (get padding :p1 0)
        padding-right   (get padding :p2 0)
        padding-bottom  (get padding :p3 0)
        padding-left    (get padding :p4 0)]

    (h/call wasm/internal-module
            "_set_grid_layout_data"
            dir
            row-gap
            column-gap
            align-items
            align-content
            justify-items
            justify-content
            padding-top
            padding-right
            padding-bottom
            padding-left)))

(defn set-grid-layout-rows
  [entries]
  (let [size    (mem/get-alloc-size entries GRID-LAYOUT-ROW-U8-SIZE)
        offset  (mem/alloc size)
        dview   (mem/get-data-view)]

    (reduce (fn [offset {:keys [type value]}]
              (-> offset
                  (mem/write-u8 dview (sr/translate-grid-track-type type))
                  (+ 3) ;; padding
                  (mem/write-f32 dview value)
                  (mem/assert-written offset GRID-LAYOUT-ROW-U8-SIZE)))

            offset
            entries)

    (h/call wasm/internal-module "_set_grid_rows")))

(defn set-grid-layout-columns
  [entries]
  (let [size   (mem/get-alloc-size entries GRID-LAYOUT-COLUMN-U8-SIZE)
        offset (mem/alloc size)
        dview  (mem/get-data-view)]

    (reduce (fn [offset {:keys [type value]}]
              (-> offset
                  (mem/write-u8 dview (sr/translate-grid-track-type type))
                  (+ 3) ;; padding
                  (mem/write-f32 dview value)
                  (mem/assert-written offset GRID-LAYOUT-COLUMN-U8-SIZE)))
            offset
            entries)

    (h/call wasm/internal-module "_set_grid_columns")))

(defn set-grid-layout-cells
  [cells]
  (let [size    (mem/get-alloc-size cells GRID-LAYOUT-CELL-U8-SIZE)
        offset  (mem/alloc size)
        dview   (mem/get-data-view)]

    (reduce-kv (fn [offset _ cell]
                 (let [shape-id  (-> (get cell :shapes) first)]
                   (-> offset
                       (mem/write-i32 dview (get cell :row))
                       (mem/write-i32 dview (get cell :row-span))
                       (mem/write-i32 dview (get cell :column))
                       (mem/write-i32 dview (get cell :column-span))

                       (mem/write-u8 dview (sr/translate-align-self (get cell :align-self)))
                       (mem/write-u8 dview (sr/translate-justify-self (get cell :justify-self)))

                       ;; padding
                       (+ 2)

                       (mem/write-uuid dview (d/nilv shape-id uuid/zero))
                       (mem/assert-written offset GRID-LAYOUT-CELL-U8-SIZE))))

               offset
               cells)

    (h/call wasm/internal-module "_set_grid_cells")))

(defn set-grid-layout
  [shape]
  (set-grid-layout-data shape)
  (set-grid-layout-rows (get shape :layout-grid-rows))
  (set-grid-layout-columns (get shape :layout-grid-columns))
  (set-grid-layout-cells (get shape :layout-grid-cells)))

(defn set-layout-child
  [shape]
  (let [margins       (get shape :layout-item-margin)
        margin-top    (get margins :m1 0)
        margin-right  (get margins :m2 0)
        margin-bottom (get margins :m3 0)
        margin-left   (get margins :m4 0)

        h-sizing      (-> (get shape :layout-item-h-sizing) sr/translate-layout-sizing)
        v-sizing      (-> (get shape :layout-item-v-sizing) sr/translate-layout-sizing)
        align-self    (-> (get shape :layout-item-align-self) sr/translate-align-self)

        max-h         (get shape :layout-item-max-h)
        has-max-h     (some? max-h)
        min-h         (get shape :layout-item-min-h)
        has-min-h     (some? min-h)
        max-w         (get shape :layout-item-max-w)
        has-max-w     (some? max-w)
        min-w         (get shape :layout-item-min-w)
        has-min-w     (some? min-w)
        is-absolute   (boolean (get shape :layout-item-absolute))
        z-index       (get shape :layout-item-z-index)]
    (h/call wasm/internal-module
            "_set_layout_child_data"
            margin-top
            margin-right
            margin-bottom
            margin-left
            h-sizing
            v-sizing
            has-max-h
            (d/nilv max-h 0)
            has-min-h
            (d/nilv min-h 0)
            has-max-w
            (d/nilv max-w 0)
            has-min-w
            (d/nilv min-w 0)

            (d/nilv align-self 0)
            is-absolute
            (d/nilv z-index 0))))

(defn clear-layout
  []
  (h/call wasm/internal-module "_clear_shape_layout"))

(defn- set-shape-layout
  [shape objects]
  (clear-layout)

  (when (or (ctl/any-layout? shape)
            (ctl/any-layout-immediate-child? objects shape))
    (set-layout-child shape))

  (when (ctl/flex-layout? shape)
    (set-flex-layout shape))

  (when (ctl/grid-layout? shape)
    (set-grid-layout shape)))

(defn set-shape-shadows
  [shadows]
  (h/call wasm/internal-module "_clear_shape_shadows")

  (run! (fn [shadow]
          (let [color  (get shadow :color)
                blur   (get shadow :blur)
                rgba   (sr-clr/hex->u32argb (get color :color)
                                            (get color :opacity))
                hidden (get shadow :hidden)
                x      (get shadow :offset-x)
                y      (get shadow :offset-y)
                spread (get shadow :spread)
                style  (get shadow :style)]
            (h/call wasm/internal-module "_add_shape_shadow"
                    rgba
                    blur
                    spread
                    x
                    y
                    (sr/translate-shadow-style style)
                    hidden)))
        shadows))

(defn fonts-from-text-content [content fallback-fonts-only?]
  (let [paragraph-set (first (get content :children))
        paragraphs    (get paragraph-set :children)
        total         (count paragraphs)]
    (loop [index  0
           emoji? false
           langs  #{}]

      (if (< index total)
        (let [paragraph (nth paragraphs index)
              spans    (get paragraph :children)]
          (if (empty? (seq spans))
            (recur (inc index)
                   emoji?
                   langs)

            (let [text   (apply str (map :text spans))
                  emoji? (if emoji? emoji? (t/contains-emoji? text))
                  langs  (t/collect-used-languages langs text)]

              ;; FIXME: this should probably be somewhere else
              (when fallback-fonts-only? (t/write-shape-text spans paragraph text))

              (recur (inc index)
                     emoji?
                     langs))))

        (let [updated-fonts
              (-> #{}
                  (cond-> ^boolean emoji? (f/add-emoji-font))
                  (f/add-noto-fonts langs))
              fallback-fonts (filter #(get % :is-fallback) updated-fonts)]

          (if fallback-fonts-only? updated-fonts fallback-fonts))))))

(defn set-shape-text-content
  "This function sets shape text content and returns a stream that loads the needed fonts asynchronously"
  [shape-id content]

  (h/call wasm/internal-module "_clear_shape_text")

  (set-shape-vertical-align (get content :vertical-align))

  (let [fonts         (f/get-content-fonts content)
        fallback-fonts (fonts-from-text-content content true)
        all-fonts (concat fonts fallback-fonts)
        result (f/store-fonts shape-id all-fonts)]
    (f/load-fallback-fonts-for-editor! fallback-fonts)
    (h/call wasm/internal-module "_update_shape_text_layout")
    result))

(defn set-shape-grow-type
  [grow-type]
  (h/call wasm/internal-module "_set_shape_grow_type" (sr/translate-grow-type grow-type)))

(defn get-text-dimensions
  ([id]
   (use-shape id)
   (get-text-dimensions))
  ([]
   (let [offset    (-> (h/call wasm/internal-module "_get_text_dimensions")
                       (mem/->offset-32))
         heapf32   (mem/get-heap-f32)
         width     (aget heapf32 (+ offset 0))
         height    (aget heapf32 (+ offset 1))
         max-width (aget heapf32 (+ offset 2))

         x (aget heapf32 (+ offset 3))
         y (aget heapf32 (+ offset 4))]
     (mem/free)
     {:x x :y y :width width :height height :max-width max-width})))

(defn intersect-position-in-shape
  [id position]
  (let [buffer (uuid/get-u32 id)
        result
        (h/call wasm/internal-module "_intersect_position_in_shape"
                (aget buffer 0)
                (aget buffer 1)
                (aget buffer 2)
                (aget buffer 3)
                (:x position)
                (:y position))]
    (= result 1)))

(def render-finish
  (letfn [(do-render [ts]
            (h/call wasm/internal-module "_set_view_end")
            (render ts))]
    (fns/debounce do-render DEBOUNCE_DELAY_MS)))

(def render-pan
  (fns/throttle render THROTTLE_DELAY_MS))

(defn set-view-box
  [prev-zoom zoom vbox]
  (h/call wasm/internal-module "_set_view" zoom (- (:x vbox)) (- (:y vbox)))

  (if (mth/close? prev-zoom zoom)
    (do (render-pan)
        (render-finish))
    (do (h/call wasm/internal-module "_render_from_cache" 0)
        (render-finish))))

(defn set-object
  [objects shape]
  (perf/begin-measure "set-object")
  (let [id           (dm/get-prop shape :id)
        type         (dm/get-prop shape :type)

        parent-id    (get shape :parent-id)
        masked       (get shape :masked-group)
        selrect      (get shape :selrect)
        constraint-h (get shape :constraints-h)
        constraint-v (get shape :constraints-v)
        clip-content (if (= type :frame)
                       (not (get shape :show-content))
                       false)
        rotation     (get shape :rotation)
        transform    (get shape :transform)

        ;; If the shape comes from an imported SVG (we know this because
        ;; it has the :svg-attrs attribute) and it does not have its
        ;; own fill, we set a default black fill. This fill will be
        ;; inherited by child nodes and emulates the behavior of
        ;; standard SVG, where a node without an explicit fill
        ;; defaults to black.
        fills        (svg-fills/resolve-shape-fills shape)

        strokes      (if (= type :group)
                       [] (get shape :strokes))
        children     (get shape :shapes)
        blend-mode   (get shape :blend-mode)
        opacity      (get shape :opacity)
        hidden       (get shape :hidden)
        content      (let [content (get shape :content)]
                       (if (= type :text)
                         (ensure-text-content content)
                         content))
        bool-type    (get shape :bool-type)
        grow-type    (get shape :grow-type)
        blur         (get shape :blur)
        svg-attrs    (get shape :svg-attrs)
        shadows      (get shape :shadow)
        corners      (map #(get shape %) [:r1 :r2 :r3 :r4])]

    (use-shape id)
    (set-parent-id parent-id)
    (set-shape-type type)
    (set-shape-clip-content clip-content)
    (set-shape-constraints constraint-h constraint-v)

    (set-shape-rotation rotation)
    (set-shape-transform transform)
    (set-shape-blend-mode blend-mode)
    (set-shape-opacity opacity)
    (set-shape-hidden hidden)
    (set-shape-children children)
    (set-shape-corners corners)
    (set-shape-blur blur)
    (when (and (= type :group) masked)
      (set-masked masked))
    (when (= type :bool)
      (set-shape-bool-type bool-type))
    (when (and (some? content)
               (or (= type :path)
                   (= type :bool)))
      (set-shape-path-content content))
    (when (some? svg-attrs)
      (set-shape-svg-attrs svg-attrs))
    (when (and (some? content) (= type :svg-raw))
      (set-shape-svg-raw-content (get-static-markup shape)))
    (when (some? shadows) (set-shape-shadows shadows))
    (when (= type :text)
      (set-shape-grow-type grow-type))

    (set-shape-layout shape objects)

    (set-shape-selrect selrect)

    (let [pending_thumbnails (into [] (concat
                                       (set-shape-text-content id content)
                                       (set-shape-text-images id content true)
                                       (set-shape-fills id fills true)
                                       (set-shape-strokes id strokes true)))
          pending_full (into [] (concat
                                 (set-shape-text-images id content false)
                                 (set-shape-fills id fills false)
                                 (set-shape-strokes id strokes false)))]
      (perf/end-measure "set-object")
      {:thumbnails pending_thumbnails
       :full pending_full})))

(defn update-text-layouts
  [shapes]
  (->> shapes
       (filter cfh/text-shape?)
       (map :id)
       (run!
        (fn [id]
          (f/update-text-layout id)
          (mw/emit! {:cmd :index/update-text-rect
                     :page-id (:current-page-id @st/state)
                     :shape-id id
                     :dimensions (get-text-dimensions id)})))))

(defn process-pending
  ([shapes thumbnails full on-complete]
   (process-pending shapes thumbnails full nil on-complete))
  ([shapes thumbnails full on-render on-complete]
   (let [pending-thumbnails
         (d/index-by :key :callback thumbnails)

         pending-full
         (d/index-by :key :callback full)]

     (->> (rx/concat
           (->> (rx/from (vals pending-thumbnails))
                (rx/merge-map (fn [callback] (callback)))
                (rx/reduce conj []))
           (->> (rx/from (vals pending-full))
                (rx/mapcat (fn [callback] (callback)))
                (rx/reduce conj [])))
          (rx/subs!
           (fn [_]
             (update-text-layouts shapes)
             (if on-render
               (on-render)
               (request-render "pending-finished")))
           noop-fn
           on-complete)))))

(defn process-object
  [shape]
  (let [{:keys [thumbnails full]} (set-object [] shape)]
    (process-pending [shape] thumbnails full noop-fn)))

(defn set-objects
  ([objects]
   (set-objects objects nil))
  ([objects render-callback]
   (perf/begin-measure "set-objects")
   (let [shapes        (into [] (vals objects))
         total-shapes  (count shapes)
         ;; Collect pending operations - set-object returns {:thumbnails [...] :full [...]}
         {:keys [thumbnails full]}
         (loop [index 0 thumbnails-acc [] full-acc []]
           (if (< index total-shapes)
             (let [shape    (nth shapes index)
                   {:keys [thumbnails full]} (set-object objects shape)]
               (recur (inc index)
                      (into thumbnails-acc thumbnails)
                      (into full-acc full)))
             {:thumbnails thumbnails-acc :full full-acc}))]
     (perf/end-measure "set-objects")
     (process-pending shapes thumbnails full noop-fn
                      (fn []
                        (when render-callback (render-callback))
                        (render-finish)
                        (ug/dispatch! (ug/event "penpot:wasm:set-objects")))))))

(defn clear-focus-mode
  []
  (h/call wasm/internal-module "_clear_focus_mode")
  (request-render "clear-focus-mode"))

(defn set-focus-mode
  [entries]
  (when-not ^boolean (empty? entries)
    (let [size   (mem/get-alloc-size entries UUID-U8-SIZE)
          heap   (mem/get-heap-u32)
          offset (mem/alloc->offset-32 size)]

      (reduce (fn [offset id]
                (mem.h32/write-uuid offset heap id))
              offset
              entries)

      (h/call wasm/internal-module "_set_focus_mode")
      (request-render "set-focus-mode"))))

(defn set-structure-modifiers
  [entries]
  (when-not ^boolean (empty? entries)
    (let [size    (mem/get-alloc-size entries 44)
          offset  (mem/alloc->offset-32 size)
          heapu32 (mem/get-heap-u32)
          heapf32 (mem/get-heap-f32)]


      (reduce (fn [offset {:keys [type parent id index value]}]
                (-> offset
                    (mem.h32/write-u32 heapu32 (sr/translate-structure-modifier-type type))
                    (mem.h32/write-u32 heapu32 (d/nilv index 0))
                    (mem.h32/write-uuid heapu32 parent)
                    (mem.h32/write-uuid heapu32 id)
                    (mem.h32/write-f32 heapf32 value)))
              offset
              entries)

      (h/call wasm/internal-module "_set_structure_modifiers"))))

(defn propagate-modifiers
  [entries pixel-precision]
  (when-not ^boolean (empty? entries)
    (let [heapf32 (mem/get-heap-f32)
          heapu32 (mem/get-heap-u32)
          size    (mem/get-alloc-size entries MODIFIER-U8-SIZE)
          offset  (mem/alloc->offset-32 size)]

      (reduce (fn [offset [id transform]]
                (-> offset
                    (mem.h32/write-uuid heapu32 id)
                    (mem.h32/write-matrix heapf32 transform)))
              offset
              entries)

      (let [offset     (-> (h/call wasm/internal-module "_propagate_modifiers" pixel-precision)
                           (mem/->offset-32))
            length     (aget heapu32 offset)
            max-offset (+ offset 1 (* length MODIFIER-U32-SIZE))
            result     (loop [result (transient [])
                              offset (inc offset)]
                         (if (< offset max-offset)
                           (let [entry (dr/read-modifier-entry heapu32 heapf32 offset)]
                             (recur (conj! result entry)
                                    (+ offset MODIFIER-U32-SIZE)))
                           (persistent! result)))]

        (mem/free)
        result))))

(defn get-selection-rect
  [entries]

  (when-not ^boolean (empty? entries)
    (let [size    (mem/get-alloc-size entries UUID-U8-SIZE)
          offset  (mem/alloc->offset-32 size)
          heapu32 (mem/get-heap-u32)
          heapf32 (mem/get-heap-f32)]

      (reduce (fn [offset id]
                (mem.h32/write-uuid offset heapu32 id))
              offset
              entries)

      (let [offset (-> (h/call wasm/internal-module "_get_selection_rect")
                       (mem/->offset-32))
            result (dr/read-selection-rect heapf32 offset)]
        (mem/free)
        result))))

(defn set-canvas-background
  [background]
  (let [rgba (sr-clr/hex->u32argb background 1)]
    (h/call wasm/internal-module "_set_canvas_background" rgba)
    (request-render "set-canvas-background")))

(defn clean-modifiers
  []
  (h/call wasm/internal-module "_clean_modifiers"))

(defn set-modifiers
  [modifiers]

  ;; We need to ensure efficient operations
  (assert (vector? modifiers) "expected a vector for `set-modifiers`")

  (let [length (count modifiers)]
    (when (pos? length)
      (let [offset  (mem/alloc->offset-32 (* MODIFIER-U8-SIZE length))
            heapu32 (mem/get-heap-u32)
            heapf32 (mem/get-heap-f32)]

        (reduce (fn [offset [id transform]]
                  (-> offset
                      (mem.h32/write-uuid heapu32 id)
                      (mem.h32/write-matrix heapf32 transform)))
                offset
                modifiers)

        (h/call wasm/internal-module "_set_modifiers")

        (request-render "set-modifiers")))))

(defn initialize-viewport
  ([base-objects zoom vbox background]
   (initialize-viewport base-objects zoom vbox background nil))
  ([base-objects zoom vbox background callback]
   (let [rgba         (sr-clr/hex->u32argb background 1)
         shapes       (into [] (vals base-objects))
         total-shapes (count shapes)]
     (h/call wasm/internal-module "_set_canvas_background" rgba)
     (h/call wasm/internal-module "_set_view" zoom (- (:x vbox)) (- (:y vbox)))
     (h/call wasm/internal-module "_init_shapes_pool" total-shapes)
     (set-objects base-objects callback))))

(def ^:private default-context-options
  #js {:antialias false
       :depth true
       :stencil true
       :alpha true
       "preserveDrawingBuffer" true})

(defn resize-viewbox
  [width height]
  (h/call wasm/internal-module "_resize_viewbox" width height))

(defn- debug-flags
  []
  (cond-> 0
    (dbg/enabled? :wasm-viewbox)
    (bit-or 2r00000000000000000000000000000001)))

(defn set-canvas-size
  [canvas]
  (let [width (or (.-clientWidth ^js canvas) (.-width ^js canvas))
        height (or (.-clientHeight ^js canvas) (.-height ^js canvas))]
    (set! (.-width canvas) (* dpr width))
    (set! (.-height canvas) (* dpr height))))

(defn- get-browser
  []
  (when (exists? js/navigator)
    (let [user-agent (.-userAgent js/navigator)]
      (when user-agent
        (cond
          (re-find #"(?i)firefox" user-agent) :firefox
          (re-find #"(?i)chrome" user-agent) :chrome
          (re-find #"(?i)safari" user-agent) :safari
          (re-find #"(?i)edge" user-agent) :edge
          :else :unknown)))))

(defn init-canvas-context
  [canvas]
  (let [gl      (unchecked-get wasm/internal-module "GL")
        flags   (debug-flags)
        context-id (if (dbg/enabled? :wasm-gl-context-init-error) "fail" "webgl2")
        context (.getContext ^js canvas context-id default-context-options)
        context-init? (not (nil? context))
        browser (get-browser)
        browser (sr/translate-browser browser)]
    (when-not (nil? context)
      (let [handle (.registerContext ^js gl context #js {"majorVersion" 2})]
        (.makeContextCurrent ^js gl handle)

        ;; Force the WEBGL_debug_renderer_info extension as emscripten does not enable it
        (.getExtension context "WEBGL_debug_renderer_info")

        ;; Initialize Wasm Render Engine
        (h/call wasm/internal-module "_init" (/ (.-width ^js canvas) dpr) (/ (.-height ^js canvas) dpr))
        (h/call wasm/internal-module "_set_render_options" flags dpr))
      (set! wasm/context-initialized? true))

    (h/call wasm/internal-module "_set_browser" browser)

    (h/call wasm/internal-module "_set_render_options" flags dpr)
    (set-canvas-size canvas)
    context-init?))

(defn clear-canvas
  []
  (try
    ;; TODO: perform corresponding cleaning
    (set! wasm/context-initialized? false)
    (h/call wasm/internal-module "_clean_up")

    ;; If this calls panics we don't want to crash. This happens sometimes
    ;; with hot-reload in develop
    (catch :default error
      (.error js/console error))))

(defn show-grid
  [id]
  (let [buffer (uuid/get-u32 id)]
    (h/call wasm/internal-module "_show_grid"
            (aget buffer 0)
            (aget buffer 1)
            (aget buffer 2)
            (aget buffer 3)))
  (request-render "show-grid"))

(defn clear-grid
  []
  (h/call wasm/internal-module "_hide_grid")
  (request-render "clear-grid"))

(defn get-grid-coords
  [position]
  (let [offset  (h/call wasm/internal-module
                        "_get_grid_coords"
                        (get position :x)
                        (get position :y))
        heapi32 (mem/get-heap-i32)
        row     (aget heapi32 (mem/->offset-32 (+ offset 0)))
        column  (aget heapi32 (mem/->offset-32 (+ offset 4)))]
    (mem/free)
    [row column]))

(defn shape-to-path
  [id]
  (use-shape id)
  (let [offset (-> (h/call wasm/internal-module "_current_to_path")
                   (mem/->offset-32))
        heap   (mem/get-heap-u32)
        length (aget heap offset)
        data   (mem/slice heap
                          (+ offset 1)
                          (* length path.impl/SEGMENT-U32-SIZE))
        content (path/from-bytes data)]
    (mem/free)
    content))

(defn calculate-bool*
  [bool-type ids]
  (let [size   (mem/get-alloc-size ids UUID-U8-SIZE)
        heap   (mem/get-heap-u32)
        offset (mem/alloc->offset-32 size)]

    (reduce (fn [offset id]
              (mem.h32/write-uuid offset heap id))
            offset
            (rseq ids))

    (let [offset
          (-> (h/call wasm/internal-module "_calculate_bool" (sr/translate-bool-type bool-type))
              (mem/->offset-32))

          length  (aget heap offset)
          data    (mem/slice heap
                             (+ offset 1)
                             (* length path.impl/SEGMENT-U32-SIZE))
          content (path/from-bytes data)]
      (mem/free)
      content)))

(defn calculate-bool
  [shape objects]

  ;; We need to be able to calculate the boolean data but we cannot
  ;; depend on the serialization flow.
  ;; start_temp_object / end_temp_object create a new shapes_pool
  ;; temporary and then we serialize the objects needed to calculate the
  ;; boolean object.
  ;; After the content is returned we discard that temporary context
  (h/call wasm/internal-module "_start_temp_objects")

  (let [bool-type (get shape :bool-type)
        ids (get shape :shapes)
        all-children
        (->> ids
             (mapcat #(cfh/get-children-with-self objects %)))]
    (h/call wasm/internal-module "_init_shapes_pool" (count all-children))
    (run! (partial set-object objects) all-children)

    (let [content (-> (calculate-bool* bool-type ids)
                      (path.impl/path-data))]
      (h/call wasm/internal-module "_end_temp_objects")
      content)))

(defn init-wasm-module
  [module]
  (let [default-fn (unchecked-get module "default")
        href       (cf/resolve-href "js/render-wasm.wasm")]
    (default-fn #js {:locateFile (constantly href)})))

(defonce module
  (delay
    (if (exists? js/dynamicImport)
<<<<<<< HEAD
      (let [uri (cf/resolve-static-asset "js/render-wasm.js")]
        (->> (mod/import uri)
=======
      (let [uri (cf/resolve-href "js/render-wasm.js")]
        (->> (js/dynamicImport (str uri))
>>>>>>> a7847759
             (p/mcat init-wasm-module)
             (p/fmap
              (fn [default]
                (set! wasm/internal-module default)
                true))
             (p/merr
              (fn [cause]
                (js/console.error cause)
                (p/resolved false)))))
      (p/resolved false))))<|MERGE_RESOLUTION|>--- conflicted
+++ resolved
@@ -1357,13 +1357,8 @@
 (defonce module
   (delay
     (if (exists? js/dynamicImport)
-<<<<<<< HEAD
-      (let [uri (cf/resolve-static-asset "js/render-wasm.js")]
+      (let [uri (cf/resolve-href "js/render-wasm.js")]
         (->> (mod/import uri)
-=======
-      (let [uri (cf/resolve-href "js/render-wasm.js")]
-        (->> (js/dynamicImport (str uri))
->>>>>>> a7847759
              (p/mcat init-wasm-module)
              (p/fmap
               (fn [default]
