--- conflicted
+++ resolved
@@ -1044,13 +1044,6 @@
     :else
     (not= uuid/zero (:parent-id (get objects (first selected))))))
 
-<<<<<<< HEAD
-(defn- move-shape
-  [shape]
-  (let [bbox  (-> shape :points grc/points->rect)
-        pos   (gpt/point (:x bbox) (:y bbox))]
-    (dwt/update-position (:id shape) pos)))
-=======
 (defn align-object-to-parent
   [objects object-id axis]
   (let [object     (get objects object-id)
@@ -1063,7 +1056,6 @@
   (let [selected-objs (map #(get objects %) selected)
         rect (gsh/shapes->rect selected-objs)]
     (map #(gal/align-to-rect % rect axis) selected-objs)))
->>>>>>> fe3740e3
 
 (defn align-objects
   [axis]
@@ -1079,36 +1071,12 @@
             moved    (if (= 1 (count selected))
                        (align-object-to-parent objects (first selected) axis)
                        (align-objects-list objects selected axis))
-<<<<<<< HEAD
-            undo-id  (js/Symbol)]
-        (when (can-align? selected objects)
-          (rx/concat
-           (rx/of (dwu/start-undo-transaction undo-id))
-           (->> (rx/from moved)
-                (rx/map move-shape))
-           (rx/of (ptk/data-event :layout/update (mapv :id moved))
-                  (dwu/commit-undo-transaction undo-id))))))))
-
-(defn align-object-to-parent
-  [objects object-id axis]
-  (let [object     (get objects object-id)
-        parent-id  (:parent-id (get objects object-id))
-        parent     (get objects parent-id)]
-    (gal/align-to-rect object parent axis objects)))
-
-(defn align-objects-list
-  [objects selected axis]
-  (let [selected-objs (map #(get objects %) selected)
-        rect (gsh/shapes->rect selected-objs)]
-    (mapcat #(gal/align-to-rect % rect axis objects) selected-objs)))
-=======
             undo-id (js/Symbol)]
         (when (can-align? selected objects)
           (rx/of (dwu/start-undo-transaction undo-id)
                  (dwt/position-shapes moved)
                  (ptk/data-event :layout/update selected)
                  (dwu/commit-undo-transaction undo-id)))))))
->>>>>>> fe3740e3
 
 (defn can-distribute? [selected]
   (cond
