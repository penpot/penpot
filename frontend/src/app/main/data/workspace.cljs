;; This Source Code Form is subject to the terms of the Mozilla Public
;; License, v. 2.0. If a copy of the MPL was not distributed with this
;; file, You can obtain one at http://mozilla.org/MPL/2.0/.
;;
;; Copyright (c) KALEIDOS INC

(ns app.main.data.workspace
  (:require
   [app.common.attrs :as attrs]
   [app.common.data :as d]
   [app.common.data.macros :as dm]
   [app.common.exceptions :as ex]
   [app.common.features :as cfeat]
   [app.common.files.changes-builder :as pcb]
   [app.common.files.helpers :as cfh]
   [app.common.files.variant :as cfv]
   [app.common.geom.align :as gal]
   [app.common.geom.point :as gpt]
   [app.common.geom.proportions :as gpp]
   [app.common.geom.rect :as grc]
   [app.common.geom.shapes :as gsh]
   [app.common.geom.shapes.grid-layout :as gslg]
   [app.common.logging :as log]
   [app.common.logic.libraries :as cll]
   [app.common.logic.shapes :as cls]
   [app.common.schema :as sm]
   [app.common.text :as txt]
   [app.common.transit :as t]
   [app.common.types.component :as ctc]
   [app.common.types.components-list :as ctkl]
   [app.common.types.container :as ctn]
   [app.common.types.file :as ctf]
   [app.common.types.page :as ctp]
   [app.common.types.shape :as cts]
   [app.common.types.shape-tree :as ctst]
   [app.common.types.shape.layout :as ctl]
   [app.common.types.typography :as ctt]
   [app.common.uuid :as uuid]
   [app.config :as cf]
   [app.main.data.changes :as dch]
   [app.main.data.comments :as dcmt]
   [app.main.data.common :as dcm]
   [app.main.data.event :as ev]
   [app.main.data.fonts :as df]
   [app.main.data.helpers :as dsh]
   [app.main.data.modal :as modal]
   [app.main.data.notifications :as ntf]
   [app.main.data.persistence :as-alias dps]
   [app.main.data.plugins :as dp]
   [app.main.data.profile :as du]
   [app.main.data.project :as dpj]
   [app.main.data.workspace.bool :as dwb]
   [app.main.data.workspace.collapse :as dwco]
   [app.main.data.workspace.colors :as dwcl]
   [app.main.data.workspace.comments :as dwcm]
   [app.main.data.workspace.common :as dwc]
   [app.main.data.workspace.drawing :as dwd]
   [app.main.data.workspace.edition :as dwe]
   [app.main.data.workspace.fix-broken-shapes :as fbs]
   [app.main.data.workspace.fix-deleted-fonts :as fdf]
   [app.main.data.workspace.groups :as dwg]
   [app.main.data.workspace.guides :as dwgu]
   [app.main.data.workspace.highlight :as dwh]
   [app.main.data.workspace.interactions :as dwi]
   [app.main.data.workspace.layers :as dwly]
   [app.main.data.workspace.layout :as layout]
   [app.main.data.workspace.libraries :as dwl]
   [app.main.data.workspace.media :as dwm]
   [app.main.data.workspace.notifications :as dwn]
   [app.main.data.workspace.path :as dwdp]
   [app.main.data.workspace.path.shapes-to-path :as dwps]
   [app.main.data.workspace.selection :as dws]
   [app.main.data.workspace.shape-layout :as dwsl]
   [app.main.data.workspace.shapes :as dwsh]
   [app.main.data.workspace.texts :as dwtxt]
   [app.main.data.workspace.thumbnails :as dwth]
   [app.main.data.workspace.transforms :as dwt]
   [app.main.data.workspace.undo :as dwu]
   [app.main.data.workspace.variants :as dwva]
   [app.main.data.workspace.viewport :as dwv]
   [app.main.data.workspace.zoom :as dwz]
   [app.main.errors]
   [app.main.features.pointer-map :as fpmap]
   [app.main.repo :as rp]
   [app.main.router :as rt]
   [app.main.streams :as ms]
   [app.main.worker :as uw]
   [app.render-wasm :as wasm]
   [app.render-wasm.api :as api]
   [app.util.code-gen.style-css :as css]
   [app.util.dom :as dom]
   [app.util.globals :as ug]
   [app.util.http :as http]
   [app.util.i18n :as i18n :refer [tr]]
   [app.util.storage :as storage]
   [app.util.text.content :as tc]
   [app.util.timers :as tm]
   [app.util.webapi :as wapi]
   [beicon.v2.core :as rx]
   [cljs.spec.alpha :as s]
   [clojure.set :as set]
   [cuerdas.core :as str]
   [potok.v2.core :as ptk]
   [promesa.core :as p]))

(def default-workspace-local {:zoom 1})
(log/set-level! :debug)

;;;;;;;;;;;;;;;;;;;;;;;;;;;;;;;;;;;;;;;;;;;;;;;;;;;;;;;;;;;;;;;;;;;;;;
;; Workspace Initialization
;;;;;;;;;;;;;;;;;;;;;;;;;;;;;;;;;;;;;;;;;;;;;;;;;;;;;;;;;;;;;;;;;;;;;;

(declare ^:private workspace-initialized)
(declare ^:private fetch-libraries)
(declare ^:private libraries-fetched)

;; --- Initialize Workspace

(defn initialize-workspace-layout
  [lname]
  (ptk/reify ::initialize-layout
    ptk/UpdateEvent
    (update [_ state]
      (-> state
          (update :workspace-layout #(or % layout/default-layout))
          (update :workspace-global #(or % layout/default-global))))

    ptk/WatchEvent
    (watch [_ _ _]
      (if (and lname (contains? layout/presets lname))
        (rx/of (layout/ensure-layout lname))
        (rx/of (layout/ensure-layout :layers))))))

(defn- datauri->blob-uri
  [uri]
  (->> (http/send! {:uri uri
                    :response-type :blob
                    :method :get})
       (rx/map :body)
       (rx/map (fn [blob] (wapi/create-uri blob)))))

(defn- get-file-object-thumbnails
  [file-id]
  (->> (rp/cmd! :get-file-object-thumbnails {:file-id file-id})
       (rx/mapcat (fn [thumbnails]
                    (->> (rx/from thumbnails)
                         (rx/mapcat (fn [[k v]]
                                      ;; we only need to fetch the thumbnail if
                                      ;; it is a data:uri, otherwise we can just
                                      ;; use the value as is.
                                      (if (str/starts-with? v "data:")
                                        (->> (datauri->blob-uri v)
                                             (rx/map (fn [uri] [k uri])))
                                        (rx/of [k v])))))))
       (rx/reduce conj {})))

(defn- resolve-file
  [file]
  (->> (fpmap/resolve-file file)
       (rx/map :data)
       (rx/mapcat
        (fn [{:keys [pages-index] :as data}]
          (->> (rx/from (seq pages-index))
               (rx/mapcat
                (fn [[id page]]
                  (let [page (update page :objects ctst/start-page-index)]
                    (->> (uw/ask! {:cmd :initialize-page-index :page page})
                         (rx/map (fn [_] [id page]))))))
               (rx/reduce conj {})
               (rx/map (fn [pages-index]
                         (let [data (assoc data :pages-index pages-index)]
                           (assoc file :data (d/removem (comp t/pointer? val) data))))))))))

(defn- check-libraries-synchronozation
  [file-id libraries]
  (ptk/reify ::check-libraries-synchronozation
    ptk/WatchEvent
    (watch [_ state _]
      (let [file         (dsh/lookup-file state file-id)
            ignore-until (get file :ignore-sync-until)

            needs-check?
            (some #(and (> (:modified-at %) (:synced-at %))
                        (or (not ignore-until)
                            (> (:modified-at %) ignore-until)))
                  libraries)]

        (when needs-check?
          (->> (rx/of (dwl/notify-sync-file file-id))
               (rx/delay 1000)))))))

(defn- library-resolved
  [library]
  (ptk/reify ::library-resolved
    ptk/UpdateEvent
    (update [_ state]
      (update state :files assoc (:id library) library))))

(defn- libraries-fetched
  [file-id libraries]
  (ptk/reify ::libraries-fetched
    ptk/UpdateEvent
    (update [_ state]
      (update state :files merge
              (->> libraries
                   (map #(assoc % :library-of file-id))
                   (d/index-by :id))))))

(defn- fetch-libraries
  [file-id features]
  (ptk/reify ::fetch-libries
    ptk/WatchEvent
    (watch [_ _ _]
      (->> (rp/cmd! :get-file-libraries {:file-id file-id})
           (rx/mapcat
            (fn [libraries]
              (rx/concat
               (rx/of (libraries-fetched file-id libraries))
               (rx/merge
                (->> (rx/from libraries)
                     (rx/merge-map
                      (fn [{:keys [id synced-at]}]
                        (->> (rp/cmd! :get-file {:id id :features features})
                             (rx/map #(assoc % :synced-at synced-at :library-of file-id)))))
                     (rx/mapcat resolve-file)
                     (rx/map library-resolved))
                (->> (rx/from libraries)
                     (rx/map :id)
                     (rx/mapcat (fn [file-id]
                                  (rp/cmd! :get-file-object-thumbnails {:file-id file-id :tag "component"})))
                     (rx/map dwl/library-thumbnails-fetched)))
               (rx/of (check-libraries-synchronozation file-id libraries)))))))))

(defn- workspace-initialized
  [file-id]
  (ptk/reify ::workspace-initialized
    ptk/UpdateEvent
    (update [_ state]
      (-> state
          (assoc :workspace-undo {})
          (assoc :workspace-ready file-id)))

    ptk/WatchEvent
    (watch [_ _ _]
      (rx/of (dp/check-open-plugin)
             (fdf/fix-deleted-fonts)
             (fbs/fix-broken-shapes)))))

(defn- bundle-fetched
  [{:keys [file file-id thumbnails] :as bundle}]
  (ptk/reify ::bundle-fetched
    IDeref
    (-deref [_] bundle)

    ptk/UpdateEvent
    (update [_ state]
      (-> state
          (assoc :thumbnails thumbnails)
          (update :files assoc file-id file)))))

(defn zoom-to-frame
  []
  (ptk/reify ::zoom-to-frame
    ptk/WatchEvent
    (watch [_ state _]
      (let [params (rt/get-params state)
            board-id (get params :board-id)
            board-id (cond
                       (vector? board-id) board-id
                       (string? board-id) [board-id])
            frames-id (->> board-id
                           (map uuid/uuid)
                           (into (d/ordered-set)))]
        (rx/of (dws/select-shapes frames-id)
               dwz/zoom-to-selected-shape)))))

(defn- select-frame-tool
  [file-id page-id]
  (ptk/reify ::select-frame-tool
    ptk/WatchEvent
    (watch [_ state _]
      (let [page (dsh/lookup-page state file-id page-id)]
        (when (ctp/is-empty? page)
          (rx/of (dwd/select-for-drawing :frame)))))))

(defn- fetch-bundle
  "Multi-stage file bundle fetch coordinator"
  [file-id features]
  (ptk/reify ::fetch-bundle
    ptk/WatchEvent
    (watch [_ _ stream]
      (let [stopper-s (rx/filter (ptk/type? ::finalize-workspace) stream)]
        (->> (rx/zip (rp/cmd! :get-file {:id file-id :features features})
                     (get-file-object-thumbnails file-id))
             (rx/take 1)
             (rx/mapcat
              (fn [[file thumbnails]]
                (->> (resolve-file file)
                     (rx/map (fn [file]
                               {:file file
                                :file-id file-id
                                :features features
                                :thumbnails thumbnails})))))
             (rx/map bundle-fetched)
             (rx/take-until stopper-s))))))

(defn initialize-workspace
  [team-id file-id]
  (assert (uuid? team-id) "expected valud uuid for `team-id`")
  (assert (uuid? file-id) "expected valud uuid for `file-id`")

  (ptk/reify ::initialize-workspace
    ptk/UpdateEvent
    (update [_ state]
      (-> state
          (assoc :recent-colors (:recent-colors storage/user))
          (assoc :recent-fonts (:recent-fonts storage/user))
          (assoc :current-file-id file-id)
          (assoc :workspace-presence {})))

    ptk/WatchEvent
    (watch [_ state stream]
      (let [stoper-s     (rx/filter (ptk/type? ::finalize-workspace) stream)
            rparams      (rt/get-params state)
<<<<<<< HEAD
            team-id      (get state :current-team-id)
            features     (get state :features)
=======
            features     (features/get-enabled-features state team-id)
>>>>>>> 3197dfdd
            render-wasm? (contains? features "render-wasm/v1")]

        (log/debug :hint "initialize-workspace"
                   :team-id (dm/str team-id)
                   :file-id (dm/str file-id))

        (->> (rx/merge
              (rx/concat
               ;; Fetch all essential data that should be loaded before the file
               (rx/merge
                (if ^boolean render-wasm?
                  (->> (rx/from @wasm/module)
                       (rx/ignore))
                  (rx/empty))

                (->> stream
                     (rx/filter (ptk/type? ::df/fonts-loaded))
                     (rx/take 1)
                     (rx/ignore))

                (rx/of (ntf/hide)
                       (dcmt/retrieve-comment-threads file-id)
                       (dcmt/fetch-profiles)
                       (df/fetch-fonts team-id)))

               ;; Once the essential data is fetched, lets proceed to
               ;; fetch teh file bunldle
               (rx/of (fetch-bundle file-id features)))

              (->> stream
                   (rx/filter (ptk/type? ::bundle-fetched))
                   (rx/take 1)
                   (rx/map deref)
                   (rx/mapcat
                    (fn [{:keys [file]}]
                      (rx/of (dpj/initialize-project (:project-id file))
                             (dwn/initialize team-id file-id)
                             (dwsl/initialize-shape-layout)
                             (fetch-libraries file-id features)
                             (-> (workspace-initialized file-id)
                                 (with-meta {:team-id team-id
                                             :file-id file-id}))))))

              (->> stream
                   (rx/filter (ptk/type? ::dps/persistence-notification))
                   (rx/take 1)
                   (rx/map dwc/set-workspace-visited))

              (when-let [component-id (some-> rparams :component-id parse-uuid)]
                (->> stream
                     (rx/filter (ptk/type? ::workspace-initialized))
                     (rx/observe-on :async)
                     (rx/take 1)
                     (rx/map #(dwl/go-to-local-component :id component-id))))

              (when (:board-id rparams)
                (->> stream
                     (rx/filter (ptk/type? ::dwv/initialize-viewport))
                     (rx/take 1)
                     (rx/map zoom-to-frame)))

              (when-let [comment-id (some-> rparams :comment-id parse-uuid)]
                (->> stream
                     (rx/filter (ptk/type? ::workspace-initialized))
                     (rx/observe-on :async)
                     (rx/take 1)
                     (rx/map #(dwcm/navigate-to-comment-id comment-id))))

              (->> stream
                   (rx/filter dch/commit?)
                   (rx/map deref)
                   (rx/mapcat (fn [{:keys [save-undo? undo-changes redo-changes undo-group tags stack-undo?]}]
                                (when render-wasm?
                                  (let [added (->> redo-changes
                                                   (filter #(= (:type %) :add-obj))
                                                   (map :obj))]
                                    (doseq [shape added]
                                      (api/process-object shape))))

                                (if (and save-undo? (seq undo-changes))
                                  (let [entry {:undo-changes undo-changes
                                               :redo-changes redo-changes
                                               :undo-group undo-group
                                               :tags tags}]
                                    (rx/of (dwu/append-undo entry stack-undo?)))
                                  (rx/empty))))))
             (rx/take-until stoper-s))))

    ptk/EffectEvent
    (effect [_ _ _]
      (let [name (dm/str "workspace-" file-id)]
        (unchecked-set ug/global "name" name)))))

(defn finalize-workspace
  [_team-id file-id]
  (ptk/reify ::finalize-workspace
    ptk/UpdateEvent
    (update [_ state]
      (-> state
          ;; FIXME: revisit
          (dissoc
           :current-file-id
           :workspace-editor-state
           :workspace-media-objects
           :workspace-persistence
           :workspace-presence
           :workspace-tokens
           :workspace-undo)
          (update :workspace-global dissoc :read-only?)
          (assoc-in [:workspace-global :options-mode] :design)))

    ptk/WatchEvent
    (watch [_ state _]
      (let [project-id (:current-project-id state)]
        (rx/of (dwn/finalize file-id)
               (dpj/finalize-project project-id)
               (dwsl/finalize-shape-layout)
               (dwcl/stop-picker)
               (dwc/set-workspace-visited)
               (modal/hide)
               (ntf/hide))))))

(defn- reload-current-file
  []
  (ptk/reify ::reload-current-file
    ptk/WatchEvent
    (watch [_ state _]
      (let [file-id (:current-file-id state)
            team-id (:current-team-id state)]
        (rx/of (initialize-workspace team-id file-id))))))

;; Make this event callable through dynamic resolution
(defmethod ptk/resolve ::reload-current-file [_ _] (reload-current-file))

(def ^:private xf:collect-file-media
  "Resolve and collect all file media on page objects"
  (comp (map second)
        (keep (fn [{:keys [metadata fill-image]}]
                (cond
                  (some? metadata)   (cf/resolve-file-media metadata)
                  (some? fill-image) (cf/resolve-file-media fill-image))))))


(defn- initialize-page*
  "Second phase of page initialization, once we know the page is
  available on the sate"
  [file-id page-id page]
  (ptk/reify ::initialize-page*
    ptk/UpdateEvent
    (update [_ state]
      ;; selection; when user abandon the current page, the selection is lost
      (let [local (dm/get-in state [:workspace-cache [file-id page-id]] default-workspace-local)]
        (-> state
            (assoc :current-page-id page-id)
            (assoc :workspace-local (assoc local :selected (d/ordered-set)))
            (assoc :workspace-trimmed-page (dm/select-keys page [:id :name]))

            ;; FIXME: this should be done on `initialize-layout` (?)
            (update :workspace-layout layout/load-layout-flags)
            (update :workspace-global layout/load-layout-state))))

    ptk/EffectEvent
    (effect [_ _ _]
      (let [uris  (into #{} xf:collect-file-media (:objects page))]
        (->> (rx/from uris)
             (rx/subs! #(http/fetch-data-uri % false)))))))

(defn initialize-page
  [file-id page-id]
  (assert (uuid? file-id) "expected valid uuid for `file-id`")
  (assert (uuid? page-id) "expected valid uuid for `page-id`")

  (ptk/reify ::initialize-page
    ptk/WatchEvent
    (watch [_ state _]
      (if-let [page (dsh/lookup-page state file-id page-id)]
        (rx/concat
         (rx/of (initialize-page* file-id page-id page)
                (dwth/watch-state-changes file-id page-id)
                (dwl/watch-component-changes))
         (let [profile (:profile state)
               props   (get profile :props)]
           (when (not (:workspace-visited props))
             (rx/of (select-frame-tool file-id page-id)))))

        ;; NOTE: this redirect is necessary for cases where user
        ;; explicitly passes an non-existing page-id on the url
        ;; params, so on check it we can detect that there are no data
        ;; for the page and redirect user to an existing page
        (rx/of (dcm/go-to-workspace :file-id file-id ::rt/replace true))))))

(defn finalize-page
  [file-id page-id]
  (assert (uuid? file-id) "expected valid uuid for `file-id`")
  (assert (uuid? page-id) "expected valid uuid for `page-id`")

  (ptk/reify ::finalize-page
    ptk/UpdateEvent
    (update [_ state]
      (let [local (-> (:workspace-local state)
                      (dissoc :edition :edit-path :selected))
            exit? (not= :workspace (rt/lookup-name state))
            state (-> state
                      (update :workspace-cache assoc [file-id page-id] local)
                      (dissoc :current-page-id
                              :workspace-local
                              :workspace-trimmed-page
                              :workspace-focus-selected))]

        (cond-> state
          exit? (dissoc :workspace-drawing))))))

;;;;;;;;;;;;;;;;;;;;;;;;;;;;;;;;;;;;;;;;;;;;;;;;;;;;;;;;;;;;;;;;;;;;;;
;; Workspace Page CRUD
;;;;;;;;;;;;;;;;;;;;;;;;;;;;;;;;;;;;;;;;;;;;;;;;;;;;;;;;;;;;;;;;;;;;;;

(defn create-page
  [{:keys [page-id file-id]}]
  (let [id (or page-id (uuid/next))]
    (ptk/reify ::create-page
      ev/Event
      (-data [_]
        {:id id
         :file-id file-id})

      ptk/WatchEvent
      (watch [it state _]
        (let [pages   (-> (dsh/lookup-file-data state)
                          (get :pages-index))
              unames  (cfh/get-used-names pages)
              name    (cfh/generate-unique-name "Page" unames :immediate-suffix? true)
              changes (-> (pcb/empty-changes it)
                          (pcb/add-empty-page id name))]

          (rx/of (dch/commit-changes changes)))))))

(defn duplicate-page
  [page-id]
  (ptk/reify ::duplicate-page
    ptk/WatchEvent
    (watch [it state _]
      (let [id                 (uuid/next)
            fdata              (dsh/lookup-file-data state)
            pages              (get fdata :pages-index)
            page               (get pages page-id)

            unames             (cfh/get-used-names pages)
            suffix-fn          (fn [copy-count]
                                 (str/concat " "
                                             (tr "dashboard.copy-suffix")
                                             (when (> copy-count 1)
                                               (str " " copy-count))))
            base-name          (:name page)
            name               (cfh/generate-unique-name base-name unames :suffix-fn suffix-fn)
            objects            (update-vals (:objects page) #(dissoc % :use-for-thumbnail))

            main-instances-ids (set (keep #(when (ctc/main-instance? (val %)) (key %)) objects))
            ids-to-remove      (set (apply concat (map #(cfh/get-children-ids objects %) main-instances-ids)))

            add-component-copy
            (fn [objs id shape]
              (let [component (ctkl/get-component fdata (:component-id shape))
                    [new-shape new-shapes]
                    (ctn/make-component-instance page
                                                 component
                                                 fdata
                                                 (gpt/point (:x shape) (:y shape))
                                                 {:keep-ids? true :force-frame-id (:frame-id shape)})
                    children (into {} (map (fn [shape] [(:id shape) shape]) new-shapes))
                    objs (assoc objs id new-shape)]
                (merge objs children)))

            objects
            (reduce
             (fn [objs [id shape]]
               (cond (contains? main-instances-ids id)
                     (add-component-copy objs id shape)
                     (contains? ids-to-remove id)
                     objs
                     :else
                     (assoc objs id shape)))
             {}
             objects)

            page    (-> page
                        (assoc :name name)
                        (assoc :id id)
                        (assoc :objects
                               objects))

            changes (-> (pcb/empty-changes it)
                        (pcb/add-page id page))]

        (rx/of (dch/commit-changes changes))))))

(s/def ::rename-page
  (s/keys :req-un [::id ::name]))

(defn rename-page
  [id name]
  (dm/assert! (uuid? id))
  (dm/assert! (string? name))
  (ptk/reify ::rename-page
    ptk/WatchEvent
    (watch [it state _]
      (let [page    (dsh/lookup-page state id)
            changes (-> (pcb/empty-changes it)
                        (pcb/mod-page page {:name name}))]
        (rx/of (dch/commit-changes changes))))))

(defn set-plugin-data
  ([file-id type namespace key value]
   (set-plugin-data file-id type nil nil namespace key value))
  ([file-id type id namespace key value]
   (set-plugin-data file-id type id nil namespace key value))
  ([file-id type id page-id namespace key value]
   (dm/assert! (contains? #{:file :page :shape :color :typography :component} type))
   (dm/assert! (or (nil? id) (uuid? id)))
   (dm/assert! (or (nil? page-id) (uuid? page-id)))
   (dm/assert! (uuid? file-id))
   (dm/assert! (keyword? namespace))
   (dm/assert! (string? key))
   (dm/assert! (or (nil? value) (string? value)))

   (ptk/reify ::set-file-plugin-data
     ptk/WatchEvent
     (watch [it state _]
       (let [file-data (dm/get-in state [:files file-id :data])
             changes   (-> (pcb/empty-changes it)
                           (pcb/with-file-data file-data)
                           (assoc :file-id file-id)
                           (pcb/set-plugin-data type id page-id namespace key value))]
         (rx/of (dch/commit-changes changes)))))))

(declare purge-page)

(defn- delete-page-components
  [changes page]
  (let [components-to-delete (->> page
                                  :objects
                                  vals
                                  (filter #(true? (:main-instance %)))
                                  (map :component-id))

        changes (reduce (fn [changes component-id]
                          (pcb/delete-component changes component-id (:id page)))
                        changes
                        components-to-delete)]
    changes))

(defn delete-page
  [id]
  (ptk/reify ::delete-page
    ptk/WatchEvent
    (watch [it state _]
      (let [file-id (:current-file-id state)
            fdata   (dsh/lookup-file-data state file-id)
            pindex  (:pages-index fdata)
            pages   (:pages fdata)

            index   (d/index-of pages id)
            page    (get pindex id)
            page    (assoc page :index index)
            pages   (filter #(not= % id) pages)

            changes (-> (pcb/empty-changes it)
                        (pcb/with-library-data fdata)
                        (delete-page-components page)
                        (pcb/del-page page))]

        (rx/of (dch/commit-changes changes)
               (when (= id (:current-page-id state))
                 (dcm/go-to-workspace {:page-id (first pages)})))))))

;;;;;;;;;;;;;;;;;;;;;;;;;;;;;;;;;;;;;;;;;;;;;;;;;;;;;;;;;;;;;;;;;;;;;;
;; WORKSPACE File Actions
;;;;;;;;;;;;;;;;;;;;;;;;;;;;;;;;;;;;;;;;;;;;;;;;;;;;;;;;;;;;;;;;;;;;;;

;; FIXME: move to common
(defn rename-file
  [id name]
  {:pre [(uuid? id) (string? name)]}
  (let [name (dm/truncate name 200)]
    (ptk/reify ::rename-file
      IDeref
      (-deref [_]
        {::ev/origin "workspace" :id id :name name})

      ptk/UpdateEvent
      (update [_ state]
        (let [file-id (:current-file-id state)]
          (assoc-in state [:files file-id :name] name)))

      ptk/WatchEvent
      (watch [_ _ _]
        (let [params {:id id :name name}]
          (->> (rp/cmd! :rename-file params)
               (rx/ignore)))))))

;;;;;;;;;;;;;;;;;;;;;;;;;;;;;;;;;;;;;;;;;;;;;;;;;;;;;;;;;;;;;;;;;;;;;;
;; Workspace State Manipulation
;;;;;;;;;;;;;;;;;;;;;;;;;;;;;;;;;;;;;;;;;;;;;;;;;;;;;;;;;;;;;;;;;;;;;;

;; --- Layout Flags

(dm/export layout/toggle-layout-flag)
(dm/export layout/remove-layout-flag)

;; --- Profile

(defn update-nudge
  [{:keys [big small] :as params}]
  (ptk/reify ::update-nudge
    IDeref
    (-deref [_] (d/without-nils params))

    ptk/UpdateEvent
    (update [_ state]
      (update-in state [:profile :props :nudge]
                 (fn [nudge]
                   (cond-> nudge
                     (number? big) (assoc :big big)
                     (number? small) (assoc :small small)))))

    ptk/WatchEvent
    (watch [_ state _]
      (let [nudge (get-in state [:profile :props :nudge])]
        (rx/of (du/update-profile-props {:nudge nudge}))))))

;; --- Set element options mode

(dm/export layout/set-options-mode)

;; --- Tooltip

(defn assign-cursor-tooltip
  [content]
  (ptk/reify ::assign-cursor-tooltip
    ptk/UpdateEvent
    (update [_ state]
      (if (string? content)
        (assoc-in state [:workspace-global :tooltip] content)
        (assoc-in state [:workspace-global :tooltip] nil)))))

;; --- Update Shape Attrs

(defn update-shape
  [id attrs]
  (dm/assert!
   "expected valid parameters"
   (and (cts/check-shape-attrs! attrs)
        (uuid? id)))

  (ptk/reify ::update-shape
    ptk/WatchEvent
    (watch [_ _ _]
      (rx/of (dwsh/update-shapes [id] #(merge % attrs))))))

(defn start-rename-shape
  "Start shape renaming process"
  [id]
  (dm/assert! (uuid? id))
  (ptk/reify ::start-rename-shape
    ptk/UpdateEvent
    (update [_ state]
      (assoc-in state [:workspace-local :shape-for-rename] id))))

(defn end-rename-shape
  "End the ongoing shape rename process"
  ([] (end-rename-shape nil nil))
  ([shape-id name]
   (ptk/reify ::end-rename-shape
     ptk/UpdateEvent
     (update [_ state]
       ;; Remove rename state from workspace local state
       (update state :workspace-local dissoc :shape-for-rename))
     ptk/WatchEvent
     (watch [_ state _]
       (when-let [shape-id (d/nilv shape-id (dm/get-in state [:workspace-local :shape-for-rename]))]
         (let [shape        (dsh/lookup-shape state shape-id)
               name         (str/trim name)
               clean-name   (cfh/clean-path name)
               valid?       (and (not (str/ends-with? name "/"))
                                 (string? clean-name)
                                 (not (str/blank? clean-name)))
               component-id (:component-id shape)
               undo-id (js/Symbol)]


           (when valid?
             (if (ctc/is-variant-container? shape)
               ;; Rename the full variant when it is a variant container
               (rx/of (dwva/rename-variant shape-id clean-name))
               (rx/of
                (dwu/start-undo-transaction undo-id)
                ;; Rename the shape if string is not empty/blank
                (update-shape shape-id {:name clean-name})

                ;; Update the component in case shape is a main instance
                (when (and (some? component-id) (ctc/main-instance? shape))
                  (dwl/rename-component component-id clean-name))
                (dwu/commit-undo-transaction undo-id))))))))))

;; --- Update Selected Shapes attrs

(defn update-selected-shapes
  [attrs]
  (dm/assert!
   "expected valid shape attrs"
   (cts/check-shape-attrs! attrs))

  (ptk/reify ::update-selected-shapes
    ptk/WatchEvent
    (watch [_ state _]
      (let [selected (dsh/lookup-selected state)]
        (rx/from (map #(update-shape % attrs) selected))))))

;; --- Delete Selected

(defn delete-selected
  "Deselect all and remove all selected shapes."
  []
  (ptk/reify ::delete-selected
    ptk/WatchEvent
    (watch [_ state _]
      (let [selected     (dsh/lookup-selected state)
            hover-guides (get-in state [:workspace-guides :hover])]
        (cond
          (d/not-empty? selected)
          (rx/of (dwsh/delete-shapes selected)
                 (dws/deselect-all))

          (d/not-empty? hover-guides)
          (rx/of (dwgu/remove-guides hover-guides)))))))


;; --- Start renaming selected shape

(defn start-rename-selected
  "Rename selected shape."
  []
  (ptk/reify ::start-rename-selected
    ptk/WatchEvent
    (watch [_ state _]
      (let [selected (dsh/lookup-selected state)
            id       (first selected)]
        (when (= (count selected) 1)
          (rx/of (dcm/go-to-workspace :layout :layers)
                 (start-rename-shape id)))))))

;; --- Shape Vertical Ordering

(def valid-vertical-locations
  #{:up :down :bottom :top})

(defn vertical-order-selected
  [loc]
  (dm/assert!
   "expected valid location"
   (contains? valid-vertical-locations loc))
  (ptk/reify ::vertical-order-selected
    ptk/WatchEvent
    (watch [it state _]
      (let [page-id         (:current-page-id state)
            objects         (dsh/lookup-page-objects state page-id)
            selected-ids    (dsh/lookup-selected state)
            selected-shapes (map (d/getf objects) selected-ids)
            undo-id (js/Symbol)

            move-shape
            (fn [changes shape]
              (let [parent        (get objects (:parent-id shape))
                    sibling-ids   (:shapes parent)
                    current-index (d/index-of sibling-ids (:id shape))
                    index-in-selection (d/index-of selected-ids (:id shape))
                    new-index     (case loc
                                    :top (count sibling-ids)
                                    :down (max 0 (- current-index 1))
                                    :up (min (count sibling-ids) (+ (inc current-index) 1))
                                    :bottom index-in-selection)]
                (pcb/change-parent changes
                                   (:id parent)
                                   [shape]
                                   new-index)))

            changes (reduce move-shape
                            (-> (pcb/empty-changes it page-id)
                                (pcb/with-objects objects))
                            selected-shapes)]

        (rx/of (dwu/start-undo-transaction undo-id)
               (dch/commit-changes changes)
               (ptk/data-event :layout/update {:ids selected-ids})
               (dwu/commit-undo-transaction undo-id))))))

;; --- Change Shape Order (D&D Ordering)

(defn relocate-shapes
  [ids parent-id to-index & [ignore-parents?]]
  (dm/assert! (every? uuid? ids))
  (dm/assert! (set? ids))
  (dm/assert! (uuid? parent-id))
  (dm/assert! (number? to-index))

  (ptk/reify ::relocate-shapes
    ptk/WatchEvent
    (watch [it state _]
      (let [page-id  (:current-page-id state)
            objects  (dsh/lookup-page-objects state page-id)
            data     (dsh/lookup-file-data state)

            ;; Ignore any shape whose parent is also intended to be moved
            ids      (cfh/clean-loops objects ids)

            ;; If we try to move a parent into a child we remove it
            ids      (filter #(not (cfh/is-parent? objects parent-id %)) ids)

            all-parents (into #{parent-id} (map #(cfh/get-parent-id objects %)) ids)

            changes (-> (pcb/empty-changes it)
                        (pcb/with-page-id page-id)
                        (pcb/with-objects objects)
                        (pcb/with-library-data data)
                        (cls/generate-relocate
                         parent-id
                         to-index
                         ids
                         :ignore-parents? ignore-parents?))
            undo-id (js/Symbol)]

        (rx/of (dwu/start-undo-transaction undo-id)
               (dch/commit-changes changes)
               (dwco/expand-collapse parent-id)
               (ptk/data-event :layout/update {:ids (concat all-parents ids)})
               (dwu/commit-undo-transaction undo-id))))))

(defn relocate-selected-shapes
  [parent-id to-index]
  (ptk/reify ::relocate-selected-shapes
    ptk/WatchEvent
    (watch [_ state _]
      (let [selected (dsh/lookup-selected state)]
        (rx/of (relocate-shapes selected parent-id to-index))))))

(defn start-editing-selected
  []
  (ptk/reify ::start-editing-selected
    ptk/WatchEvent
    (watch [_ state _]
      (let [selected (dsh/lookup-selected state)
            objects (dsh/lookup-page-objects state)]

        (if (> (count selected) 1)
          (let [shapes-to-select
                (->> selected
                     (reduce
                      (fn [result shape-id]
                        (let [children (dm/get-in objects [shape-id :shapes])]
                          (if (empty? children)
                            (conj result shape-id)
                            (into result children))))
                      (d/ordered-set)))]
            (rx/of (dws/select-shapes shapes-to-select)))

          (when (d/not-empty? selected)
            (let [{:keys [id type shapes]} (get objects (first selected))]
              (case type
                :text
                (rx/of (dwe/start-edition-mode id))

                (:group :bool :frame)
                (let [shapes-ids (into (d/ordered-set) shapes)]
                  (rx/of (dws/select-shapes shapes-ids)))

                :svg-raw
                nil

                (rx/of (dwe/start-edition-mode id)
                       (dwdp/start-path-edit id))))))))))

(defn select-parent-layer
  []
  (ptk/reify ::select-parent-layer
    ptk/WatchEvent
    (watch [_ state _]
      (let [selected (dsh/lookup-selected state)
            objects (dsh/lookup-page-objects state)
            shapes-to-select
            (->> selected
                 (reduce
                  (fn [result shape-id]
                    (let [parent-id (dm/get-in objects [shape-id :parent-id])]
                      (if (and (some? parent-id)  (not= parent-id uuid/zero))
                        (conj result parent-id)
                        (conj result shape-id))))
                  (d/ordered-set)))]
        (rx/of (dws/select-shapes shapes-to-select))))))

;; --- Change Page Order (D&D Ordering)

(defn relocate-page
  [id index]
  (ptk/reify ::relocate-page
    ptk/WatchEvent
    (watch [it state _]
      (let [prev-index (-> (dsh/lookup-file-data state)
                           (get :pages)
                           (d/index-of id))
            changes    (-> (pcb/empty-changes it)
                           (pcb/move-page id index prev-index))]
        (rx/of (dch/commit-changes changes))))))

;; --- Shape / Selection Alignment and Distribution

(defn can-align? [selected objects]
  (cond
    (empty? selected) false
    (> (count selected) 1) true
    :else
    (not= uuid/zero (:parent-id (get objects (first selected))))))

(defn align-object-to-parent
  [objects object-id axis]
  (let [object     (get objects object-id)
        parent-id  (:parent-id (get objects object-id))
        parent     (get objects parent-id)]
    [(gal/align-to-parent object parent axis)]))

(defn align-objects-list
  [objects selected axis]
  (let [selected-objs (map #(get objects %) selected)
        rect (gsh/shapes->rect selected-objs)]
    (map #(gal/align-to-rect % rect axis) selected-objs)))

(defn align-objects
  ([axis]
   (align-objects axis nil))
  ([axis selected]
   (dm/assert!
    "expected valid align axis value"
    (contains? gal/valid-align-axis axis))

   (ptk/reify ::align-objects
     ptk/WatchEvent
     (watch [_ state _]
       (let [objects  (dsh/lookup-page-objects state)
             selected (or selected (dsh/lookup-selected state))
             moved    (if (= 1 (count selected))
                        (align-object-to-parent objects (first selected) axis)
                        (align-objects-list objects selected axis))
             undo-id (js/Symbol)]
         (when (can-align? selected objects)
           (rx/of (dwu/start-undo-transaction undo-id)
                  (dwt/position-shapes moved)
                  (ptk/data-event :layout/update {:ids selected})
                  (dwu/commit-undo-transaction undo-id))))))))

(defn can-distribute? [selected]
  (cond
    (empty? selected) false
    (< (count selected) 3) false
    :else true))

(defn distribute-objects
  ([axis]
   (distribute-objects axis nil))
  ([axis ids]
   (dm/assert!
    "expected valid distribute axis value"
    (contains? gal/valid-dist-axis axis))

   (ptk/reify ::distribute-objects
     ptk/WatchEvent
     (watch [_ state _]
       (let [page-id   (:current-page-id state)
             objects   (dsh/lookup-page-objects state page-id)
             selected  (or ids (dsh/lookup-selected state))
             moved     (-> (map #(get objects %) selected)
                           (gal/distribute-space axis))
             undo-id  (js/Symbol)]
         (when (can-distribute? selected)
           (rx/of (dwu/start-undo-transaction undo-id)
                  (dwt/position-shapes moved)
                  (ptk/data-event :layout/update {:ids selected})
                  (dwu/commit-undo-transaction undo-id))))))))

;; --- Shape Proportions

(defn set-shape-proportion-lock
  [id lock]
  (ptk/reify ::set-shape-proportion-lock
    ptk/WatchEvent
    (watch [_ _ _]
      (letfn [(assign-proportions [shape]
                (if-not lock
                  (assoc shape :proportion-lock false)
                  (-> (assoc shape :proportion-lock true)
                      (gpp/assign-proportions))))]
        (rx/of (dwsh/update-shapes [id] assign-proportions))))))

(defn toggle-proportion-lock
  []
  (ptk/reify ::toggle-proportion-lock
    ptk/WatchEvent
    (watch [_ state _]
      (let [page-id       (:current-page-id state)
            objects       (dsh/lookup-page-objects state page-id)
            selected      (dsh/lookup-selected state)
            selected-obj  (-> (map #(get objects %) selected))
            multi         (attrs/get-attrs-multi selected-obj [:proportion-lock])
            multi?        (= :multiple (:proportion-lock multi))]
        (if multi?
          (rx/of (dwsh/update-shapes selected #(assoc % :proportion-lock true)))
          (rx/of (dwsh/update-shapes selected #(update % :proportion-lock not))))))))

(defn workspace-focus-lost
  []
  (ptk/reify ::workspace-focus-lost
    ptk/UpdateEvent
    (update [_ state]
      ;; FIXME: remove the `?` from show-distances?
      (assoc-in state [:workspace-global :show-distances?] false))))

;;;;;;;;;;;;;;;;;;;;;;;;;;;;;;;;;;;;;;;;;;;;;;;;;;;;;;;;;;;;;;;;;;;;;;;;;;;
;; Navigation
;;;;;;;;;;;;;;;;;;;;;;;;;;;;;;;;;;;;;;;;;;;;;;;;;;;;;;;;;;;;;;;;;;;;;;;;;;;

(defn set-assets-section-open
  [file-id section open?]
  (ptk/reify ::set-assets-section-open
    ptk/UpdateEvent
    (update [_ state]
      (assoc-in state [:workspace-assets :open-status file-id section] open?))))

(defn clear-assets-section-open
  []
  (ptk/reify ::clear-assets-section-open
    ptk/UpdateEvent
    (update [_ state]
      (assoc-in state [:workspace-assets :open-status] {}))))


(defn set-assets-group-open
  [file-id section path open?]
  (ptk/reify ::set-assets-group-open
    ptk/UpdateEvent
    (update [_ state]
      (assoc-in state [:workspace-assets :open-status file-id :groups section path] open?))))

(defn- check-in-asset
  [items element]
  (let [items (or items #{})]
    (if (contains? items element)
      (disj items element)
      (conj items element))))

(defn toggle-selected-assets
  [file-id asset-id type]
  (ptk/reify ::toggle-selected-assets
    ptk/UpdateEvent
    (update [_ state]
      (update-in state [:workspace-assets :selected file-id type] check-in-asset asset-id))))

(defn select-single-asset
  [file-id asset-id type]
  (ptk/reify ::select-single-asset
    ptk/UpdateEvent
    (update [_ state]
      (assoc-in state [:workspace-assets :selected file-id type] #{asset-id}))))

(defn select-assets
  [file-id assets-ids type]
  (ptk/reify ::select-assets
    ptk/UpdateEvent
    (update [_ state]
      (assoc-in state [:workspace-assets :selected file-id type] (into #{} assets-ids)))))

(defn unselect-all-assets
  ([] (unselect-all-assets nil))
  ([file-id]
   (ptk/reify ::unselect-all-assets
     ptk/UpdateEvent
     (update [_ state]
       (if file-id
         (update-in state [:workspace-assets :selected] dissoc file-id)
         (update state :workspace-assets dissoc :selected))))))

(defn show-component-in-assets
  [component-id]

  (ptk/reify ::show-component-in-assets
    ptk/WatchEvent
    (watch [_ state _]
      (let [file-id   (:current-file-id state)
            fdata     (dsh/lookup-file-data state file-id)
            component (cfv/get-primary-component fdata component-id)
            cpath     (:path component)
            cpath     (cfh/split-path cpath)
            paths     (map (fn [i] (cfh/join-path (take (inc i) cpath)))
                           (range (count cpath)))]
        (rx/concat
         (rx/from (map #(set-assets-group-open file-id :components % true) paths))
         (rx/of (dcm/go-to-workspace :layout :assets)
                (set-assets-section-open file-id :library true)
                (set-assets-section-open file-id :components true)
                (select-single-asset file-id (:id component) :components)))))

    ptk/EffectEvent
    (effect [_ state _]
      (let [file-id   (:current-file-id state)
            fdata     (dsh/lookup-file-data state file-id)
            component (cfv/get-primary-component fdata component-id)
            wrapper-id (str "component-shape-id-" (:id component))]
        (tm/schedule-on-idle #(dom/scroll-into-view-if-needed! (dom/get-element wrapper-id)))))))

;;;;;;;;;;;;;;;;;;;;;;;;;;;;;;;;;;;;;;;;;;;;;;;;;;;;;;;;;;;;;;;;;;;;;;;;;;;
;; Context Menu
;;;;;;;;;;;;;;;;;;;;;;;;;;;;;;;;;;;;;;;;;;;;;;;;;;;;;;;;;;;;;;;;;;;;;;;;;;;

(defn show-context-menu
  [{:keys [position] :as params}]
  (dm/assert! (gpt/point? position))
  (ptk/reify ::show-context-menu
    ptk/UpdateEvent
    (update [_ state]
      (assoc-in state [:workspace-local :context-menu] params))))

(defn show-shape-context-menu
  [{:keys [shape] :as params}]
  (ptk/reify ::show-shape-context-menu
    ptk/WatchEvent
    (watch [_ state _]
      (let [selected        (dsh/lookup-selected state)
            objects         (dsh/lookup-page-objects state)
            all-selected    (into [] (mapcat #(cfh/get-children-with-self objects %)) selected)
            head            (get objects (first selected))

            not-group-like? (and (= (count selected) 1)
                                 (not (contains? #{:group :bool} (:type head))))

            no-bool-shapes? (->> all-selected (some (comp #{:frame :text} :type)))]

        (if (and (some? shape) (not (contains? selected (:id shape))))
          (rx/concat
           (rx/of (dws/select-shape (:id shape)))
           (rx/of (show-shape-context-menu params)))
          (rx/of (show-context-menu
                  (-> params
                      (assoc
                       :kind :shape
                       :disable-booleans? (or no-bool-shapes? not-group-like?)
                       :disable-flatten? no-bool-shapes?
                       :selected (conj selected (:id shape)))))))))))

(defn show-page-item-context-menu
  [{:keys [position page] :as params}]
  (dm/assert! (gpt/point? position))
  (ptk/reify ::show-page-item-context-menu
    ptk/WatchEvent
    (watch [_ _ _]
      (rx/of (show-context-menu
              (-> params (assoc :kind :page :selected (:id page))))))))

(defn show-track-context-menu
  [{:keys [grid-id type index] :as params}]
  (ptk/reify ::show-track-context-menu
    ptk/WatchEvent
    (watch [_ _ _]
      (rx/of (show-context-menu
              (-> params (assoc :kind :grid-track
                                :grid-id grid-id
                                :type type
                                :index index)))))))

(defn show-grid-cell-context-menu
  [{:keys [grid-id] :as params}]
  (ptk/reify ::show-grid-cell-context-menu
    ptk/WatchEvent
    (watch [_ state _]
      (let [objects (dsh/lookup-page-objects state)
            grid (get objects grid-id)
            cells (->> (get-in state [:workspace-grid-edition grid-id :selected])
                       (map #(get-in grid [:layout-grid-cells %])))]
        (rx/of (show-context-menu
                (-> params (assoc :kind :grid-cells
                                  :grid grid
                                  :cells cells))))))))
(def hide-context-menu
  (ptk/reify ::hide-context-menu
    ptk/UpdateEvent
    (update [_ state]
      (assoc-in state [:workspace-local :context-menu] nil))))




;;;;;;;;;;;;;;;;;;;;;;;;;;;;;;;;;;;;;;;;;;;;;;;;;;;;;;;;;;;;;;;;;;;;;;;;;;;
;; Clipboard
;;;;;;;;;;;;;;;;;;;;;;;;;;;;;;;;;;;;;;;;;;;;;;;;;;;;;;;;;;;;;;;;;;;;;;;;;;;

(defn copy-selected
  []
  (letfn [(sort-selected [state data]
            (let [selected (dsh/lookup-selected state)
                  objects  (dsh/lookup-page-objects state)

                  ;; Narrow the objects map so it contains only relevant data for
                  ;; selected and its parents
                  objects  (cfh/selected-subtree objects selected)
                  selected (->> (ctst/sort-z-index objects selected)
                                (reverse)
                                (into (d/ordered-set)))]

              (assoc data :selected selected)))

          (fetch-image [entry]
            (let [url (cf/resolve-file-media entry)]
              (->> (http/send! {:method :get
                                :uri url
                                :response-type :blob})
                   (rx/map :body)
                   (rx/mapcat wapi/read-file-as-data-url)
                   (rx/map #(assoc entry :data %)))))

          ;; Prepare the shape object. Mainly needed for image shapes
          ;; for retrieve the image data and convert it to the
          ;; data-url.
          (prepare-object [objects parent-frame-id obj]
            (let [obj     (maybe-translate obj objects parent-frame-id)
                  ;; Texts can have different fills for pieces of the text
                  imgdata (concat
                           (->> (or (:position-data obj) [obj])
                                (mapcat :fills)
                                (keep :fill-image))
                           (->> (:strokes obj)
                                (keep :stroke-image))
                           (when (cfh/image-shape? obj)
                             [(:metadata obj)])
                           (when (:fill-image obj)
                             [(:fill-image obj)]))]

              (if (seq imgdata)
                (->> (rx/from imgdata)
                     (rx/mapcat fetch-image)
                     (rx/reduce conj [])
                     (rx/map (fn [images]
                               (assoc obj ::images images))))
                (rx/of obj))))

          ;; Collects all the items together and split images into a
          ;; separated data structure for a more easy paste process.
          (collect-data [result {:keys [id ::images] :as item}]
            (cond-> result
              :always
              (update :objects assoc id (dissoc item ::images))

              (some? images)
              (update :images into images)))

          (maybe-translate [shape objects parent-frame-id]
            (if (= parent-frame-id uuid/zero)
              shape
              (let [frame (get objects parent-frame-id)]
                (gsh/translate-to-frame shape frame))))

          ;; When copying an instance that is nested inside another one, we need to
          ;; advance the shape refs to one or more levels of remote mains.
          (advance-copies [state selected data]
            (let [file      (dsh/lookup-file state)
                  libraries (:files state)
                  ;; FIXME
                  page      (dsh/lookup-page state)
                  heads     (mapcat #(ctn/get-child-heads (:objects data) %) selected)]
              (update data :objects
                      #(reduce (partial advance-copy file libraries page)
                               %
                               heads))))

          (advance-copy [file libraries page objects shape]
            (if (and (ctc/instance-head? shape) (not (ctc/main-instance? shape)))
              (let [level-delta (ctn/get-nesting-level-delta (:objects page) shape uuid/zero)]
                (if (pos? level-delta)
                  (reduce (partial advance-shape file libraries page level-delta)
                          objects
                          (cfh/get-children-with-self objects (:id shape)))
                  objects))
              objects))

          (advance-shape [file libraries page level-delta objects shape]
            (let [new-shape-ref (ctf/advance-shape-ref file page libraries shape level-delta {:include-deleted? true})]
              (cond-> objects
                (and (some? new-shape-ref) (not= new-shape-ref (:shape-ref shape)))
                (assoc-in [(:id shape) :shape-ref] new-shape-ref))))

          (on-copy-error [error]
            (js/console.error "clipboard blocked:" error)
            (rx/empty))]

    (ptk/reify ::copy-selected
      ptk/WatchEvent
      (watch [_ state _]
        (let [text (wapi/get-current-selected-text)]
          (if-not (str/empty? text)
            (try
              (wapi/write-to-clipboard text)
              (catch :default e
                (on-copy-error e)))

            (let [objects  (dsh/lookup-page-objects state)
                  selected (->> (dsh/lookup-selected state)
                                (cfh/clean-loops objects))
                  features (-> (get state :features)
                               (set/difference cfeat/frontend-only-features))

                  file-id  (:current-file-id state)
                  frame-id (cfh/common-parent-frame objects selected)
                  file     (dsh/lookup-file state file-id)
                  version  (get file :version)

                  initial  {:type :copied-shapes
                            :features features
                            :version version
                            :file-id file-id
                            :selected selected
                            :objects {}
                            :images #{}}

                  shapes   (->> (cfh/selected-with-children objects selected)
                                (keep (d/getf objects)))]

              ;; The clipboard API doesn't handle well asynchronous calls because it expects to use
              ;; the clipboard in an user interaction. If you do an async call the callback is outside
              ;; the thread of the UI and so Safari blocks the copying event.
              ;; We use the API `ClipboardItem` that allows promises to be passed and so the event
              ;; will wait for the promise to resolve and everything should work as expected.
              ;; This only works in the current versions of the browsers.
              (if (some? (unchecked-get ug/global "ClipboardItem"))
                (let [resolve-data-promise
                      (p/create
                       (fn [resolve reject]
                         (->> (rx/from shapes)
                              (rx/merge-map (partial prepare-object objects frame-id))
                              (rx/reduce collect-data initial)
                              (rx/map (partial sort-selected state))
                              (rx/map (partial advance-copies state selected))
                              (rx/map #(t/encode-str % {:type :json-verbose}))
                              (rx/map #(wapi/create-blob % "text/plain"))
                              (rx/subs! resolve reject))))]
                  (->> (rx/from (wapi/write-to-clipboard-promise "text/plain" resolve-data-promise))
                       (rx/catch on-copy-error)
                       (rx/ignore)))

                ;; FIXME: this is to support Firefox versions below 116 that don't support
                ;; `ClipboardItem` after the version 116 is less common we could remove this.
                ;; https://caniuse.com/?search=ClipboardItem
                (->> (rx/from shapes)
                     (rx/merge-map (partial prepare-object objects frame-id))
                     (rx/reduce collect-data initial)
                     (rx/map (partial sort-selected state))
                     (rx/map (partial advance-copies state selected))
                     (rx/map #(t/encode-str % {:type :json-verbose}))
                     (rx/map wapi/write-to-clipboard)
                     (rx/catch on-copy-error)
                     (rx/ignore))))))))))

(declare ^:private paste-transit-shapes)
(declare ^:private paste-transit-props)
(declare ^:private paste-html-text)
(declare ^:private paste-text)
(declare ^:private paste-image)
(declare ^:private paste-svg-text)
(declare ^:private paste-shapes)

(defn paste-from-clipboard
  "Perform a `paste` operation using the Clipboard API."
  []
  (letfn [(decode-entry [entry]
            (try
              [:transit (t/decode-str entry)]
              (catch :default _cause
                [:text entry])))

          (process-entry [[type data]]
            (case type
              :text
              (cond
                (str/empty? data)
                (rx/empty)

                (re-find #"<svg\s" data)
                (rx/of (paste-svg-text data))

                :else
                (rx/of (paste-text data)))

              :transit
              (rx/of (paste-transit-shapes data))))

          (on-error [cause]
            (let [data (ex-data cause)]
              (if (:not-implemented data)
                (rx/of (ntf/warn (tr "errors.clipboard-not-implemented")))
                (js/console.error "Clipboard error:" cause))
              (rx/empty)))]

    (ptk/reify ::paste-from-clipboard
      ptk/WatchEvent
      (watch [_ _ _]
        (->> (rx/concat
              (->> (wapi/read-from-clipboard)
                   (rx/map decode-entry)
                   (rx/mapcat process-entry))
              (->> (wapi/read-image-from-clipboard)
                   (rx/map paste-image)))
             (rx/take 1)
             (rx/catch on-error))))))

(defn paste-from-event
  "Perform a `paste` operation from user emmited event."
  [event in-viewport?]
  (ptk/reify ::paste-from-event
    ptk/WatchEvent
    (watch [_ state _]
      (let [objects     (dsh/lookup-page-objects state)
            edit-id     (dm/get-in state [:workspace-local :edition])
            is-editing? (and edit-id (= :text (get-in objects [edit-id :type])))]

        ;; Some paste events can be fired while we're editing a text
        ;; we forbid that scenario so the default behaviour is executed
        (if is-editing?
          (rx/empty)
          (let [pdata        (wapi/read-from-paste-event event)
                image-data   (some-> pdata wapi/extract-images)
                text-data    (some-> pdata wapi/extract-text)
                html-data    (some-> pdata wapi/extract-html-text)
                transit-data (ex/ignoring (some-> text-data t/decode-str))]
            (cond
              (and (string? text-data) (re-find #"<svg\s" text-data))
              (rx/of (paste-svg-text text-data))

              (seq image-data)
              (->> (rx/from image-data)
                   (rx/map paste-image))

              (coll? transit-data)
              (rx/of (paste-transit-shapes (assoc transit-data :in-viewport in-viewport?)))

              (and (string? html-data) (d/not-empty? html-data))
              (rx/of (paste-html-text html-data text-data))

              (and (string? text-data) (d/not-empty? text-data))
              (rx/of (paste-text text-data))

              :else
              (rx/empty))))))))

(defn copy-selected-css
  []
  (ptk/reify ::copy-selected-css
    ptk/EffectEvent
    (effect [_ state _]
      (let [objects (dsh/lookup-page-objects state)
            selected (->> (dsh/lookup-selected state) (mapv (d/getf objects)))
            css (css/generate-style objects selected selected {:with-prelude? false})]
        (wapi/write-to-clipboard css)))))

(defn copy-selected-css-nested
  []
  (ptk/reify ::copy-selected-css-nested
    ptk/EffectEvent
    (effect [_ state _]
      (let [objects (dsh/lookup-page-objects state)
            selected (->> (dsh/lookup-selected state)
                          (cfh/selected-with-children objects)
                          (mapv (d/getf objects)))
            css (css/generate-style objects selected selected {:with-prelude? false})]
        (wapi/write-to-clipboard css)))))

(defn copy-selected-text
  []
  (ptk/reify ::copy-selected-text
    ptk/EffectEvent
    (effect [_ state _]
      (let [selected (dsh/lookup-selected state)
            objects  (dsh/lookup-page-objects state)

            text-shapes
            (->> (cfh/selected-with-children objects selected)
                 (keep (d/getf objects))
                 (filter cfh/text-shape?))

            selected (into (d/ordered-set) (map :id) text-shapes)

            ;; Narrow the objects map so it contains only relevant data for
            ;; selected and its parents
            objects  (cfh/selected-subtree objects selected)
            selected (->> (ctst/sort-z-index objects selected)
                          (into (d/ordered-set)))

            text
            (->> selected
                 (map
                  (fn [id]
                    (let [shape (get objects id)]
                      (-> shape :content txt/content->text))))
                 (str/join "\n"))]

        (wapi/write-to-clipboard text)))))

(defn copy-selected-props
  []
  (ptk/reify ::copy-selected-props
    ptk/WatchEvent
    (watch [_ state _]
      (letfn [(fetch-image [entry]
                (let [url (cf/resolve-file-media entry)]
                  (->> (http/send! {:method :get
                                    :uri url
                                    :response-type :blob})
                       (rx/map :body)
                       (rx/mapcat wapi/read-file-as-data-url)
                       (rx/map #(assoc entry :data %)))))

              (resolve-images [data]
                (let [images
                      (concat
                       (->> data :props :fills (keep :fill-image))
                       (->> data :props :strokes (keep :stroke-image)))]

                  (if (seq images)
                    (->> (rx/from images)
                         (rx/mapcat fetch-image)
                         (rx/reduce conj #{})
                         (rx/map #(assoc data :images %)))
                    (rx/of data))))

              (on-copy-error [error]
                (js/console.error "clipboard blocked:" error)
                (rx/empty))]

        (let [selected (dsh/lookup-selected state)]
          (if (> (count selected) 1)
            ;; If multiple items are selected don't do anything
            (rx/empty)

            (let [selected (->> (dsh/lookup-selected state) first)
                  objects  (dsh/lookup-page-objects state)]
              (when-let [shape (get objects selected)]
                (let [props (cts/extract-props shape)
                      features (-> (get state :features)
                                   (set/difference cfeat/frontend-only-features))
                      version  (-> (dsh/lookup-file state)
                                   (get :version))

                      copy-data {:type :copied-props
                                 :features features
                                 :version version
                                 :props props
                                 :images #{}}]

                  ;; The clipboard API doesn't handle well asynchronous calls because it expects to use
                  ;; the clipboard in an user interaction. If you do an async call the callback is outside
                  ;; the thread of the UI and so Safari blocks the copying event.
                  ;; We use the API `ClipboardItem` that allows promises to be passed and so the event
                  ;; will wait for the promise to resolve and everything should work as expected.
                  ;; This only works in the current versions of the browsers.
                  (if (some? (unchecked-get ug/global "ClipboardItem"))
                    (let [resolve-data-promise
                          (p/create
                           (fn [resolve reject]
                             (->> (rx/of copy-data)
                                  (rx/mapcat resolve-images)
                                  (rx/map #(t/encode-str % {:type :json-verbose}))
                                  (rx/map #(wapi/create-blob % "text/plain"))
                                  (rx/subs! resolve reject))))]

                      (->> (rx/from (wapi/write-to-clipboard-promise "text/plain" resolve-data-promise))
                           (rx/catch on-copy-error)
                           (rx/ignore)))
                    ;; FIXME: this is to support Firefox versions below 116 that don't support
                    ;; `ClipboardItem` after the version 116 is less common we could remove this.
                    ;; https://caniuse.com/?search=ClipboardItem
                    (->> (rx/of copy-data)
                         (rx/mapcat resolve-images)
                         (rx/map #(wapi/write-to-clipboard (t/encode-str % {:type :json-verbose})))
                         (rx/catch on-copy-error)
                         (rx/ignore))))))))))))

(defn paste-selected-props
  []
  (ptk/reify ::paste-selected-props
    ptk/WatchEvent
    (watch [_ state _]
      (when-not (-> state :workspace-global :read-only?)
        (letfn [(decode-entry [entry]
                  (-> entry t/decode-str paste-transit-props))

                (on-error [cause]
                  (let [data (ex-data cause)]
                    (if (:not-implemented data)
                      (rx/of (ntf/warn (tr "errors.clipboard-not-implemented")))
                      (js/console.error "Clipboard error:" cause))
                    (rx/empty)))]

          (->> (wapi/read-from-clipboard)
               (rx/map decode-entry)
               (rx/take 1)
               (rx/catch on-error)))))))

(defn selected-frame? [state]
  (let [selected (dsh/lookup-selected state)
        objects  (dsh/lookup-page-objects state)]

    (and (= 1 (count selected))
         (= :frame (get-in objects [(first selected) :type])))))

(defn get-tree-root-shapes [tree]
  ;; This fn gets a map of shapes and finds what shapes are parent of the rest
  (let [shapes-in-tree (vals tree)
        shape-ids (keys tree)
        parent-ids (set (map #(:parent-id %) shapes-in-tree))]
    (->> shape-ids
         (filter #(contains? parent-ids %)))))

(defn any-same-frame-from-selected? [state frame-ids]
  (let [selected (first (dsh/lookup-selected state))]
    (< 0 (count (filter #(= % selected) frame-ids)))))

(defn frame-same-size?
  [paste-obj frame-obj]
  (and
   (= (:heigth (:selrect (first (vals paste-obj))))
      (:heigth (:selrect frame-obj)))
   (= (:width (:selrect (first (vals paste-obj))))
      (:width (:selrect frame-obj)))))

(def ^:private
  schema:paste-data-shapes
  [:map {:title "paste-data-shapes"}
   [:type [:= :copied-shapes]]
   [:features ::sm/set-of-strings]
   [:version :int]
   [:file-id ::sm/uuid]
   [:selected ::sm/set-of-uuid]
   [:objects
    [:map-of ::sm/uuid :map]]
   [:images [:set :map]]
   [:position {:optional true} ::gpt/point]])

(def ^:private
  schema:paste-data-props
  [:map {:title "paste-data-props"}
   [:type [:= :copied-props]]
   [:features ::sm/set-of-strings]
   [:version :int]
   [:props
    ;; todo type the properties
    [:map-of :keyword :any]]])

(def schema:paste-data
  [:multi {:title "paste-data" :dispatch :type}
   [:copied-shapes schema:paste-data-shapes]
   [:copied-props schema:paste-data-props]])

(def paste-data-valid?
  (sm/lazy-validator schema:paste-data))

(defn- paste-transit-shapes
  [{:keys [images] :as pdata}]
  (letfn [(upload-media [file-id imgpart]
            (->> (http/send! {:uri (:data imgpart)
                              :response-type :blob
                              :method :get})
                 (rx/map :body)
                 (rx/map
                  (fn [blob]
                    {:name (:name imgpart)
                     :file-id file-id
                     :content blob
                     :is-local true}))
                 (rx/mapcat (partial rp/cmd! :upload-file-media-object))
                 (rx/map #(assoc % :prev-id (:id imgpart)))))]

    (ptk/reify ::paste-transit-shapes
      ptk/WatchEvent
      (watch [_ state _]
        (let [file-id  (:current-file-id state)
              features (get state :features)]

          (when-not (paste-data-valid? pdata)
            (ex/raise :type :validation
                      :code :invalid-paste-data
                      :hibt "invalid paste data found"))

          (cfeat/check-paste-features! features (:features pdata))

          (case (:type pdata)
            :copied-shapes
            (if (= file-id (:file-id pdata))
              (let [pdata (assoc pdata :images [])]
                (rx/of (paste-shapes pdata)))
              (->> (rx/from images)
                   (rx/merge-map (partial upload-media file-id))
                   (rx/reduce conj [])
                   (rx/map #(assoc pdata :images %))
                   (rx/map paste-shapes)))
            nil))))))

(defn- paste-transit-props
  [pdata]

  (letfn [(upload-media [file-id imgpart]
            (->> (http/send! {:uri (:data imgpart)
                              :response-type :blob
                              :method :get})
                 (rx/map :body)
                 (rx/map
                  (fn [blob]
                    {:name (:name imgpart)
                     :file-id file-id
                     :content blob
                     :is-local true}))
                 (rx/mapcat (partial rp/cmd! :upload-file-media-object))
                 (rx/map #(vector (:id imgpart) %))))

          (update-image-data
            [pdata media-map]
            (update
             pdata :props
             (fn [props]
               (-> props
                   (d/update-when
                    :fills
                    (fn [fills]
                      (mapv (fn [fill]
                              (cond-> fill
                                (some? (:fill-image fill))
                                (update-in [:fill-image :id] #(get media-map % %))))
                            fills)))
                   (d/update-when
                    :strokes
                    (fn [strokes]
                      (mapv (fn [stroke]
                              (cond-> stroke
                                (some? (:stroke-image stroke))
                                (update-in [:stroke-image :id] #(get media-map % %))))
                            strokes)))))))

          (upload-images
            [file-id pdata]
            (->> (rx/from (:images pdata))
                 (rx/merge-map (partial upload-media file-id))
                 (rx/reduce conj {})
                 (rx/map (partial update-image-data pdata))))]

    (ptk/reify ::paste-transit-props
      ptk/WatchEvent
      (watch [_ state _]
        (let [features (get state :features)
              selected (dsh/lookup-selected state)]

          (when (paste-data-valid? pdata)
            (cfeat/check-paste-features! features (:features pdata))
            (case (:type pdata)
              :copied-props

              (rx/concat
               (->> (rx/of pdata)
                    (rx/mapcat (partial upload-images (:current-file-id state)))
                    (rx/map
                     #(dwsh/update-shapes
                       selected
                       (fn [shape objects] (cts/patch-props shape (:props pdata) objects))
                       {:with-objects? true})))
               (rx/of (ptk/data-event :layout/update {:ids selected})))
              ;;
              (rx/empty))))))))

(defn paste-shapes
  [{in-viewport? :in-viewport :as pdata}]
  (letfn [(translate-media [mdata media-idx attr-path]
            (let [id   (-> (get-in mdata attr-path)
                           (:id))
                  mobj (get media-idx id)]
              (if mobj
                (if (empty? attr-path)
                  (-> mdata
                      (assoc :id (:id mobj))
                      (assoc :path (:path mobj)))
                  (update-in mdata attr-path (fn [value]
                                               (-> value
                                                   (assoc :id (:id mobj))
                                                   (assoc :path (:path mobj))))))

                mdata)))

          (add-obj? [chg]
            (= (:type chg) :add-obj))

          ;; Analyze the rchange and replace staled media and
          ;; references to the new uploaded media-objects.
          (process-rchange [media-idx change]
            (let [;; Texts can have different fills for pieces of the text
                  tr-fill-xf    (map #(translate-media % media-idx [:fill-image]))
                  tr-stroke-xf  (map #(translate-media % media-idx [:stroke-image]))]
              (if (add-obj? change)
                (update change :obj (fn [obj]
                                      (-> obj
                                          (update :fills #(into [] tr-fill-xf %))
                                          (update :strokes #(into [] tr-stroke-xf %))
                                          (d/update-when :metadata translate-media media-idx [])
                                          (d/update-when :fill-image translate-media media-idx [])
                                          (d/update-when :content
                                                         (fn [content]
                                                           (txt/xform-nodes tr-fill-xf content)))
                                          (d/update-when :position-data
                                                         (fn [position-data]
                                                           (mapv (fn [pos-data]
                                                                   (update pos-data :fills #(into [] tr-fill-xf %)))
                                                                 position-data))))))
                change)))

          (calculate-paste-position [state pobjects selected position]
            (let [page-objects         (dsh/lookup-page-objects state)
                  selected-objs        (map (d/getf pobjects) selected)
                  first-selected-obj   (first selected-objs)
                  page-selected        (dsh/lookup-selected state)
                  wrapper              (gsh/shapes->rect selected-objs)
                  orig-pos             (gpt/point (:x1 wrapper) (:y1 wrapper))
                  frame-id             (first page-selected)
                  frame-object         (get page-objects frame-id)
                  base                 (cfh/get-base-shape page-objects page-selected)
                  index                (cfh/get-position-on-parent page-objects (:id base))
                  tree-root            (get-tree-root-shapes pobjects)
                  only-one-root-shape? (and
                                        (< 1 (count pobjects))
                                        (= 1 (count tree-root)))]

              (cond
                (selected-frame? state)

                (if (or (any-same-frame-from-selected? state (keys pobjects))
                        (and only-one-root-shape?
                             (frame-same-size? pobjects (first tree-root))))
                  ;; Paste next to selected frame, if selected is itself or of the same size as the copied
                  (let [selected-frame-obj (get page-objects (first page-selected))
                        parent-id          (:parent-id base)
                        paste-x            (+ (:width selected-frame-obj) (:x selected-frame-obj) 50)
                        paste-y            (:y selected-frame-obj)
                        delta              (gpt/subtract (gpt/point paste-x paste-y) orig-pos)]

                    [parent-id delta index])

                  ;; Paste inside selected frame otherwise
                  (let [selected-frame-obj (get page-objects (first page-selected))
                        origin-frame-id (:frame-id first-selected-obj)
                        origin-frame-object (get page-objects origin-frame-id)

                        margin-x (-> (- (:width origin-frame-object) (+ (:x wrapper) (:width wrapper)))
                                     (min (- (:width frame-object) (:width wrapper))))

                        margin-y  (-> (- (:height origin-frame-object) (+ (:y wrapper) (:height wrapper)))
                                      (min (- (:height frame-object) (:height wrapper))))

                        ;; Pasted objects mustn't exceed the selected frame x limit
                        paste-x (if (> (+ (:width wrapper) (:x1 wrapper)) (:width frame-object))
                                  (+ (- (:x frame-object) (:x orig-pos)) (- (:width frame-object) (:width wrapper) margin-x))
                                  (:x frame-object))

                        ;; Pasted objects mustn't exceed the selected frame y limit
                        paste-y (if (> (+ (:height wrapper) (:y1 wrapper)) (:height frame-object))
                                  (+ (- (:y frame-object) (:y orig-pos)) (- (:height frame-object) (:height wrapper) margin-y))
                                  (:y frame-object))

                        delta (if (= origin-frame-id uuid/zero)
                                ;; When the origin isn't in a frame the result is pasted in the center.
                                (gpt/subtract (gsh/shape->center frame-object) (grc/rect->center wrapper))
                                ;; When pasting from one frame to another frame the object
                                ;; position must be limited to container boundaries. If
                                ;; the pasted object doesn't fit we try to:
                                ;;
                                ;; - Align it to the limits on the x and y axis
                                ;; - Respect the distance of the object to the right
                                ;;   and bottom in the original frame
                                (gpt/point paste-x paste-y))]
                    [frame-id delta (dec (count (:shapes selected-frame-obj)))]))

                (empty? page-selected)
                (let [frame-id (ctst/top-nested-frame page-objects position)
                      delta    (gpt/subtract position orig-pos)]
                  [frame-id delta])

                :else
                (let [parent-id (:parent-id base)
                      delta     (if in-viewport?
                                  (gpt/subtract position orig-pos)
                                  (gpt/subtract (gpt/point (:selrect base)) orig-pos))]
                  [parent-id delta index]))))

          ;; Change the indexes of the pasted shapes
          (change-add-obj-index [objects selected index change]
            (let [;; if there is no current element selected, we want
                  ;; the first (inc index) to be 0
                  index (d/nilv index -1)
                  set-index (fn [[result index] id]
                              [(assoc result id index) (inc index)])

                  ;; FIXME: optimize ???
                  map-ids
                  (->> selected
                       (map #(get-in objects [% :id]))
                       (reduce set-index [{} (inc index)])
                       first)]

              (if (and (add-obj? change)
                       (contains? map-ids (:old-id change)))
                (assoc change :index (get map-ids (:old-id change)))
                change)))

          (process-shape [file-id frame-id parent-id shape]
            (cond-> shape
              :always
              (assoc :frame-id frame-id :parent-id parent-id)

              (and (or (cfh/group-shape? shape)
                       (cfh/bool-shape? shape))
                   (nil? (:shapes shape)))
              (assoc :shapes [])

              (cfh/text-shape? shape)
              (ctt/remove-external-typographies file-id)))]

    (ptk/reify ::paste-shapes
      ptk/WatchEvent
      (watch [it state _]
        (let [file-id      (:current-file-id state)
              page         (dsh/lookup-page state)

              media-idx    (->> (:images pdata)
                                (d/index-by :prev-id))

              selected     (:selected pdata)

              objects      (:objects pdata)

              position     (deref ms/mouse-position)

              ;; Calculate position for the pasted elements
              [candidate-parent-id
               delta
               index]      (calculate-paste-position state objects selected position)

              page-objects (:objects page)

              libraries    (dsh/lookup-libraries state)
              ldata        (dsh/lookup-file-data state file-id)

              ;; full-libs    (assoc-in libraries [(:id ldata) :data] ldata)

              full-libs    libraries

              [parent-id
               frame-id]   (ctn/find-valid-parent-and-frame-ids candidate-parent-id page-objects (vals objects) true full-libs)

              index        (if (= candidate-parent-id parent-id)
                             index
                             0)

              selected     (if (and (ctl/flex-layout? page-objects parent-id) (not (ctl/reverse? page-objects parent-id)))
                             (into (d/ordered-set) (reverse selected))
                             selected)

              objects      (update-vals objects (partial process-shape file-id frame-id parent-id))

              all-objects  (merge page-objects objects)


              drop-cell    (when (ctl/grid-layout? all-objects parent-id)
                             (gslg/get-drop-cell frame-id all-objects position))

              changes      (-> (pcb/empty-changes it)
                               (cll/generate-duplicate-changes all-objects page selected delta libraries ldata file-id)
                               (pcb/amend-changes (partial process-rchange media-idx))
                               (pcb/amend-changes (partial change-add-obj-index objects selected index)))

              ;; Adds a resize-parents operation so the groups are
              ;; updated. We add all the new objects
              changes      (->> (:redo-changes changes)
                                (filter add-obj?)
                                (map :id)
                                (pcb/resize-parents changes))

              orig-shapes  (map (d/getf all-objects) selected)

              selected     (into (d/ordered-set)
                                 (comp
                                  (filter add-obj?)
                                  (filter #(contains? selected (:old-id %)))
                                  (map :obj)
                                  (map :id))
                                 (:redo-changes changes))

              changes      (cond-> changes
                             (some? drop-cell)
                             (pcb/update-shapes [parent-id]
                                                #(ctl/add-children-to-cell % selected all-objects drop-cell)))

              undo-id      (js/Symbol)]

          (rx/concat
           (->> (filter ctc/instance-head? orig-shapes)
                (map (fn [{:keys [component-file]}]
                       (ptk/event ::ev/event
                                  {::ev/name "use-library-component"
                                   ::ev/origin "paste"
                                   :external-library (not= file-id component-file)})))
                (rx/from))
           (rx/of (dwu/start-undo-transaction undo-id)
                  (dch/commit-changes changes)
                  (dws/select-shapes selected)
                  (ptk/data-event :layout/update {:ids [frame-id]})
                  (dwu/commit-undo-transaction undo-id))))))))

(defn as-content [text]
  (let [paragraphs (->> (str/lines text)
                        (map str/trim)
                        (mapv #(hash-map :type "paragraph"
                                         :children [(merge txt/default-text-attrs {:text %})])))]
    ;; if text is composed only by line breaks paragraphs is an empty list and should be nil
    (when (d/not-empty? paragraphs)
      {:type "root"
       :children [{:type "paragraph-set" :children paragraphs}]})))

(defn calculate-paste-position [state]
  (cond
    ;; Pasting inside a frame
    (selected-frame? state)
    (let [page-selected (dsh/lookup-selected state)
          page-objects  (dsh/lookup-page-objects state)
          frame-id (first page-selected)
          frame-object (get page-objects frame-id)]
      (gsh/shape->center frame-object))

    :else
    (deref ms/mouse-position)))

(defn- paste-html-text
  [html text]
  (dm/assert! (string? html))
  (ptk/reify ::paste-html-text
    ptk/WatchEvent
    (watch [_ state  _]
      (let [root (dwtxt/create-root-from-html html)
            content (tc/dom->cljs root)

            id (uuid/next)
            width (max 8 (min (* 7 (count text)) 700))
            height 16
            {:keys [x y]} (calculate-paste-position state)

            shape {:id id
                   :type :text
                   :name (txt/generate-shape-name text)
                   :x x
                   :y y
                   :width width
                   :height height
                   :grow-type (if (> (count text) 100) :auto-height :auto-width)
                   :content content}
            undo-id (js/Symbol)]
        (rx/of (dwu/start-undo-transaction undo-id)
               (dwsh/create-and-add-shape :text x y shape)
               (dwu/commit-undo-transaction undo-id))))))

(defn- paste-text
  [text]
  (dm/assert! (string? text))
  (ptk/reify ::paste-text
    ptk/WatchEvent
    (watch [_ state _]
      (let [id (uuid/next)
            width (max 8 (min (* 7 (count text)) 700))
            height 16
            {:keys [x y]} (calculate-paste-position state)

            shape {:id id
                   :type :text
                   :name (txt/generate-shape-name text)
                   :x x
                   :y y
                   :width width
                   :height height
                   :grow-type (if (> (count text) 100) :auto-height :auto-width)
                   :content (as-content text)}
            undo-id (js/Symbol)]

        (rx/of (dwu/start-undo-transaction undo-id)
               (dwsh/create-and-add-shape :text x y shape)
               (dwu/commit-undo-transaction undo-id))))))

;; TODO: why not implement it in terms of upload-media-workspace?
(defn- paste-svg-text
  [text]
  (dm/assert! (string? text))
  (ptk/reify ::paste-svg-text
    ptk/WatchEvent
    (watch [_ state _]
      (let [position (calculate-paste-position state)
            file-id  (:current-file-id state)]
        (->> (dwm/svg->clj ["svg" text])
             (rx/map #(dwm/svg-uploaded % file-id position)))))))

(defn- paste-image
  [image]
  (ptk/reify ::paste-image
    ptk/WatchEvent
    (watch [_ state _]
      (let [file-id  (:current-file-id state)
            position (calculate-paste-position state)
            params   {:file-id file-id
                      :blobs [image]
                      :position position}]
        (rx/of (dwm/upload-media-workspace params))))))

(defn toggle-distances-display [value]
  (ptk/reify ::toggle-distances-display

    ptk/UpdateEvent
    (update [_ state]
      (assoc-in state [:workspace-global :show-distances?] value))))

(defn copy-link-to-clipboard
  []
  (ptk/reify ::copy-link-to-clipboard
    ptk/WatchEvent
    (watch [_ _ _]
      (wapi/write-to-clipboard (rt/get-current-href)))))

;;;;;;;;;;;;;;;;;;;;;;;;;;;;;;;;;;;;;;;;;;;;;;;;;;;;;;;;;;;;;;;;;;;;;;
;; Interactions
;;;;;;;;;;;;;;;;;;;;;;;;;;;;;;;;;;;;;;;;;;;;;;;;;;;;;;;;;;;;;;;;;;;;;;

(dm/export dwi/start-edit-interaction)
(dm/export dwi/move-edit-interaction)
(dm/export dwi/finish-edit-interaction)
(dm/export dwi/start-move-overlay-pos)
(dm/export dwi/move-overlay-pos)
(dm/export dwi/finish-move-overlay-pos)

;;;;;;;;;;;;;;;;;;;;;;;;;;;;;;;;;;;;;;;;;;;;;;;;;;;;;;;;;;;;;;;;;;;;;;
;; CANVAS OPTIONS
;;;;;;;;;;;;;;;;;;;;;;;;;;;;;;;;;;;;;;;;;;;;;;;;;;;;;;;;;;;;;;;;;;;;;;

(defn change-canvas-color
  ([color]
   (change-canvas-color nil color))
  ([page-id color]
   (ptk/reify ::change-canvas-color
     ptk/WatchEvent
     (watch [it state _]
       (let [page-id (or page-id (:current-page-id state))
             page    (dsh/lookup-page state page-id)
             changes (-> (pcb/empty-changes it)
                         (pcb/with-page page)
                         (pcb/mod-page {:background (:color color)}))]
         (rx/of (dch/commit-changes changes)))))))



;;;;;;;;;;;;;;;;;;;;;;;;;;;;;;;;;;;;;;;;;;;;;;;;;;;;;;;;;;;;;;;;;;;;;;
;; Measurements
;;;;;;;;;;;;;;;;;;;;;;;;;;;;;;;;;;;;;;;;;;;;;;;;;;;;;;;;;;;;;;;;;;;;;;

(defn set-paddings-selected
  [paddings-selected]
  (ptk/reify ::set-paddings-selected
    ptk/UpdateEvent
    (update [_ state]
      (assoc-in state [:workspace-global :paddings-selected] paddings-selected))))

(defn set-gap-selected
  [gap-selected]
  (ptk/reify ::set-gap-selected
    ptk/UpdateEvent
    (update [_ state]
      (assoc-in state [:workspace-global :gap-selected] gap-selected))))

(defn set-margins-selected
  [margins-selected]
  (ptk/reify ::set-margins-selected
    ptk/UpdateEvent
    (update [_ state]
      (assoc-in state [:workspace-global :margins-selected] margins-selected))))

;;;;;;;;;;;;;;;;;;;;;;;;;;;;;;;;;;;;;;;;;;;;;;;;;;;;;;;;;;;;;;;;;;;;;;
;; Orphan Shapes
;;;;;;;;;;;;;;;;;;;;;;;;;;;;;;;;;;;;;;;;;;;;;;;;;;;;;;;;;;;;;;;;;;;;;;

(defn- find-orphan-shapes
  ([state]
   (find-orphan-shapes state (:current-page-id state)))
  ([state page-id]
   (let [objects (dsh/lookup-page-objects state page-id)
         objects (filter (fn [item]
                           (and
                            (not= (key item) uuid/zero)
                            (not (contains? objects (:parent-id (val item))))))
                         objects)]
     objects)))

(defn fix-orphan-shapes
  []
  (ptk/reify ::fix-orphan-shapes
    ptk/WatchEvent
    (watch [_ state _]
      (let [orphans (set (into [] (keys (find-orphan-shapes state))))]
        (rx/of (relocate-shapes orphans uuid/zero 0 true))))))

;;;;;;;;;;;;;;;;;;;;;;;;;;;;;;;;;;;;;;;;;;;;;;;;;;;;;;;;;;;;;;;;;;;;;;
;; Sitemap
;;;;;;;;;;;;;;;;;;;;;;;;;;;;;;;;;;;;;;;;;;;;;;;;;;;;;;;;;;;;;;;;;;;;;;

(defn start-rename-page-item
  [id]
  (ptk/reify ::start-rename-page-item
    ptk/UpdateEvent
    (update [_ state]
      (assoc-in state [:workspace-local :page-item] id))))

(defn stop-rename-page-item
  []
  (ptk/reify ::stop-rename-page-item
    ptk/UpdateEvent
    (update [_ state]
      (let [local (-> (:workspace-local state)
                      (dissoc :page-item))]
        (assoc state :workspace-local local)))))

;;;;;;;;;;;;;;;;;;;;;;;;;;;;;;;;;;;;;;;;;;;;;;;;;;;;;;;;;;;;;;;;;;;;;;
;; Components annotations
;;;;;;;;;;;;;;;;;;;;;;;;;;;;;;;;;;;;;;;;;;;;;;;;;;;;;;;;;;;;;;;;;;;;;;

(defn update-component-annotation
  "Update the component with the given annotation"
  [id annotation]
  (dm/assert! (uuid? id))
  (dm/assert! (or (nil? annotation) (string? annotation)))
  (ptk/reify ::update-component-annotation
    ptk/WatchEvent
    (watch [it state _]
      (let [data
            (dsh/lookup-file-data state)

            update-fn
            (fn [component]
              ;; NOTE: we need to ensure the component exists,
              ;; because there are small possibilities of race
              ;; conditions with component deletion.
              (when component
                (if (nil? annotation)
                  (dissoc component :annotation)
                  (assoc component :annotation annotation))))

            changes
            (-> (pcb/empty-changes it)
                (pcb/with-library-data data)
                (pcb/update-component id update-fn))]

        (rx/concat
         (rx/of (dch/commit-changes changes))
         (when (nil? annotation)
           (rx/of (ptk/data-event ::ev/event {::ev/name "delete-component-annotation"}))))))))

(defn set-annotations-expanded
  [expanded]
  (ptk/reify ::set-annotations-expanded
    ptk/UpdateEvent
    (update [_ state]
      (assoc-in state [:workspace-annotations :expanded] expanded))))

(defn set-annotations-id-for-create
  [id]
  (ptk/reify ::set-annotations-id-for-create
    ptk/UpdateEvent
    (update [_ state]
      (if id
        (-> (assoc-in state [:workspace-annotations :id-for-create] id)
            (assoc-in [:workspace-annotations :expanded] true))
        (d/dissoc-in state [:workspace-annotations :id-for-create])))

    ptk/WatchEvent
    (watch [_ _ _]
      (when (some? id)
        (rx/of (ptk/data-event ::ev/event {::ev/name "create-component-annotation"}))))))

;;;;;;;;;;;;;;;;;;;;;;;;;;;;;;;;;;;;;;;;;;;;;;;;;;;;;;;;;;;;;;;;;;;;;;
;; Preview blend modes
;;;;;;;;;;;;;;;;;;;;;;;;;;;;;;;;;;;;;;;;;;;;;;;;;;;;;;;;;;;;;;;;;;;;;;

(defn set-preview-blend-mode
  [ids blend-mode]
  (ptk/reify ::set-preview-blend-mode
    ptk/UpdateEvent
    (update [_ state]
      (reduce #(assoc-in %1 [:workspace-preview-blend %2] blend-mode) state ids))))

(defn unset-preview-blend-mode
  [ids]
  (ptk/reify ::unset-preview-blend-mode
    ptk/UpdateEvent
    (update [_ state]
      (reduce #(update %1 :workspace-preview-blend dissoc %2) state ids))))

;;;;;;;;;;;;;;;;;;;;;;;;;;;;;;;;;;;;;;;;;;;;;;;;;;;;;;;;;;;;;;;;;;;;;;;;;;
;; Components
;;;;;;;;;;;;;;;;;;;;;;;;;;;;;;;;;;;;;;;;;;;;;;;;;;;;;;;;;;;;;;;;;;;;;;;;;;

(defn find-components-norefs
  []
  (ptk/reify ::find-components-norefs
    ptk/WatchEvent
    (watch [_ state _]
      (let [objects (dsh/lookup-page-objects state)
            copies  (->> objects
                         vals
                         (filter #(and (ctc/instance-head? %) (not (ctc/main-instance? %)))))

            copies-no-ref (filter #(not (:shape-ref %)) copies)
            find-childs-no-ref (fn [acc-map item]
                                 (let [id (:id item)
                                       childs (->> (cfh/get-children objects id)
                                                   (filter #(not (:shape-ref %))))]
                                   (if (seq childs)
                                     (assoc acc-map id childs)
                                     acc-map)))
            childs-no-ref (reduce
                           find-childs-no-ref
                           {}
                           copies)]
        (js/console.log "Copies no ref" (count copies-no-ref) (clj->js copies-no-ref))
        (js/console.log "Childs no ref" (count childs-no-ref) (clj->js childs-no-ref))))))

(defn set-shape-ref
  [id shape-ref]
  (ptk/reify ::set-shape-ref
    ptk/WatchEvent
    (watch [_ _ _]
      (rx/of (update-shape (uuid/uuid id) {:shape-ref (uuid/uuid shape-ref)})))))

;;;;;;;;;;;;;;;;;;;;;;;;;;;;;;;;;;;;;;;;;;;;;;;;;;;;;;;;;;;;;;;;;;;;;;
;; Exports
;;;;;;;;;;;;;;;;;;;;;;;;;;;;;;;;;;;;;;;;;;;;;;;;;;;;;;;;;;;;;;;;;;;;;;

;; Transform

(dm/export dwt/trigger-bounding-box-cloaking)
(dm/export dwt/start-resize)
(dm/export dwt/update-dimensions)
(dm/export dwt/change-orientation)
(dm/export dwt/start-rotate)
(dm/export dwt/increase-rotation)
(dm/export dwt/start-move-selected)
(dm/export dwt/move-selected)
(dm/export dwt/update-position)
(dm/export dwt/flip-horizontal-selected)
(dm/export dwt/flip-vertical-selected)
(dm/export dwly/set-opacity)

;; Common
(dm/export dwsh/add-shape)
(dm/export dwe/clear-edition-mode)
(dm/export dws/select-shapes)
(dm/export dwe/start-edition-mode)

;; Drawing
(dm/export dwd/select-for-drawing)

;; Selection
(dm/export dws/toggle-focus-mode)
(dm/export dws/deselect-all)
(dm/export dws/deselect-shape)
(dm/export dws/duplicate-selected)
(dm/export dws/handle-area-selection)
(dm/export dws/select-all)
(dm/export dws/select-inside-group)
(dm/export dws/select-shape)
(dm/export dws/select-prev-shape)
(dm/export dws/select-next-shape)
(dm/export dws/shift-select-shapes)

;; Highlight
(dm/export dwh/highlight-shape)
(dm/export dwh/dehighlight-shape)

;; Shape flags
(dm/export dwsh/update-shape-flags)
(dm/export dwsh/toggle-visibility-selected)
(dm/export dwsh/toggle-lock-selected)
(dm/export dwsh/toggle-file-thumbnail-selected)

;; Groups
(dm/export dwg/mask-group)
(dm/export dwg/unmask-group)
(dm/export dwg/group-selected)
(dm/export dwg/ungroup-selected)

;; Boolean
(dm/export dwb/create-bool)
(dm/export dwb/group-to-bool)
(dm/export dwb/bool-to-group)
(dm/export dwb/change-bool-type)

;; Shapes to path
(dm/export dwps/convert-selected-to-path)

;; Guides
(dm/export dwgu/update-guides)
(dm/export dwgu/remove-guide)
(dm/export dwgu/set-hover-guide)

;; Zoom
(dm/export dwz/reset-zoom)
(dm/export dwz/zoom-to-selected-shape)
(dm/export dwz/start-zooming)
(dm/export dwz/finish-zooming)
(dm/export dwz/zoom-to-fit-all)
(dm/export dwz/decrease-zoom)
(dm/export dwz/increase-zoom)
(dm/export dwz/set-zoom)

;; Thumbnails
(dm/export dwth/update-thumbnail)

;; Viewport
(dm/export dwv/initialize-viewport)
(dm/export dwv/update-viewport-position)
(dm/export dwv/update-viewport-size)
(dm/export dwv/start-panning)
(dm/export dwv/finish-panning)

;; Undo
(dm/export dwu/reinitialize-undo)<|MERGE_RESOLUTION|>--- conflicted
+++ resolved
@@ -322,12 +322,7 @@
     (watch [_ state stream]
       (let [stoper-s     (rx/filter (ptk/type? ::finalize-workspace) stream)
             rparams      (rt/get-params state)
-<<<<<<< HEAD
-            team-id      (get state :current-team-id)
-            features     (get state :features)
-=======
             features     (features/get-enabled-features state team-id)
->>>>>>> 3197dfdd
             render-wasm? (contains? features "render-wasm/v1")]
 
         (log/debug :hint "initialize-workspace"
