--- conflicted
+++ resolved
@@ -1374,11 +1374,7 @@
                   [frame-id frame-id delta])
 
                 (empty? page-selected)
-<<<<<<< HEAD
-                (let [frame-id (ctst/frame-id-by-position page-objects mouse-pos)
-=======
-                (let [frame-id (cph/top-nested-frame page-objects mouse-pos)
->>>>>>> 69c2d957
+                (let [frame-id (ctst/top-nested-frame page-objects mouse-pos)
                       delta    (gpt/subtract mouse-pos orig-pos)]
                   [frame-id frame-id delta])
 
@@ -1490,13 +1486,8 @@
             height 16
             page-id (:current-page-id state)
             frame-id (-> (wsh/lookup-page-objects state page-id)
-<<<<<<< HEAD
-                         (ctst/frame-id-by-position @ms/mouse-position))
-            shape (cts/setup-rect-selrect
-=======
-                         (cph/top-nested-frame @ms/mouse-position))
+                         (ctst/top-nested-frame @ms/mouse-position))
             shape (cp/setup-rect-selrect
->>>>>>> 69c2d957
                    {:id id
                     :type :text
                     :name "Text"
