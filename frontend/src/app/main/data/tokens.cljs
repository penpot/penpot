;; This Source Code Form is subject to the terms of the Mozilla Public
;; License, v. 2.0. If a copy of the MPL was not distributed with this
;; file, You can obtain one at http://mozilla.org/MPL/2.0/.
;;
;; Copyright (c) KALEIDOS INC

(ns app.main.data.tokens
  (:require
   [app.common.data.macros :as dm]
   [app.common.files.changes-builder :as pcb]
   [app.common.geom.point :as gpt]
   [app.common.types.shape :as cts]
   [app.common.types.tokens-lib :as ctob]
   [app.main.data.changes :as dch]
   [app.main.data.workspace.shapes :as dwsh]
   [app.main.refs :as refs]
   [app.main.ui.workspace.tokens.token-set :as wtts]
   [app.main.ui.workspace.tokens.update :as wtu]
   [beicon.v2.core :as rx]
   [cuerdas.core :as str]
   [potok.v2.core :as ptk]))

;;;;;;;;;;;;;;;;;;;;;;;;;;;;;;;;;;;;;;;;;;;;;;;;;;;;;;;;;;;;;;;;;;;;;;
;; Helpers
;;;;;;;;;;;;;;;;;;;;;;;;;;;;;;;;;;;;;;;;;;;;;;;;;;;;;;;;;;;;;;;;;;;;;;

;; TODO HYMA: Copied over from workspace.cljs
(defn update-shape
  [id attrs]
  (dm/assert!
   "expected valid parameters"
   (and (cts/check-shape-attrs! attrs)
        (uuid? id)))

  (ptk/reify ::update-shape
    ptk/WatchEvent
    (watch [_ _ _]
      (rx/of (dwsh/update-shapes [id] #(merge % attrs))))))

;;;;;;;;;;;;;;;;;;;;;;;;;;;;;;;;;;;;;;;;;;;;;;;;;;;;;;;;;;;;;;;;;;;;;;
;; TOKENS Getters
;;;;;;;;;;;;;;;;;;;;;;;;;;;;;;;;;;;;;;;;;;;;;;;;;;;;;;;;;;;;;;;;;;;;;;

(defn get-tokens-lib [state]
  (get-in state [:workspace-data :tokens-lib]))

;;;;;;;;;;;;;;;;;;;;;;;;;;;;;;;;;;;;;;;;;;;;;;;;;;;;;;;;;;;;;;;;;;;;;;
;; TOKENS Actions
;;;;;;;;;;;;;;;;;;;;;;;;;;;;;;;;;;;;;;;;;;;;;;;;;;;;;;;;;;;;;;;;;;;;;;

(defn get-token-data-from-token-id
  [id]
  (let [workspace-data (deref refs/workspace-data)]
    (get (:tokens workspace-data) id)))

(defn set-selected-token-set-path
  [full-path]
  (ptk/reify ::set-selected-token-set-path
    ptk/UpdateEvent
    (update [_ state]
      (wtts/assoc-selected-token-set-path state full-path))))

(defn set-selected-token-set-path-from-name
  [token-set-name]
  (ptk/reify ::set-selected-token-set-path-from-name
    ptk/UpdateEvent
    (update [_ state]
      (->> (ctob/set-name-string->prefixed-set-path-string token-set-name)
           (wtts/assoc-selected-token-set-path state)))))

(defn set-selected-token-set-id-from-name
  [token-set-name]
  (ptk/reify ::set-selected-token-set-id-from-name
    ptk/UpdateEvent
    (update [_ state]
      (->> (ctob/set-name->set-path-string token-set-name)
           (wtts/assoc-selected-token-set-id state)))))

(defn create-token-theme [token-theme]
  (let [new-token-theme token-theme]
    (ptk/reify ::create-token-theme
      ptk/WatchEvent
      (watch [it _ _]
        (let [changes (-> (pcb/empty-changes it)
                          (pcb/add-token-theme new-token-theme))]
          (rx/of
           (dch/commit-changes changes)))))))

(defn update-token-theme [[group name] token-theme]
  (ptk/reify ::update-token-theme
    ptk/WatchEvent
    (watch [it state _]
      (let [tokens-lib (get-tokens-lib state)
            prev-token-theme (some-> tokens-lib (ctob/get-theme group name))
            changes (pcb/update-token-theme (pcb/empty-changes it) token-theme prev-token-theme)]
        (rx/of
         (dch/commit-changes changes))))))

(defn toggle-token-theme-active? [group name]
  (ptk/reify ::toggle-token-theme-active?
    ptk/WatchEvent
    (watch [it state _]
      (let [tokens-lib (get-tokens-lib state)
            prev-active-token-themes (some-> tokens-lib
                                             (ctob/get-active-theme-paths))
            active-token-themes (some-> tokens-lib
                                        (ctob/toggle-theme-active? group name)
                                        (ctob/get-active-theme-paths))
            active-token-themes' (if (= active-token-themes #{ctob/hidden-token-theme-path})
                                   active-token-themes
                                   (disj active-token-themes ctob/hidden-token-theme-path))
            changes (-> (pcb/empty-changes it)
                        (pcb/update-active-token-themes active-token-themes' prev-active-token-themes))]
        (rx/of
         (dch/commit-changes changes)
         (wtu/update-workspace-tokens))))))

(defn delete-token-theme [group name]
  (ptk/reify ::delete-token-theme
    ptk/WatchEvent
    (watch [it state _]
      (let [data (get state :workspace-data)
            changes (-> (pcb/empty-changes it)
                        (pcb/with-library-data data)
                        (pcb/delete-token-theme group name))]
        (rx/of
         (dch/commit-changes changes)
         (wtu/update-workspace-tokens))))))

(defn create-token-set [token-set]
  (let [new-token-set (merge
                       {:name "Token Set"
                        :tokens []}
                       token-set)]
    (ptk/reify ::create-token-set
      ptk/WatchEvent
      (watch [it _ _]
        (let [changes (-> (pcb/empty-changes it)
                          (pcb/add-token-set new-token-set))]
          (rx/of
<<<<<<< HEAD
           (set-selected-token-set-path-from-name (:name new-token-set))
=======
           (set-selected-token-set-id-from-name (:name new-token-set))
>>>>>>> 7e71a26c
           (dch/commit-changes changes)))))))

(defn rename-token-set-group [from-path-str to-path-str]
  (ptk/reify ::rename-token-set-group
    ptk/WatchEvent
    (watch [it _state _]
      (let [changes (-> (pcb/empty-changes it)
                        (pcb/rename-token-set-group from-path-str to-path-str))]
        (rx/of
         (set-selected-token-set-path-from-name to-path-str)
         (dch/commit-changes changes))))))

(defn update-token-set [set-name token-set]
  (ptk/reify ::update-token-set
    ptk/WatchEvent
    (watch [it state _]
      (let [prev-token-set (some-> (get-tokens-lib state)
                                   (ctob/get-set set-name))
            changes (-> (pcb/empty-changes it)
                        (pcb/update-token-set token-set prev-token-set))]
        (rx/of
<<<<<<< HEAD
         (set-selected-token-set-path-from-name (:name token-set))
=======
         (set-selected-token-set-id-from-name (:name token-set))
>>>>>>> 7e71a26c
         (dch/commit-changes changes))))))

(defn toggle-token-set [{:keys [token-set-name]}]
  (ptk/reify ::toggle-token-set
    ptk/WatchEvent
    (watch [it state _]
      (let [tokens-lib (get-tokens-lib state)
            prev-theme (ctob/get-theme tokens-lib ctob/hidden-token-theme-group ctob/hidden-token-theme-name)
            active-token-set-names (ctob/get-active-themes-set-names tokens-lib)
            theme (-> (or (some-> prev-theme
                                  (ctob/set-sets active-token-set-names))
                          (ctob/make-hidden-token-theme :sets active-token-set-names))
                      (ctob/toggle-set token-set-name))
            prev-active-token-themes (ctob/get-active-theme-paths tokens-lib)
            changes (-> (pcb/empty-changes it)
                        (pcb/update-active-token-themes #{(ctob/token-theme-path ctob/hidden-token-theme-group ctob/hidden-token-theme-name)} prev-active-token-themes))
            changes' (if prev-theme
                       (pcb/update-token-theme changes theme prev-theme)
                       (pcb/add-token-theme changes theme))]
        (rx/of
         (dch/commit-changes changes')
         (wtu/update-workspace-tokens))))))

(defn import-tokens-lib [lib]
  (ptk/reify ::import-tokens-lib
    ptk/WatchEvent
    (watch [it state _]
      (let [data (get state :workspace-data)
            update-token-set-change (some-> lib
                                            (ctob/get-sets)
                                            (first)
                                            (:name)
<<<<<<< HEAD
                                            (set-selected-token-set-path-from-name))
=======
                                            (set-selected-token-set-id-from-name))
>>>>>>> 7e71a26c
            changes (-> (pcb/empty-changes it)
                        (pcb/with-library-data data)
                        (pcb/set-tokens-lib lib))]
        (rx/of
         (dch/commit-changes changes)
         update-token-set-change
         (wtu/update-workspace-tokens))))))

<<<<<<< HEAD
(defn delete-token-set-path [prefixed-full-set-path]
=======
(defn delete-token-set-path [token-set-path]
>>>>>>> 7e71a26c
  (ptk/reify ::delete-token-set-path
    ptk/WatchEvent
    (watch [it state _]
      (let [data (get state :workspace-data)
            changes (-> (pcb/empty-changes it)
                        (pcb/with-library-data data)
<<<<<<< HEAD
                        (pcb/delete-token-set-path prefixed-full-set-path))]
=======
                        (pcb/delete-token-set-path token-set-path))]
>>>>>>> 7e71a26c
        (rx/of
         (dch/commit-changes changes)
         (wtu/update-workspace-tokens))))))

(defn move-token-set [source-set-name dest-set-name position]
  (ptk/reify ::move-token-set
    ptk/WatchEvent
    (watch [it state _]
      (let [tokens-lib (get-tokens-lib state)
            prev-before-set-name (ctob/get-neighbor-set-name tokens-lib source-set-name 1)
            [source-set-name' dest-set-name'] (if (= :top position)
                                                [source-set-name dest-set-name]
                                                [source-set-name (ctob/get-neighbor-set-name tokens-lib dest-set-name 1)])
            changes (-> (pcb/empty-changes it)
                        (pcb/move-token-set-before source-set-name' dest-set-name' prev-before-set-name))]
        (rx/of
         (dch/commit-changes changes)
         (wtu/update-workspace-tokens))))))

(defn update-create-token
  [{:keys [token prev-token-name]}]
  (ptk/reify ::update-create-token
    ptk/WatchEvent
    (watch [_ state _]
      (let [token-set (wtts/get-selected-token-set state)
            token-set-name (or (:name token-set) "Global")
            changes (if (not token-set)
                      ;; No set created add a global set
                      (let [tokens-lib (get-tokens-lib state)
                            token-set (ctob/make-token-set :name token-set-name :tokens {(:name token) token})
                            hidden-theme (ctob/make-hidden-token-theme :sets [token-set-name])
                            active-theme-paths (some-> tokens-lib ctob/get-active-theme-paths)
                            add-to-hidden-theme? (= active-theme-paths #{ctob/hidden-token-theme-path})
                            base-changes (pcb/add-token-set (pcb/empty-changes) token-set)]
                        (cond
                          (not tokens-lib) (-> base-changes
                                               (pcb/add-token-theme hidden-theme)
                                               (pcb/update-active-token-themes #{ctob/hidden-token-theme-path} #{}))

                          add-to-hidden-theme? (let [prev-hidden-theme (ctob/get-theme tokens-lib ctob/hidden-token-theme-group ctob/hidden-token-theme-name)]
                                                 (-> base-changes
                                                     (pcb/update-token-theme (ctob/toggle-set prev-hidden-theme ctob/hidden-token-theme-path) prev-hidden-theme)))

                          :else base-changes))
                      ;; Either update or add token to existing set
                      (if-let [prev-token (ctob/get-token token-set (or prev-token-name (:name token)))]
                        (pcb/update-token (pcb/empty-changes) (:name token-set) token prev-token)
                        (pcb/add-token (pcb/empty-changes) (:name token-set) token)))]
        (rx/of
<<<<<<< HEAD
         (set-selected-token-set-path-from-name token-set-name)
=======
         (set-selected-token-set-id-from-name token-set-name)
>>>>>>> 7e71a26c
         (dch/commit-changes changes))))))

(defn delete-token
  [set-name token-name]
  (dm/assert! (string? set-name))
  (dm/assert! (string? token-name))
  (ptk/reify ::delete-token
    ptk/WatchEvent
    (watch [it state _]
      (let [data    (get state :workspace-data)
            changes (-> (pcb/empty-changes it)
                        (pcb/with-library-data data)
                        (pcb/delete-token set-name token-name))]
        (rx/of (dch/commit-changes changes))))))

(defn duplicate-token
  [token-name]
  (dm/assert! (string? token-name))
  (ptk/reify ::duplicate-token
    ptk/WatchEvent
    (watch [_ state _]
      (when-let [token (some-> (wtts/get-selected-token-set state)
                               (ctob/get-token token-name)
                               (update :name #(str/concat % "-copy")))]
        (rx/of
         (update-create-token {:token token}))))))

(defn set-token-type-section-open
  [token-type open?]
  (ptk/reify ::set-token-type-section-open
    ptk/UpdateEvent
    (update [_ state]
      (assoc-in state [:workspace-tokens :open-status token-type] open?))))

;; === Token Context Menu

(defn show-token-context-menu
  [{:keys [position _token-name] :as params}]
  (dm/assert! (gpt/point? position))
  (ptk/reify ::show-token-context-menu
    ptk/UpdateEvent
    (update [_ state]
      (assoc-in state [:workspace-local :token-context-menu] params))))

(def hide-token-context-menu
  (ptk/reify ::hide-token-context-menu
    ptk/UpdateEvent
    (update [_ state]
      (assoc-in state [:workspace-local :token-context-menu] nil))))

;; === Token Set Context Menu

(defn show-token-set-context-menu
  [{:keys [position _token-set-name] :as params}]
  (dm/assert! (gpt/point? position))
  (ptk/reify ::show-token-set-context-menu
    ptk/UpdateEvent
    (update [_ state]
      (assoc-in state [:workspace-local :token-set-context-menu] params))))

(def hide-token-set-context-menu
  (ptk/reify ::hide-token-set-context-menu
    ptk/UpdateEvent
    (update [_ state]
      (assoc-in state [:workspace-local :token-set-context-menu] nil))))

;; === Import Export Context Menu

(defn show-import-export-context-menu
  [{:keys [position] :as params}]
  (dm/assert! (gpt/point? position))
  (ptk/reify ::show-import-export-context-menu
    ptk/UpdateEvent
    (update [_ state]
      (assoc-in state [:workspace-local :import-export-context-menu] params))))

(def hide-import-export-set-context-menu
  (ptk/reify ::hide-import-export-set-context-menu
    ptk/UpdateEvent
    (update [_ state]
      (assoc-in state [:workspace-local :import-export-set-context-menu] nil))))<|MERGE_RESOLUTION|>--- conflicted
+++ resolved
@@ -74,7 +74,7 @@
     ptk/UpdateEvent
     (update [_ state]
       (->> (ctob/set-name->set-path-string token-set-name)
-           (wtts/assoc-selected-token-set-id state)))))
+           (wtts/assoc-selected-token-set-path state)))))
 
 (defn create-token-theme [token-theme]
   (let [new-token-theme token-theme]
@@ -138,11 +138,7 @@
         (let [changes (-> (pcb/empty-changes it)
                           (pcb/add-token-set new-token-set))]
           (rx/of
-<<<<<<< HEAD
            (set-selected-token-set-path-from-name (:name new-token-set))
-=======
-           (set-selected-token-set-id-from-name (:name new-token-set))
->>>>>>> 7e71a26c
            (dch/commit-changes changes)))))))
 
 (defn rename-token-set-group [from-path-str to-path-str]
@@ -164,11 +160,7 @@
             changes (-> (pcb/empty-changes it)
                         (pcb/update-token-set token-set prev-token-set))]
         (rx/of
-<<<<<<< HEAD
          (set-selected-token-set-path-from-name (:name token-set))
-=======
-         (set-selected-token-set-id-from-name (:name token-set))
->>>>>>> 7e71a26c
          (dch/commit-changes changes))))))
 
 (defn toggle-token-set [{:keys [token-set-name]}]
@@ -201,11 +193,7 @@
                                             (ctob/get-sets)
                                             (first)
                                             (:name)
-<<<<<<< HEAD
                                             (set-selected-token-set-path-from-name))
-=======
-                                            (set-selected-token-set-id-from-name))
->>>>>>> 7e71a26c
             changes (-> (pcb/empty-changes it)
                         (pcb/with-library-data data)
                         (pcb/set-tokens-lib lib))]
@@ -214,22 +202,14 @@
          update-token-set-change
          (wtu/update-workspace-tokens))))))
 
-<<<<<<< HEAD
 (defn delete-token-set-path [prefixed-full-set-path]
-=======
-(defn delete-token-set-path [token-set-path]
->>>>>>> 7e71a26c
   (ptk/reify ::delete-token-set-path
     ptk/WatchEvent
     (watch [it state _]
       (let [data (get state :workspace-data)
             changes (-> (pcb/empty-changes it)
                         (pcb/with-library-data data)
-<<<<<<< HEAD
                         (pcb/delete-token-set-path prefixed-full-set-path))]
-=======
-                        (pcb/delete-token-set-path token-set-path))]
->>>>>>> 7e71a26c
         (rx/of
          (dch/commit-changes changes)
          (wtu/update-workspace-tokens))))))
@@ -279,11 +259,7 @@
                         (pcb/update-token (pcb/empty-changes) (:name token-set) token prev-token)
                         (pcb/add-token (pcb/empty-changes) (:name token-set) token)))]
         (rx/of
-<<<<<<< HEAD
          (set-selected-token-set-path-from-name token-set-name)
-=======
-         (set-selected-token-set-id-from-name token-set-name)
->>>>>>> 7e71a26c
          (dch/commit-changes changes))))))
 
 (defn delete-token
