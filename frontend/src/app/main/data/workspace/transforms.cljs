;; This Source Code Form is subject to the terms of the Mozilla Public
;; License, v. 2.0. If a copy of the MPL was not distributed with this
;; file, You can obtain one at http://mozilla.org/MPL/2.0/.
;;
;; Copyright (c) KALEIDOS INC

(ns app.main.data.workspace.transforms
  "Events related with shapes transformations"
  (:require
   [app.common.data :as d]
   [app.common.geom.matrix :as gmt]
   [app.common.geom.point :as gpt]
   [app.common.geom.shapes :as gsh]
   [app.common.geom.shapes.flex-layout :as gsl]
   [app.common.math :as mth]
   [app.common.pages.changes-builder :as pcb]
   [app.common.pages.helpers :as cph]
   [app.common.spec :as us]
   [app.common.types.modifiers :as ctm]
   [app.common.types.shape-tree :as ctst]
   [app.common.types.shape.layout :as ctl]
   [app.main.data.workspace.changes :as dch]
   [app.main.data.workspace.collapse :as dwc]
   [app.main.data.workspace.modifiers :as dwm]
   [app.main.data.workspace.selection :as dws]
   [app.main.data.workspace.state-helpers :as wsh]
   [app.main.data.workspace.undo :as dwu]
   [app.main.snap :as snap]
   [app.main.streams :as ms]
   [beicon.core :as rx]
   [cljs.spec.alpha :as s]
   [potok.core :as ptk]))

;; -- Helpers --------------------------------------------------------

;; For each of the 8 handlers gives the multiplier for resize
;; for example, right will only grow in the x coordinate and left
;; will grow in the inverse of the x coordinate
(def ^:private handler-multipliers
  {:right        [ 1  0]
   :bottom       [ 0  1]
   :left         [-1  0]
   :top          [ 0 -1]
   :top-right    [ 1 -1]
   :top-left     [-1 -1]
   :bottom-right [ 1  1]
   :bottom-left  [-1  1]})

(defn- handler-resize-origin
  "Given a handler, return the coordinate origin for resizes.
   This is the opposite of the handler so for right we want the
   left side as origin of the resize.

   sx, sy => start x/y
   mx, my => middle x/y
   ex, ey => end x/y
  "
  [{sx :x sy :y :keys [width height]} handler]
  (let [mx (+ sx (/ width 2))
        my (+ sy (/ height 2))
        ex (+ sx width)
        ey (+ sy height)

        [x y] (case handler
                :right [sx my]
                :bottom [mx sy]
                :left [ex my]
                :top [mx ey]
                :top-right [sx ey]
                :top-left [ex ey]
                :bottom-right [sx sy]
                :bottom-left [ex sy])]
    (gpt/point x y)))

(defn- fix-init-point
  "Fix the initial point so the resizes are accurate"
  [initial handler shape]
  (let [{:keys [x y width height]} (:selrect shape)]
    (cond-> initial
      (contains? #{:left :top-left :bottom-left} handler)
      (assoc :x x)

      (contains? #{:right :top-right :bottom-right} handler)
      (assoc :x (+ x width))

      (contains? #{:top :top-right :top-left} handler)
      (assoc :y y)

      (contains? #{:bottom :bottom-right :bottom-left} handler)
      (assoc :y (+ y height)))))

(defn finish-transform []
  (ptk/reify ::finish-transform
    ptk/UpdateEvent
    (update [_ state]
      (update state :workspace-local dissoc :transform))))


;; -- Resize --------------------------------------------------------

(defn start-resize
  "Enter mouse resize mode, until mouse button is released."
  [handler ids shape]
  (letfn [(resize [shape objects initial layout [point lock? center? point-snap]]
            (let [{:keys [width height]} (:selrect shape)
                  {:keys [rotation]} shape

                  shape-center (gsh/center-shape shape)
                  shape-transform (:transform shape)
                  shape-transform-inverse (:transform-inverse shape)

                  rotation (or rotation 0)

                  initial (gmt/transform-point-center initial shape-center shape-transform-inverse)
                  initial (fix-init-point initial handler shape)

                  point (gmt/transform-point-center (if (= rotation 0) point-snap point)
                                                    shape-center shape-transform-inverse)

                  shapev (-> (gpt/point width height))

                  scale-text (:scale-text layout)

                  ;; Force lock if the scale text mode is active
                  lock? (or lock? scale-text)

                  ;; Vector modifiers depending on the handler
                  handler-mult (let [[x y] (handler-multipliers handler)] (gpt/point x y))

                  ;; Difference between the origin point in the coordinate system of the rotation
                  deltav (-> (gpt/to-vec initial point)
                             (gpt/multiply handler-mult))

                  ;; Resize vector
                  scalev (-> (gpt/divide (gpt/add shapev deltav) shapev)
                             (gpt/no-zeros))

                  scalev (if lock?
                           (let [v (cond
                                     (#{:right :left} handler) (:x scalev)
                                     (#{:top :bottom} handler) (:y scalev)
                                     :else (max (:x scalev) (:y scalev)))]
                             (gpt/point v v))

                           scalev)

                  ;; Resize origin point given the selected handler
                  handler-origin  (handler-resize-origin (:selrect shape) handler)


                  ;; If we want resize from center, displace the shape
                  ;; so it is still centered after resize.
                  displacement
                  (when center?
                    (-> shape-center
                        (gpt/subtract handler-origin)
                        (gpt/multiply scalev)
                        (gpt/add handler-origin)
                        (gpt/subtract shape-center)
                        (gpt/multiply (gpt/point -1 -1))
                        (gpt/transform shape-transform)))

                  resize-origin
                  (cond-> (gmt/transform-point-center handler-origin shape-center shape-transform)
                    (some? displacement)
                    (gpt/add displacement))

                  ;; When the horizontal/vertical scale a flex children with auto/fill
                  ;; we change it too fixed
                  layout? (ctl/layout? shape)
                  layout-child? (ctl/layout-child? objects shape)
                  auto-width? (ctl/auto-width? shape)
                  fill-width? (ctl/fill-width? shape)
                  auto-height? (ctl/auto-height? shape)
                  fill-height? (ctl/fill-height? shape)

                  set-fix-width?
                  (and (not (mth/close? (:x scalev) 1))
                       (or (and (or layout? layout-child?) auto-width?)
                           (and layout-child? fill-width?)))

                  set-fix-height?
                  (and (not (mth/close? (:y scalev) 1))
                       (or (and (or layout? layout-child?) auto-height?)
                           (and layout-child? fill-height?)))

                  modifiers
                  (-> (ctm/empty)
                      (cond-> displacement
                        (ctm/move displacement))
                      (ctm/resize scalev resize-origin shape-transform shape-transform-inverse)

                      (cond-> set-fix-width?
                        (ctm/change-property :layout-item-h-sizing :fix))

                      (cond-> set-fix-height?
                        (ctm/change-property :layout-item-v-sizing :fix))

                      (cond-> scale-text
                        (ctm/scale-content (:x scalev))))

                  modif-tree (dwm/create-modif-tree ids modifiers)]
              (rx/of (dwm/set-modifiers modif-tree))))

          ;; Unifies the instantaneous proportion lock modifier
          ;; activated by Shift key and the shapes own proportion
          ;; lock flag that can be activated on element options.
          (normalize-proportion-lock [[point shift? alt?]]
            (let [proportion-lock? (:proportion-lock shape)]
              [point (or proportion-lock? shift?) alt?]))]
    (reify
      ptk/UpdateEvent
      (update [_ state]
        (-> state
            (assoc-in [:workspace-local :transform] :resize)))

      ptk/WatchEvent
      (watch [_ state stream]
        (let [initial-position @ms/mouse-position
              stoper  (rx/filter ms/mouse-up? stream)
              layout  (:workspace-layout state)
              page-id (:current-page-id state)
              focus   (:workspace-focus-selected state)
              zoom    (get-in state [:workspace-local :zoom] 1)
              objects (wsh/lookup-page-objects state page-id)
              resizing-shapes (map #(get objects %) ids)]

          (rx/concat
           (->> ms/mouse-position
                (rx/with-latest-from ms/mouse-position-shift ms/mouse-position-alt)
                (rx/map normalize-proportion-lock)
                (rx/switch-map (fn [[point _ _ :as current]]
                                 (->> (snap/closest-snap-point page-id resizing-shapes objects layout zoom focus point)
                                      (rx/map #(conj current %)))))
                (rx/mapcat (partial resize shape objects initial-position layout))
                (rx/take-until stoper))
           (rx/of (dwm/apply-modifiers)
                  (finish-transform))))))))

(defn update-dimensions
  "Change size of shapes, from the sideber options form.
  Will ignore pixel snap used in the options side panel"
  [ids attr value]
  (us/verify (s/coll-of ::us/uuid) ids)
  (us/verify #{:width :height} attr)
  (us/verify ::us/number value)
  (ptk/reify ::update-dimensions
    ptk/UpdateEvent
    (update [_ state]
      (let [objects (wsh/lookup-page-objects state)
            snap-pixel? (and (contains? (:workspace-layout state) :snap-pixel-grid)
                             (int? value))
            get-modifier
            (fn [shape] (ctm/change-dimensions-modifiers shape attr value))

            modif-tree
            (-> (dwm/build-modif-tree ids objects get-modifier)
                (gsh/set-objects-modifiers objects false snap-pixel?))]

        (assoc state :workspace-modifiers modif-tree)))

    ptk/WatchEvent
    (watch [_ _ _]
      (rx/of (dwm/apply-modifiers)))))

(defn change-orientation
  "Change orientation of shapes, from the sidebar options form.
  Will ignore pixel snap used in the options side panel"
  [ids orientation]
  (us/verify (s/coll-of ::us/uuid) ids)
  (us/verify #{:horiz :vert} orientation)
  (ptk/reify ::change-orientation
    ptk/UpdateEvent
    (update [_ state]
      (let [objects     (wsh/lookup-page-objects state)
            snap-pixel? (contains? (get state :workspace-layout) :snap-pixel-grid)

            get-modifier
            (fn [shape] (ctm/change-orientation-modifiers shape orientation))

            modif-tree
            (-> (dwm/build-modif-tree ids objects get-modifier)
                (gsh/set-objects-modifiers objects false snap-pixel?))]

        (assoc state :workspace-modifiers modif-tree)))

    ptk/WatchEvent
    (watch [_ _ _]
      (rx/of (dwm/apply-modifiers)))))

;; -- Rotate --------------------------------------------------------

(defn start-rotate
  "Enter mouse rotate mode, until mouse button is released."
  [shapes]
  (ptk/reify ::start-rotate
    ptk/UpdateEvent
    (update [_ state]
      (-> state
          (assoc-in [:workspace-local :transform] :rotate)))

    ptk/WatchEvent
    (watch [_ _ stream]
      (let [stoper          (rx/filter ms/mouse-up? stream)
            group           (gsh/selection-rect shapes)
            group-center    (gsh/center-selrect group)
            initial-angle   (gpt/angle @ms/mouse-position group-center)

            calculate-angle
            (fn [pos mod? shift?]
              (let [angle (- (gpt/angle pos group-center) initial-angle)
                    angle (if (neg? angle) (+ 360 angle) angle)
                    angle (if (= angle 360)
                            0
                            angle)
                    angle (if mod?
                            (* (mth/floor (/ angle 45)) 45)
                            angle)
                    angle (if shift?
                            (* (mth/floor (/ angle 15)) 15)
                            angle)]
                angle))]
        (rx/concat
         (->> ms/mouse-position
              (rx/with-latest vector ms/mouse-position-mod)
              (rx/with-latest vector ms/mouse-position-shift)
              (rx/map
               (fn [[[pos mod?] shift?]]
                 (let [delta-angle (calculate-angle pos mod? shift?)]
                   (dwm/set-rotation-modifiers delta-angle shapes group-center))))
              (rx/take-until stoper))
         (rx/of (dwm/apply-modifiers)
                (finish-transform)))))))

(defn increase-rotation
  "Rotate shapes a fixed angle, from a keyboard action."
  [ids rotation]
  (ptk/reify ::increase-rotation
    ptk/WatchEvent
    (watch [_ state _]

      (let [page-id (:current-page-id state)
            objects (wsh/lookup-page-objects state page-id)
            rotate-shape (fn [shape]
                           (let [delta (- rotation (:rotation shape))]
                             (dwm/set-rotation-modifiers delta [shape])))]
        (rx/concat
         (rx/from (->> ids (map #(get objects %)) (map rotate-shape)))
         (rx/of (dwm/apply-modifiers)))))))


;; -- Move ----------------------------------------------------------

(declare start-move)
(declare start-move-duplicate)
(declare move-shapes-to-frame)
(declare get-displacement)

(defn start-move-selected
  "Enter mouse move mode, until mouse button is released."
  ([]
   (start-move-selected nil false))

  ([id shift?]
   (ptk/reify ::start-move-selected
     ptk/WatchEvent
     (watch [_ state stream]
       (let [initial  (deref ms/mouse-position)

             stopper  (rx/filter ms/mouse-up? stream)
             zoom    (get-in state [:workspace-local :zoom] 1)

             ;; We toggle the selection so we don't have to wait for the event
             selected
             (cond-> (wsh/lookup-selected state {:omit-blocked? true})
               (some? id)
               (d/toggle-selection id shift?))]

         (when (or (d/not-empty? selected) (some? id))
           (->> ms/mouse-position
                (rx/map #(gpt/to-vec initial %))
                (rx/map #(gpt/length %))
                (rx/filter #(> % (/ 10 zoom)))
                (rx/take 1)
                (rx/with-latest vector ms/mouse-position-alt)
                (rx/mapcat
                 (fn [[_ alt?]]
                   (rx/concat
                    (if (some? id)
                      (rx/of (dws/select-shape id shift?))
                      (rx/empty))

                    (if alt?
                      ;; When alt is down we start a duplicate+move
                      (rx/of (start-move-duplicate initial)
                             (dws/duplicate-selected false))

                      ;; Otherwise just plain old move
                      (rx/of (start-move initial selected))))))
                (rx/take-until stopper))))))))

(defn- start-move-duplicate
  [from-position]
  (ptk/reify ::start-move-duplicate
    ptk/UpdateEvent
    (update [_ state]
      (-> state
          (assoc-in [:workspace-local :transform] :move)))

    ptk/WatchEvent
    (watch [_ _ stream]
      (->> stream
           (rx/filter (ptk/type? ::dws/duplicate-selected))
           (rx/take 1)
           (rx/map #(start-move from-position))))))

(defn- start-move
  ([from-position] (start-move from-position nil))
  ([from-position ids]
   (ptk/reify ::start-move
     ptk/UpdateEvent
     (update [_ state]
       (-> state
           (assoc-in [:workspace-local :transform] :move)))

     ptk/WatchEvent
     (watch [_ state stream]
       (let [page-id (:current-page-id state)
             objects (wsh/lookup-page-objects state page-id)
             selected (wsh/lookup-selected state {:omit-blocked? true})
             ids     (if (nil? ids) selected ids)
             shapes  (mapv #(get objects %) ids)
             stopper (rx/filter ms/mouse-up? stream)
             layout  (get state :workspace-layout)
             zoom    (get-in state [:workspace-local :zoom] 1)
             focus   (:workspace-focus-selected state)

             exclude-frames (into #{}
                                  (filter (partial cph/frame-shape? objects))
                                  (cph/selected-with-children objects selected))

             fix-axis
             (fn [[position shift?]]
               (let [delta (gpt/to-vec from-position position)]
                 (if shift?
                   (if (> (mth/abs (:x delta)) (mth/abs (:y delta)))
                     (gpt/point (:x delta) 0)
                     (gpt/point 0 (:y delta)))
                   delta)))

             position (->> ms/mouse-position
                           (rx/with-latest-from ms/mouse-position-shift)
                           (rx/map #(fix-axis %)))

             snap-delta (rx/concat
                         ;; We send the nil first so the stream is not waiting for the first value
                         (rx/of nil)
                         (->> position
                              (rx/throttle 20)
                              (rx/switch-map
                               (fn [pos]
                                 (->> (snap/closest-snap-move page-id shapes objects layout zoom focus pos)
                                      (rx/map #(vector pos %)))))))]
         (if (empty? shapes)
           (rx/of (finish-transform))
           (let [move-stream
                 (->> position
                      ;; We ask for the snap position but we continue even if the result is not available
                      (rx/with-latest vector snap-delta)

                      ;; We try to use the previous snap so we don't have to wait for the result of the new
                      (rx/map snap/correct-snap-point)

                      (rx/map
                       (fn [move-vector]
                         (let [position     (gpt/add from-position move-vector)
                               target-frame (ctst/top-nested-frame objects position exclude-frames)
                               layout?      (ctl/layout? objects target-frame)
                               drop-index   (when layout? (gsl/get-drop-index target-frame objects position))]
                           [move-vector target-frame drop-index])))

                      (rx/take-until stopper))]

             (rx/merge
              ;; Temporary modifiers stream
              (->> move-stream
                   (rx/map
                    (fn [[move-vector target-frame drop-index]]
                      (-> (dwm/create-modif-tree ids (ctm/move-modifiers move-vector))
                          (dwm/build-change-frame-modifiers objects selected target-frame drop-index)
                          (dwm/set-modifiers)))))

              ;; Last event will write the modifiers creating the changes
              (->> move-stream
                   (rx/last)
                   (rx/mapcat
                    (fn [[_ target-frame drop-index]]
                      (rx/of (dwu/start-undo-transaction)
                             (move-shapes-to-frame ids target-frame drop-index)
                             (dwm/apply-modifiers {:undo-transation? false})
                             (finish-transform)
                             (dwu/commit-undo-transaction)))))))))))))

(s/def ::direction #{:up :down :right :left})

(defn move-selected
  "Move shapes a fixed increment in one direction, from a keyboard action."
  [direction shift?]
  (us/verify ::direction direction)
  (us/verify boolean? shift?)

  (let [same-event (js/Symbol "same-event")]
    (ptk/reify ::move-selected
      IDeref
      (-deref [_] direction)

      ptk/UpdateEvent
      (update [_ state]
        (if (nil? (get state ::current-move-selected))
          (-> state
              (assoc-in [:workspace-local :transform] :move)
              (assoc ::current-move-selected same-event))
          state))

      ptk/WatchEvent
      (watch [_ state stream]
        (if (= same-event (get state ::current-move-selected))
          (let [selected (wsh/lookup-selected state {:omit-blocked? true})
                nudge (get-in state [:profile :props :nudge] {:big 10 :small 1})
                move-events (->> stream
                                 (rx/filter (ptk/type? ::move-selected))
                                 (rx/filter #(= direction (deref %))))
                stopper (->> move-events
                             (rx/debounce 100)
                             (rx/take 1))
                scale (if shift? (gpt/point (or (:big nudge) 10)) (gpt/point (or (:small nudge) 1)))
                mov-vec (gpt/multiply (get-displacement direction) scale)]

            (rx/concat
             (rx/merge
              (->> move-events
                   (rx/scan #(gpt/add %1 mov-vec) (gpt/point 0 0))
                   (rx/map #(dwm/create-modif-tree selected (ctm/move-modifiers %)))
                   (rx/map (partial dwm/set-modifiers))
                   (rx/take-until stopper))
              (rx/of (move-selected direction shift?)))

             (rx/of (dwm/apply-modifiers)
                    (finish-transform))))
          (rx/empty))))))

(s/def ::x number?)
(s/def ::y number?)
(s/def ::position
  (s/keys :opt-un [::x ::y]))

(defn update-position
  "Move shapes to a new position, from the sidebar options form."
  [id position]
  (us/verify ::us/uuid id)
  (us/verify ::position position)
  (ptk/reify ::update-position
    ptk/WatchEvent
    (watch [_ state _]
      (let [page-id (:current-page-id state)
            objects (wsh/lookup-page-objects state page-id)
            shape   (get objects id)

            bbox (-> shape :points gsh/points->selrect)

            cpos (gpt/point (:x bbox) (:y bbox))
            pos  (gpt/point (or (:x position) (:x bbox))
                            (or (:y position) (:y bbox)))
            delta (gpt/subtract pos cpos)

            modif-tree (dwm/create-modif-tree [id] (ctm/move-modifiers delta))]

        (rx/of (dwm/set-modifiers modif-tree)
               (dwm/apply-modifiers))))))

(defn- move-shapes-to-frame
  [ids frame-id drop-index]
  (ptk/reify ::move-shapes-to-frame
    ptk/WatchEvent
    (watch [it state _]
      (let [page-id  (:current-page-id state)
            objects  (wsh/lookup-page-objects state page-id)
            layout?  (get-in objects [frame-id :layout])
            lookup   (d/getf objects)

            shapes (->> ids (cph/clean-loops objects) (keep lookup))

            moving-shapes
            (cond->> shapes
              (not layout?)
              (remove #(= (:frame-id %) frame-id))

              layout?
              (remove #(and (= (:frame-id %) frame-id)
                            (not= (:parent-id %) frame-id))))

            all-parents
            (reduce (fn [res id]
                      (into res (cph/get-parent-ids objects id)))
                    (d/ordered-set)
                    ids)

            find-all-empty-parents
            (fn recursive-find-empty-parents [empty-parents]
              (let [all-ids   (into empty-parents ids)
                    contains? (partial contains? all-ids)
                    xform     (comp (map lookup)
                                    (filter cph/group-shape?)
                                    (remove #(->> (:shapes %) (remove contains?) seq))
                                    (map :id))
                    parents   (into #{} xform all-parents)]
                (if (= empty-parents parents)
                  empty-parents
                  (recursive-find-empty-parents parents))))

            empty-parents
            ;; Any parent whose children are moved should be deleted
            (into (d/ordered-set) (find-all-empty-parents #{}))

            changes
            (-> (pcb/empty-changes it page-id)
                (pcb/with-objects objects)
<<<<<<< HEAD
                (pcb/change-parent frame-id moving-shapes drop-index))]
=======
                (pcb/change-parent frame-id moving-shapes)
                (pcb/remove-objects empty-parents))]
>>>>>>> dbd8c12a

        (when (and (some? frame-id) (d/not-empty? changes))
          (rx/of (dch/commit-changes changes)
                 (dwc/expand-collapse frame-id)))))))

(defn- get-displacement
  "Retrieve the correct displacement delta point for the
  provided direction speed and distances thresholds."
  [direction]
  (case direction
    :up (gpt/point 0 (- 1))
    :down (gpt/point 0 1)
    :left (gpt/point (- 1) 0)
    :right (gpt/point 1 0)))


;; -- Flip ----------------------------------------------------------

(defn flip-horizontal-selected []
  (ptk/reify ::flip-horizontal-selected
    ptk/WatchEvent
    (watch [_ state _]
      (let [objects  (wsh/lookup-page-objects state)
            selected (wsh/lookup-selected state {:omit-blocked? true})
            shapes   (map #(get objects %) selected)
            selrect  (gsh/selection-rect shapes)
            origin   (gpt/point (:x selrect) (+ (:y selrect) (/ (:height selrect) 2)))

            modif-tree (dwm/create-modif-tree
                        selected
                        (-> (ctm/empty)
                            (ctm/resize (gpt/point -1.0 1.0) origin)
                            (ctm/move (gpt/point (:width selrect) 0))))]

        (rx/of (dwm/set-modifiers modif-tree true)
               (dwm/apply-modifiers))))))

(defn flip-vertical-selected []
  (ptk/reify ::flip-vertical-selected
    ptk/WatchEvent
    (watch [_ state _]
      (let [objects  (wsh/lookup-page-objects state)
            selected (wsh/lookup-selected state {:omit-blocked? true})
            shapes   (map #(get objects %) selected)
            selrect  (gsh/selection-rect shapes)
            origin   (gpt/point (+ (:x selrect) (/ (:width selrect) 2)) (:y selrect))

            modif-tree (dwm/create-modif-tree
                        selected
                        (-> (ctm/empty)
                            (ctm/resize (gpt/point 1.0 -1.0) origin)
                            (ctm/move (gpt/point 0 (:height selrect)))))]

        (rx/of (dwm/set-modifiers modif-tree true)
               (dwm/apply-modifiers))))))<|MERGE_RESOLUTION|>--- conflicted
+++ resolved
@@ -625,12 +625,8 @@
             changes
             (-> (pcb/empty-changes it page-id)
                 (pcb/with-objects objects)
-<<<<<<< HEAD
-                (pcb/change-parent frame-id moving-shapes drop-index))]
-=======
-                (pcb/change-parent frame-id moving-shapes)
+                (pcb/change-parent frame-id moving-shapes drop-index)
                 (pcb/remove-objects empty-parents))]
->>>>>>> dbd8c12a
 
         (when (and (some? frame-id) (d/not-empty? changes))
           (rx/of (dch/commit-changes changes)
