--- conflicted
+++ resolved
@@ -761,7 +761,6 @@
             changes
             (-> (pcb/empty-changes it page-id)
                 (pcb/with-objects objects)
-<<<<<<< HEAD
                 (pcb/update-shapes moving-frames
                                    (fn [shape]
                                      ;; Hide in viewer must be enabled just when a board is moved
@@ -773,8 +772,6 @@
                                             (not= frame-id (:frame-id shape))
                                             (not= frame-id uuid/zero))
                                        (assoc :hide-in-viewer true))))
-=======
->>>>>>> d468c748
                 (pcb/change-parent frame-id moving-shapes))]
 
         (when-not (empty? changes)
