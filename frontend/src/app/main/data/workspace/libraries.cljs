--- conflicted
+++ resolved
@@ -260,26 +260,12 @@
     ptk/WatchEvent
     (watch [it state _]
       (let [data    (get state :workspace-data)
-<<<<<<< HEAD
-            [path name] (cph/parse-path-name new-name)
-            object  (get-in data [:typographies id])
-            new-object  (assoc object :path path :name name)]
-        (do-update-tipography it state new-object file-id)))))
-
-=======
             [path name] (cph/parse-path-name (:name typography))
             path (if (and (:path typography) (= "" path)) 
                    (:path typography) 
                    path)
-            typography  (assoc typography :path path :name name)
-            changes (-> (pcb/empty-changes it)
-                        (pcb/with-library-data data)
-                        (pcb/update-typography typography))]
-        (rx/of (dwu/start-undo-transaction)
-               (dch/commit-changes changes)
-               (sync-file (:current-file-id state) file-id)
-               (dwu/commit-undo-transaction))))))
->>>>>>> 426758d9
+            typography  (assoc typography :path path :name name)]
+        (do-update-tipography it state new-object file-id)))))
 
 (defn delete-typography
   [id]
