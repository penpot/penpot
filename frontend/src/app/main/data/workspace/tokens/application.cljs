--- conflicted
+++ resolved
@@ -10,11 +10,8 @@
    [app.common.files.tokens :as cft]
    [app.common.types.shape.layout :as ctsl]
    [app.common.types.shape.radius :as ctsr]
-<<<<<<< HEAD
+   [app.common.types.stroke :as cts]
    [app.common.types.text :as txt]
-=======
-   [app.common.types.stroke :as cts]
->>>>>>> 50076bac
    [app.common.types.token :as ctt]
    [app.common.types.tokens-lib :as ctob]
    [app.common.types.typography :as cty]
