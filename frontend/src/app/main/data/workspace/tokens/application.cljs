--- conflicted
+++ resolved
@@ -277,7 +277,6 @@
   ([value shape-ids _attributes page-id]
    (when (number? value)
      (generate-text-shape-update {:letter-spacing (str value)} shape-ids page-id))))
-<<<<<<< HEAD
 
 (defn update-font-family
   ([value shape-ids attributes] (update-font-family value shape-ids attributes nil))
@@ -292,8 +291,6 @@
                        :font-family font-family})]
      (when text-attrs
        (generate-text-shape-update text-attrs shape-ids page-id)))))
-=======
->>>>>>> 708a40bf
 
 (defn update-font-size
   ([value shape-ids attributes] (update-font-size value shape-ids attributes nil))
@@ -301,16 +298,12 @@
    (when (number? value)
      (generate-text-shape-update {:font-size (str value)} shape-ids page-id))))
 
-<<<<<<< HEAD
 (defn update-text-case
   ([value shape-ids attributes] (update-text-case value shape-ids attributes nil))
   ([value shape-ids _attributes page-id]
    (when (string? value)
      (generate-text-shape-update {:text-transform value} shape-ids page-id))))
 
-
-=======
->>>>>>> 708a40bf
 ;; Events to apply / unapply tokens to shapes ------------------------------------------------------------
 
 (defn apply-token
