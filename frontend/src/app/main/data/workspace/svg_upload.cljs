;; This Source Code Form is subject to the terms of the Mozilla Public
;; License, v. 2.0. If a copy of the MPL was not distributed with this
;; file, You can obtain one at http://mozilla.org/MPL/2.0/.
;;
;; Copyright (c) KALEIDOS INC

(ns app.main.data.workspace.svg-upload
  (:require
   [app.common.colors :as clr]
   [app.common.data :as d]
   [app.common.data.macros :as dm]
<<<<<<< HEAD
   [app.common.files.helpers :as cfh]
=======
   [app.common.exceptions :as ex]
>>>>>>> a494b89b
   [app.common.geom.matrix :as gmt]
   [app.common.geom.point :as gpt]
   [app.common.geom.rect :as grc]
   [app.common.geom.shapes :as gsh]
   [app.common.math :as mth]
   [app.common.pages.changes-builder :as pcb]
   [app.common.pages.helpers :as cph]
   [app.common.schema :as sm :refer [max-safe-int min-safe-int]]
   [app.common.types.shape :as cts]
   [app.common.types.shape-tree :as ctst]
   [app.main.data.workspace.changes :as dch]
   [app.main.data.workspace.selection :as dws]
   [app.main.data.workspace.state-helpers :as wsh]
   [app.main.data.workspace.undo :as dwu]
   [app.main.repo :as rp]
   [app.util.color :as uc]
   [app.util.path.parser :as upp]
   [app.util.svg :as usvg]
   [app.util.webapi :as wapi]
   [beicon.core :as rx]
   [cuerdas.core :as str]
   [potok.core :as ptk]))

(def default-rect
  {:x 0 :y 0 :width 1 :height 1})

(defn- assert-valid-num [attr num]
  (dm/verify!
   ["%1 attribute has invalid value: %2" (d/name attr) num]
   (and (d/num? num)
        (<= num max-safe-int)
        (>= num min-safe-int)))

  (cond
    (and (> num 0) (< num 1))    1
    (and (< num 0) (> num -1))  -1
    :else                       num))

(defn- assert-valid-pos-num
  [attr num]

  (dm/verify!
   ["%1 attribute should be positive" (d/name attr)]
   (pos? num))

  num)

(defn- assert-valid-blend-mode
  [mode]
  (let [clean-value (-> mode str/trim str/lower keyword)]
    (dm/verify!
     ["%1 is not a valid blend mode" clean-value]
     (contains? cts/blend-modes clean-value))
    clean-value))

(defn- svg-dimensions [data]
  (let [width (dm/get-in data [:attrs :width] 100)
        height (dm/get-in data [:attrs :height] 100)
        viewbox (dm/get-in data [:attrs :viewBox] (str "0 0 " width " " height))
        [x y width height] (->> (str/split viewbox #"\s+")
                                (map d/parse-double))
        width (if (= width 0) 1 width)
        height (if (= height 0) 1 height)]
    [(assert-valid-num :x x)
     (assert-valid-num :y y)
     (assert-valid-pos-num :width width)
     (assert-valid-pos-num :height height)]))

(defn tag->name
  "Given a tag returns its layer name"
  [tag]
  (str "svg-" (cond (string? tag) tag
                    (keyword? tag) (d/name tag)
                    (nil? tag) "node"
                    :else (str tag))))

(defn setup-fill [shape]
  (let [color-attr (str/trim (dm/get-in shape [:svg-attrs :fill]))
        color-attr (if (= color-attr "currentColor") clr/black color-attr)
        color-style (str/trim (dm/get-in shape [:svg-attrs :style :fill]))
        color-style (if (= color-style "currentColor") clr/black color-style)]
    (cond-> shape
      ;; Color present as attribute
      (uc/color? color-attr)
      (-> (update :svg-attrs dissoc :fill)
          (update-in [:svg-attrs :style] dissoc :fill)
          (assoc-in [:fills 0 :fill-color] (uc/parse-color color-attr)))

      ;; Color present as style
      (uc/color? color-style)
      (-> (update-in [:svg-attrs :style] dissoc :fill)
          (update :svg-attrs dissoc :fill)
          (assoc-in [:fills 0 :fill-color] (uc/parse-color color-style)))

      (dm/get-in shape [:svg-attrs :fill-opacity])
      (-> (update :svg-attrs dissoc :fill-opacity)
          (update-in [:svg-attrs :style] dissoc :fill-opacity)
          (assoc-in [:fills 0 :fill-opacity] (-> (dm/get-in shape [:svg-attrs :fill-opacity])
                                                 (d/parse-double 1))))

      (dm/get-in shape [:svg-attrs :style :fill-opacity])
      (-> (update-in [:svg-attrs :style] dissoc :fill-opacity)
          (update :svg-attrs dissoc :fill-opacity)
          (assoc-in [:fills 0 :fill-opacity] (-> (dm/get-in shape [:svg-attrs :style :fill-opacity])
                                                 (d/parse-double 1)))))))

<<<<<<< HEAD
(defn setup-stroke [shape]
  (let [stroke-linecap (-> (or (dm/get-in shape [:svg-attrs :stroke-linecap])
                               (dm/get-in shape [:svg-attrs :style :stroke-linecap]))
                           ((d/nilf str/trim))
                           ((d/nilf keyword)))
        color-attr (str/trim (dm/get-in shape [:svg-attrs :stroke]))
        color-attr (if (= color-attr "currentColor") clr/black color-attr)
        color-style (str/trim (dm/get-in shape [:svg-attrs :style :stroke]))
        color-style (if (= color-style "currentColor") clr/black color-style)

        shape
        (cond-> shape
          ;; Color present as attribute
          (uc/color? color-attr)
          (-> (update :svg-attrs dissoc :stroke)
              (assoc-in [:strokes 0 :stroke-color] (uc/parse-color color-attr)))

          ;; Color present as style
          (uc/color? color-style)
          (-> (update-in [:svg-attrs :style] dissoc :stroke)
              (assoc-in [:strokes 0 :stroke-color] (uc/parse-color color-style)))

          (dm/get-in shape [:svg-attrs :stroke-opacity])
          (-> (update :svg-attrs dissoc :stroke-opacity)
              (assoc-in [:strokes 0 :stroke-opacity] (-> (dm/get-in shape [:svg-attrs :stroke-opacity])
                                                         (d/parse-double 1))))

          (dm/get-in shape [:svg-attrs :style :stroke-opacity])
          (-> (update-in [:svg-attrs :style] dissoc :stroke-opacity)
              (assoc-in [:strokes 0 :stroke-opacity] (-> (dm/get-in shape [:svg-attrs :style :stroke-opacity])
                                                         (d/parse-double 1))))

          (dm/get-in shape [:svg-attrs :stroke-width])
          (-> (update :svg-attrs dissoc :stroke-width)
              (assoc-in [:strokes 0 :stroke-width] (-> (dm/get-in shape [:svg-attrs :stroke-width])
                                                       (d/parse-double))))

          (dm/get-in shape [:svg-attrs :style :stroke-width])
          (-> (update-in [:svg-attrs :style] dissoc :stroke-width)
              (assoc-in [:strokes 0 :stroke-width] (-> (dm/get-in shape [:svg-attrs :style :stroke-width])
                                                       (d/parse-double))))

          (and stroke-linecap (= (:type shape) :path))
          (-> (update-in [:svg-attrs :style] dissoc :stroke-linecap)
              (cond-> (#{:round :square} stroke-linecap)
                (assoc :stroke-cap-start stroke-linecap
                       :stroke-cap-end   stroke-linecap))))]

    (cond-> shape
      (d/any-key? (dm/get-in shape [:strokes 0]) :stroke-color :stroke-opacity :stroke-width :stroke-cap-start :stroke-cap-end)
=======

(defn- setup-stroke
  [shape]
  (let [attrs   (get shape :svg-attrs)
        style   (get attrs :style)

        stroke  (or (str/trim (:stroke attrs))
                    (str/trim (:stroke style)))

        color   (cond
                  (= stroke "currentColor") clr/black
                  (= stroke "none")         nil
                  :else                     (uc/parse-color stroke))

        opacity (when (some? color)
                  (d/parse-double
                   (or (:stroke-opacity attrs)
                       (:stroke-opacity style))
                   1))

        width   (when (some? color)
                  (d/parse-double
                   (or (:stroke-width attrs)
                       (:stroke-width style))
                   1))

        linecap (or (get attrs :stroke-linecap)
                    (get style :stroke-linecap))
        linecap (some-> linecap str/trim keyword)

        attrs   (-> attrs
                    (dissoc :stroke)
                    (dissoc :stroke-width)
                    (dissoc :stroke-opacity)
                    (update :style (fn [style]
                                     (-> style
                                         (dissoc :stroke)
                                         (dissoc :stroke-linecap)
                                         (dissoc :stroke-width)
                                         (dissoc :stroke-opacity)))))]

    (cond-> (assoc shape :svg-attrs attrs)
      (some? color)
      (assoc-in [:strokes 0 :stroke-color] color)

      (and (some? color) (some? opacity))
      (assoc-in [:strokes 0 :stroke-opacity] opacity)

      (and (some? color) (some? width))
      (assoc-in [:strokes 0 :stroke-width] width)

      (and (some? linecap) (= (:type shape) :path)
           (or (= linecap :round) (= linecap :square)))
      (assoc :stroke-cap-start linecap
             :stroke-cap-end linecap)

      (d/any-key? (dm/get-in shape [:strokes 0])
                  :stroke-color :stroke-opacity :stroke-width
                  :stroke-cap-start :stroke-cap-end)
>>>>>>> a494b89b
      (assoc-in [:strokes 0 :stroke-style] :svg))))

(defn setup-opacity [shape]
  (cond-> shape
    (dm/get-in shape [:svg-attrs :opacity])
    (-> (update :svg-attrs dissoc :opacity)
        (assoc :opacity (-> (dm/get-in shape [:svg-attrs :opacity])
                            (d/parse-double 1))))

    (dm/get-in shape [:svg-attrs :style :opacity])
    (-> (update-in [:svg-attrs :style] dissoc :opacity)
        (assoc :opacity (-> (dm/get-in shape [:svg-attrs :style :opacity])
                            (d/parse-double 1))))

    (dm/get-in shape [:svg-attrs :mix-blend-mode])
    (-> (update :svg-attrs dissoc :mix-blend-mode)
        (assoc :blend-mode (-> (dm/get-in shape [:svg-attrs :mix-blend-mode]) assert-valid-blend-mode)))

    (dm/get-in shape [:svg-attrs :style :mix-blend-mode])
    (-> (update-in [:svg-attrs :style] dissoc :mix-blend-mode)
        (assoc :blend-mode (-> (dm/get-in shape [:svg-attrs :style :mix-blend-mode]) assert-valid-blend-mode)))))

(defn create-raw-svg
  [name frame-id {:keys [x y width height offset-x offset-y]} {:keys [attrs] :as data}]
  (cts/setup-shape
   {:type :svg-raw
    :name name
    :frame-id frame-id
    :width width
    :height height
    :x x
    :y y
    :content (cond-> data
               (map? data) (update :attrs usvg/clean-attrs))
    :svg-attrs attrs
    :svg-viewbox {:width width
                  :height height
                  :x offset-x
                  :y offset-y}}))

(defn create-svg-root
  [frame-id parent-id {:keys [name x y width height offset-x offset-y attrs]}]
  (cts/setup-shape
   {:type :group
    :name name
    :frame-id frame-id
    :parent-id parent-id
    :width width
    :height height
    :x (+ x offset-x)
    :y (+ y offset-y)
    :svg-attrs (-> attrs
                   (dissoc :viewBox)
                   (dissoc :xmlns)
                   (d/without-keys usvg/inheritable-props))}))

(defn create-group
  [name frame-id {:keys [x y width height offset-x offset-y] :as svg-data} {:keys [attrs]}]
  (let [svg-transform (usvg/parse-transform (:transform attrs))]
    (cts/setup-shape
     {:type :group
      :name name
      :frame-id frame-id
      :x (+ x offset-x)
      :y (+ y offset-y)
      :width width
      :height height
      :svg-transform svg-transform
      :svg-attrs (d/without-keys attrs usvg/inheritable-props)

      :svg-viewbox {:width width
                    :height height
                    :x offset-x
                    :y offset-y}})))

(defn create-path-shape [name frame-id svg-data {:keys [attrs] :as data}]
  (when (and (contains? attrs :d) (seq (:d attrs)))

    (let [svg-transform (usvg/parse-transform (:transform attrs))
          path-content  (upp/parse-path (:d attrs))
          content       (cond-> path-content
                          svg-transform
                          (gsh/transform-content svg-transform))

          selrect       (gsh/content->selrect content)
          points        (grc/rect->points selrect)

          origin        (gpt/negate (gpt/point svg-data))]

      (-> (cts/setup-shape
           {:type :path
            :name name
            :frame-id frame-id
            :content content
            :selrect selrect
            :points points
            :svg-viewbox (select-keys selrect [:x :y :width :height])
            :svg-attrs (dissoc attrs :d :transform)
            :svg-transform svg-transform})
          (gsh/translate-to-frame origin)))))

(defn calculate-rect-metadata [rect-data transform]
  (let [points (-> (grc/make-rect rect-data)
                   (grc/rect->points)
                   (gsh/transform-points transform))

        [selrect transform transform-inverse] (gsh/calculate-geometry points)]

    {:x (:x selrect)
     :y (:y selrect)
     :width (:width selrect)
     :height (:height selrect)
     :selrect selrect
     :points points
     :transform transform
     :transform-inverse transform-inverse}))

(defn- parse-rect-attrs
  [{:keys [x y width height]}]
  {:x (d/parse-double x 0)
   :y (d/parse-double y 0)
   :width (d/parse-double width 1)
   :height (d/parse-double height 1)})

(defn create-rect-shape [name frame-id svg-data {:keys [attrs] :as data}]
  (let [transform (->> (usvg/parse-transform (:transform attrs))
                       (gmt/transform-in (gpt/point svg-data)))

        origin    (gpt/negate (gpt/point svg-data))

        rect-data (-> (parse-rect-attrs attrs)
                      (update :x - (:x origin))
                      (update :y - (:y origin)))]

    (cts/setup-shape
     (-> (calculate-rect-metadata rect-data transform)
         (assoc :type :rect)
         (assoc :name name)
         (assoc :frame-id frame-id)
         (assoc :svg-viewbox (select-keys rect-data [:x :y :width :height]))
         (assoc :svg-attrs (dissoc attrs :x :y :width :height :rx :ry :transform))
         (cond-> (contains? attrs :rx)
           (assoc :rx (d/parse-double (:rx attrs) 0)))
         (cond-> (contains? attrs :ry)
           (assoc :ry (d/parse-double (:ry attrs) 0)))))))


(defn- parse-circle-attrs
  [attrs]
  (into [] (comp (map (d/getf attrs))
                 (map d/parse-double))
        [:cx :cy :r :rx :ry]))

(defn create-circle-shape [name frame-id svg-data {:keys [attrs] :as data}]
  (let [[cx cy r rx ry]
        (parse-circle-attrs attrs)

        transform (->> (usvg/parse-transform (:transform attrs))
                       (gmt/transform-in (gpt/point svg-data)))

        rx        (or r rx)
        ry        (or r ry)
        origin    (gpt/negate (gpt/point svg-data))

        rect-data {:x (- cx rx (:x origin))
                   :y (- cy ry (:y origin))
                   :width (* 2 rx)
                   :height (* 2 ry)}]

    (cts/setup-shape
     (-> (calculate-rect-metadata rect-data transform)
         (assoc :type :circle)
         (assoc :name name)
         (assoc :frame-id frame-id)
         (assoc :svg-viewbox rect-data)
         (assoc :svg-attrs (dissoc attrs :cx :cy :r :rx :ry :transform))))))

(defn create-image-shape [name frame-id svg-data {:keys [attrs] :as data}]
  (let [transform  (->> (usvg/parse-transform (:transform attrs))
                        (gmt/transform-in (gpt/point svg-data)))

        image-url  (or (:href attrs) (:xlink:href attrs))
        image-data (dm/get-in svg-data [:image-data image-url])


        metadata   {:width (:width image-data)
                    :height (:height image-data)
                    :mtype (:mtype image-data)
                    :id (:id image-data)}

        origin     (gpt/negate (gpt/point svg-data))
        rect-data  (-> (parse-rect-attrs attrs)
                       (update :x - (:x origin))
                       (update :y - (:y origin)))]

    (when (some? image-data)
      (cts/setup-shape
       (-> (calculate-rect-metadata rect-data transform)
           (assoc :type :image)
           (assoc :name name)
           (assoc :frame-id frame-id)
           (assoc :metadata metadata)
           (assoc :svg-viewbox (select-keys rect-data [:x :y :width :height]))
           (assoc :svg-attrs (dissoc attrs :x :y :width :height :href :xlink:href)))))))


(defn parse-svg-element [frame-id svg-data {:keys [tag attrs hidden] :as element-data} unames]
  (let [attrs        (usvg/format-styles attrs)
        element-data (cond-> element-data (map? element-data) (assoc :attrs attrs))
        name         (or (:id attrs) (tag->name tag))
        att-refs     (usvg/find-attr-references attrs)
        references   (usvg/find-def-references (:defs svg-data) att-refs)

        href-id      (-> (or (:href attrs) (:xlink:href attrs) "") (subs 1))
        defs         (:defs svg-data)

        use-tag?     (and (= :use tag) (contains? defs href-id))]

    (if use-tag?
      (let [;; Merge the data of the use definition with the properties passed as attributes
            use-data     (-> (get defs href-id)
                             (update :attrs #(d/deep-merge % (dissoc attrs :xlink:href :href))))
            displacement (gpt/point (d/parse-double (:x attrs "0")) (d/parse-double (:y attrs "0")))
            disp-matrix  (str (gmt/translate-matrix displacement))
            element-data (-> element-data
                             (assoc :tag :g)
                             (update :attrs dissoc :x :y :width :height :href :xlink:href :transform)
                             (update :attrs usvg/add-transform disp-matrix)
                             (assoc :content [use-data]))]
        (parse-svg-element frame-id svg-data element-data unames))

      ;; SVG graphic elements
      ;; :circle :ellipse :image :line :path :polygon :polyline :rect :text :use
      (let [shape (-> (case tag
                        (:g :a :svg) (create-group name frame-id svg-data element-data)
                        :rect        (create-rect-shape name frame-id svg-data element-data)
                        (:circle
                         :ellipse)   (create-circle-shape name frame-id svg-data element-data)
                        :path        (create-path-shape name frame-id svg-data element-data)
                        :polyline    (create-path-shape name frame-id svg-data (-> element-data usvg/polyline->path))
                        :polygon     (create-path-shape name frame-id svg-data (-> element-data usvg/polygon->path))
                        :line        (create-path-shape name frame-id svg-data (-> element-data usvg/line->path))
                        :image       (create-image-shape name frame-id svg-data element-data)
                        #_other      (create-raw-svg name frame-id svg-data element-data)))]
        (when (some? shape)
          (let [shape (-> shape
                          (assoc :svg-defs (select-keys (:defs svg-data) references))
                          (setup-fill)
                          (setup-stroke)
                          (setup-opacity))]

            [(cond-> shape
               hidden (assoc :hidden true))

             (cond->> (:content element-data)
               (contains? usvg/parent-tags tag)
               (mapv #(usvg/inherit-attributes attrs %)))]))))))

(defn create-svg-children
  [objects selected frame-id parent-id svg-data [unames children] [_index svg-element]]
  (let [[shape new-children] (parse-svg-element frame-id svg-data svg-element unames)]
    (if (some? shape)
      (let [shape-id (:id shape)
            shape    (-> shape
                         (assoc :frame-id frame-id)
                         (assoc :parent-id parent-id))
            children (conj children shape)
            unames   (conj unames (:name shape))]

        (reduce (partial create-svg-children objects selected frame-id shape-id svg-data)
                [unames children]
                (d/enumerate new-children)))

      [unames children])))

(defn data-uri->blob
  [data-uri]
  (let [[mtype b64-data] (str/split data-uri ";base64,")
        mtype   (subs mtype (inc (str/index-of mtype ":")))
        decoded (.atob js/window b64-data)
        size    (.-length ^js decoded)
        content (js/Uint8Array. size)]

    (doseq [i (range 0 size)]
      (aset content i (.charCodeAt decoded i)))

    (wapi/create-blob content mtype)))

(defn extract-name [url]
  (let [query-idx (str/last-index-of url "?")
        url (if (> query-idx 0) (subs url 0 query-idx) url)
        filename (->> (str/split url "/") (last))
        ext-idx (str/last-index-of filename ".")]
    (if (> ext-idx 0) (subs filename 0 ext-idx) filename)))

(defn upload-images
  "Extract all bitmap images inside the svg data, and upload them, associated to the file.
  Return a map {<url> <image-data>}."
  [svg-data file-id]
  (->> (rx/from (usvg/collect-images svg-data))
       (rx/map (fn [uri]
                 (merge
                   {:file-id file-id
                    :is-local true
                    :url uri}
                   (if (str/starts-with? uri "data:")
                     {:name "image"
                      :content (data-uri->blob uri)}
                     {:name (extract-name uri)}))))
       (rx/mapcat (fn [uri-data]
                    (->> (rp/cmd! (if (contains? uri-data :content)
                                    :upload-file-media-object
                                    :create-file-media-object-from-url)
                                  uri-data)
                         ;; When the image uploaded fail we skip the shape
                         ;; returning `nil` will afterward not create the shape.
                         (rx/catch #(rx/of nil))
                         (rx/map #(vector (:url uri-data) %)))))
       (rx/reduce (fn [acc [url image]] (assoc acc url image)) {})))


(defn create-svg-shapes
  [svg-data {:keys [x y]} objects frame-id parent-id selected center?]
  (let [[vb-x vb-y vb-width vb-height] (svg-dimensions svg-data)


        unames   (cfh/get-used-names objects)
        svg-name (str/replace (:name svg-data) ".svg" "")

        svg-data (-> svg-data
                     (assoc :x (mth/round
                                (if center?
                                  (- x vb-x (/ vb-width 2))
                                  x)))
                     (assoc :y (mth/round
                                (if center?
                                  (- y vb-y (/ vb-height 2))
                                  y)))
                     (assoc :offset-x vb-x)
                     (assoc :offset-y vb-y)
                     (assoc :width vb-width)
                     (assoc :height vb-height)
                     (assoc :name svg-name))

        [def-nodes svg-data]
        (-> svg-data
            (usvg/fix-default-values)
            (usvg/fix-percents)
            (usvg/extract-defs))

        svg-data   (assoc svg-data :defs def-nodes)
        root-shape (create-svg-root frame-id parent-id svg-data)
        root-id    (:id root-shape)

        ;; In penpot groups have the size of their children. To
        ;; respect the imported svg size and empty space let's create
        ;; a transparent shape as background to respect the imported
        ;; size
        background
        {:tag :rect
         :attrs {:x      (dm/str vb-x)
                 :y      (dm/str vb-y)
                 :width  (dm/str vb-width)
                 :height (dm/str vb-height)
                 :fill   "none"
                 :id     "base-background"}
         :hidden true
         :content []}

        svg-data   (-> svg-data
                       (assoc :defs def-nodes)
                       (assoc :content (into [background] (:content svg-data))))

        ;; Create the root shape
        root-attrs (-> (:attrs svg-data)
                       (usvg/format-styles))

        [_ children]
        (reduce (partial create-svg-children objects selected frame-id root-id svg-data)
                [unames []]
                (d/enumerate (->> (:content svg-data)
                                  (mapv #(usvg/inherit-attributes root-attrs %)))))]

    [root-shape children]))

(defn add-svg-shapes
  [svg-data position]
  ;; (app.common.pprint/pprint svg-data {:length 100 :level 100})
  (ptk/reify ::add-svg-shapes
    ptk/WatchEvent
    (watch [it state _]
      (try
        (let [page-id         (:current-page-id state)
              objects         (wsh/lookup-page-objects state page-id)
              frame-id        (ctst/top-nested-frame objects position)
              selected        (wsh/lookup-selected state)
              base            (cph/get-base-shape objects selected)

              selected-id     (first selected)
              selected-frame? (and (= 1 (count selected))
                                   (= :frame (dm/get-in objects [selected-id :type])))

              parent-id       (if (or selected-frame? (empty? selected))
                                frame-id
                                (:parent-id base))

              [new-shape new-children]
              (create-svg-shapes svg-data position objects frame-id parent-id selected true)

              changes         (-> (pcb/empty-changes it page-id)
                                  (pcb/with-objects objects)
                                  (pcb/add-object new-shape))

              changes         (reduce (fn [changes new-child]
                                        (pcb/add-object changes new-child))
                                      changes
                                      new-children)

              changes         (pcb/resize-parents changes
                                                  (->> (:redo-changes changes)
                                                       (filter #(= :add-obj (:type %)))
                                                       (map :id)
                                                       (reverse)
                                                       (vec)))
              undo-id         (js/Symbol)]

          (rx/of (dwu/start-undo-transaction undo-id)
                 (dch/commit-changes changes)
                 (dws/select-shapes (d/ordered-set (:id new-shape)))
                 (ptk/data-event :layout/update [(:id new-shape)])
                 (dwu/commit-undo-transaction undo-id)))

        (catch :default cause
          (js/console.log (.-stack cause))
          (rx/throw {:type :svg-parser
                     :data cause}))))))<|MERGE_RESOLUTION|>--- conflicted
+++ resolved
@@ -9,11 +9,7 @@
    [app.common.colors :as clr]
    [app.common.data :as d]
    [app.common.data.macros :as dm]
-<<<<<<< HEAD
    [app.common.files.helpers :as cfh]
-=======
-   [app.common.exceptions :as ex]
->>>>>>> a494b89b
    [app.common.geom.matrix :as gmt]
    [app.common.geom.point :as gpt]
    [app.common.geom.rect :as grc]
@@ -120,59 +116,6 @@
           (assoc-in [:fills 0 :fill-opacity] (-> (dm/get-in shape [:svg-attrs :style :fill-opacity])
                                                  (d/parse-double 1)))))))
 
-<<<<<<< HEAD
-(defn setup-stroke [shape]
-  (let [stroke-linecap (-> (or (dm/get-in shape [:svg-attrs :stroke-linecap])
-                               (dm/get-in shape [:svg-attrs :style :stroke-linecap]))
-                           ((d/nilf str/trim))
-                           ((d/nilf keyword)))
-        color-attr (str/trim (dm/get-in shape [:svg-attrs :stroke]))
-        color-attr (if (= color-attr "currentColor") clr/black color-attr)
-        color-style (str/trim (dm/get-in shape [:svg-attrs :style :stroke]))
-        color-style (if (= color-style "currentColor") clr/black color-style)
-
-        shape
-        (cond-> shape
-          ;; Color present as attribute
-          (uc/color? color-attr)
-          (-> (update :svg-attrs dissoc :stroke)
-              (assoc-in [:strokes 0 :stroke-color] (uc/parse-color color-attr)))
-
-          ;; Color present as style
-          (uc/color? color-style)
-          (-> (update-in [:svg-attrs :style] dissoc :stroke)
-              (assoc-in [:strokes 0 :stroke-color] (uc/parse-color color-style)))
-
-          (dm/get-in shape [:svg-attrs :stroke-opacity])
-          (-> (update :svg-attrs dissoc :stroke-opacity)
-              (assoc-in [:strokes 0 :stroke-opacity] (-> (dm/get-in shape [:svg-attrs :stroke-opacity])
-                                                         (d/parse-double 1))))
-
-          (dm/get-in shape [:svg-attrs :style :stroke-opacity])
-          (-> (update-in [:svg-attrs :style] dissoc :stroke-opacity)
-              (assoc-in [:strokes 0 :stroke-opacity] (-> (dm/get-in shape [:svg-attrs :style :stroke-opacity])
-                                                         (d/parse-double 1))))
-
-          (dm/get-in shape [:svg-attrs :stroke-width])
-          (-> (update :svg-attrs dissoc :stroke-width)
-              (assoc-in [:strokes 0 :stroke-width] (-> (dm/get-in shape [:svg-attrs :stroke-width])
-                                                       (d/parse-double))))
-
-          (dm/get-in shape [:svg-attrs :style :stroke-width])
-          (-> (update-in [:svg-attrs :style] dissoc :stroke-width)
-              (assoc-in [:strokes 0 :stroke-width] (-> (dm/get-in shape [:svg-attrs :style :stroke-width])
-                                                       (d/parse-double))))
-
-          (and stroke-linecap (= (:type shape) :path))
-          (-> (update-in [:svg-attrs :style] dissoc :stroke-linecap)
-              (cond-> (#{:round :square} stroke-linecap)
-                (assoc :stroke-cap-start stroke-linecap
-                       :stroke-cap-end   stroke-linecap))))]
-
-    (cond-> shape
-      (d/any-key? (dm/get-in shape [:strokes 0]) :stroke-color :stroke-opacity :stroke-width :stroke-cap-start :stroke-cap-end)
-=======
-
 (defn- setup-stroke
   [shape]
   (let [attrs   (get shape :svg-attrs)
@@ -231,7 +174,6 @@
       (d/any-key? (dm/get-in shape [:strokes 0])
                   :stroke-color :stroke-opacity :stroke-width
                   :stroke-cap-start :stroke-cap-end)
->>>>>>> a494b89b
       (assoc-in [:strokes 0 :stroke-style] :svg))))
 
 (defn setup-opacity [shape]
