--- conflicted
+++ resolved
@@ -551,15 +551,18 @@
   (ptk/reify ::add-svg-shapes
     ptk/WatchEvent
     (watch [it state _]
-<<<<<<< HEAD
       (let [page-id  (:current-page-id state)
             objects  (wsh/lookup-page-objects state page-id)
             frame-id (ctst/top-nested-frame objects position)
             selected (wsh/lookup-selected state)
             page-objects  (wsh/lookup-page-objects state)
-            page-selected (wsh/lookup-selected state)
-            base      (cph/get-base-shape page-objects page-selected)
-            parent-id (:parent-id base)
+            base      (cph/get-base-shape page-objects selected)
+            selected-frame? (and (= 1 (count selected))
+                                 (= :frame (get-in objects [(first selected) :type])))
+
+            parent-id (if
+                       (or selected-frame? (empty? selected)) frame-id
+                       (:parent-id base))
 
             [new-shape new-children]
             (create-svg-shapes svg-data position objects frame-id parent-id selected true)
@@ -584,96 +587,4 @@
                                              vec))]
 
       (rx/of (dch/commit-changes changes)
-             (dws/select-shapes (d/ordered-set (:id new-shape))))))))
-=======
-      (try
-        (let [page-id  (:current-page-id state)
-              objects  (wsh/lookup-page-objects state page-id)
-              frame-id (ctst/top-nested-frame objects position)
-              selected (wsh/lookup-selected state)
-
-              page-objects  (wsh/lookup-page-objects state)
-              base      (cph/get-base-shape page-objects selected)
-              selected-frame? (and (= 1 (count selected))
-                                   (= :frame (get-in objects [(first selected) :type])))
-
-              parent-id (if
-                         (or selected-frame? (empty? selected)) frame-id
-                         (:parent-id base))
-
-              [vb-x vb-y vb-width vb-height] (svg-dimensions svg-data)
-              x (- x vb-x (/ vb-width 2))
-              y (- y vb-y (/ vb-height 2))
-
-              unames (ctst/retrieve-used-names objects)
-
-              svg-name (->> (str/replace (:name svg-data) ".svg" "")
-                            (ctst/generate-unique-name unames))
-
-              svg-data (-> svg-data
-                           (assoc :x x
-                                  :y y
-                                  :offset-x vb-x
-                                  :offset-y vb-y
-                                  :width vb-width
-                                  :height vb-height
-                                  :name svg-name))
-
-              [def-nodes svg-data] (-> svg-data
-                                       (usvg/fix-default-values)
-                                       (usvg/fix-percents)
-                                       (usvg/extract-defs))
-
-              svg-data (assoc svg-data :defs def-nodes)
-
-              root-shape (create-svg-root frame-id parent-id svg-data)
-              root-id (:id root-shape)
-
-              ;; In penpot groups have the size of their children. To respect the imported svg size and empty space let's create a transparent shape as background to respect the imported size
-              base-background-shape {:tag :rect
-                                     :attrs {:x "0"
-                                             :y "0"
-                                             :width (str (:width root-shape))
-                                             :height (str (:height root-shape))
-                                             :fill "none"
-                                             :id "base-background"}
-                                     :hidden true
-                                     :content []}
-
-              svg-data (-> svg-data
-                           (assoc :defs def-nodes)
-                           (assoc :content (into [base-background-shape] (:content svg-data))))
-
-              ;; Creates the root shape
-              new-shape (-> (dwsh/make-new-shape root-shape objects selected)
-                            (assoc :parent-id parent-id))
-
-              changes   (-> (pcb/empty-changes it page-id)
-                            (pcb/with-objects objects)
-                            (pcb/add-object new-shape))
-
-              root-attrs (-> (:attrs svg-data)
-                             (usvg/format-styles))
-
-              ;; Reduce the children to create the changes to add the children shapes
-              [_ changes]
-              (reduce (partial add-svg-child-changes page-id objects selected frame-id root-id svg-data)
-                      [unames changes]
-                      (d/enumerate (->> (:content svg-data)
-                                        (mapv #(usvg/inherit-attributes root-attrs %)))))
-              changes (pcb/resize-parents changes
-                                          (->> changes
-                                               :redo-changes
-                                               (filter #(= :add-obj (:type %)))
-                                               (map :id)
-                                               reverse
-                                               vec))]
-
-          (rx/of (dch/commit-changes changes)
-                 (dws/select-shapes (d/ordered-set root-id))))
-
-        (catch :default e
-          (.error js/console "Error SVG" e)
-          (rx/throw {:type :svg-parser
-                     :data e}))))))
->>>>>>> ca7ebdcc
+             (dws/select-shapes (d/ordered-set (:id new-shape))))))))