;; This Source Code Form is subject to the terms of the Mozilla Public
;; License, v. 2.0. If a copy of the MPL was not distributed with this
;; file, You can obtain one at http://mozilla.org/MPL/2.0/.
;;
;; Copyright (c) KALEIDOS INC

(ns app.main.data.workspace.libraries-helpers
  (:require
   [app.common.data :as d]
   [app.common.data.macros :as dm]
   [app.common.files.changes-builder :as pcb]
   [app.common.files.helpers :as cfh]
   [app.common.geom.point :as gpt]
   [app.common.geom.shapes :as gsh]
   [app.common.geom.shapes.grid-layout :as gslg]
   [app.common.logging :as log]
   [app.common.spec :as us]
   [app.common.text :as txt]
   [app.common.types.color :as ctc]
   [app.common.types.component :as ctk]
   [app.common.types.components-list :as ctkl]
   [app.common.types.container :as ctn]
   [app.common.types.file :as ctf]
   [app.common.types.pages-list :as ctpl]
   [app.common.types.shape-tree :as ctst]
   [app.common.types.shape.layout :as ctl]
   [app.common.types.typography :as cty]
   [app.main.data.workspace.state-helpers :as wsh]
   [cljs.spec.alpha :as s]
   [clojure.set :as set]))

;; Change this to :info :debug or :trace to debug this module, or :warn to reset to default
(log/set-level! :warn)

(declare generate-sync-container)
(declare generate-sync-shape)
(declare generate-sync-text-shape)
(declare uses-assets?)

(declare get-assets)
(declare generate-sync-shape-direct)
(declare generate-sync-shape-direct-recursive)
(declare generate-sync-shape-inverse)
(declare generate-sync-shape-inverse-recursive)

(declare compare-children)
(declare add-shape-to-instance)
(declare add-shape-to-main)
(declare remove-shape)
(declare move-shape)
(declare change-touched)
(declare change-remote-synced)
(declare update-attrs)
(declare update-grid-main-attrs)
(declare update-grid-copy-attrs)
(declare update-flex-child-main-attrs)
(declare update-flex-child-copy-attrs)
(declare reposition-shape)
(declare make-change)

(defn pretty-file
  [file-id state]
  (if (= file-id (:current-file-id state))
    "<local>"
    (str "<" (get-in state [:workspace-libraries file-id :name]) ">")))

(defn pretty-uuid
  [uuid]
  (let [uuid-str (str uuid)]
    (subs uuid-str (- (count uuid-str) 6))))

;; ---- Components and instances creation ----

(defn duplicate-component
  "Clone the root shape of the component and all children. Generate new
  ids from all of them."
  [component new-component-id library-data]
  (let [components-v2 (dm/get-in library-data [:options :components-v2])]
    (if components-v2

      (let [main-instance-page  (ctf/get-component-page library-data component)
            main-instance-shape (ctf/get-component-root library-data component)
            delta               (gpt/point (+ (:width main-instance-shape) 50) 0)

            ids-map             (volatile! {})
            inverted-ids-map    (volatile! {})
            nested-main-heads   (volatile! #{})

            update-original-shape
            (fn [original-shape new-shape]
              ; Save some ids for later
              (vswap! ids-map assoc (:id original-shape) (:id new-shape))
              (vswap! inverted-ids-map assoc (:id new-shape) (:id original-shape))
              (when (and (ctk/main-instance? original-shape)
                         (not= (:component-id original-shape) (:id component)))
                (vswap! nested-main-heads conj (:id original-shape)))
              original-shape)

            update-new-shape
            (fn [new-shape _]
              (cond-> new-shape
                ; Link the new main to the new component
                (= (:component-id new-shape) (:id component))
                (assoc :component-id new-component-id)

                :always
                (gsh/move delta)))

            [new-instance-shape new-instance-shapes _]
            (ctst/clone-shape main-instance-shape
                              (:parent-id main-instance-shape)
                              (:objects main-instance-page)
                              :update-new-shape update-new-shape
                              :update-original-shape update-original-shape)

            remap-frame
            (fn [shape]
              ; Remap all frame-ids internal to the component to the new shapes
              (update shape :frame-id
                      #(get @ids-map % (:frame-id shape))))

            convert-nested-main
            (fn [shape]
              ; If there is some nested main instance, convert it into a copy of
              ; main nested in the original component.
              (let [origin-shape-id (get @inverted-ids-map (:id shape))
                    objects         (:objects main-instance-page)
                    parent-ids      (cfh/get-parent-ids-seq-with-self objects origin-shape-id)]
                (cond-> shape
                  (@nested-main-heads origin-shape-id)
                  (dissoc :main-instance)

                  (some @nested-main-heads parent-ids)
                  (assoc :shape-ref origin-shape-id))))

            xf-shape (comp (map remap-frame)
                           (map convert-nested-main))

            new-instance-shapes (into [] xf-shape new-instance-shapes)]

        [nil nil new-instance-shape new-instance-shapes])

      (let [component-root (d/seek #(nil? (:parent-id %)) (vals (:objects component)))

            [new-component-shape new-component-shapes _]
            (ctst/clone-shape component-root
                              nil
                              (get component :objects))]

        [new-component-shape new-component-shapes nil nil]))))

(defn generate-instantiate-component
  "Generate changes to create a new instance from a component."
  ([changes objects file-id component-id position page libraries]
   (generate-instantiate-component changes objects file-id component-id position page libraries nil nil nil {}))

  ([changes objects file-id component-id position page libraries old-id parent-id frame-id
    {:keys [force-frame?]
     :or {force-frame? false}}]
   (let [component     (ctf/get-component libraries file-id component-id)
         parent        (when parent-id (get objects parent-id))
         library       (get libraries file-id)

         components-v2 (dm/get-in library [:data :options :components-v2])

         [new-shape new-shapes]
         (ctn/make-component-instance page
                                      component
                                      (:data library)
                                      position
                                      components-v2
                                      (cond-> {}
                                        force-frame? (assoc :force-frame-id frame-id)))

         first-shape (cond-> (first new-shapes)
                       (not (nil? parent-id))
                       (assoc :parent-id parent-id)
                       (and (not (nil? parent)) (= :frame (:type parent)))
                       (assoc :frame-id (:id parent))
                       (and (not (nil? parent)) (not= :frame (:type parent)))
                       (assoc :frame-id (:frame-id parent))
                       (and (not (nil? parent)) (ctn/in-any-component? objects parent))
                       (dissoc :component-root)
                       (and (nil? parent) (not (nil? frame-id)))
                       (assoc :frame-id frame-id))

         ;; on copy/paste old id is used later to reorder the paster layers
         changes (cond-> (pcb/add-object changes first-shape {:ignore-touched true})
                   (some? old-id) (pcb/amend-last-change #(assoc % :old-id old-id)))

         changes
         (if (ctl/grid-layout? objects (:parent-id first-shape))
           (let [target-cell (-> position meta :cell)
                 [row column]
                 (if (some? target-cell)
                   [(:row target-cell) (:column target-cell)]
                   (gslg/get-drop-cell (:parent-id first-shape) objects position))]
             (-> changes
                 (pcb/update-shapes
                  [(:parent-id first-shape)]
                  (fn [shape objects]
                    (-> shape
                        (ctl/push-into-cell [(:id first-shape)] row column)
                        (ctl/assign-cells objects)))
                  {:with-objects? true})
                 (pcb/reorder-grid-children [(:parent-id first-shape)])))
           changes)

         changes (reduce #(pcb/add-object %1 %2 {:ignore-touched true})
                         changes
                         (rest new-shapes))]

     [new-shape changes])))

(declare generate-detach-recursive)
(declare generate-advance-nesting-level)

(defn generate-detach-instance
  "Generate changes to remove the links between a shape and all its children
  with a component."
  [changes container libraries shape-id]
  (let [shape (ctn/get-shape container shape-id)]
    (log/debug :msg "Detach instance" :shape-id shape-id :container (:id container))
    (generate-detach-recursive changes container libraries shape-id true (true? (:component-root shape)))))

(defn- generate-detach-recursive
  [changes container libraries shape-id first component-root?]
  (let [shape (ctn/get-shape container shape-id)]
    (if (and (ctk/instance-head? shape) (not first))
      ; Subinstances are not detached
      (cond-> changes
        component-root?
        ; If the initial shape was component-root, first level subinstances are converted in top instances
        (pcb/update-shapes [shape-id] #(assoc % :component-root true))

        :always
        ; Near shape-refs need to be advanced one level
        (generate-advance-nesting-level nil container libraries (:id shape)))

      ;; Otherwise, detach the shape and all children
      (let [children-ids (:shapes shape)]
        (reduce #(generate-detach-recursive %1 container libraries %2 false component-root?)
                (pcb/update-shapes changes [(:id shape)] ctk/detach-shape)
                children-ids)))))

(defn- generate-advance-nesting-level
  [changes file container libraries shape-id]
  (let [children (cfh/get-children-with-self (:objects container) shape-id)
        skip-near (fn [changes shape]
                    (let [ref-shape (ctf/find-ref-shape file container libraries shape {:include-deleted? true})]
                      (if (some? (:shape-ref ref-shape))
                        (pcb/update-shapes changes [(:id shape)] #(assoc % :shape-ref (:shape-ref ref-shape)))
                        changes)))]
    (reduce skip-near changes children)))

(defn prepare-restore-component
  ([library-data component-id current-page it]
   (let [component    (ctkl/get-deleted-component library-data component-id)
         page         (or (ctf/get-component-page library-data component)
                          (when (some #(= (:id current-page) %) (:pages library-data)) ;; If the page doesn't belong to the library, it's not valid
                            current-page)
                          (ctpl/get-last-page library-data))]
     (prepare-restore-component nil library-data component-id it page (gpt/point 0 0) nil nil nil)))

  ([changes library-data component-id it page delta old-id parent-id frame-id]
   (let [component         (ctkl/get-deleted-component library-data component-id)
         parent            (get-in page [:objects parent-id])
         main-inst         (get-in component [:objects (:main-instance-id component)])
         inside-component? (some? (ctn/get-instance-root (:objects page) parent))
         shapes            (cfh/get-children-with-self (:objects component) (:main-instance-id component))
         shapes            (map #(gsh/move % delta) shapes)

         first-shape       (cond-> (first shapes)
                             (not (nil? parent-id))
                             (assoc :parent-id parent-id)
                             (not (nil? frame-id))
                             (assoc :frame-id frame-id)
                             (and (nil? frame-id) parent (= :frame (:type parent)))
                             (assoc :frame-id parent-id)
                             (and (nil? frame-id) parent (not= :frame (:type parent)))
                             (assoc :frame-id (:frame-id parent))
                             inside-component?
                             (dissoc :component-root)
                             (not inside-component?)
                             (assoc :component-root true))

         changes           (-> (or changes (pcb/empty-changes it))
                               (pcb/with-page page)
                               (pcb/with-objects (:objects page))
                               (pcb/with-library-data library-data))
         changes           (cond-> (pcb/add-object changes first-shape {:ignore-touched true})
                             (some? old-id) (pcb/amend-last-change #(assoc % :old-id old-id))) ; on copy/paste old id is used later to reorder the paster layers
         changes           (reduce #(pcb/add-object %1 %2 {:ignore-touched true})
                                   changes
                                   (rest shapes))]
     {:changes (pcb/restore-component changes component-id (:id page) main-inst)
      :shape (first shapes)})))

;; ---- General library synchronization functions ----

(defn generate-sync-file
  "Generate changes to synchronize all shapes in all pages of the given file,
  that use assets of the given type in the given library.

  If an asset id is given, only shapes linked to this particular asset will
  be synchronized."
  [it file-id asset-type asset-id library-id state]
  (s/assert #{:colors :components :typographies} asset-type)
  (s/assert (s/nilable ::us/uuid) asset-id)
  (s/assert ::us/uuid file-id)
  (s/assert ::us/uuid library-id)

  (log/info :msg "Sync file with library"
            :asset-type asset-type
            :asset-id asset-id
            :file (pretty-file file-id state)
            :library (pretty-file library-id state))

  (let [file          (wsh/get-file state file-id)
        components-v2 (get-in file [:options :components-v2])]
    (loop [containers (ctf/object-containers-seq file)
           changes (pcb/empty-changes it)]
      (if-let [container (first containers)]
        (do
          (recur (next containers)
                 (pcb/concat-changes
                  changes
                  (generate-sync-container it
                                           asset-type
                                           asset-id
                                           library-id
                                           state
                                           container
                                           components-v2))))
        changes))))

(defn generate-sync-library
  "Generate changes to synchronize all shapes in all components of the
  local library of the given file, that use assets of the given type in
  the given library.

  If an asset id is given, only shapes linked to this particular asset will
  be synchronized."
  [it file-id asset-type asset-id library-id state]
  (s/assert #{:colors :components :typographies} asset-type)
  (s/assert (s/nilable ::us/uuid) asset-id)
  (s/assert ::us/uuid file-id)
  (s/assert ::us/uuid library-id)

  (log/info :msg "Sync local components with library"
            :asset-type asset-type
            :asset-id asset-id
            :file (pretty-file file-id state)
            :library (pretty-file library-id state))

  (let [file          (wsh/get-file state file-id)
        components-v2 (get-in file [:options :components-v2])]
    (loop [local-components (ctkl/components-seq file)
           changes (pcb/empty-changes it)]
      (if-let [local-component (first local-components)]
        (recur (next local-components)
               (pcb/concat-changes
                changes
                (generate-sync-container it
                                         asset-type
                                         asset-id
                                         library-id
                                         state
                                         (cfh/make-container local-component :component)
                                         components-v2)))
        changes))))

(defn- generate-sync-container
  "Generate changes to synchronize all shapes in a particular container (a page
  or a component) that use assets of the given type in the given library."
  [it asset-type asset-id library-id state container components-v2]

  (if (cfh/page? container)
    (log/debug :msg "Sync page in local file" :page-id (:id container))
    (log/debug :msg "Sync component in local library" :component-id (:id container)))

  (let [linked-shapes (->> (vals (:objects container))
                           (filter #(uses-assets? asset-type asset-id % library-id)))]
    (loop [shapes (seq linked-shapes)
           changes (-> (pcb/empty-changes it)
                       (pcb/with-container container)
                       (pcb/with-objects (:objects container)))]
      (if-let [shape (first shapes)]
        (recur (next shapes)
               (generate-sync-shape asset-type
                                    changes
                                    library-id
                                    state
                                    container
                                    shape
                                    components-v2))
        changes))))

(defmulti uses-assets?
  "Checks if a shape uses some asset of the given type in the given library."
  (fn [asset-type _ _ _] asset-type))

(defmethod uses-assets? :components
  [_ component-id shape library-id]
  (if (nil? component-id)
    (ctk/uses-library-components? shape library-id)
    (ctk/instance-of? shape library-id component-id)))

(defmethod uses-assets? :colors
  [_ color-id shape library-id]
  (if (nil? color-id)
    (ctc/uses-library-colors? shape library-id)
    (ctc/uses-library-color? shape library-id color-id)))

(defmethod uses-assets? :typographies
  [_ typography-id shape library-id]
  (if (nil? typography-id)
    (cty/uses-library-typographies? shape library-id)
    (cty/uses-library-typography? shape library-id typography-id)))

(defmulti generate-sync-shape
  "Generate changes to synchronize one shape from all assets of the given type
  that is using, in the given library."
  (fn [asset-type _changes _library-id _state _container _shape _components-v2] asset-type))

(defmethod generate-sync-shape :components
  [_ changes _library-id state container shape components-v2]
  (let [shape-id  (:id shape)
        file      (wsh/get-local-file-full state)
        libraries (wsh/get-libraries state)]
    (generate-sync-shape-direct changes file libraries container shape-id false components-v2)))

(defmethod generate-sync-shape :colors
  [_ changes library-id state _ shape _]
  (log/debug :msg "Sync colors of shape" :shape (:name shape))

  ;; Synchronize a shape that uses some colors of the library. The value of the
  ;; color in the library is copied to the shape.
  (let [library-colors (get-assets library-id :colors state)]
    (pcb/update-shapes changes
                       [(:id shape)]
                       #(ctc/sync-shape-colors % library-id library-colors))))

(defmethod generate-sync-shape :typographies
  [_ changes library-id state container shape _]
  (log/debug :msg "Sync typographies of shape" :shape (:name shape))

  ;; Synchronize a shape that uses some typographies of the library. The attributes
  ;; of the typography are copied to the shape."
  (let [typographies (get-assets library-id :typographies state)
        update-node (fn [node]
                      (if-let [typography (get typographies (:typography-ref-id node))]
                        (merge node (dissoc typography :name :id))
                        (dissoc node :typography-ref-id
                                :typography-ref-file)))]
    (generate-sync-text-shape changes shape container update-node)))

(defn- get-assets
  [library-id asset-type state]
  (if (= library-id (:current-file-id state))
    (get-in state [:workspace-data asset-type])
    (get-in state [:workspace-libraries library-id :data asset-type])))

(defn- generate-sync-text-shape
  [changes shape container update-node]
  (let [old-content (:content shape)
        new-content (txt/transform-nodes update-node old-content)

        redo-change
        (make-change
         container
         {:type :mod-obj
          :id (:id shape)
          :operations [{:type :set
                        :attr :content
                        :val new-content}
                       {:type :set
                        :attr :position-data
                        :val nil}]})

        undo-change
        (make-change
         container
         {:type :mod-obj
          :id (:id shape)
          :operations [{:type :set
                        :attr :content
                        :val old-content}
                       {:type :set
                        :attr :position-data
                        :val nil}]})

        changes'    (-> changes
                        (update :redo-changes conj redo-change)
                        (update :undo-changes conj undo-change))]

    (if (= new-content old-content)
      changes
      changes')))


;; ---- Component synchronization helpers ----

;; Three sources of component synchronization:
;;
;;  - NORMAL SYNC: when a component is updated, any shape that use it,
;;    must be synchronized. All attributes that have changed in the
;;    component and whose attr group has not been "touched" in the dest
;;    shape are copied.
;;
;;      generate-sync-shape-direct (reset = false)
;;
;;  - FORCED SYNC: when the "reset" command is applied to some shape,
;;    all attributes that have changed in the component are copied, and
;;    the "touched" flags are cleared.
;;
;;      generate-sync-shape-direct (reset = true)
;;
;;  - INVERSE SYNC: when the "update component" command is used in some
;;    shape, all the attributes that have changed in the shape are copied
;;    into the linked component. The "touched" flags are also cleared in
;;    the origin shape.
;;
;;      generate-sync-shape-inverse
;;
;;  The initial shape is always a group (a root instance), so all the
;;  children are recursively synced, too. A root instance is a group shape
;;  that has the "component-id" attribute and also "component-root?" is true.
;;
;;  The children lists of the instance and the component shapes are compared
;;  side-by-side. Any new, deleted or moved child modifies (and "touches")
;;  the parent shape.
;;
;;  When a shape inside a component is in turn an instance of another
;;  component, the synchronization is more complex:
;;
;;    [Page]
;;    Instance-2         #--> Component-2          (#--> = root instance)
;;      IShape-2-1        -->   Shape-2-1          (@--> = nested instance)
;;      Subinstance-2-2  @-->   Component-1        ( --> = shape ref)
;;        IShape-2-2-1    -->     Shape-1-1
;;
;;    [Component-1]
;;    Component-1
;;      Shape-1-1
;;
;;    [Component-2]
;;    Component-2
;;      Shape-2-1
;;      Subcomponent-2-2 @--> Component-1
;;        Shape-2-2-1     -->   Shape-1-1
;;
;;   * A SUBINSTANCE ACTUALLY HAS TWO MAINS. For example IShape-2-2-1
;;     depends on Shape-2-2-1 (in the "near" component) but also on
;;     Shape-1-1-1 (in the "remote" component). The "shape-ref" attribute
;;     always refer to the remote shape, and it's guaranteed that it's
;;     always a final shape, not an instance. The relationship between the
;;     shape and the near shape is that both point to the same remote.
;;
;;   * THE INITIAL VALUE of IShape-2-2-1 comes from the near component
;;     Shape-2-2-1 (although the shape-ref attribute points to the direct
;;     component Shape-1-1). The touched flags of IShape-2-2-1 start
;;     cleared at first, and activate on any attribute change onwards.
;;
;;   * IN A NORMAL SYNC, the sync process starts in the root instance and
;;     continues recursively with the children of the root instance and
;;     the component. Therefore, IShape-2-2-1 is synced with Shape-2-2-1.
;;
;;   * IN A FORCED SYNC, IF THE INITIAL SHAPE IS THE ROOT INSTANCE, the
;;     order is the same, and IShape-2-2-1 is reset from Shape-2-2-1 and
;;     marked as not touched.
;;
;;   * IF THE INITIAL SHAPE IS THE SUBINSTANCE, the sync is done against
;;     the remote component. Therefore, IShape-2-2-1 is synched with
;;     Shape-1-1. Then the "touched" flags are reset, and the
;;     "remote-synced" flag is set (it will be set until the shape is
;;     touched again or it's synced forced normal or inverse with the
;;     near component).
;;
;;   * IN AN INVERSE SYNC, IF THE INITIAL SHAPE IS THE ROOT INSTANCE, the
;;     order is the same as in the normal sync. Therefore, IShape-2-2-1
;;     values are copied into Shape-2-2-1, and then its touched flags are
;;     cleared. Then, the "touched" flags THAT ARE TRUE are copied to
;;     Shape-2-2-1. This may cause that Shape-2-2-1 is now touched respect
;;     to Shape-1-1, and so, some attributes are not copied in a subsequent
;;     normal sync. Or, if "remote-synced" flag is set in IShape-2-2-1,
;;     all touched flags are cleared in Shape-2-2-1 and "remote-synced"
;;     is removed.
;;
;;   * IN AN INVERSE SYNC INITIATED IN THE SUBINSTANCE, the update is done
;;     to the remote component. E.g. IShape-2-2-1 attributes are copied into
;;     Shape-1-1, and then touched cleared and "remote-synced" flag set.
;;
;;     #### WARNING: there are two conditions that are invisible to user:
;;       - When the near shape (Shape-2-2-1) is touched respect the remote
;;         one (Shape-1-1), there is no asterisk displayed anywhere.
;;       - When the instance shape (IShape-2-2-1) is synced with the remote
;;         shape (remote-synced = true), the user will see that this shape
;;         is different than the one in the near component (Shape-2-2-1)
;;         but it's not touched.

(defn- redirect-shaperef ;;Set the :shape-ref of a shape pointing to the :id of its remote-shape
  ([container libraries shape]
   (redirect-shaperef nil nil shape (ctf/find-remote-shape container libraries shape)))
  ([_ _ shape remote-shape]
   (if (some? (:shape-ref shape))
     (assoc shape :shape-ref (:id remote-shape))
     shape)))

(defn generate-sync-shape-direct
  "Generate changes to synchronize one shape that is the root of a component
  instance, and all its children, from the given component."
  [changes file libraries container shape-id reset? components-v2]
  (log/debug :msg "Sync shape direct" :shape-inst (str shape-id) :reset? reset?)
  (let [shape-inst (ctn/get-shape container shape-id)
        library    (dm/get-in libraries [(:component-file shape-inst) :data])
        component  (ctkl/get-component library (:component-id shape-inst) true)]
    (if (and (ctk/in-component-copy? shape-inst)
             (or (ctf/direct-copy? shape-inst component container nil libraries) reset?)) ; In a normal sync, we don't want to sync remote mains, only direct/near
      (let [redirect-shaperef (partial redirect-shaperef container libraries)

            shape-main (when component
                         (if (and reset? components-v2)
                           ;; the reset is against the ref-shape, not against the original shape of the component
<<<<<<< HEAD
                           (ctf/find-ref-shape nil container libraries shape-inst {:include-deleted? true})
=======
                           (ctf/find-ref-shape file container libraries shape-inst)
>>>>>>> 89b43d71
                           (ctf/get-ref-shape library component shape-inst)))

            shape-inst (if (and reset? components-v2)
                         (redirect-shaperef shape-inst shape-main)
                         shape-inst)

            initial-root?  (:component-root shape-inst)

            root-inst      shape-inst
            root-main      shape-main]

        (if component
          (generate-sync-shape-direct-recursive changes
                                                container
                                                shape-inst
                                                component
                                                library
                                                file
                                                libraries
                                                shape-main
                                                root-inst
                                                root-main
                                                reset?
                                                initial-root?
                                                redirect-shaperef
                                                components-v2)
          ;; If the component is not found, because the master component has been
          ;; deleted or the library unlinked, do nothing in v2 or detach in v1.
          (if components-v2
            changes
            (generate-detach-instance changes libraries container shape-id))))
      changes)))

(defn- find-main-container
  "Find the container that has the main shape."
  [container-inst shape-inst shape-main library component]
  (loop [shape-inst' shape-inst
         component' component]
    (let [container (ctf/get-component-container library component')] ; TODO: this won't work if some intermediate component is in a different library
      (if (some? (ctn/get-shape container (:id shape-main)))          ;       for this to work we need to have access to the libraries list here
        container
        (let [parent (ctn/get-shape container-inst (:parent-id shape-inst'))
              shape-inst' (ctn/get-head-shape (:objects container-inst) parent)
              component' (or (ctkl/get-component library (:component-id shape-inst'))
                             (ctkl/get-deleted-component library (:component-id shape-inst')))]
          (if (some? component)
            (recur shape-inst'
                   component')
            nil))))))

(defn- generate-sync-shape-direct-recursive
  [changes container shape-inst component library file libraries shape-main root-inst root-main reset? initial-root? redirect-shaperef components-v2]
  (log/debug :msg "Sync shape direct recursive"
             :shape-inst (str (:name shape-inst) " " (pretty-uuid (:id shape-inst)))
             :component (:name component))

  (if (nil? shape-main)
    ;; This should not occur, but protect against it in any case
    (if components-v2
      changes
      (generate-detach-instance changes container {(:id library) library} (:id shape-inst)))
    (let [omit-touched?        (not reset?)
          clear-remote-synced? (and initial-root? reset?)
          set-remote-synced?   (and (not initial-root?) reset?)
          changes (cond-> changes
                    :always
                    (update-attrs shape-inst
                                  shape-main
                                  root-inst
                                  root-main
                                  container
                                  omit-touched?)

                    (ctl/flex-layout? shape-main)
                    (update-flex-child-copy-attrs shape-main
                                                  shape-inst
                                                  library
                                                  component
                                                  container
                                                  omit-touched?)

                    (ctl/grid-layout? shape-main)
                    (update-grid-copy-attrs shape-main
                                            shape-inst
                                            library
                                            component
                                            container
                                            omit-touched?)

                    reset?
                    (change-touched shape-inst
                                    shape-main
                                    container
                                    {:reset-touched? true})

                    clear-remote-synced?
                    (change-remote-synced shape-inst container nil)

                    set-remote-synced?
                    (change-remote-synced shape-inst container true))

          component-container (find-main-container container shape-inst shape-main library component)

          children-inst       (vec (ctn/get-direct-children container shape-inst))
          children-main       (vec (ctn/get-direct-children component-container shape-main))

          children-inst (if (and reset? components-v2)
                          (map #(redirect-shaperef %) children-inst) children-inst)

          only-inst (fn [changes child-inst]
                      (log/trace :msg "Only inst"
                                 :child-inst (str (:name child-inst) " " (pretty-uuid (:id child-inst))))
                      (if-not (and omit-touched?
                                   (contains? (:touched shape-inst)
                                              :shapes-group))
                        (remove-shape changes
                                      child-inst
                                      container
                                      omit-touched?)
                        changes))

          only-main (fn [changes child-main]
                      (log/trace :msg "Only main"
                                 :child-main (str (:name child-main) " " (pretty-uuid (:id child-main))))
                      (if-not (and omit-touched?
                                   (contains? (:touched shape-inst)
                                              :shapes-group))
                        (add-shape-to-instance changes
                                               child-main
                                               (d/index-of children-main
                                                           child-main)
                                               component-container
                                               container
                                               root-inst
                                               root-main
                                               omit-touched?
                                               set-remote-synced?)
                        changes))

          both (fn [changes child-inst child-main]
                 (log/trace :msg "Both"
                            :child-inst (str (:name child-inst) " " (pretty-uuid (:id child-inst)))
                            :child-main (str (:name child-main) " " (pretty-uuid (:id child-main))))
                 (generate-sync-shape-direct-recursive changes
                                                       container
                                                       child-inst
                                                       component
                                                       library
                                                       file
                                                       libraries
                                                       child-main
                                                       root-inst
                                                       root-main
                                                       reset?
                                                       initial-root?
                                                       redirect-shaperef
                                                       components-v2))

          swapped (fn [changes child-inst child-main]
                    (log/trace :msg "Match slot"
                               :child-inst (str (:name child-inst) " " (pretty-uuid (:id child-inst)))
                               :child-main (str (:name child-main) " " (pretty-uuid (:id child-main))))
                    ;; For now we don't make any sync here.
                    changes)

          moved (fn [changes child-inst child-main]
                  (log/trace :msg "Move"
                             :child-inst (str (:name child-inst) " " (pretty-uuid (:id child-inst)))
                             :child-main (str (:name child-main) " " (pretty-uuid (:id child-main))))
                  (move-shape
                   changes
                   child-inst
                   (d/index-of children-inst child-inst)
                   (d/index-of children-main child-main)
                   container
                   omit-touched?))]

      (compare-children changes
                        children-inst
                        children-main
                        container
                        component-container
                        file
                        libraries
                        only-inst
                        only-main
                        both
                        swapped
                        moved
                        false
                        reset?))))


(defn- generate-rename-component
  [changes id new-name library-data components-v2]
  (let [[path name]   (cfh/parse-path-name new-name)
        update-fn
        (fn [component]
          (cond-> component
            :always
            (assoc :path path
                   :name name)

            (not components-v2)
            (update :objects
           ;; Give the same name to the root shape
                    #(assoc-in % [id :name] name))))]
    (-> changes
        (pcb/with-library-data library-data)
        (pcb/update-component id update-fn))))

(defn generate-sync-shape-inverse
  "Generate changes to update the component a shape is linked to, from
  the values in the shape and all its children."
  [changes file libraries container shape-id components-v2]
  (log/debug :msg "Sync shape inverse" :shape (str shape-id))
  (let [redirect-shaperef (partial redirect-shaperef container libraries)
        shape-inst     (ctn/get-shape container shape-id)
        library        (dm/get-in libraries [(:component-file shape-inst) :data])
        component      (ctkl/get-component library (:component-id shape-inst))

        shape-main (when component
                     (if components-v2
                       (ctf/find-remote-shape container libraries shape-inst)
                       (ctf/get-ref-shape library component shape-inst)))

        shape-inst (if components-v2
                     (redirect-shaperef shape-inst shape-main)
                     shape-inst)

        initial-root?  (:component-root shape-inst)

        root-inst      shape-inst
        root-main      (ctf/get-component-root library component)

        changes        (cond-> changes
                         (and component (contains? (:touched shape-inst) :name-group))
                         (generate-rename-component (:component-id shape-inst) (:name shape-inst) library components-v2))]

    (if component
      (generate-sync-shape-inverse-recursive changes
                                             container
                                             shape-inst
                                             component
                                             library
                                             file
                                             libraries
                                             shape-main
                                             root-inst
                                             root-main
                                             initial-root?
                                             redirect-shaperef
                                             components-v2)
      changes)))

(defn- generate-sync-shape-inverse-recursive
  [changes container shape-inst component library file libraries shape-main root-inst root-main initial-root? redirect-shaperef components-v2]
  (log/trace :msg "Sync shape inverse recursive"
             :shape (str (:name shape-inst))
             :component (:name component))

  (if (nil? shape-main)
    ;; This should not occur, but protect against it in any case
    changes
    (let [component-container  (ctf/get-component-container library component)

          omit-touched?        false
          set-remote-synced?   (not initial-root?)
          clear-remote-synced? initial-root?

          changes (cond-> changes
                    :always
                    (-> (update-attrs shape-main
                                      shape-inst
                                      root-main
                                      root-inst
                                      component-container
                                      omit-touched?)
                        (change-touched shape-inst
                                        shape-main
                                        container
                                        {:reset-touched? true})
                        (change-touched shape-main
                                        shape-inst
                                        component-container
                                        {:copy-touched? true}))

                    (ctl/flex-layout? shape-main)
                    (update-flex-child-main-attrs shape-main
                                                  shape-inst
                                                  component-container
                                                  container
                                                  omit-touched?)

                    (ctl/grid-layout? shape-main)
                    (update-grid-main-attrs shape-main
                                            shape-inst
                                            component-container
                                            container
                                            omit-touched?)

                    clear-remote-synced?
                    (change-remote-synced shape-inst container nil)

                    set-remote-synced?
                    (change-remote-synced shape-inst container true))

          children-inst   (mapv #(ctn/get-shape container %)
                                (:shapes shape-inst))
          children-main   (mapv #(ctn/get-shape component-container %)
                                (:shapes shape-main))

          children-inst (if components-v2
                          (map #(redirect-shaperef %) children-inst)
                          children-inst)

          only-inst (fn [changes child-inst]
                      (add-shape-to-main changes
                                         child-inst
                                         (d/index-of children-inst
                                                     child-inst)
                                         component
                                         component-container
                                         container
                                         root-inst
                                         root-main))

          only-main (fn [changes child-main]
                      (remove-shape changes
                                    child-main
                                    component-container
                                    false))

          both (fn [changes child-inst child-main]
                 (generate-sync-shape-inverse-recursive changes
                                                        container
                                                        child-inst
                                                        component
                                                        library
                                                        file
                                                        libraries
                                                        child-main
                                                        root-inst
                                                        root-main
                                                        initial-root?
                                                        redirect-shaperef
                                                        components-v2))

          swapped (fn [changes child-inst child-main]
                    (log/trace :msg "Match slot"
                               :child-inst (str (:name child-inst) " " (pretty-uuid (:id child-inst)))
                               :child-main (str (:name child-main) " " (pretty-uuid (:id child-main))))
                    ;; For now we don't make any sync here.
                    changes)

          moved (fn [changes child-inst child-main]
                  (move-shape
                   changes
                   child-main
                   (d/index-of children-main child-main)
                   (d/index-of children-inst child-inst)
                   component-container
                   false))

          changes
          (compare-children changes
                            children-inst
                            children-main
                            container
                            component-container
                            file
                            libraries
                            only-inst
                            only-main
                            both
                            swapped
                            moved
                            true
                            true)

          ;; The inverse sync may be made on a component that is inside a
          ;; remote library. We need to separate changes that are from
          ;; local and remote files.
          check-local (fn [change]
                        (cond-> change
                          (= (:id change) (:id shape-inst))
                          (assoc :local-change? true)))]

      (-> changes
          (update :redo-changes (partial mapv check-local))
          (update :undo-changes (partial map check-local))))))


;; ---- Operation generation helpers ----

(defn- compare-children
  [changes children-inst children-main container-inst container-main file libraries only-inst-cb only-main-cb both-cb swapped-cb moved-cb inverse? reset?]
  (log/trace :msg "Compare children")
  (loop [children-inst (seq (or children-inst []))
         children-main (seq (or children-main []))
         changes       changes]
    (let [child-inst (first children-inst)
          child-main (first children-main)]
      (log/trace :main (str (:name child-main) " " (pretty-uuid (:id child-main)))
                 :inst (str (:name child-inst) " " (pretty-uuid (:id child-inst))))
      (cond
        (and (nil? child-inst) (nil? child-main))
        changes

        (nil? child-inst)
        (reduce only-main-cb changes children-main)

        (nil? child-main)
        (reduce only-inst-cb changes children-inst)

        :else
        (if (or (ctk/is-main-of? child-main child-inst)
                (and (ctf/match-swap-slot? child-main child-inst container-inst container-main file libraries) (not reset?)))
          (recur (next children-inst)
                 (next children-main)
                 (if (ctk/is-main-of? child-main child-inst)
                   (both-cb changes child-inst child-main)
                   (swapped-cb changes child-inst child-main)))

          (let [child-inst' (d/seek #(or (ctk/is-main-of? child-main %)
                                         (and (ctf/match-swap-slot? child-main % container-inst container-main file libraries) (not reset?)))
                                    children-inst)
                child-main' (d/seek #(or (ctk/is-main-of? % child-inst)
                                         (and (ctf/match-swap-slot? % child-inst container-inst container-main file libraries) (not reset?)))
                                    children-main)]
            (cond
              (nil? child-inst')
              (recur children-inst
                     (next children-main)
                     (only-main-cb changes child-main))

              (nil? child-main')
              (recur (next children-inst)
                     children-main
                     (only-inst-cb changes child-inst))

              :else
              (if inverse?
                (let [is-main? (ctk/is-main-of? child-inst child-main')]
                  (recur (next children-inst)
                         (remove #(= (:id %) (:id child-main')) children-main)
                         (cond-> changes
                           is-main?
                           (both-cb child-inst child-main')
                           (not is-main?)
                           (swapped-cb child-inst child-main')
                           :always
                           (moved-cb child-inst child-main'))))
                (let [is-main? (ctk/is-main-of? child-inst' child-main)]
                  (recur (remove #(= (:id %) (:id child-inst')) children-inst)
                         (next children-main)
                         (cond-> changes
                           is-main?
                           (both-cb child-inst' child-main)
                           (not is-main?)
                           (swapped-cb child-inst' child-main)
                           :always
                           (moved-cb child-inst' child-main))))))))))))

(defn- add-shape-to-instance
  [changes component-shape index component-page container root-instance root-main omit-touched? set-remote-synced?]
  (log/info :msg (str "ADD [P " (pretty-uuid (:id container)) "] "
                      (:name component-shape)
                      " "
                      (pretty-uuid (:id component-shape))))
  (let [component-parent-shape (ctn/get-shape component-page (:parent-id component-shape))
        parent-shape           (d/seek #(ctk/is-main-of? component-parent-shape %)
                                       (cfh/get-children-with-self (:objects container)
                                                                   (:id root-instance)))
        all-parents            (into [(:id parent-shape)]
                                     (cfh/get-parent-ids (:objects container)
                                                         (:id parent-shape)))

        update-new-shape (fn [new-shape original-shape]
                           (let [new-shape (reposition-shape new-shape
                                                             root-main
                                                             root-instance)]
                             (cond-> new-shape
                               (= (:id original-shape) (:id component-shape))
                               (assoc :frame-id (if (= (:type parent-shape) :frame)
                                                  (:id parent-shape)
                                                  (:frame-id parent-shape)))

                               set-remote-synced?
                               (assoc :remote-synced true)

                               :always
                               (-> (assoc :shape-ref (:id original-shape))
                                   (dissoc :touched))))) ; New shape, by definition, is synced to the main shape

        update-original-shape (fn [original-shape _new-shape]
                                original-shape)

        [_ new-shapes _]
        (ctst/clone-shape component-shape
                          (:id parent-shape)
                          (get component-page :objects)
                          :update-new-shape update-new-shape
                          :update-original-shape update-original-shape
                          :dest-objects (get container :objects))

        add-obj-change (fn [changes shape']
                         (update changes :redo-changes conj
                                 (make-change
                                  container
                                  (as-> {:type :add-obj
                                         :id (:id shape')
                                         :parent-id (:parent-id shape')
                                         :index index
                                         :ignore-touched true
                                         :obj shape'} $
                                    (cond-> $
                                      (:frame-id shape')
                                      (assoc :frame-id (:frame-id shape')))))))

        del-obj-change (fn [changes shape']
                         (update changes :undo-changes conj
                                 (make-change
                                  container
                                  {:type :del-obj
                                   :id (:id shape')
                                   :ignore-touched true})))

        changes' (reduce add-obj-change changes new-shapes)
        changes' (update changes' :redo-changes conj (make-change
                                                      container
                                                      {:type :reg-objects
                                                       :shapes all-parents}))
        changes' (reduce del-obj-change changes' new-shapes)]

    (if (and (cfh/touched-group? parent-shape :shapes-group) omit-touched?)
      changes
      changes')))

(defn- add-shape-to-main
  [changes shape index component component-container page root-instance root-main]
  (log/info :msg (str "ADD [C " (pretty-uuid (:id component-container)) "] "
                      (:name shape)
                      " "
                      (pretty-uuid (:id shape))))
  (let [parent-shape           (ctn/get-shape page (:parent-id shape))
        component-parent-shape (d/seek #(ctk/is-main-of? % parent-shape)
                                       (cfh/get-children-with-self (:objects component-container)
                                                                   (:id root-main)))
        all-parents  (into [(:id component-parent-shape)]
                           (cfh/get-parent-ids (:objects component-container)
                                               (:id component-parent-shape)))

        update-new-shape (fn [new-shape _original-shape]
                           (reposition-shape new-shape
                                             root-instance
                                             root-main))

        update-original-shape (fn [original-shape new-shape]
                                (assoc original-shape
                                       :shape-ref (:id new-shape)))

        [_new-shape new-shapes updated-shapes]
        (ctst/clone-shape shape
                          (:id component-parent-shape)
                          (get page :objects)
                          :update-new-shape update-new-shape
                          :update-original-shape update-original-shape
                          :frame-id (if (cfh/frame-shape? component-parent-shape)
                                      (:id component-parent-shape)
                                      (:frame-id component-parent-shape)))

        add-obj-change (fn [changes shape']
                         (update changes :redo-changes conj
                                 (cond-> (make-change
                                          component-container
                                          {:type :add-obj
                                           :id (:id shape')
                                           :parent-id (:parent-id shape')
                                           :frame-id (:frame-id shape')
                                           :index index
                                           :ignore-touched true
                                           :obj shape'}))))

        mod-obj-change (fn [changes shape']
                         (let [shape-original (ctn/get-shape page (:id shape'))]
                           (-> changes
                               (update :redo-changes conj
                                       {:type :mod-obj
                                        :page-id (:id page)
                                        :id (:id shape')
                                        :operations [{:type :set
                                                      :attr :component-id
                                                      :val (:component-id shape')}
                                                     {:type :set
                                                      :attr :component-file
                                                      :val (:component-file shape')}
                                                     {:type :set
                                                      :attr :component-root
                                                      :val (:component-root shape')}
                                                     {:type :set
                                                      :attr :shape-ref
                                                      :val (:shape-ref shape')}
                                                     {:type :set
                                                      :attr :touched
                                                      :val (:touched shape')}]})
                               (update :undo-changes conj
                                       {:type :mod-obj
                                        :page-id (:id page)
                                        :id (:id shape-original)
                                        :operations [{:type :set
                                                      :attr :component-id
                                                      :val (:component-id shape-original)}
                                                     {:type :set
                                                      :attr :component-file
                                                      :val (:component-file shape-original)}
                                                     {:type :set
                                                      :attr :component-root
                                                      :val (:component-root shape-original)}
                                                     {:type :set
                                                      :attr :shape-ref
                                                      :val (:shape-ref shape-original)}
                                                     {:type :set
                                                      :attr :touched
                                                      :val (:touched shape-original)}]}))))

        del-obj-change (fn [changes shape']
                         (update changes :undo-changes conj
                                 {:type :del-obj
                                  :id (:id shape')
                                  :page-id (:id page)
                                  :ignore-touched true}))

        changes' (reduce add-obj-change changes new-shapes)
        changes' (update changes' :redo-changes conj {:type :reg-objects
                                                      :component-id (:id component)
                                                      :shapes all-parents})
        changes' (reduce mod-obj-change changes' updated-shapes)
        changes' (reduce del-obj-change changes' new-shapes)]

    changes'))

(defn- remove-shape
  [changes shape container omit-touched?]
  (log/info :msg (str "REMOVE-SHAPE "
                      (if (cfh/page? container) "[P " "[C ")
                      (pretty-uuid (:id container)) "] "
                      (:name shape)
                      " "
                      (pretty-uuid (:id shape))))
  (let [objects    (get container :objects)
        parents    (cfh/get-parent-ids objects (:id shape))
        parent     (first parents)
        children   (cfh/get-children-ids objects (:id shape))
        ids        (-> (into [(:id shape)] children)
                       (reverse)) ;; Remove from bottom to top

        add-redo-change (fn [changes id]
                          (update changes :redo-changes conj
                                  (make-change
                                   container
                                   {:type :del-obj
                                    :id id
                                    :ignore-touched true})))

        add-undo-change (fn [changes id]
                          (let [shape' (get objects id)]
                            (update changes :undo-changes conj
                                    (make-change
                                     container
                                     (as-> {:type :add-obj
                                            :id id
                                            :index (cfh/get-position-on-parent objects id)
                                            :parent-id (:parent-id shape')
                                            :ignore-touched true
                                            :obj shape'} $
                                       (cond-> $
                                         (:frame-id shape')
                                         (assoc :frame-id (:frame-id shape'))))))))

        changes' (-> (reduce add-redo-change changes ids)
                     (update :redo-changes conj (make-change
                                                 container
                                                 {:type :reg-objects
                                                  :shapes (vec parents)})))

        changes' (reduce add-undo-change
                         changes'
                         ids)]

    (if (and (cfh/touched-group? parent :shapes-group) omit-touched?)
      changes
      changes')))

(defn- move-shape
  [changes shape index-before index-after container omit-touched?]
  (log/info :msg (str "MOVE "
                      (if (cfh/page? container) "[P " "[C ")
                      (pretty-uuid (:id container)) "] "
                      (:name shape)
                      " "
                      (pretty-uuid (:id shape))
                      " "
                      index-before
                      " -> "
                      index-after))
  (let [parent (ctn/get-shape container (:parent-id shape))

        changes' (-> changes
                     (update :redo-changes conj (make-change
                                                 container
                                                 {:type :mov-objects
                                                  :parent-id (:parent-id shape)
                                                  :shapes [(:id shape)]
                                                  :index index-after
                                                  :ignore-touched true
                                                  :syncing true}))
                     (update :undo-changes conj (make-change
                                                 container
                                                 {:type :mov-objects
                                                  :parent-id (:parent-id shape)
                                                  :shapes [(:id shape)]
                                                  :index index-before
                                                  :ignore-touched true
                                                  :syncing true})))]

    (if (and (cfh/touched-group? parent :shapes-group) omit-touched?)
      changes
      changes')))

(defn change-touched
  [changes dest-shape origin-shape container
   {:keys [reset-touched? copy-touched?] :as options}]
  (if (nil? (:shape-ref dest-shape))
    changes
    (do
      (log/info :msg (str "CHANGE-TOUCHED "
                          (if (cfh/page? container) "[P " "[C ")
                          (pretty-uuid (:id container)) "] "
                          (:name dest-shape)
                          " "
                          (pretty-uuid (:id dest-shape)))
                :options options)
      (let [new-touched (cond
                          reset-touched?
                          nil

                          copy-touched?
                          (if (:remote-synced origin-shape)
                            nil
                            (set/union
                             (:touched dest-shape)
                             (:touched origin-shape)))

                          :else
                          (:touched dest-shape))]

        (-> changes
            (update :redo-changes conj (make-change
                                        container
                                        {:type :mod-obj
                                         :id (:id dest-shape)
                                         :operations
                                         [{:type :set-touched
                                           :touched new-touched}]}))
            (update :undo-changes conj (make-change
                                        container
                                        {:type :mod-obj
                                         :id (:id dest-shape)
                                         :operations
                                         [{:type :set-touched
                                           :touched (:touched dest-shape)}]})))))))

(defn- change-remote-synced
  [changes shape container remote-synced?]
  (if (nil? (:shape-ref shape))
    changes
    (do
      (log/info :msg (str "CHANGE-REMOTE-SYNCED? "
                          (if (cfh/page? container) "[P " "[C ")
                          (pretty-uuid (:id container)) "] "
                          (:name shape)
                          " "
                          (pretty-uuid (:id shape)))
                :remote-synced remote-synced?)
      (-> changes
          (update :redo-changes conj (make-change
                                      container
                                      {:type :mod-obj
                                       :id (:id shape)
                                       :operations
                                       [{:type :set-remote-synced
                                         :remote-synced remote-synced?}]}))
          (update :undo-changes conj (make-change
                                      container
                                      {:type :mod-obj
                                       :id (:id shape)
                                       :operations
                                       [{:type :set-remote-synced
                                         :remote-synced (:remote-synced shape)}]}))))))

(defn- update-attrs
  "The main function that implements the attribute sync algorithm. Copy
  attributes that have changed in the origin shape to the dest shape.

  If omit-touched? is true, attributes whose group has been touched
  in the destination shape will not be copied."
  [changes dest-shape origin-shape dest-root origin-root container omit-touched?]

  (log/info :msg (str "SYNC "
                      (:name origin-shape)
                      " "
                      (pretty-uuid (:id origin-shape))
                      " -> "
                      (if (cfh/page? container) "[P " "[C ")
                      (pretty-uuid (:id container)) "] "
                      (:name dest-shape)
                      " "
                      (pretty-uuid (:id dest-shape))))

  (let [;; To synchronize geometry attributes we need to make a prior
        ;; operation, because coordinates are absolute, but we need to
        ;; sync only the position relative to the origin of the component.
        ;; We solve this by moving the origin shape so it is aligned with
        ;; the dest root before syncing.
        ;; In case of subinstances, the comparison is always done with the
        ;; near component, because this is that we are syncing with.
        origin-shape (reposition-shape origin-shape origin-root dest-root)
        touched      (get dest-shape :touched #{})]

    (loop [attrs (->> (seq (keys ctk/sync-attrs))
                      ;; We don't update the flex-child attrs
                      (remove ctk/swap-keep-attrs)

                      ;; We don't do automatic update of the `layout-grid-cells` property.
                      (remove #(= :layout-grid-cells %)))
           roperations []
           uoperations '()]

      (let [attr (first attrs)]
        (if (nil? attr)
          (if (empty? roperations)
            changes
            (let [all-parents (cfh/get-parent-ids (:objects container)
                                                  (:id dest-shape))]
              (-> changes
                  (update :redo-changes conj (make-change
                                              container
                                              {:type :mod-obj
                                               :id (:id dest-shape)
                                               :operations roperations}))
                  (update :redo-changes conj (make-change
                                              container
                                              {:type :reg-objects
                                               :shapes all-parents}))
                  (update :undo-changes conj (make-change
                                              container
                                              {:type :mod-obj
                                               :id (:id dest-shape)
                                               :operations (vec uoperations)}))
                  (update :undo-changes concat [(make-change
                                                 container
                                                 {:type :reg-objects
                                                  :shapes all-parents})]))))
          (let [roperation {:type :set
                            :attr attr
                            :val (get origin-shape attr)
                            :ignore-touched true}
                uoperation {:type :set
                            :attr attr
                            :val (get dest-shape attr)
                            :ignore-touched true}

                attr-group (get ctk/sync-attrs attr)]

            (if (or (= (get origin-shape attr) (get dest-shape attr))
                    (and (touched attr-group) omit-touched?))
              (recur (next attrs)
                     roperations
                     uoperations)
              (recur (next attrs)
                     (conj roperations roperation)
                     (conj uoperations uoperation)))))))))

(defn- propagate-attrs
  "Helper that puts the origin attributes (attrs) into dest but only if
  not touched the group or if omit-touched? flag is true"
  [dest origin attrs omit-touched?]
  (let [touched (get dest :touched #{})]
    (->> attrs
         (reduce
          (fn [dest attr]
            (let [attr-group (get ctk/sync-attrs attr)]
              (cond-> dest
                (or (not (touched attr-group)) (not omit-touched?))
                (assoc attr (get origin attr)))))
          dest))))

(defn- update-flex-child-copy-attrs
  "Synchronizes the attributes inside the flex-child items (main->copy)"
  [changes shape-main shape-copy main-container main-component copy-container omit-touched?]

  (let [new-changes
        (-> (pcb/empty-changes)
            (pcb/with-container copy-container)
            (pcb/with-objects (:objects copy-container))

            ;; The layout-item-sizing needs to be update when the parent is auto or fix
            (pcb/update-shapes
             [(:id shape-copy)]
             (fn [shape-copy]
               (cond-> shape-copy
                 (contains? #{:auto :fix} (:layout-item-h-sizing shape-main))
                 (propagate-attrs shape-main #{:layout-item-h-sizing} omit-touched?)

                 (contains? #{:auto :fix} (:layout-item-h-sizing shape-main))
                 (propagate-attrs shape-main #{:layout-item-v-sizing} omit-touched?)))
             {:ignore-touched true})

            ;; Update the child flex properties from the parent
            (pcb/update-shapes
             (:shapes shape-copy)
             (fn [child-copy]
               (let [child-main (ctf/get-ref-shape main-container main-component child-copy)]
                 (-> child-copy
                     (propagate-attrs child-main ctk/swap-keep-attrs omit-touched?))))
             {:ignore-touched true}))]
    (pcb/concat-changes changes new-changes)))

(defn- update-flex-child-main-attrs
  "Synchronizes the attributes inside the flex-child items (copy->main)"
  [changes shape-main shape-copy main-container copy-container omit-touched?]
  (let [new-changes
        (-> (pcb/empty-changes)
            (pcb/with-page main-container)
            (pcb/with-objects (:objects main-container))

            ;; The layout-item-sizing needs to be update when the parent is auto or fix
            (pcb/update-shapes
             [(:id shape-main)]
             (fn [shape-main]
               (cond-> shape-main
                 (contains? #{:auto :fix} (:layout-item-h-sizing shape-copy))
                 (propagate-attrs shape-copy #{:layout-item-h-sizing} omit-touched?)

                 (contains? #{:auto :fix} (:layout-item-h-sizing shape-copy))
                 (propagate-attrs shape-copy #{:layout-item-v-sizing} omit-touched?)))
             {:ignore-touched true})

            ;; Updates the children properties from the parent
            (pcb/update-shapes
             (:shapes shape-main)
             (fn [child-main]
               (let [child-copy (ctf/get-shape-in-copy copy-container child-main shape-copy)]
                 (-> child-main
                     (propagate-attrs child-copy ctk/swap-keep-attrs omit-touched?))))
             {:ignore-touched true}))]
    (pcb/concat-changes changes new-changes)))

(defn- update-grid-copy-attrs
  "Synchronizes the `layout-grid-cells` property from the main shape to the copies"
  [changes shape-main shape-copy main-container main-component copy-container omit-touched?]
  (let [ids-map
        (into {}
              (comp
               (map #(dm/get-in copy-container [:objects %]))
               (keep
                (fn [copy-shape]
                  (let [main-shape (ctf/get-ref-shape main-container main-component copy-shape)]
                    [(:id main-shape) (:id copy-shape)]))))
              (:shapes shape-copy))

        new-changes
        (-> (pcb/empty-changes)
            (pcb/with-container copy-container)
            (pcb/with-objects (:objects copy-container))
            (pcb/update-shapes
             [(:id shape-copy)]
             (fn [shape-copy]
               ;; Take cells from main and remap the shapes to assign it to the copy
               (let [copy-cells (:layout-grid-cells shape-copy)
                     main-cells (-> (ctl/remap-grid-cells shape-main ids-map) :layout-grid-cells)]
                 (assoc shape-copy :layout-grid-cells (ctl/merge-cells copy-cells main-cells omit-touched?))))
             {:ignore-touched true}))]
    (pcb/concat-changes changes new-changes)))

(defn- update-grid-main-attrs
  "Synchronizes the `layout-grid-cells` property from the copy to the main shape"
  [changes shape-main shape-copy main-container copy-container _omit-touched?]
  (let [ids-map
        (into {}
              (comp
               (map #(dm/get-in main-container [:objects %]))
               (keep
                (fn [main-shape]
                  (let [copy-shape (ctf/get-shape-in-copy copy-container main-shape shape-copy)]
                    [(:id copy-shape) (:id main-shape)]))))
              (:shapes shape-main))

        new-changes
        (-> (pcb/empty-changes)
            (pcb/with-page main-container)
            (pcb/with-objects (:objects main-container))
            (pcb/update-shapes
             [(:id shape-main)]
             (fn [shape-main]
               ;; Take cells from copy and remap the shapes to assign it to the copy
               (let [new-cells (-> (ctl/remap-grid-cells shape-copy ids-map) :layout-grid-cells)]
                 (assoc shape-main :layout-grid-cells new-cells)))
             {:ignore-touched true}))]
    (pcb/concat-changes changes new-changes)))

(defn- reposition-shape
  [shape origin-root dest-root]
  (let [shape-pos (fn [shape]
                    (gpt/point (get-in shape [:selrect :x])
                               (get-in shape [:selrect :y])))

        origin-root-pos (shape-pos origin-root)
        dest-root-pos   (shape-pos dest-root)
        delta           (gpt/subtract dest-root-pos origin-root-pos)]
    (gsh/move shape delta)))

(defn- make-change
  [container change]
  (if (cfh/page? container)
    (assoc change :page-id (:id container))
    (assoc change :component-id (:id container))))<|MERGE_RESOLUTION|>--- conflicted
+++ resolved
@@ -622,11 +622,7 @@
             shape-main (when component
                          (if (and reset? components-v2)
                            ;; the reset is against the ref-shape, not against the original shape of the component
-<<<<<<< HEAD
-                           (ctf/find-ref-shape nil container libraries shape-inst {:include-deleted? true})
-=======
                            (ctf/find-ref-shape file container libraries shape-inst)
->>>>>>> 89b43d71
                            (ctf/get-ref-shape library component shape-inst)))
 
             shape-inst (if (and reset? components-v2)
