--- conflicted
+++ resolved
@@ -107,19 +107,13 @@
             ids (->> ids (filter #(contains? objects %)))]
         (if (d/not-empty? ids)
           (let [modif-tree (dwm/create-modif-tree ids (ctm/reflow-modifiers))]
-<<<<<<< HEAD
             (if (features/active-feature? state "render-wasm/v1")
               (rx/of (dwm/apply-wasm-modifiers modif-tree :stack-undo? true :undo-group undo-group))
 
-              (rx/of (dwm/apply-modifiers {:modifiers modif-tree
+              (rx/of (dwm/apply-modifiers {:page-id page-id
+                                           :modifiers modif-tree
                                            :stack-undo? true
                                            :undo-group undo-group}))))
-=======
-            (rx/of (dwm/apply-modifiers {:page-id page-id
-                                         :modifiers modif-tree
-                                         :stack-undo? true
-                                         :undo-group undo-group})))
->>>>>>> 3fe16bd8
           (rx/empty))))))
 
 (defn initialize-shape-layout
