--- conflicted
+++ resolved
@@ -67,13 +67,8 @@
   []
   (let [uagent (new ua/UAParser)]
     (merge
-<<<<<<< HEAD
-     {:app-version (:full cf/version)
+     {:version (:full cf/version)
       :locale i18n/*current-locale*}
-=======
-     {:version (:full cf/version)
-      :locale @i18n/locale}
->>>>>>> a614207f
      (let [browser (.getBrowser uagent)]
        {:browser (obj/get browser "name")
         :browser-version (obj/get browser "version")})
