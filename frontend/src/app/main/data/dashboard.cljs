--- conflicted
+++ resolved
@@ -249,22 +249,18 @@
   (ptk/reify ::create-project
     ptk/WatchEvent
     (watch [_ state _]
-<<<<<<< HEAD
-      (let [unames   (cfh/get-used-names (get state :projects))
+      (let [team-id   (:current-team-id state)
+            projects  (dsh/lookup-team-projects state team-id)
+            unames    (cfh/get-used-names projects)
             base-name (tr "dashboard.new-project-prefix")
-            name     (cfh/generate-unique-name base-name unames :immediate-suffix? true)
-            team-id  (:current-team-id state)
-=======
-      (let [team-id  (:current-team-id state)
-            projects (dsh/lookup-team-projects state team-id)
-            unames   (cfh/get-used-names projects)
-            name     (cfh/generate-unique-name unames (str (tr "dashboard.new-project-prefix") " 1"))
->>>>>>> af93325f
-            params   {:name name
-                      :team-id team-id}
+            name      (cfh/generate-unique-name base-name unames :immediate-suffix? true)
+            team-id   (:current-team-id state)
+            params    {:name name
+                       :team-id team-id}
             {:keys [on-success on-error]
              :or {on-success identity
-                  on-error rx/throw}} (meta params)]
+                  on-error rx/throw}}
+            (meta params)]
         (->> (rp/cmd! :create-project params)
              (rx/tap on-success)
              (rx/map project-created)
@@ -491,9 +487,11 @@
     (watch [it state _]
       (let [{:keys [on-success on-error]
              :or {on-success identity
-                  on-error rx/throw}} (meta params)
-<<<<<<< HEAD
-            unames    (cfh/get-used-names (get state :files))
+                  on-error rx/throw}}
+            (meta params)
+
+            files     (dsh/lookup-team-files state)
+            unames    (cfh/get-used-names files)
             base-name (tr "dashboard.new-file-prefix")
             name      (or name
                           (cfh/generate-unique-name base-name unames :immediate-suffix? true))
@@ -502,17 +500,6 @@
             params    (-> params
                           (assoc :name name)
                           (assoc :features features))]
-=======
-
-            files    (dsh/lookup-team-files state)
-            unames   (cfh/get-used-names files)
-            name     (or name (cfh/generate-unique-name unames (str (tr "dashboard.new-file-prefix") " 1")))
-            features (-> (features/get-team-enabled-features state)
-                         (set/difference cfeat/frontend-only-features))
-            params   (-> params
-                         (assoc :name name)
-                         (assoc :features features))]
->>>>>>> af93325f
 
         (->> (rp/cmd! :create-file params)
              (rx/tap on-success)
@@ -620,13 +607,8 @@
             name          (if in-project?
                             (let [files  (dsh/lookup-team-files state team-id)
                                   unames (cfh/get-used-names files)]
-<<<<<<< HEAD
                               (cfh/generate-unique-name (tr "dashboard.new-file-prefix") unames :immediate-suffix? true))
-                            (let [projects (get state :projects)
-=======
-                              (cfh/generate-unique-name unames (str (tr "dashboard.new-file-prefix") " 1")))
                             (let [projects (dsh/lookup-team-projects  state team-id)
->>>>>>> af93325f
                                   unames   (cfh/get-used-names projects)]
                               (cfh/generate-unique-name (tr "dashboard.new-project-prefix") unames :immediate-suffix? true)))
             params        (if in-project?
