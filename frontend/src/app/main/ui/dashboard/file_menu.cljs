--- conflicted
+++ resolved
@@ -238,7 +238,6 @@
                                                 (:id sub-project))])])
                                  "move-to-other-team"]))
 
-<<<<<<< HEAD
 
             options (if multi?
                        [{:option-name    (tr "dashboard.duplicate-multi" file-count) 
@@ -338,35 +337,6 @@
                            :option-handler on-delete
                            :sub-options    nil
                            :data-test      "file-delete"})])]
-=======
-            options (if multi?
-                      [[(tr "dashboard.duplicate-multi" file-count) "file-duplicate-multi" on-duplicate nil "duplicate-multi"]
-                       (when (or (seq current-projects) (seq other-teams))
-                         [(tr "dashboard.move-to-multi" file-count)  "file-move-multi" nil sub-options "move-to-multi"])
-                       [(tr "dashboard.export-binary-multi" file-count) "file-binari-export-multi" on-export-binary-files]
-                       [(tr "dashboard.export-standard-multi" file-count)  "file-standard-export-multi" on-export-standard-files]
-                       (when (:is-shared file)
-                         [(tr "labels.unpublish-multi-files" file-count)  "file-unpublish-multi" on-del-shared nil "file-del-shared"])
-                       (when (not is-lib-page?)
-                         [:separator]
-                         [(tr "labels.delete-multi-files" file-count)  "file-delete-multi" on-delete nil "delete-multi-files"])]
-
-                      [[(tr "dashboard.open-in-new-tab")  "file-open-new-tab" on-new-tab]
-                       [(tr "labels.rename") "file-rename" on-edit nil "file-rename"]
-                       [(tr "dashboard.duplicate") "file-duplicate" on-duplicate nil "file-duplicate"]
-                       (when (and (not is-lib-page?) (or (seq current-projects) (seq other-teams)))
-                         [(tr "dashboard.move-to") "file-move-to" nil sub-options "file-move-to"])
-                       (if (:is-shared file)
-                         [(tr "dashboard.unpublish-shared") "file-del-shared" on-del-shared nil "file-del-shared"]
-                         [(tr "dashboard.add-shared") "file-add-shared" on-add-shared nil "file-add-shared"])
-                       [:separator]
-                       [(tr "dashboard.download-binary-file") "file-downolad-binary" on-export-binary-files nil "download-binary-file"]
-                       [(tr "dashboard.download-standard-file") "file-download-standard" on-export-standard-files nil "download-standard-file"]
-                       (when (not is-lib-page?)
-                         [:separator]
-                         [(tr "labels.delete") "file-delete" on-delete nil "file-delete"])])
-            _ (.log js/console (clj->js options))]
->>>>>>> 25461198
 
         [:& context-menu-a11y {:on-close on-menu-close
                                :show show?
