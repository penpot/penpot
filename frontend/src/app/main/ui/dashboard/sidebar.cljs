--- conflicted
+++ resolved
@@ -467,8 +467,7 @@
                                 :data-testid "delete-team"}
         (tr "dashboard.delete-team")])]))
 
-<<<<<<< HEAD
-(mf/defc sidebar-team-switch
+(mf/defc sidebar-team-switch*
   [{:keys [team profile] :as props}]
   (let [teams (mf/deref refs/teams)
 
@@ -491,47 +490,6 @@
         (deref show-teams-menu*)
 
         on-show-teams-click
-=======
-(mf/defc sidebar-team-switch*
-  [{:keys [team profile]}]
-  (let [teams                 (mf/deref refs/teams)
-        teams-without-default (into {} (filter (fn [[_ v]] (= false (:is-default v))) teams))
-        team-ids              (map #(str "teams-selector-" %) (keys teams-without-default))
-        ids                   (concat ["teams-selector-default-team"] team-ids ["teams-selector-create-team"])
-        show-team-opts-ddwn?  (mf/use-state false)
-        show-teams-ddwn?      (mf/use-state false)
-        can-rename?           (or (get-in team [:permissions :is-owner]) (get-in team [:permissions :is-admin]))
-        options-ids           ["teams-options-members"
-                               "teams-options-invitations"
-                               (when (contains? cf/flags :webhooks)
-                                 "teams-options-webhooks")
-                               "teams-options-settings"
-                               (when can-rename?
-                                 "teams-options-rename")
-                               "teams-options-leave-team"
-                               (when (get-in team [:permissions :is-owner])
-                                 "teams-options-delete-team")]
-
-        handle-show-team-click
-        (fn [event]
-          (dom/stop-propagation event)
-          (swap! show-teams-ddwn? not)
-          (reset! show-team-opts-ddwn? false))
-
-        handle-show-team-keydown
-        (fn [event]
-          (when (or (kbd/space? event) (kbd/enter? event))
-            (dom/prevent-default event)
-            (reset! show-teams-ddwn? true)
-            (reset! show-team-opts-ddwn? false)
-            (ts/schedule-on-idle
-             (fn []
-               (let [first-element (dom/get-element (first ids))]
-                 (when first-element
-                   (dom/focus! first-element)))))))
-
-        close-team-opts-ddwn
->>>>>>> 85f6cf32
         (mf/use-fn
          (fn [event]
            (dom/stop-propagation event)
@@ -719,19 +677,6 @@
                    (dom/set-attribute! libs-title "tabindex" "-1"))))))))
 
         pinned-projects
-<<<<<<< HEAD
-        (->> projects
-             (remove :is-default)
-             (filter :is-pinned))]
-
-    (mf/use-layout-effect
-     (mf/deps pinned-projects)
-     (fn []
-       (let [dom           (mf/ref-val container)
-             client-height (obj/get dom "clientHeight")
-             scroll-height (obj/get dom "scrollHeight")]
-         (reset! overflow* (> scroll-height client-height)))))
-=======
         (mf/with-memo [projects]
           (->> projects
                (remove :is-default)
@@ -744,7 +689,6 @@
             client-height (.-clientHeight ^js node)
             scroll-height (.-scrollHeight ^js node)]
         (reset! overflow* (> scroll-height client-height))))
->>>>>>> 85f6cf32
 
     [:*
      [:div {:class (stl/css-case :sidebar-content true)
