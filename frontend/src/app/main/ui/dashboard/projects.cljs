--- conflicted
+++ resolved
@@ -203,15 +203,7 @@
          (fn [event]
            (let [active-element (dom/get-active)
                  position-active (dom/get-element-offset-position active-element)
-                 position (dom/get-client-position event)
-                 _ (prn "active" position-active)
-<<<<<<< HEAD
-                 _ (prn "client" position)]
-=======
-                 _ (prn "client" position)
-                 
-                 ]
->>>>>>> 25461198
+                 position (dom/get-client-position event)]
              (dom/prevent-default event)
              (swap! local assoc
                     :menu-open true
@@ -341,9 +333,6 @@
           :on-key-down (fn [event]
                          (when (kbd/enter? event)
                            (on-menu-click-2 event)))}
-<<<<<<< HEAD
-         i/actions]]]]
-=======
          i/actions]]]
 
       (when (and (> limit 0)
@@ -356,7 +345,6 @@
          [:div.placeholder-label
           (tr "dashboard.show-all-files")]
          [:div.placeholder-icon i/arrow-down]])]
->>>>>>> 25461198
 
      [:& line-grid
       {:project project
