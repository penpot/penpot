--- conflicted
+++ resolved
@@ -53,11 +53,7 @@
         (mf/use-callback
          (mf/deps vport)
          (fn [resize-type size]
-<<<<<<< HEAD
-           (when vport
-=======
-           (when (and (:vport local) (not= size (:vport local)))
->>>>>>> 05c77d02
+           (when (and vport (not= size vport))
              (st/emit! (dw/update-viewport-size resize-type size)))))
 
         node-ref (use-resize-observer on-resize)]
