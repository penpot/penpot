;; This Source Code Form is subject to the terms of the Mozilla Public
;; License, v. 2.0. If a copy of the MPL was not distributed with this
;; file, You can obtain one at http://mozilla.org/MPL/2.0/.
;;
;; Copyright (c) KALEIDOS INC

(ns app.main.ui.workspace
  (:require-macros [app.main.style :as stl])
  (:require
   [app.common.data.macros :as dm]
   [app.main.data.modal :as modal]
   [app.main.data.notifications :as ntf]
   [app.main.data.persistence :as dps]
   [app.main.data.workspace :as dw]
   [app.main.data.workspace.colors :as dc]
   [app.main.features :as features]
   [app.main.refs :as refs]
   [app.main.store :as st]
   [app.main.ui.context :as ctx]
   [app.main.ui.ds.product.loader :refer [loader*]]
   [app.main.ui.hooks :as hooks]
   [app.main.ui.hooks.resize :refer [use-resize-observer]]
   [app.main.ui.workspace.colorpicker]
   [app.main.ui.workspace.context-menu :refer [context-menu]]
   [app.main.ui.workspace.coordinates :as coordinates]
   [app.main.ui.workspace.libraries]
   [app.main.ui.workspace.nudge]
   [app.main.ui.workspace.palette :refer [palette]]
   [app.main.ui.workspace.plugins]
   [app.main.ui.workspace.sidebar :refer [left-sidebar right-sidebar]]
   [app.main.ui.workspace.sidebar.collapsable-button :refer [collapsed-button]]
   [app.main.ui.workspace.sidebar.history :refer [history-toolbox]]
   [app.main.ui.workspace.tokens.modals]
   [app.main.ui.workspace.viewport :refer [viewport]]
   [app.util.debug :as dbg]
   [app.util.dom :as dom]
   [app.util.globals :as globals]
   [app.util.i18n :as i18n :refer [tr]]
   [goog.events :as events]
   [okulary.core :as l]
   [rumext.v2 :as mf]))

(defn- make-file-ready-ref
  [file-id]
  (l/derived (fn [state]
               (let [data (:workspace-data state)]
                 (and (:workspace-ready? state)
                      (= file-id (:current-file-id state))
                      (= file-id (:id data)))))
             st/state))

(defn- make-page-ready-ref
  [page-id]
  (l/derived (fn [state]
               (and (some? page-id)
                    (= page-id (:current-page-id state))))
             st/state))

(mf/defc workspace-content
  {::mf/wrap-props false}
  [{:keys [file layout page-id wglobal]}]
  (let [palete-size (mf/use-state nil)
        selected (mf/deref refs/selected-shapes)

        {:keys [vport] :as wlocal} (mf/deref refs/workspace-local)
        {:keys [options-mode]} wglobal

        colorpalette?  (:colorpalette layout)
        textpalette?   (:textpalette layout)
        hide-ui?       (:hide-ui layout)

        on-resize
        (mf/use-fn
         (mf/deps vport)
         (fn [resize-type size]
           (when (and vport (not= size vport))
             (st/emit! (dw/update-viewport-size resize-type size)))))

        on-resize-palette
        (mf/use-fn
         (fn [size]
           (reset! palete-size size)))

        node-ref (use-resize-observer on-resize)]
    [:*
     (when (not hide-ui?)
       [:& palette {:layout layout
                    :on-change-palette-size on-resize-palette}])

     [:section
      {:key (dm/str "workspace-" page-id)
       :class (stl/css :workspace-content)
       :ref node-ref}

      [:section {:class (stl/css :workspace-viewport)}
       (when (dbg/enabled? :coordinates)
         [:& coordinates/coordinates {:colorpalette? colorpalette?}])

       (when (dbg/enabled? :history-overlay)
         [:div {:class (stl/css :history-debug-overlay)}
          [:button {:on-click #(st/emit! dw/reinitialize-undo)} "CLEAR"]
          [:& history-toolbox]])

       [:& viewport {:file file
                     :wlocal wlocal
                     :wglobal wglobal
                     :selected selected
                     :layout layout
                     :palete-size
                     (when (and (or colorpalette? textpalette?) (not hide-ui?))
                       @palete-size)}]]]

     (when-not hide-ui?
       [:*
        (if (:collapse-left-sidebar layout)
          [:& collapsed-button]
          [:& left-sidebar {:layout layout
                            :file file
                            :page-id page-id}])
        [:& right-sidebar {:section options-mode
                           :selected selected
                           :layout layout
                           :file file
                           :page-id page-id}]])]))

(mf/defc workspace-loader
  []
  [:> loader*  {:title (tr "labels.loading")
                :class (stl/css :workspace-loader)
                :overlay true}])

(mf/defc workspace-page
  {::mf/wrap-props false}
  [{:keys [page-id file layout wglobal]}]
  (let [page-id     (hooks/use-equal-memo page-id)
        page-ready* (mf/with-memo [page-id]
                      (make-page-ready-ref page-id))
        page-ready? (mf/deref page-ready*)]

    (mf/with-effect []
      (let [focus-out #(st/emit! (dw/workspace-focus-lost))
            key       (events/listen globals/window "blur" focus-out)]
        (partial events/unlistenByKey key)))

    (mf/with-effect [page-id]
      (if (some? page-id)
        (st/emit! (dw/initialize-page page-id))
        (st/emit! (dw/go-to-page)))
      (fn []
        (when (some? page-id)
          (st/emit! (dw/finalize-page page-id)))))
    (if ^boolean page-ready?
      [:& workspace-content {:page-id page-id
                             :file file
                             :wglobal wglobal
                             :layout layout}]
      [:& workspace-loader])))

(mf/defc workspace
  {::mf/wrap-props false
   ::mf/wrap [mf/memo]}
  [{:keys [project-id file-id page-id layout-name]}]

  (let [layout           (mf/deref refs/workspace-layout)
        wglobal          (mf/deref refs/workspace-global)

        team             (mf/deref refs/team)
        file             (mf/deref refs/workspace-file)
        project          (mf/deref refs/workspace-project)

        team-id          (:team-id project)
        file-name        (:name file)
        permissions      (:permissions team)

        read-only?       (mf/deref refs/workspace-read-only?)
        read-only?       (or read-only? (not (:can-edit permissions)))

        file-ready*      (mf/with-memo [file-id]
                           (make-file-ready-ref file-id))
        file-ready?      (mf/deref file-ready*)

        components-v2?   (features/use-feature "components/v2")
        design-tokens?   (features/use-feature "design-tokens/v1")

        background-color (:background-color wglobal)]

    (mf/with-effect []
      (st/emit! (dps/initialize-persistence)))

    ;; Setting the layout preset by its name
    (mf/with-effect [layout-name]
      (st/emit! (dw/initialize-layout layout-name)))

    (mf/with-effect [file-name]
      (when file-name
        (dom/set-html-title (tr "title.workspace" file-name))))

    (mf/with-effect [project-id file-id]
      (st/emit! (dw/initialize-file project-id file-id))
      (fn []
        (st/emit! ::dps/force-persist
                  (dc/stop-picker)
                  (modal/hide)
                  (ntf/hide)
                  (dw/finalize-file project-id file-id))))

    [:& (mf/provider ctx/current-file-id) {:value file-id}
     [:& (mf/provider ctx/current-project-id) {:value project-id}
      [:& (mf/provider ctx/current-team-id) {:value team-id}
       [:& (mf/provider ctx/current-page-id) {:value page-id}
        [:& (mf/provider ctx/components-v2) {:value components-v2?}
         [:& (mf/provider ctx/design-tokens) {:value design-tokens?}
          [:& (mf/provider ctx/workspace-read-only?) {:value read-only?}
<<<<<<< HEAD
           [:section {:class (stl/css :workspace)
                      :style {:background-color background-color
                              :touch-action "none"}}
            [:& context-menu]
            (if ^boolean file-ready?
              [:& workspace-page {:page-id page-id
                                  :file file
                                  :wglobal wglobal
                                  :layout layout}]
              [:& workspace-loader])]]]]]]]]))
=======
           [:& (mf/provider ctx/team-permissions) {:value permissions}
            [:section {:class (stl/css :workspace)
                       :style {:background-color background-color
                               :touch-action "none"}}
             [:& context-menu]
             (if ^boolean file-ready?
               [:& workspace-page {:page-id page-id
                                   :file file
                                   :wglobal wglobal
                                   :layout layout}]
               [:& workspace-loader])]]]]]]]]]))
>>>>>>> 33ff74e5
<|MERGE_RESOLUTION|>--- conflicted
+++ resolved
@@ -211,18 +211,6 @@
         [:& (mf/provider ctx/components-v2) {:value components-v2?}
          [:& (mf/provider ctx/design-tokens) {:value design-tokens?}
           [:& (mf/provider ctx/workspace-read-only?) {:value read-only?}
-<<<<<<< HEAD
-           [:section {:class (stl/css :workspace)
-                      :style {:background-color background-color
-                              :touch-action "none"}}
-            [:& context-menu]
-            (if ^boolean file-ready?
-              [:& workspace-page {:page-id page-id
-                                  :file file
-                                  :wglobal wglobal
-                                  :layout layout}]
-              [:& workspace-loader])]]]]]]]]))
-=======
            [:& (mf/provider ctx/team-permissions) {:value permissions}
             [:section {:class (stl/css :workspace)
                        :style {:background-color background-color
@@ -233,5 +221,4 @@
                                    :file file
                                    :wglobal wglobal
                                    :layout layout}]
-               [:& workspace-loader])]]]]]]]]]))
->>>>>>> 33ff74e5
+               [:& workspace-loader])]]]]]]]]]))