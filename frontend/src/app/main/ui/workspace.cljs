--- conflicted
+++ resolved
@@ -209,20 +209,16 @@
       [:& (mf/provider ctx/current-team-id) {:value team-id}
        [:& (mf/provider ctx/current-page-id) {:value page-id}
         [:& (mf/provider ctx/components-v2) {:value components-v2?}
-<<<<<<< HEAD
          [:& (mf/provider ctx/design-tokens) {:value design-tokens?}
           [:& (mf/provider ctx/workspace-read-only?) {:value read-only?}
-=======
-         [:& (mf/provider ctx/workspace-read-only?) {:value read-only?}
-          [:& (mf/provider ctx/team-permissions) {:value permissions}
->>>>>>> acf273e4
-           [:section {:class (stl/css :workspace)
-                      :style {:background-color background-color
-                              :touch-action "none"}}
-            [:& context-menu]
-            (if ^boolean file-ready?
-              [:& workspace-page {:page-id page-id
-                                  :file file
-                                  :wglobal wglobal
-                                  :layout layout}]
-              [:& workspace-loader])]]]]]]]]))+           [:& (mf/provider ctx/team-permissions) {:value permissions}
+            [:section {:class (stl/css :workspace)
+                       :style {:background-color background-color
+                               :touch-action "none"}}
+             [:& context-menu]
+             (if ^boolean file-ready?
+               [:& workspace-page {:page-id page-id
+                                   :file file
+                                   :wglobal wglobal
+                                   :layout layout}]
+               [:& workspace-loader])]]]]]]]]]))