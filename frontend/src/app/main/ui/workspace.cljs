;; This Source Code Form is subject to the terms of the Mozilla Public
;; License, v. 2.0. If a copy of the MPL was not distributed with this
;; file, You can obtain one at http://mozilla.org/MPL/2.0/.
;;
;; Copyright (c) KALEIDOS INC

(ns app.main.ui.workspace
  (:require-macros [app.main.style :as stl])
  (:require
   [app.common.data.macros :as dm]
   [app.main.data.common :as dcm]
   [app.main.data.helpers :as dsh]
   [app.main.data.persistence :as dps]
   [app.main.data.plugins :as dpl]
   [app.main.data.workspace :as dw]
   [app.main.features :as features]
   [app.main.refs :as refs]
   [app.main.router :as-alias rt]
   [app.main.store :as st]
   [app.main.ui.context :as ctx]
   [app.main.ui.ds.product.loader :refer [loader*]]
   [app.main.ui.hooks :as hooks]
   [app.main.ui.hooks.resize :refer [use-resize-observer]]
   [app.main.ui.modal :refer [modal-container*]]
   [app.main.ui.workspace.colorpicker]
   [app.main.ui.workspace.context-menu :refer [context-menu*]]
   [app.main.ui.workspace.coordinates :as coordinates]
   [app.main.ui.workspace.libraries]
   [app.main.ui.workspace.nudge]
   [app.main.ui.workspace.palette :refer [palette]]
   [app.main.ui.workspace.plugins]
   [app.main.ui.workspace.sidebar :refer [left-sidebar* right-sidebar*]]
   [app.main.ui.workspace.sidebar.collapsable-button :refer [collapsed-button]]
   [app.main.ui.workspace.sidebar.history :refer [history-toolbox*]]
   [app.main.ui.workspace.tokens.modals]
   [app.main.ui.workspace.tokens.modals.themes]
   [app.main.ui.workspace.viewport :refer [viewport*]]
   [app.util.debug :as dbg]
   [app.util.dom :as dom]
   [app.util.globals :as globals]
   [app.util.i18n :as i18n :refer [tr]]
   [goog.events :as events]
   [okulary.core :as l]
   [rumext.v2 :as mf]))

(mf/defc workspace-content*
  {::mf/private true}
  [{:keys [file layout page wglobal]}]

  (let [palete-size (mf/use-state nil)
        selected    (mf/deref refs/selected-shapes)
        page-id     (get page :id)

        {:keys [vport] :as wlocal} (mf/deref refs/workspace-local)
        {:keys [options-mode]} wglobal

        colorpalette?  (:colorpalette layout)
        textpalette?   (:textpalette layout)
        hide-ui?       (:hide-ui layout)

        on-resize
        (mf/use-fn
         (mf/deps vport)
         (fn [resize-type size]
           (when (and vport (not= size vport))
             (st/emit! (dw/update-viewport-size resize-type size)))))

        on-resize-palette
        (mf/use-fn
         (fn [size]
           (reset! palete-size size)))

        node-ref (use-resize-observer on-resize)]
    [:*
     (when (not hide-ui?)
       [:& palette {:layout layout
                    :on-change-palette-size on-resize-palette}])

     [:section
      {:key (dm/str "workspace-" page-id)
       :class (stl/css :workspace-content)
       :ref node-ref}

      [:section {:class (stl/css :workspace-viewport)}
       (when (dbg/enabled? :coordinates)
         [:& coordinates/coordinates {:colorpalette? colorpalette?}])

       (when (dbg/enabled? :history-overlay)
         [:div {:class (stl/css :history-debug-overlay)}
          [:button {:on-click #(st/emit! dw/reinitialize-undo)} "CLEAR"]
          [:> history-toolbox*]])

       [:> viewport*
        {:file file
         :page page
         :wlocal wlocal
         :wglobal wglobal
         :selected selected
         :layout layout
         :palete-size
         (when (and (or colorpalette? textpalette?) (not hide-ui?))
           @palete-size)}]]]

     (when-not hide-ui?
       [:*
        (if (:collapse-left-sidebar layout)
          [:& collapsed-button]
          [:> left-sidebar* {:layout layout
                             :file file
                             :page-id page-id}])
        [:> right-sidebar* {:section options-mode
                            :selected selected
                            :layout layout
                            :file file
                            :page-id page-id}]])]))

(mf/defc workspace-loader*
  {::mf/private true}
  []
  [:> loader*  {:title (tr "labels.loading")
                :class (stl/css :workspace-loader)
                :overlay true
                :file-loading true}])

(defn- make-team-ref
  [team-id]
  (l/derived (fn [state]
               (let [teams (get state :teams)]
                 (get teams team-id)))
             st/state))

(defn- make-file-ref
  [file-id]
  (l/derived (fn [state]
               ;; NOTE: for ensure ordering of execution, we need to
               ;; wait the file initialization completly success until
               ;; mark this file availablea and unlock the rendering
               ;; of the following components
               (when (= (get state :current-file-id) file-id)
                 (let [files (get state :files)
                       file  (get files file-id)]
                   (-> file
                       (dissoc :data)
                       (assoc ::has-data (contains? file :data))))))
             st/state))

(defn- make-page-ref
  [file-id page-id]
  (l/derived (fn [state]
               (let [current-page-id (get state :current-page-id)]
                 ;; NOTE: for ensure ordering of execution, we need to
                 ;; wait the page initialization completly success until
                 ;; mark this file availablea and unlock the rendering
                 ;; of the following components
                 (when (= current-page-id page-id)
                   (dsh/lookup-page state file-id page-id))))
             st/state))

(mf/defc workspace-page*
  {::mf/private true}
  [{:keys [page-id file-id file layout wglobal]}]
  (let [page-ref (mf/with-memo [file-id page-id]
                   (make-page-ref file-id page-id))
        page     (mf/deref page-ref)]

    (mf/with-effect []
      (let [focus-out #(st/emit! (dw/workspace-focus-lost))
            key       (events/listen globals/window "blur" focus-out)]
        (partial events/unlistenByKey key)))

    (mf/with-effect [file-id page-id]
      (st/emit! (dw/initialize-page file-id page-id))
      (fn []
        (st/emit! (dw/finalize-page file-id page-id))))

    (if (some? page)
      [:> workspace-content* {:file file
                              :page page
                              :wglobal wglobal
                              :layout layout}]
      [:> workspace-loader*])))

(mf/defc workspace*
  {::mf/wrap [mf/memo]}
  [{:keys [team-id project-id file-id page-id layout-name]}]

  (let [file-id          (hooks/use-equal-memo file-id)
        page-id          (hooks/use-equal-memo page-id)

        layout           (mf/deref refs/workspace-layout)
        wglobal          (mf/deref refs/workspace-global)

        team-ref         (mf/with-memo [team-id]
                           (make-team-ref team-id))
        file-ref         (mf/with-memo [file-id]
                           (make-file-ref file-id))

        team             (mf/deref team-ref)
        file             (mf/deref file-ref)

        file-loaded?     (get file ::has-data)

        file-name        (:name file)
        permissions      (:permissions team)

        read-only?       (mf/deref refs/workspace-read-only?)
        read-only?       (or read-only? (not (:can-edit permissions)))

        design-tokens?   (features/use-feature "design-tokens/v1")

        background-color (:background-color wglobal)]

    (mf/with-effect []
      (st/emit! (dps/initialize-persistence)
                (dpl/update-plugins-permissions-peek)))

    ;; Setting the layout preset by its name
    (mf/with-effect [layout-name]
      (st/emit! (dw/initialize-workspace-layout layout-name)))

    (mf/with-effect [file-name]
      (when file-name
        (dom/set-html-title (tr "title.workspace" file-name))))

    (mf/with-effect [team-id file-id]
      (st/emit! (dw/initialize-workspace team-id file-id))
      (fn []
        (st/emit! ::dps/force-persist
                  (dw/finalize-workspace team-id file-id))))

    (mf/with-effect [file-id page-id file-loaded?]
      (when (and file-loaded? (not page-id))
        (st/emit! (dcm/go-to-workspace :file-id file-id ::rt/replace true))))

    [:> (mf/provider ctx/current-project-id) {:value project-id}
     [:> (mf/provider ctx/current-file-id) {:value file-id}
      [:> (mf/provider ctx/current-page-id) {:value page-id}
<<<<<<< HEAD
       [:> (mf/provider ctx/design-tokens) {:value design-tokens?}
        [:> (mf/provider ctx/workspace-read-only?) {:value read-only?}
         [:> modal-container*]
         [:section {:class (stl/css :workspace)
                    :style {:background-color background-color
                            :touch-action "none"}}
          [:> context-menu*]

          (if (::has-data file)
            [:> workspace-page*
             {:page-id page-id
              :file-id file-id
              :file file
              :wglobal wglobal
              :layout layout}]
            [:> workspace-loader*])]]]]]]))
=======
       [:> (mf/provider ctx/components-v2) {:value true}
        [:> (mf/provider ctx/design-tokens) {:value design-tokens?}
         [:> (mf/provider ctx/workspace-read-only?) {:value read-only?}
          [:> modal-container*]
          [:section {:class (stl/css :workspace)
                     :style {:background-color background-color
                             :touch-action "none"}}
           [:> context-menu*]
           (if (and file-loaded? page-id)
             [:> workspace-page*
              {:page-id page-id
               :file-id file-id
               :file file
               :wglobal wglobal
               :layout layout}]
             [:> workspace-loader*])]]]]]]]))
>>>>>>> 3197dfdd
<|MERGE_RESOLUTION|>--- conflicted
+++ resolved
@@ -235,7 +235,6 @@
     [:> (mf/provider ctx/current-project-id) {:value project-id}
      [:> (mf/provider ctx/current-file-id) {:value file-id}
       [:> (mf/provider ctx/current-page-id) {:value page-id}
-<<<<<<< HEAD
        [:> (mf/provider ctx/design-tokens) {:value design-tokens?}
         [:> (mf/provider ctx/workspace-read-only?) {:value read-only?}
          [:> modal-container*]
@@ -243,30 +242,11 @@
                     :style {:background-color background-color
                             :touch-action "none"}}
           [:> context-menu*]
-
-          (if (::has-data file)
+          (if (and file-loaded? page-id)
             [:> workspace-page*
              {:page-id page-id
               :file-id file-id
               :file file
               :wglobal wglobal
               :layout layout}]
-            [:> workspace-loader*])]]]]]]))
-=======
-       [:> (mf/provider ctx/components-v2) {:value true}
-        [:> (mf/provider ctx/design-tokens) {:value design-tokens?}
-         [:> (mf/provider ctx/workspace-read-only?) {:value read-only?}
-          [:> modal-container*]
-          [:section {:class (stl/css :workspace)
-                     :style {:background-color background-color
-                             :touch-action "none"}}
-           [:> context-menu*]
-           (if (and file-loaded? page-id)
-             [:> workspace-page*
-              {:page-id page-id
-               :file-id file-id
-               :file file
-               :wglobal wglobal
-               :layout layout}]
-             [:> workspace-loader*])]]]]]]]))
->>>>>>> 3197dfdd
+            [:> workspace-loader*])]]]]]]))