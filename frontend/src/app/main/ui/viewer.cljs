;; This Source Code Form is subject to the terms of the Mozilla Public
;; License, v. 2.0. If a copy of the MPL was not distributed with this
;; file, You can obtain one at http://mozilla.org/MPL/2.0/.
;;
;; Copyright (c) UXBOX Labs SL

(ns app.main.ui.viewer
  (:require
   [app.common.colors :as clr]
   [app.common.data :as d]
   [app.common.data.macros :as dm]
   [app.common.exceptions :as ex]
   [app.common.geom.point :as gpt]
   [app.common.geom.shapes.bounds :as gsb]
   [app.common.pages.helpers :as cph]
   [app.common.text :as txt]
   [app.common.types.shape.interactions :as ctsi]
   [app.main.data.comments :as dcm]
   [app.main.data.viewer :as dv]
   [app.main.data.viewer.shortcuts :as sc]
   [app.main.fonts :as fonts]
   [app.main.refs :as refs]
   [app.main.store :as st]
   [app.main.ui.context :as ctx]
   [app.main.ui.hooks :as hooks]
   [app.main.ui.icons :as i]
   [app.main.ui.static :as static]
   [app.main.ui.viewer.comments :refer [comments-layer comments-sidebar]]
   [app.main.ui.viewer.handoff :as handoff]
   [app.main.ui.viewer.header :as header]
   [app.main.ui.viewer.interactions :as interactions]
   [app.main.ui.viewer.login]
   [app.main.ui.viewer.share-link]
   [app.main.ui.viewer.thumbnails :refer [thumbnails-panel]]
   [app.util.dom :as dom]
   [app.util.dom.normalize-wheel :as nw]
   [app.util.i18n :as i18n :refer [tr]]
   [app.util.keyboard :as kbd]
   [app.util.webapi :as wapi]
   [cuerdas.core :as str]
   [goog.events :as events]
   [okulary.core :as l]
   [rumext.alpha :as mf]))

(def current-animations-ref
  (l/derived :viewer-animations st/state))

(def current-overlays-ref
  (l/derived :viewer-overlays st/state))

(defn- calculate-size
  [objects frame zoom]
  (let [{:keys [x y width height]} (gsb/get-object-bounds objects frame)]
    {:base-width  width
     :base-height height
     :x           x
     :y           y
     :width       (* width zoom)
     :height      (* height zoom)
     :vbox        (dm/fmt "% % % %" 0 0 width height)}))

(defn- calculate-wrapper
  [size1 size2 zoom]
  (cond
    (nil? size1) size2
    (nil? size2) size1
    :else (let [width  (max (:base-width size1) (:base-width size2))
                height (max (:base-height size1) (:base-height size2))]
            {:width  (* width zoom)
             :height (* height zoom)
             :vbox   (str "0 0 " width " " height)})))

(mf/defc viewer-pagination
  [{:keys [index num-frames left-bar right-bar] :as props}]
  [:*
   (when (pos? index)
     [:div.viewer-go-prev {:class (when left-bar "left-bar")}
      [:div.arrow {:on-click #(st/emit! dv/select-prev-frame)} i/go-prev]])
   (when (< (+ index 1) num-frames)
     [:div.viewer-go-next {:class (when right-bar "right-bar")}
      [:div.arrow {:on-click #(st/emit! dv/select-next-frame)} i/go-next]])
   [:div.viewer-bottom {:class (when left-bar "left-bar")}
    [:div.reset {:on-click #(st/emit! dv/select-first-frame)} i/reset]
    [:div.counter (str/join " / " [(+ index 1) num-frames])]
    [:span]]])

(mf/defc viewer-pagination-and-sidebar
  {::mf/wrap [mf/memo]}
  [{:keys [section index users frame page]}]
  (let [comments-local  (mf/deref refs/comments-local)
        show-sidebar?   (and (= section :comments) (:show-sidebar? comments-local))]
    [:*
     [:& viewer-pagination
      {:index index
       :num-frames (count (:frames page))
       :right-bar show-sidebar?}]

     (when show-sidebar?
       [:& comments-sidebar
        {:users users
         :frame frame
         :page page}])]))

(mf/defc viewer-overlay
  [{:keys [overlay page frame zoom wrapper-size interactions-mode]}]
  (let [close-click-outside? (:close-click-outside overlay)
        background-overlay?  (:background-overlay overlay)
        overlay-frame        (:frame overlay)
        overlay-position     (:position overlay)

        size
        (mf/with-memo [page overlay zoom]
          (calculate-size (:objects page) (:frame overlay) zoom))

        on-click
        (mf/use-fn
         (mf/deps overlay close-click-outside?)
         (fn [_]
           (when close-click-outside?
             (if-let [animation (:animation overlay)]
               (st/emit! (dv/close-overlay (:id overlay) (ctsi/invert-direction animation)))
               (st/emit! (dv/close-overlay (:id overlay)))))))]

    [:*
     (when (or close-click-outside? background-overlay?)
       [:div.viewer-overlay-background
        {:class (dom/classnames :visible background-overlay?)
         :style {:width (:width wrapper-size)
                 :height (:height wrapper-size)
                 :position "absolute"
                 :left 0
                 :top 0}
         :on-click on-click}])

     [:div.viewport-container.viewer-overlay
      {:id (dm/str "overlay-" (:id overlay-frame))
       :style {:width (:width size)
               :height (:height size)
               :left (* (:x overlay-position) zoom)
               :top (* (:y overlay-position) zoom)}}

      [:& interactions/viewport
       {:frame overlay-frame
        :base-frame frame
        :frame-offset overlay-position
        :size size
        :page page
        :interactions-mode interactions-mode}]]]))


(mf/defc viewer-wrapper
  [{:keys [wrapper-size orig-frame orig-viewport-ref orig-size page file users current-viewport-ref
           size frame interactions-mode overlays zoom section index] :as props}]
  [:*
   [:& viewer-pagination-and-sidebar
    {:section section
     :index index
     :page page
     :users users
     :frame frame}]

   [:div.viewer-wrapper
    {:style {:width (:width wrapper-size)
             :height (:height wrapper-size)}}
    [:div.viewer-clipper
     (when orig-frame
       [:div.viewport-container
        {:ref orig-viewport-ref
         :style {:width (:width orig-size)
                 :height (:height orig-size)
                 :position "relative"}}

        [:& interactions/viewport
         {:frame orig-frame
          :base-frame orig-frame
          :frame-offset (gpt/point 0 0)
          :size orig-size
          :page page
          :users users
          :interactions-mode :hide}]])

     [:div.viewport-container
      {:ref current-viewport-ref
       :style {:width (:width size)
               :height (:height size)
               :position "relative"}}

      [:& interactions/viewport
       {:frame frame
        :base-frame frame
        :frame-offset (gpt/point 0 0)
        :size size
        :page page
        :interactions-mode interactions-mode}]

      (for [overlay overlays]
        [:& viewer-overlay {:overlay overlay
                            :key (dm/str (:id overlay))
                            :page page
                            :frame frame
                            :zoom zoom
                            :wrapper-size wrapper-size
                            :interactions-mode interactions-mode}])]]


    (when (= section :comments)
      [:& comments-layer {:file file
                          :users users
                          :frame frame
                          :page page
                          :zoom zoom}])]])

(mf/defc viewer
  [{:keys [params data]}]

  (let [{:keys [page-id section index]} params
        {:keys [file users project permissions]} data

        allowed (or
                 (= section :interactions)
                 (and (= section :comments)
                      (or (:can-edit permissions)
                          (and (true? (:is-logged permissions))
                               (= (:who-comment permissions) "all"))))
                 (and (= section :handoff)
                      (or (:can-edit permissions)
                          (and (true? (:is-logged permissions))
                               (= (:who-inspect permissions) "all")))))

        local (mf/deref refs/viewer-local)

        nav-scroll (:nav-scroll local)
        orig-viewport-ref    (mf/use-ref nil)
        current-viewport-ref (mf/use-ref nil)
        viewer-section-ref   (mf/use-ref nil)

        current-animations (mf/deref current-animations-ref)

        page-id (or page-id (-> file :data :pages first))

        page (mf/use-memo
              (mf/deps data page-id)
              (fn []
                (get-in data [:pages page-id])))

        text-shapes
        (hooks/use-equal-memo
         (->> (:objects page)
              (vals)
              (filter cph/text-shape?)))

        zoom      (:zoom local)
        zoom-type (:zoom-type local)

        frames    (:frames page)
        frame     (get frames index)

        fullscreen? (mf/deref header/fullscreen-ref)
        overlays    (mf/deref current-overlays-ref)

        orig-frame
        (mf/with-memo [current-animations]
          ;; We assume there can only be one animation with origin (this is used only in
          ;; navigation animations, and we cannot navigate to two different destinations
          ;; at the same time).
          (let [animation-with-origin (d/seek :orig-frame-id (vals current-animations))]
            (when animation-with-origin
              (d/seek #(= (:id %) (:orig-frame-id animation-with-origin)) frames))))

        size
        (mf/with-memo [frame zoom]
          (calculate-size (:objects page) frame zoom))

        orig-size
        (mf/with-memo [orig-frame zoom]
          (when orig-frame
            (calculate-size (:objects page) orig-frame zoom)))

        wrapper-size
        (mf/with-memo [size orig-size zoom]
          (calculate-wrapper size orig-size zoom))

        interactions-mode
        (:interactions-mode local)

        click-on-screen
        (mf/use-callback
         (fn [event]
           (let [origin (dom/get-target event)
                 over-section? (dom/class? origin "viewer-section")
                 layout (dom/get-element "viewer-layout")
                 has-force? (dom/class? layout "force-visible")]

             (when over-section?
               (if has-force?
                 (dom/remove-class! layout "force-visible")
                 (dom/add-class! layout "force-visible"))))))

        on-click
        (mf/use-fn
         (mf/deps section)
         (fn [_]
           (when (= section :comments)
             (st/emit! (dcm/close-thread)))))

        set-up-new-size
        (mf/use-fn
         (fn [_]
           (let [viewer-section (dom/get-element "viewer-section")
                 size (dom/get-client-size viewer-section)]
             (st/emit! (dv/set-viewport-size {:size size})))))

        on-wheel
        (mf/use-fn
         (fn [event]
           (let [event  (.getBrowserEvent ^js event)
                 norm-event ^js (nw/normalize-wheel event)
                 mod? (kbd/mod? event)
                 shift? (kbd/shift? event)
                 delta (.-pixelY norm-event)
                 viewer-section (mf/ref-val viewer-section-ref)
                 scroll-pos (if shift?
                              (dom/get-h-scroll-pos viewer-section)
                              (dom/get-scroll-pos viewer-section))
                 new-scroll-pos (+ scroll-pos delta)]
             (when-not mod?
               (do
                 (dom/prevent-default event)
                 (dom/stop-propagation event)
                 (if shift?
                   (dom/set-h-scroll-pos! viewer-section new-scroll-pos)
                   (dom/set-scroll-pos! viewer-section new-scroll-pos)))))))]

    (hooks/use-shortcuts ::viewer sc/shortcuts)
    (when (nil? page)
      (ex/raise :type :not-found))

    (mf/with-effect []
      (when (not allowed)
        (st/emit! (dv/go-to-section :interactions))))

    ;; Set the page title
    (mf/use-effect
     (mf/deps (:name file))
     (fn []
       (let [name (:name file)]
         (dom/set-html-title (str "\u25b6 " (tr "title.viewer" name))))))

    (mf/with-effect []
      (dom/set-html-theme-color clr/gray-50 "dark")
      (let [key1 (events/listen js/window "click" on-click)
            key2 (events/listen (mf/ref-val viewer-section-ref) "wheel" on-wheel #js {"passive" false})]
        (fn []
          (events/unlistenByKey key1)
          (events/unlistenByKey key2))))

    (mf/use-layout-effect
     (fn []
       (set-up-new-size)
       (.addEventListener js/window "resize" set-up-new-size)
       (fn []
         (.removeEventListener js/window "resize" set-up-new-size))))

    (mf/use-layout-effect
     (mf/deps nav-scroll)
     (fn []
        ;; Set scroll position after navigate
       (when (number? nav-scroll)
         (let [viewer-section (dom/get-element "viewer-section")]
           (st/emit! (dv/reset-nav-scroll))
           (dom/set-scroll-pos! viewer-section nav-scroll)))))

    (mf/use-layout-effect
     (mf/deps fullscreen?)
     (fn []
       ;; Trigger dom fullscreen depending on our state
       (let [wrapper         (dom/get-element "viewer-layout")
             fullscreen-dom? (dom/fullscreen?)]
         (when (not= fullscreen? fullscreen-dom?)
           (if fullscreen?
             (wapi/request-fullscreen wrapper)
             (wapi/exit-fullscreen))))))

    (mf/use-layout-effect
<<<<<<< HEAD
     (mf/deps page)
     (fn []
       (case zoom-type
         :fit (st/emit! dv/zoom-to-fit)
         :fill (st/emit! dv/zoom-to-fill)
         nil)))

    (mf/use-layout-effect
     (mf/deps index)
=======
     (mf/deps index current-animations)
>>>>>>> 8fa49ead
     (fn []
       (case zoom-type
         :fit (st/emit! dv/zoom-to-fit)
         :fill (st/emit! dv/zoom-to-fill)
         nil)
        ;; Navigate animation needs to be started after navigation
        ;; is complete, and we have the next page index.
        (let [nav-animation (d/seek #(= (:kind %) :go-to-frame) (vals current-animations))]
         (when nav-animation
           (let [orig-viewport    (mf/ref-val orig-viewport-ref)
                 current-viewport (mf/ref-val current-viewport-ref)]
             (interactions/animate-go-to-frame
              (:animation nav-animation)
              current-viewport
              orig-viewport
              size
              orig-size
              wrapper-size))))))

    (mf/use-layout-effect
     (mf/deps current-animations)
     (fn []
        ;; Overlay animations may be started when needed.
       (when current-animations
         (doseq [[overlay-frame-id animation-vals] current-animations]
           (let [overlay-viewport (dom/get-element (str "overlay-" (str (:overlay-id animation-vals))))
                 overlay          (d/seek #(= (:id (:frame %)) overlay-frame-id)
                                          overlays)
                 overlay-size     (calculate-size (:objects page) (:frame overlay) zoom)
                 overlay-position {:x (* (:x (:position overlay)) zoom)
                                   :y (* (:y (:position overlay)) zoom)}
                 orig-frame       (when (:orig-frame-id animation-vals)
                                    (d/seek #(= (:id %) (:orig-frame-id animation-vals)) frames))
                 size             (calculate-size (:objects page) frame zoom)
                 orig-size        (when orig-frame
                                    (calculate-size (:objects page) orig-frame zoom))
                 wrapper-size     (calculate-wrapper size orig-size zoom)]
             (case (:kind animation-vals)
               :open-overlay
               (interactions/animate-open-overlay
                (:animation animation-vals)
                overlay-viewport
                wrapper-size
                overlay-size
                overlay-position)

               :close-overlay
               (interactions/animate-close-overlay
                (:animation animation-vals)
                overlay-viewport
                wrapper-size
                overlay-size
                overlay-position
                (:id (:frame overlay)))

               nil))))))

    (mf/use-effect
     (mf/deps text-shapes)
     (fn []
       (let [text-nodes (->> text-shapes (mapcat #(txt/node-seq txt/is-text-node? (:content %))))
             fonts (into #{} (keep :font-id) text-nodes)]
         (run! fonts/ensure-loaded! fonts))))

    [:div#viewer-layout
     {:class (dom/classnames
              :force-visible (:show-thumbnails local)
              :viewer-layout (not= section :handoff)
              :handoff-layout (= section :handoff)
              :fullscreen fullscreen?)}

     [:div.viewer-content
      [:& header/header {:project project
                         :index index
                         :file file
                         :page page
                         :frame frame
                         :permissions permissions
                         :zoom zoom
                         :section section}]
      [:div.thumbnail-close {:on-click #(st/emit! dv/close-thumbnails-panel)
                             :class (dom/classnames :invisible (not (:show-thumbnails local false)))}]
      [:& thumbnails-panel {:frames frames
                            :show? (:show-thumbnails local false)
                            :page page
                            :index index
                            :thumbnail-data (:thumbnails file)}]
      [:section.viewer-section {:id "viewer-section"
                                :ref viewer-section-ref
                                :class (if fullscreen? "fullscreen" "")
                                :on-click click-on-screen}
       (cond
         (empty? frames)
         [:section.empty-state
          [:span (tr "viewer.empty-state")]]

         (nil? frame)
         [:section.empty-state
          (when (some? index)
            [:span (tr "viewer.frame-not-found")])]

         (some? frame)
         (if (= :handoff section)
           [:& handoff/viewport
            {:frame frame
             :page page
             :file file
             :section section
             :local local
             :size size
             :index index
             :viewer-pagination viewer-pagination}]


           [:& (mf/provider ctx/current-zoom) {:value zoom}
            [:& viewer-wrapper
             {:wrapper-size wrapper-size
              :orig-frame orig-frame
              :orig-viewport-ref orig-viewport-ref
              :orig-size orig-size
              :page page
              :file file
              :users users
              :current-viewport-ref current-viewport-ref
              :size size
              :frame frame
              :interactions-mode interactions-mode
              :overlays overlays
              :zoom zoom
              :section section
              :index index}]]))]]]))

;; --- Component: Viewer Page

(mf/defc viewer-page
  [{:keys [file-id] :as props}]
  (mf/use-effect
   (mf/deps file-id)
   (fn []
     (st/emit! (dv/initialize props))
     (fn []
       (st/emit! (dv/finalize props)))))

  (when-let [data (mf/deref refs/viewer-data)]
    (let [key (str (get-in data [:file :id]))]
      [:& viewer {:params props :data data :key key}])))

(mf/defc breaking-change-notice
  []
  [:> static/static-header {}
   [:div.image i/unchain]
   [:div.main-message (tr "viewer.breaking-change.message")]
   [:div.desc-message (tr "viewer.breaking-change.description")]])<|MERGE_RESOLUTION|>--- conflicted
+++ resolved
@@ -382,7 +382,6 @@
              (wapi/exit-fullscreen))))))
 
     (mf/use-layout-effect
-<<<<<<< HEAD
      (mf/deps page)
      (fn []
        (case zoom-type
@@ -391,10 +390,7 @@
          nil)))
 
     (mf/use-layout-effect
-     (mf/deps index)
-=======
      (mf/deps index current-animations)
->>>>>>> 8fa49ead
      (fn []
        (case zoom-type
          :fit (st/emit! dv/zoom-to-fit)
