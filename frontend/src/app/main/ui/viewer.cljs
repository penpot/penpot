;; This Source Code Form is subject to the terms of the Mozilla Public
;; License, v. 2.0. If a copy of the MPL was not distributed with this
;; file, You can obtain one at http://mozilla.org/MPL/2.0/.
;;
;; Copyright (c) UXBOX Labs SL

(ns app.main.ui.viewer
  (:require
   [app.common.colors :as clr]
   [app.common.data :as d]
   [app.common.data.macros :as dm]
   [app.common.exceptions :as ex]
   [app.common.geom.point :as gpt]
   [app.common.geom.shapes.bounds :as gsb]
   [app.common.pages.helpers :as cph]
   [app.common.text :as txt]
   [app.main.data.comments :as dcm]
   [app.main.data.viewer :as dv]
   [app.main.data.viewer.shortcuts :as sc]
   [app.main.fonts :as fonts]
   [app.main.refs :as refs]
   [app.main.store :as st]
   [app.main.ui.context :as ctx]
   [app.main.ui.hooks :as hooks]
   [app.main.ui.icons :as i]
   [app.main.ui.static :as static]
   [app.main.ui.viewer.comments :refer [comments-layer comments-sidebar]]
   [app.main.ui.viewer.handoff :as handoff]
   [app.main.ui.viewer.header :as header]
   [app.main.ui.viewer.interactions :as interactions]
   [app.main.ui.viewer.login]
   [app.main.ui.viewer.share-link]
   [app.main.ui.viewer.thumbnails :refer [thumbnails-panel]]
   [app.util.dom :as dom]
   [app.util.i18n :as i18n :refer [tr]]
   [app.util.webapi :as wapi]
   [cuerdas.core :as str]
   [goog.events :as events]
   [okulary.core :as l]
   [rumext.alpha :as mf]))

(def current-animation-ref
  (l/derived :viewer-animation st/state))

(def current-overlays-ref
  (l/derived :viewer-overlays st/state))

(defn- calculate-size
  [objects frame zoom]
  (let [{:keys [x y width height]} (gsb/get-object-bounds objects frame)]
    {:base-width  width
     :base-height height
     :x           x
     :y           y
     :width       (* width zoom)
     :height      (* height zoom)
     :vbox        (dm/fmt "% % % %" 0 0 width height)}))

(defn- calculate-wrapper
  [size1 size2 zoom]
  (cond
    (nil? size1) size2
    (nil? size2) size1
    :else (let [width  (max (:base-width size1) (:base-width size2))
                height (max (:base-height size1) (:base-height size2))]
            {:width  (* width zoom)
             :height (* height zoom)
             :vbox   (str "0 0 " width " " height)})))

(mf/defc viewer-pagination
  [{:keys [index num-frames left-bar right-bar] :as props}]
  [:*
   (when (pos? index)
     [:div.viewer-go-prev {:class (when left-bar "left-bar")}
      [:div.arrow {:on-click #(st/emit! dv/select-prev-frame)} i/go-prev]])
   (when (< (+ index 1) num-frames)
     [:div.viewer-go-next {:class (when right-bar "right-bar")}
      [:div.arrow {:on-click #(st/emit! dv/select-next-frame)} i/go-next]])
   [:div.viewer-bottom {:class (when left-bar "left-bar")}
    [:div.reset {:on-click #(st/emit! dv/select-first-frame)} i/reset]
    [:div.counter (str/join " / " [(+ index 1) num-frames])]
    [:span]]])

(mf/defc viewer-pagination-and-sidebar
  {::mf/wrap [mf/memo]}
  [{:keys [section index users frame page]}]
  (let [comments-local  (mf/deref refs/comments-local)
        show-sidebar?   (and (= section :comments) (:show-sidebar? comments-local))]
    [:*
     [:& viewer-pagination
      {:index index
       :num-frames (count (:frames page))
       :right-bar show-sidebar?}]

     (when show-sidebar?
       [:& comments-sidebar
        {:users users
         :frame frame
         :page page}])]))

(mf/defc viewer-overlay
  [{:keys [overlay page frame zoom wrapper-size close-overlay interactions-mode]}]
  (let [close-click-outside? (:close-click-outside overlay)
        background-overlay?  (:background-overlay overlay)
        overlay-frame        (:frame overlay)
        overlay-position     (:position overlay)

        size
        (mf/with-memo [page overlay zoom]
          (calculate-size (:objects page) (:frame overlay) zoom))

        on-click
        (mf/use-fn
         (mf/deps overlay close-overlay close-click-outside?)
         (fn [_]
           (when close-click-outside?
             (close-overlay (:frame overlay)))))]

    [:*
     (when (or close-click-outside? background-overlay?)
       [:div.viewer-overlay-background
        {:class (dom/classnames :visible background-overlay?)
         :style {:width (:width wrapper-size)
                 :height (:height wrapper-size)
                 :position "absolute"
                 :left 0
                 :top 0}
         :on-click on-click}])

     [:div.viewport-container.viewer-overlay
      {:id (dm/str "overlay-" (:id overlay-frame))
       :style {:width (:width size)
               :height (:height size)
               :left (* (:x overlay-position) zoom)
               :top (* (:y overlay-position) zoom)}}

      [:& interactions/viewport
       {:frame overlay-frame
        :base-frame frame
        :frame-offset overlay-position
        :size size
        :page page
        :interactions-mode interactions-mode}]]]))


(mf/defc viewer-wrapper
  [{:keys [wrapper-size orig-frame orig-viewport-ref orig-size page file users current-viewport-ref
           size frame interactions-mode overlays zoom close-overlay section index] :as props}]
  [:*
   [:& viewer-pagination-and-sidebar
    {:section section
     :index index
     :page page
     :users users
     :frame frame}]

   [:div.viewer-wrapper
    {:style {:width (:width wrapper-size)
             :height (:height wrapper-size)}}
    [:div.viewer-clipper
     (when orig-frame
       [:div.viewport-container
        {:ref orig-viewport-ref
         :style {:width (:width orig-size)
                 :height (:height orig-size)
                 :position "relative"}}

        [:& interactions/viewport
         {:frame orig-frame
          :base-frame orig-frame
          :frame-offset (gpt/point 0 0)
          :size orig-size
          :page page
          :users users
          :interactions-mode :hide}]])

     [:div.viewport-container
      {:ref current-viewport-ref
       :style {:width (:width size)
               :height (:height size)
               :position "relative"}}

      [:& interactions/viewport
       {:frame frame
        :base-frame frame
        :frame-offset (gpt/point 0 0)
        :size size
        :page page
        :interactions-mode interactions-mode}]

      (for [overlay overlays]
        [:& viewer-overlay {:overlay overlay
                            :key (dm/str (:id overlay))
                            :page page
                            :frame frame
                            :zoom zoom
                            :wrapper-size wrapper-size
                            :close-overlay close-overlay
                            :interactions-mode interactions-mode}])

      ]]


    (when (= section :comments)
      [:& comments-layer {:file file
                          :users users
                          :frame frame
                          :page page
                          :zoom zoom}])]])

(mf/defc viewer
  [{:keys [params data]}]

  (let [{:keys [page-id section index]} params
        {:keys [file users project permissions]} data

        allowed (or
                 (= section :interactions)
                 (and (= section :comments)
                      (or (:can-edit permissions)
                          (and (true? (:is-logged permissions))
                               (= (:who-comment permissions) "all"))))
                 (and (= section :handoff)
                      (or (:can-edit permissions)
                          (and (true? (:is-logged permissions))
                               (= (:who-inspect permissions) "all")))))

        local (mf/deref refs/viewer-local)

        nav-scroll (:nav-scroll local)
        orig-viewport-ref    (mf/use-ref nil)
        current-viewport-ref (mf/use-ref nil)
        viewer-section-ref   (mf/use-ref nil)

        current-animation (mf/deref current-animation-ref)

        page-id (or page-id (-> file :data :pages first))

        page (mf/use-memo
              (mf/deps data page-id)
              (fn []
                (get-in data [:pages page-id])))

        text-shapes
        (hooks/use-equal-memo
         (->> (:objects page)
              (vals)
              (filter cph/text-shape?)))

        zoom      (:zoom local)
        zoom-type (:zoom-type local)

        frames    (:frames page)
        frame     (get frames index)

        fullscreen? (mf/deref header/fullscreen-ref)
        overlays    (mf/deref current-overlays-ref)
        scroll      (mf/use-state nil)

        orig-frame
        (when (:orig-frame-id current-animation)
          (d/seek #(= (:id %) (:orig-frame-id current-animation)) frames))

        size
        (mf/with-memo [frame zoom]
          (calculate-size (:objects page) frame zoom))

        orig-size
        (mf/with-memo [orig-frame zoom]
          (when orig-frame
            (calculate-size (:objects page) orig-frame zoom)))

        wrapper-size
        (mf/with-memo [size orig-size zoom]
          (calculate-wrapper size orig-size zoom))

        interactions-mode
        (:interactions-mode local)

        click-on-screen
<<<<<<< HEAD
        (mf/use-callback
         (fn [event]
           (let [origin (dom/get-target event)
                 over-section? (dom/class? origin "viewer-section")
                 layout (dom/get-element "viewer-layout")
                 has-force? (dom/class? layout "force-visible")]

             (when over-section?
               (if has-force?
                 (dom/remove-class! layout "force-visible")
                 (dom/add-class! layout "force-visible"))))))

        on-click
=======
>>>>>>> 01d99222
        (mf/use-callback
         (fn [event]
           (let [origin (dom/get-target event)
                 over-section? (dom/class? origin "viewer-section")
                 layout (dom/get-element "viewer-layout")
                 has-force? (dom/class? layout "force-visible")]

             (when over-section?
               (if has-force?
                 (dom/remove-class! layout "force-visible")
                 (dom/add-class! layout "force-visible"))))))

        on-click
        (mf/use-fn
         (mf/deps section)
         (fn [_]
           (when (= section :comments)
             (st/emit! (dcm/close-thread)))))

        set-up-new-size
        (mf/use-fn
         (fn [_]
           (let [viewer-section (dom/get-element "viewer-section")
                 size (dom/get-client-size viewer-section)]
             (st/emit! (dv/set-viewport-size {:size size})))))

        on-scroll
        (mf/use-fn
         (fn [event]
           (reset! scroll (dom/get-target-scroll event))))]

    (hooks/use-shortcuts ::viewer sc/shortcuts)
    (when (nil? page)
      (ex/raise :type :not-found))

    (mf/with-effect []
      (when (not allowed)
        (st/emit! (dv/go-to-section :interactions))))

    ;; Set the page title
    (mf/use-effect
     (mf/deps (:name file))
     (fn []
       (let [name (:name file)]
         (dom/set-html-title (str "\u25b6 " (tr "title.viewer" name))))))

    (mf/with-effect []
      (dom/set-html-theme-color clr/gray-50 "dark")
      (let [key1 (events/listen js/window "click" on-click)
            key2 (events/listen (mf/ref-val viewer-section-ref) "scroll" on-scroll)]
        (fn []
          (events/unlistenByKey key1)
          (events/unlistenByKey key2))))

    (mf/use-layout-effect
     (fn []
       (set-up-new-size)
       (.addEventListener js/window "resize" set-up-new-size)
       (fn []
         (.removeEventListener js/window "resize" set-up-new-size))))

    (mf/use-layout-effect
     (mf/deps nav-scroll)
     (fn []
        ;; Set scroll position after navigate
       (when (number? nav-scroll)
         (let [viewer-section (dom/get-element "viewer-section")]
           (st/emit! (dv/reset-nav-scroll))
           (dom/set-scroll-pos! viewer-section nav-scroll)))))

    (mf/use-layout-effect
     (mf/deps fullscreen?)
     (fn []
       ;; Trigger dom fullscreen depending on our state
       (let [wrapper         (dom/get-element "viewer-layout")
             fullscreen-dom? (dom/fullscreen?)]
         (when (not= fullscreen? fullscreen-dom?)
           (if fullscreen?
             (wapi/request-fullscreen wrapper)
             (wapi/exit-fullscreen))))))

    (mf/use-layout-effect
     (mf/deps page)
     (fn []
       (case zoom-type
         :fit (st/emit! dv/zoom-to-fit)
         :fill (st/emit! dv/zoom-to-fill)
         nil)))

    (mf/use-layout-effect
     (mf/deps index)
     (fn []
       (case zoom-type
         :fit (st/emit! dv/zoom-to-fit)
         :fill (st/emit! dv/zoom-to-fill)
         nil)
        ;; Navigate animation needs to be started after navigation
        ;; is complete, and we have the next page index.
       (when (and current-animation
                  (= (:kind current-animation) :go-to-frame))
         (let [orig-viewport    (mf/ref-val orig-viewport-ref)
               current-viewport (mf/ref-val current-viewport-ref)]
           (interactions/animate-go-to-frame
            (:animation current-animation)
            current-viewport
            orig-viewport
            size
            orig-size
            wrapper-size)))))

    (mf/use-layout-effect
     (mf/deps current-animation)
     (fn []
        ;; Overlay animations may be started when needed.
       (when current-animation
         (case (:kind current-animation)

           :open-overlay
           (let [overlay-viewport (dom/get-element (str "overlay-" (str (:overlay-id current-animation))))
                 overlay (d/seek #(= (:id (:frame %)) (:overlay-id current-animation))
                                 overlays)
                 overlay-size (calculate-size (:objects page) (:frame overlay) zoom)
                 overlay-position {:x (* (:x (:position overlay)) zoom)
                                   :y (* (:y (:position overlay)) zoom)}]
             (interactions/animate-open-overlay
              (:animation current-animation)
              overlay-viewport
              wrapper-size
              overlay-size
              overlay-position))

           :close-overlay
           (let [overlay-viewport (dom/get-element (str "overlay-" (str (:overlay-id current-animation))))
                 overlay (d/seek #(= (:id (:frame %)) (:overlay-id current-animation))
                                 overlays)
                 overlay-size (calculate-size (:objects page) (:frame overlay) zoom)
                 overlay-position {:x (* (:x (:position overlay)) zoom)
                                   :y (* (:y (:position overlay)) zoom)}]
             (interactions/animate-close-overlay
              (:animation current-animation)
              overlay-viewport
              wrapper-size
              overlay-size
              overlay-position
              (:id (:frame overlay))))

           nil))))

    (mf/use-effect
     (mf/deps text-shapes)
     (fn []
       (let [text-nodes (->> text-shapes (mapcat #(txt/node-seq txt/is-text-node? (:content %))))
             fonts (into #{} (keep :font-id) text-nodes)]
         (run! fonts/ensure-loaded! fonts))))

<<<<<<< HEAD
    [:div#viewer-layout {:class (dom/classnames
                                 :force-visible (:show-thumbnails local)
                                 :viewer-layout (not= section :handoff)
                                 :handoff-layout (= section :handoff)
                                 :fullscreen fullscreen?)}

     [:div.viewer-content
      [:& header {:project project
=======
    [:div#viewer-layout
     {:class (dom/classnames
              :force-visible (:show-thumbnails local)
              :viewer-layout (not= section :handoff)
              :handoff-layout (= section :handoff)
              :fullscreen fullscreen?)}

     [:div.viewer-content
      [:& header/header {:project project
>>>>>>> 01d99222
                  :index index
                  :file file
                  :page page
                  :frame frame
                  :permissions permissions
                  :zoom zoom
                  :section section}]
      [:div.thumbnail-close {:on-click #(st/emit! dv/close-thumbnails-panel)
                             :class (dom/classnames :invisible (not (:show-thumbnails local false)))}]
      [:& thumbnails-panel {:frames frames
                            :show? (:show-thumbnails local false)
                            :page page
                            :index index
                            :thumbnail-data (:thumbnails file)}]
      [:section.viewer-section {:id "viewer-section"
                                :ref viewer-section-ref
                                :class (if fullscreen? "fullscreen" "")
                                :on-click click-on-screen}
       (cond
         (empty? frames)
         [:section.empty-state
          [:span (tr "viewer.empty-state")]]

         (nil? frame)
         [:section.empty-state
          (when (some? index)
            [:span (tr "viewer.frame-not-found")])]

         (some? frame)
         (if (= :handoff section)
           [:& handoff/viewport
            {:frame frame
             :page page
             :file file
             :section section
             :local local
             :size size
             :index index
             :viewer-pagination viewer-pagination}]

           [:& (mf/provider ctx/current-scroll) {:value @scroll}
            [:& (mf/provider ctx/current-zoom) {:value zoom}
             [:& viewer-wrapper
              {:wrapper-size wrapper-size
               :orig-frame orig-frame
               :orig-viewport-ref orig-viewport-ref
               :orig-size orig-size
               :page page
               :file file
               :users users
               :current-viewport-ref current-viewport-ref
               :size size
               :frame frame
               :interactions-mode interactions-mode
               :overlays overlays
               :zoom zoom
               :section section
               :index index}]]]))]]]))

;; --- Component: Viewer Page

(mf/defc viewer-page
  [{:keys [file-id] :as props}]
  (mf/use-effect
   (mf/deps file-id)
   (fn []
     (st/emit! (dv/initialize props))
     (fn []
       (st/emit! (dv/finalize props)))))

  (when-let [data (mf/deref refs/viewer-data)]
    (let [key (str (get-in data [:file :id]))]
      [:& viewer {:params props :data data :key key}])))

(mf/defc breaking-change-notice
  []
  [:> static/static-header {}
   [:div.image i/unchain]
   [:div.main-message (tr "viewer.breaking-change.message")]
   [:div.desc-message (tr "viewer.breaking-change.description")]])<|MERGE_RESOLUTION|>--- conflicted
+++ resolved
@@ -278,22 +278,6 @@
         (:interactions-mode local)
 
         click-on-screen
-<<<<<<< HEAD
-        (mf/use-callback
-         (fn [event]
-           (let [origin (dom/get-target event)
-                 over-section? (dom/class? origin "viewer-section")
-                 layout (dom/get-element "viewer-layout")
-                 has-force? (dom/class? layout "force-visible")]
-
-             (when over-section?
-               (if has-force?
-                 (dom/remove-class! layout "force-visible")
-                 (dom/add-class! layout "force-visible"))))))
-
-        on-click
-=======
->>>>>>> 01d99222
         (mf/use-callback
          (fn [event]
            (let [origin (dom/get-target event)
@@ -449,16 +433,6 @@
              fonts (into #{} (keep :font-id) text-nodes)]
          (run! fonts/ensure-loaded! fonts))))
 
-<<<<<<< HEAD
-    [:div#viewer-layout {:class (dom/classnames
-                                 :force-visible (:show-thumbnails local)
-                                 :viewer-layout (not= section :handoff)
-                                 :handoff-layout (= section :handoff)
-                                 :fullscreen fullscreen?)}
-
-     [:div.viewer-content
-      [:& header {:project project
-=======
     [:div#viewer-layout
      {:class (dom/classnames
               :force-visible (:show-thumbnails local)
@@ -467,15 +441,16 @@
               :fullscreen fullscreen?)}
 
      [:div.viewer-content
-      [:& header/header {:project project
->>>>>>> 01d99222
-                  :index index
-                  :file file
-                  :page page
-                  :frame frame
-                  :permissions permissions
-                  :zoom zoom
-                  :section section}]
+      [:& header/header
+       {:project project
+        :index index
+        :file file
+        :page page
+        :frame frame
+        :permissions permissions
+        :zoom zoom
+        :section section}]
+
       [:div.thumbnail-close {:on-click #(st/emit! dv/close-thumbnails-panel)
                              :class (dom/classnames :invisible (not (:show-thumbnails local false)))}]
       [:& thumbnails-panel {:frames frames
