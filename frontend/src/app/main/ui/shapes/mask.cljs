;; This Source Code Form is subject to the terms of the Mozilla Public
;; License, v. 2.0. If a copy of the MPL was not distributed with this
;; file, You can obtain one at http://mozilla.org/MPL/2.0/.
;;
;; Copyright (c) UXBOX Labs SL

(ns app.main.ui.shapes.mask
  (:require
   [app.common.data :as d]
   [app.common.geom.shapes :as gsh]
   [app.common.geom.shapes.text :as gst]
   [app.main.ui.context :as muc]
   [cuerdas.core :as str]
   [rumext.alpha :as mf]))

(defn mask-id [render-id mask]
  (str render-id "-" (:id mask) "-mask"))

(defn mask-url [render-id mask]
  (str "url(#" (mask-id render-id mask) ")"))

(defn clip-id [render-id mask]
  (str render-id "-" (:id mask) "-clip"))

(defn clip-url [render-id mask]
  (str "url(#" (clip-id render-id mask) ")"))

(defn filter-id [render-id mask]
  (str render-id "-" (:id mask) "-filter"))

(defn filter-url [render-id mask]
  (str "url(#" (filter-id render-id mask) ")"))

(defn set-white-fill
  [shape]
  (let [update-color
        (fn [data]
          (-> data
              (dissoc :fill-color :fill-opacity :fill-color-gradient)
              (assoc :fills [{:fill-color "#FFFFFF" :fill-opacity 1}])))]
    (-> shape
        (d/update-when :position-data #(mapv update-color %))
        (assoc :stroke-color "#FFFFFF" :stroke-opacity 1))))

(defn mask-factory
  [shape-wrapper]
  (mf/fnc mask-shape
    {::mf/wrap-props false}
    [props]
<<<<<<< HEAD
    (let [mask        (unchecked-get props "mask")
          render-id   (mf/use-ctx muc/render-ctx)
          svg-text?   (and (= :text (:type mask)) (some? (:position-data mask)))
          ;; This factory is generic, it's used for viewer, workspace and handoff.
          ;; These props are generated in viewer wrappers only, in the rest of the 
          ;; cases these props will be nil, not affecting the code. 
          fixed?      (unchecked-get props "fixed?")
          delta       (unchecked-get props "delta")
          mask-for-bb (-> (gsh/transform-shape mask)
                          (cond-> fixed? (gsh/move delta)))
          
          mask-bb     (cond
                        svg-text? (gst/position-data-points mask-for-bb)
                        :else     (:points mask-for-bb))]
=======
    (let [mask      (unchecked-get props "mask")
          render-id (mf/use-ctx muc/render-ctx)
          svg-text? (and (= :text (:type mask)) (some? (:position-data mask)))

          mask-bb      (-> (gsh/transform-shape mask) (:points))
          mask-bb-rect (gsh/points->rect mask-bb)]
>>>>>>> 5b2d1b31
      [:defs
       [:filter {:id (filter-id render-id mask)}
        [:feFlood {:flood-color "white"
                   :result "FloodResult"}]
        [:feComposite {:in "FloodResult"
                       :in2 "SourceGraphic"
                       :operator "in"
                       :result "comp"}]]
       ;; Clip path is necessary so the elements inside the mask won't affect
       ;; the events outside. Clip hides the elements but mask doesn't (like display vs visibility)
       ;; we cannot use clips instead of mask because clips can only be simple shapes
       [:clipPath {:class "mask-clip-path"
                   :id (clip-id render-id mask)}
        [:polyline {:points (->> mask-bb
                                 (map #(str (:x %) "," (:y %)))
                                 (str/join " "))}]]

       ;; When te shape is a text we pass to the shape the info and disable the filter.
       ;; There is a bug in Firefox with filters and texts. We change the text to white at shape level
       [:mask {:class "mask-shape"
               :id (mask-id render-id mask)
               :x (:x mask-bb-rect)
               :y (:y mask-bb-rect)
               :width (:width mask-bb-rect)
               :height (:height mask-bb-rect)
               :mask-units "userSpaceOnUse"}
        [:g {:filter (when-not svg-text? (filter-url render-id mask))}
         [:& shape-wrapper {:shape (-> mask (dissoc :shadow :blur) (assoc :is-mask? true))}]]]])))
<|MERGE_RESOLUTION|>--- conflicted
+++ resolved
@@ -47,29 +47,20 @@
   (mf/fnc mask-shape
     {::mf/wrap-props false}
     [props]
-<<<<<<< HEAD
     (let [mask        (unchecked-get props "mask")
           render-id   (mf/use-ctx muc/render-ctx)
           svg-text?   (and (= :text (:type mask)) (some? (:position-data mask)))
+
           ;; This factory is generic, it's used for viewer, workspace and handoff.
           ;; These props are generated in viewer wrappers only, in the rest of the 
           ;; cases these props will be nil, not affecting the code. 
           fixed?      (unchecked-get props "fixed?")
           delta       (unchecked-get props "delta")
-          mask-for-bb (-> (gsh/transform-shape mask)
-                          (cond-> fixed? (gsh/move delta)))
+          mask-bb (-> (gsh/transform-shape mask)
+                      (cond-> fixed? (gsh/move delta))
+                      (:points))
           
-          mask-bb     (cond
-                        svg-text? (gst/position-data-points mask-for-bb)
-                        :else     (:points mask-for-bb))]
-=======
-    (let [mask      (unchecked-get props "mask")
-          render-id (mf/use-ctx muc/render-ctx)
-          svg-text? (and (= :text (:type mask)) (some? (:position-data mask)))
-
-          mask-bb      (-> (gsh/transform-shape mask) (:points))
           mask-bb-rect (gsh/points->rect mask-bb)]
->>>>>>> 5b2d1b31
       [:defs
        [:filter {:id (filter-id render-id mask)}
         [:feFlood {:flood-color "white"
