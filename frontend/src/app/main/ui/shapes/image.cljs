--- conflicted
+++ resolved
@@ -11,36 +11,9 @@
    [app.main.ui.shapes.embed :as se]
    [app.util.dom :as dom]
    [app.util.object :as obj]
-<<<<<<< HEAD
    [rumext.alpha :as mf]
    [app.config :as cfg]
    [app.main.ui.shapes.embed :as embed]))
-=======
-   [app.util.webapi :as wapi]
-   [beicon.core :as rx]
-   [rumext.alpha :as mf]))
-
-(defn use-image-uri
-  [media]
-  (let [uri              (mf/use-memo (mf/deps (:id media))
-                                      #(cfg/resolve-file-media media))
-        embed-resources? (mf/use-ctx muc/embed-ctx)
-        data-uri         (mf/use-state (when (not embed-resources?) uri))]
-
-    (mf/use-effect
-     (mf/deps uri)
-     (fn []
-       (if embed-resources?
-         (->> (http/send! {:method :get
-                           :uri uri
-                           :response-type :blob})
-              (rx/map :body)
-              (rx/mapcat wapi/read-file-as-data-url)
-              (rx/subs #(reset! data-uri  %))))))
-
-    {:uri (or @data-uri uri)
-     :loading (not (some? @data-uri))}))
->>>>>>> f92dc6f4
 
 (mf/defc image-shape
   {::mf/wrap-props false}
@@ -48,12 +21,8 @@
 
   (let [shape (unchecked-get props "shape")
         {:keys [id x y width height rotation metadata]} shape
-<<<<<<< HEAD
         uri (cfg/resolve-file-media metadata)
         embed (embed/use-data-uris [uri])]
-=======
-        {:keys [uri loading]} (use-image-uri metadata)]
->>>>>>> f92dc6f4
 
     (let [transform (geom/transform-matrix shape)
           props (-> (attrs/extract-style-attrs shape)
@@ -63,9 +32,8 @@
                           :transform transform
                           :width width
                           :height height
-                          :preserveAspectRatio "none"})
-                    (cond-> loading
-                      (obj/set! "data-loading" "true")))
+                          :preserveAspectRatio "none"
+                          :data-loading (str (not (contains? embed uri)))}))
 
           on-drag-start (fn [event]
                           ;; Prevent browser dragging of the image
