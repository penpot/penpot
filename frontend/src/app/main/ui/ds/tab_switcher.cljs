;; This Source Code Form is subject to the terms of the Mozilla Public
;; License, v. 2.0. If a copy of the MPL was not distributed with this
;; file, You can obtain one at http://mozilla.org/MPL/2.0/.
;;
;; Copyright (c) KALEIDOS INC

(ns app.main.ui.ds.tab-switcher
  (:require-macros
   [app.common.data.macros :as dm]
   [app.main.style :as stl])
  (:require
   [app.main.ui.ds.foundations.assets.icon :refer [icon* icon-list]]
   [app.util.array :as array]
   [app.util.dom :as dom]
   [app.util.keyboard :as kbd]
   [app.util.object :as obj]
   [rumext.v2 :as mf]))

(mf/defc tab*
  {::mf/props :obj
   ::mf/private true}
  [{:keys [selected icon label aria-label id on-ref] :rest props}]
  (let [class (stl/css-case :tab true
                            :selected selected)
        props (mf/spread-props props
                               {:class class
                                :role "tab"
                                :aria-selected selected
                                :title (or label aria-label)
                                :tab-index  (if selected nil -1)
                                :ref (fn [node]
                                       (on-ref node id))
                                :data-id id
                                ;; This prop is to be used for accessibility purposes only.
                                :id id})]

    [:li
     [:> :button props
      (when (some? icon)
        [:> icon*
         {:id icon
          :aria-hidden (when label true)
          :aria-label  (when (not label) aria-label)}])
      (when (string? label)
        [:span {:class (stl/css-case :tab-text true
                                     :tab-text-and-icon icon)}
         label])]]))

(mf/defc tab-nav*
  {::mf/props :obj
   ::mf/private true}
  [{:keys [on-ref tabs selected on-click button-position action-button] :rest props}]
  (let [class (stl/css-case :tab-nav true
                            :tab-nav-start (= "start" button-position)
                            :tab-nav-end (= "end" button-position))
        props (mf/spread-props props
                               {:class (stl/css :tab-list)
                                :role "tablist"
                                :aria-orientation "horizontal"})]
    [:nav {:class class}
     (when (= button-position "start")
       action-button)

     [:> "ul" props
      (for [element ^js tabs]
        (let [icon       (obj/get element "icon")
              label      (obj/get element "label")
              aria-label (obj/get element "aria-label")
              id         (obj/get element "id")]

          [:> tab* {:icon       icon
                    :key        (dm/str "tab-" id)
                    :label      label
                    :aria-label aria-label
                    :selected   (= id selected)
                    :on-click   on-click
                    :on-ref     on-ref
                    :id         id}]))]

     (when (= button-position "end")
       action-button)]))

(defn- get-tab
  [tabs id]
  (or (array/find #(= id (obj/get % "id")) tabs)
      (aget tabs 0)))

(defn- get-selected-tab-id
  [tabs default]
  (let [tab (get-tab tabs default)]
    (obj/get tab "id")))

(def ^:private schema:tab
  [:and
   [:map {:title "tab"}
    [:icon {:optional true}
     [:and :string [:fn #(contains? icon-list %)]]]
    [:label {:optional true} :string]
    [:aria-label {:optional true} :string]
    [:content some?]]
   [:fn {:error/message "invalid data: missing required props"}
    (fn [tab]
      (or (and (contains? tab :icon)
               (or (contains? tab :label)
                   (contains? tab :aria-label)))
          (contains? tab :label)))]])

(def ^:private schema:tab-switcher
  [:map
   [:tabs [:vector {:min 1} schema:tab]]
   [:class {:optional true} :string]
   [:on-change-tab {:optional true} fn?]
   [:default-selected {:optional true} :string]
   [:action-button {:optional true} some?]
   [:action-button-position {:optional true}
    [:enum "start" "end"]]])

(mf/defc tab-switcher*
  {::mf/props :obj
   ::mf/schema schema:tab-switcher}
<<<<<<< HEAD
  [{:keys [tabs class on-change-tab default-selected action-button-position action-button] :rest props}]
  (let [selected*        (mf/use-state #(get-selected-tab-id tabs default-selected))
        selected         (deref selected*)
=======
  [{:keys [class tabs on-change-tab default-selected selected action-button-position action-button] :rest props}]
  (let [selected*        (mf/use-state #(or selected (get-selected-tab-id tabs default-selected)))
        selected         (or selected (deref selected*))
>>>>>>> 17cf57f7

        tabs-nodes-refs  (mf/use-ref nil)
        tabs-ref         (mf/use-ref nil)

        on-click
        (mf/use-fn
         (mf/deps on-change-tab)
         (fn [event]
           (let [node  (dom/get-current-target event)
                 id    (dom/get-data node "id")]
             (reset! selected* id)

             (when (fn? on-change-tab)
               (on-change-tab id)))))

        on-ref
        (mf/use-fn
         (fn [node id]
           (let [refs (or (mf/ref-val tabs-nodes-refs) #js {})
                 refs (if node
                        (obj/set! refs id node)
                        (obj/unset! refs id))]
             (mf/set-ref-val! tabs-nodes-refs refs))))

        on-key-down
        (mf/use-fn
         (mf/deps selected)
         (fn [event]
           (let [tabs  (mf/ref-val tabs-ref)
                 len   (alength tabs)
                 sel?  #(= selected (obj/get % "id"))
                 id    (cond
                         (kbd/home? event)
                         (let [tab (aget tabs 0)]
                           (obj/get tab "id"))

                         (kbd/left-arrow? event)
                         (let [index (array/find-index sel? tabs)
                               index (mod (- index 1) len)
                               tab   (aget tabs index)]
                           (obj/get tab "id"))

                         (kbd/right-arrow? event)
                         (let [index (array/find-index sel? tabs)
                               index (mod (+ index 1) len)
                               tab   (aget tabs index)]
                           (obj/get tab "id")))]

             (when (some? id)
               (reset! selected* id)
               (let [nodes (mf/ref-val tabs-nodes-refs)
                     node  (obj/get nodes id)]
                 (dom/focus! node))))))

        class (dm/str class " " (stl/css :tabs))

        props (mf/spread-props props {:class class})]

    (mf/with-effect [tabs]
      (mf/set-ref-val! tabs-ref tabs))

    [:> :article props
     [:div {:class (stl/css :padding-wrapper)}
      [:> tab-nav* {:button-position action-button-position
                    :action-button action-button
                    :tabs tabs
                    :on-ref on-ref
                    :selected selected
                    :on-key-down on-key-down
                    :on-click on-click}]]

     (let [active-tab (get-tab tabs selected)
           content    (obj/get active-tab "content")
           id         (obj/get active-tab "id")]
       [:section {:class (stl/css :tab-panel)
                  :tab-index 0
                  :role "tabpanel"
                  :aria-labelledby id}
        content])]))<|MERGE_RESOLUTION|>--- conflicted
+++ resolved
@@ -118,15 +118,9 @@
 (mf/defc tab-switcher*
   {::mf/props :obj
    ::mf/schema schema:tab-switcher}
-<<<<<<< HEAD
-  [{:keys [tabs class on-change-tab default-selected action-button-position action-button] :rest props}]
-  (let [selected*        (mf/use-state #(get-selected-tab-id tabs default-selected))
-        selected         (deref selected*)
-=======
-  [{:keys [class tabs on-change-tab default-selected selected action-button-position action-button] :rest props}]
+  [{:keys [tabs class on-change-tab default-selected selected action-button-position action-button] :rest props}]
   (let [selected*        (mf/use-state #(or selected (get-selected-tab-id tabs default-selected)))
         selected         (or selected (deref selected*))
->>>>>>> 17cf57f7
 
         tabs-nodes-refs  (mf/use-ref nil)
         tabs-ref         (mf/use-ref nil)
