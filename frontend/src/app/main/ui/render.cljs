--- conflicted
+++ resolved
@@ -12,14 +12,13 @@
    [app.common.math :as mth]
    [app.common.pages :as cp]
    [app.common.uuid :as uuid]
-   [app.main.store :as st]
    [app.main.data.fonts :as df]
    [app.main.exports :as exports]
    [app.main.repo :as repo]
+   [app.main.store :as st]
    [app.main.ui.shapes.embed :as embed]
    [app.main.ui.shapes.filters :as filters]
    [app.main.ui.shapes.shape :refer [shape-container]]
-   [app.main.ui.shapes.text.embed :refer [embed-fontfaces-style]]
    [beicon.core :as rx]
    [cljs.spec.alpha :as s]
    [cuerdas.core :as str]
@@ -44,10 +43,6 @@
 
         objects  (reduce updt-fn objects mod-ids)
         object   (get objects object-id)
-
-        txt-xfm  (comp (map #(get objects %))
-                       (filter #(= :text (:type %))))
-        txt-objs (into [] txt-xfm mod-ids)
 
         {:keys [width height]} (gsh/points->selrect (:points object))
 
@@ -77,27 +72,16 @@
          #(exports/shape-wrapper-factory objects))
         ]
 
-<<<<<<< HEAD
     [:& (mf/provider embed/context) {:value true}
-=======
-    [:& (mf/provider muc/embed-ctx) {:value true}
-     (when (seq txt-objs)
-       [:& embed-fontfaces-style {:shapes txt-objs}])
-
->>>>>>> bb5804cd
      [:svg {:id "screenshot"
             :view-box vbox
             :width width
             :height height
             :version "1.1"
             :xmlnsXlink "http://www.w3.org/1999/xlink"
-<<<<<<< HEAD
             :xmlns "http://www.w3.org/2000/svg"
             :xmlns:penpot "https://penpot.app/xmlns"}
-=======
-            :xmlns "http://www.w3.org/2000/svg"}
 
->>>>>>> bb5804cd
       (case (:type object)
         :frame [:& frame-wrapper {:shape object :view-box vbox}]
         :group [:> shape-container {:shape object}
@@ -115,6 +99,7 @@
           object   (assoc object :fill-color "#f0f0f0")]
       (assoc objects (:id object) object))
     objects))
+
 
 ;; NOTE: for now, it is ok download the entire file for render only
 ;; single page but in a future we need consider to add a specific
