--- conflicted
+++ resolved
@@ -27,24 +27,14 @@
    [rumext.v2 :as mf]))
 
 (def type->options
-<<<<<<< HEAD
   {:multiple [:fill :stroke :image :text :shadow :blur :layout-element]
-   :frame    [:visibility :geometry :fill :stroke :shadow :blur :layout :layout-element]
-   :group    [:visibility :geometry :svg :layout-element]
-   :rect     [:visibility :geometry :fill :stroke :shadow :blur :svg :layout-element]
-   :circle   [:visibility :geometry :fill :stroke :shadow :blur :svg :layout-element]
-   :path     [:visibility :geometry :fill :stroke :shadow :blur :svg :layout-element]
-   :image    [:visibility :image :geometry :fill :stroke :shadow :blur :svg :layout-element]
-   :text     [:visibility :geometry :text :shadow :blur :stroke :layout-element]
-=======
-  {:multiple [:fill :stroke :text :shadow :blur :layout-element]
    :frame    [:geometry :fill :stroke :shadow :blur :layout :layout-element]
    :group    [:geometry :svg :layout-element]
    :rect     [:geometry :fill :stroke :shadow :blur :svg :layout-element]
    :circle   [:geometry :fill :stroke :shadow :blur :svg :layout-element]
    :path     [:geometry :fill :stroke :shadow :blur :svg :layout-element]
+   :image    [:image :geometry :fill :stroke :shadow :blur :svg :layout-element]
    :text     [:geometry :text :shadow :blur :stroke :layout-element]
->>>>>>> d00de7d5
    :variant  [:variant :geometry :fill :stroke :shadow :blur :layout :layout-element]})
 
 (mf/defc attributes
