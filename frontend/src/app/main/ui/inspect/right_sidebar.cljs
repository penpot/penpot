--- conflicted
+++ resolved
@@ -16,15 +16,9 @@
    [app.main.ui.ds.controls.select :refer [select*]]
    [app.main.ui.ds.foundations.assets.icon :refer [icon*] :as i]
    [app.main.ui.ds.layout.tab-switcher :refer [tab-switcher*]]
-<<<<<<< HEAD
    [app.main.ui.ds.product.empty-state :refer [empty-state*]]
-   [app.main.ui.inspect.attributes :refer [attributes]]
-   [app.main.ui.inspect.code :refer [code]]
-=======
-   [app.main.ui.icons :as deprecated-icon]
    [app.main.ui.inspect.attributes :refer [attributes*]]
    [app.main.ui.inspect.code :refer [code*]]
->>>>>>> a614207f
    [app.main.ui.inspect.selection-feedback :refer [resolve-shapes]]
    [app.main.ui.inspect.styles :refer [styles-tab*]]
    [app.util.dom :as dom]
@@ -226,11 +220,10 @@
                                :share-id share-id}]
 
               :code
-<<<<<<< HEAD
-              [:& code {:frame frame
-                        :shapes shapes
-                        :on-expand handle-expand
-                        :from from}])])]]
+              [:> code* {:frame frame
+                         :shapes shapes
+                         :on-expand handle-expand
+                         :from from}])])]]
 
        [:*
         [:div {:class (stl/css :empty)}
@@ -241,24 +234,4 @@
         [:div {:class (stl/css :empty-button)}
          [:> button* {:variant "secondary"
                       :on-click navigate-to-help}
-          (tr "inspect.empty.more")]]])]))
-=======
-              [:> code* {:frame frame
-                         :shapes shapes
-                         :on-expand handle-expand
-                         :from from}])])]]
-       [:div {:class (stl/css :empty)}
-        [:div {:class (stl/css :code-info)}
-         [:span {:class (stl/css :placeholder-icon)}
-          deprecated-icon/code]
-         [:span {:class (stl/css :placeholder-label)}
-          (tr "inspect.empty.select")]]
-        [:div {:class (stl/css :help-info)}
-         [:span {:class (stl/css :placeholder-icon)}
-          deprecated-icon/help]
-         [:span {:class (stl/css :placeholder-label)}
-          (tr "inspect.empty.help")]]
-        [:button {:class (stl/css :more-info-btn)
-                  :on-click navigate-to-help}
-         (tr "inspect.empty.more-info")]])]))
->>>>>>> a614207f
+          (tr "inspect.empty.more")]]])]))