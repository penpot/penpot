--- conflicted
+++ resolved
@@ -183,13 +183,8 @@
                                            (select-keys txt/default-text-attrs attrs)
                                            (attrs/get-attrs-multi (txt/node-seq content) attrs))))]
               :children (let [children (->> (:shapes shape []) (map #(get objects %)))
-<<<<<<< HEAD
                               [new-ids new-values] (get-attrs* children objects attr-type)]
-                          [(into ids new-ids) (merge-attrs values new-values)])
-=======
-                              [new-ids new-values] (get-attrs children objects attr-type)]
                           [(d/concat-vec ids new-ids) (merge-attrs values new-values)])
->>>>>>> f8cecfd6
               [])))]
     (reduce extract-attrs [[] []] shapes)))
 
