--- conflicted
+++ resolved
@@ -211,17 +211,6 @@
                "Flex element")]]
 
      [:div.element-set-content.layout-item-menu
-<<<<<<< HEAD
-=======
-      [:div.layout-row
-       [:div.row-title.sizing "Sizing"]
-       [:& element-behavior {:is-layout-child? is-layout-child?
-                             :is-layout-container? is-layout-container?
-                             :layout-item-v-sizing (or (:layout-item-v-sizing values) :fix)
-                             :layout-item-h-sizing (or (:layout-item-h-sizing values) :fix)
-                             :on-change-behavior on-change-behavior}]]
-
->>>>>>> 9a272f69
       (when is-layout-child?
         [:div.layout-row
          [:div.row-title.sizing "Position"]
