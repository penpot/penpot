--- conflicted
+++ resolved
@@ -29,7 +29,7 @@
 (defn- event-type-names
   []
   {:click (tr "workspace.options.interaction-on-click")
-                                        ; TODO: need more UX research
+   ;; TODO: need more UX research
    ;; :mouse-over (tr "workspace.options.interaction-while-hovering")
    ;; :mouse-press (tr "workspace.options.interaction-while-pressing")
    :mouse-enter (tr "workspace.options.interaction-mouse-enter")
@@ -315,7 +315,7 @@
       (when @extended-open?
         [:div.element-set-content
 
-                                        ; Trigger select
+         ;; Trigger select
          [:div.interactions-element.separator
           [:span.element-set-subtitle.wide (tr "workspace.options.interaction-trigger")]
           [:select.input-select
@@ -328,7 +328,7 @@
                [:option {:key (dm/str value)
                          :value (dm/str value)} name]))]]
 
-                                        ; Delay
+         ;; Delay
          (when (ctsi/has-delay interaction)
            [:div.interactions-element
             [:span.element-set-subtitle.wide (tr "workspace.options.interaction-delay")]
@@ -339,7 +339,7 @@
                                  :title (tr "workspace.options.interaction-ms")}]
              [:span.after (tr "workspace.options.interaction-ms")]]])
 
-                                        ; Action select
+         ;; Action select
          [:div.interactions-element.separator
           [:span.element-set-subtitle.wide (tr "workspace.options.interaction-action")]
           [:select.input-select
@@ -350,7 +350,7 @@
              [:option {:key (dm/str "action-" value)
                        :value (str value)} name])]]
 
-                                        ; Destination
+         ;; Destination
          (when (ctsi/has-destination interaction)
            [:div.interactions-element
             [:span.element-set-subtitle.wide (tr "workspace.options.interaction-destination")]
@@ -367,7 +367,7 @@
                  [:option {:key (dm/str "destination-" (:id frame))
                            :value (str (:id frame))} (:name frame)]))]])
 
-                                        ; Preserve scroll
+         ;; Preserve scroll
          (when (ctsi/has-preserve-scroll interaction)
            [:div.interactions-element
             [:div.input-checkbox
@@ -378,7 +378,7 @@
              [:label {:for (str "preserve-" index)}
               (tr "workspace.options.interaction-preserve-scroll")]]])
 
-                                        ; URL
+         ;; URL
          (when (ctsi/has-url interaction)
            [:div.interactions-element
             [:span.element-set-subtitle.wide (tr "workspace.options.interaction-url")]
@@ -389,7 +389,7 @@
 
          (when (ctsi/has-overlay-opts interaction)
            [:*
-                                        ; Overlay position relative-to (select)
+            ;; Overlay position relative-to (select)
             [:div.interactions-element
              [:span.element-set-subtitle.wide (tr "workspace.options.interaction-relative-to")]
              [:select.input-select
@@ -405,7 +405,7 @@
               [:option {:key (dm/str "position-relative-to-" (:id shape))
                         :value (str (:id shape))} (:name shape) " (" (tr "workspace.options.interaction-self") ")"]]]
 
-                                        ; Overlay position (select)
+            ;; Overlay position (select)
             [:div.interactions-element
              [:span.element-set-subtitle.wide (tr "workspace.options.interaction-position")]
              [:select.input-select
@@ -415,7 +415,7 @@
               (for [[value name] (overlay-pos-type-names)]
                 [:option {:value (str value)} name])]]
 
-                                        ; Overlay position (buttons)
+            ;; Overlay position (buttons)
             [:div.interactions-element.interactions-pos-buttons
              [:div.element-set-actions-button
               {:class (dom/classnames :active (= overlay-pos-type :center))
@@ -446,7 +446,7 @@
                :on-click #(toggle-overlay-pos-type :bottom-center)}
               i/position-bottom-center]]
 
-                                        ; Overlay click outside
+            ;; Overlay click outside
             [:div.interactions-element
              [:div.input-checkbox
               [:input {:type "checkbox"
@@ -456,7 +456,7 @@
               [:label {:for (str "close-" index)}
                (tr "workspace.options.interaction-close-outside")]]]
 
-                                        ; Overlay background
+            ;; Overlay background
             [:div.interactions-element
              [:div.input-checkbox
               [:input {:type "checkbox"
@@ -468,18 +468,18 @@
 
          (when (ctsi/has-animation? interaction)
            [:*
-<<<<<<< HEAD
-                                        ; Animation select
+            ;; Animation select
             [:div.interactions-element.separator
              [:span.element-set-subtitle.wide (tr "workspace.options.interaction-animation")]
              [:select.input-select
-              {:value (str (-> interaction :animation :animation-type))
+              {:data-mousetrap-dont-stop true ;; makes mousetrap to not stop at this element
+               :value (str (-> interaction :animation :animation-type))
                :on-change change-animation-type}
               [:option {:value ""} (tr "workspace.options.interaction-animation-none")]
               (for [[value name] (animation-type-names interaction)]
                 [:option {:value (str value)} name])]]
 
-                                        ; Direction
+            ;; Direction
             (when (ctsi/has-way? interaction)
               [:div.interactions-element.interactions-way-buttons
                [:div.input-radio
@@ -499,7 +499,7 @@
                          :on-change change-way}]
                 [:label {:for "way-out"} (tr "workspace.options.interaction-out")]]])
 
-                                        ; Direction
+            ;; Direction
             (when (ctsi/has-direction? interaction)
               [:div.interactions-element.interactions-direction-buttons
                [:div.element-set-actions-button
@@ -519,7 +519,7 @@
                  :on-click #(change-direction :up)}
                 i/animate-up]])
 
-                                        ; Duration
+            ;; Duration
             (when (ctsi/has-duration? interaction)
               [:div.interactions-element
                [:span.element-set-subtitle.wide (tr "workspace.options.interaction-duration")]
@@ -530,12 +530,13 @@
                                     :title (tr "workspace.options.interaction-ms")}]
                 [:span.after (tr "workspace.options.interaction-ms")]]])
 
-                                        ; Easing
+            ;; Easing
             (when (ctsi/has-easing? interaction)
               [:div.interactions-element
                [:span.element-set-subtitle.wide (tr "workspace.options.interaction-easing")]
                [:select.input-select
-                {:value (str (-> interaction :animation :easing))
+                {:data-mousetrap-dont-stop true ;; makes mousetrap to not stop at this element
+                 :value (str (-> interaction :animation :easing))
                  :on-change change-easing}
                 (for [[value name] (easing-names)]
                   [:option {:value (str value)} name])]
@@ -547,7 +548,7 @@
                   :ease-out i/easing-ease-out
                   :ease-in-out i/easing-ease-in-out)]])
 
-                                        ; Offset effect
+            ;; Offset effect
             (when (ctsi/has-offset-effect? interaction)
               [:div.interactions-element
                [:div.input-checkbox
@@ -557,98 +558,6 @@
                          :on-change change-offset-effect}]
                 [:label {:for (str "offset-effect-" index)}
                  (tr "workspace.options.interaction-offset-effect")]]])])])]]))
-=======
-             ; Animation select
-             [:div.interactions-element.separator
-              [:span.element-set-subtitle.wide (tr "workspace.options.interaction-animation")]
-              [:select.input-select
-               {:data-mousetrap-dont-stop true ;; makes mousetrap to not stop at this element
-                :value (str (-> interaction :animation :animation-type))
-                :on-change change-animation-type}
-               [:option {:value ""} (tr "workspace.options.interaction-animation-none")]
-               (for [[value name] (animation-type-names interaction)]
-                 [:option {:value (str value)} name])]]
-
-             ; Direction
-             (when (ctsi/has-way? interaction)
-               [:div.interactions-element.interactions-way-buttons
-                [:div.input-radio
-                 [:input {:type "radio"
-                          :id "way-in"
-                          :checked (= :in way)
-                          :name "animation-way"
-                          :value ":in"
-                          :on-change change-way}]
-                 [:label {:for "way-in"} (tr "workspace.options.interaction-in")]]
-                [:div.input-radio
-                 [:input {:type "radio"
-                          :id "way-out"
-                          :checked (= :out way)
-                          :name "animation-way"
-                          :value ":out"
-                          :on-change change-way}]
-                 [:label {:for "way-out"} (tr "workspace.options.interaction-out")]]])
-
-             ; Direction
-             (when (ctsi/has-direction? interaction)
-               [:div.interactions-element.interactions-direction-buttons
-                [:div.element-set-actions-button
-                 {:class (dom/classnames :active (= direction :right))
-                   :on-click #(change-direction :right)}
-                  i/animate-right]
-                [:div.element-set-actions-button
-                 {:class (dom/classnames :active (= direction :down))
-                   :on-click #(change-direction :down)}
-                  i/animate-down]
-                [:div.element-set-actions-button
-                 {:class (dom/classnames :active (= direction :left))
-                   :on-click #(change-direction :left)}
-                  i/animate-left]
-                [:div.element-set-actions-button
-                 {:class (dom/classnames :active (= direction :up))
-                   :on-click #(change-direction :up)}
-                  i/animate-up]])
-
-             ; Duration
-             (when (ctsi/has-duration? interaction)
-               [:div.interactions-element
-                [:span.element-set-subtitle.wide (tr "workspace.options.interaction-duration")]
-                [:div.input-element {:title (tr "workspace.options.interaction-ms")}
-                 [:> numeric-input {:ref ext-duration-ref
-                                    :on-change change-duration
-                                    :value (-> interaction :animation :duration)
-                                    :title (tr "workspace.options.interaction-ms")}]
-                 [:span.after (tr "workspace.options.interaction-ms")]]])
-
-             ; Easing
-             (when (ctsi/has-easing? interaction)
-               [:div.interactions-element
-                [:span.element-set-subtitle.wide (tr "workspace.options.interaction-easing")]
-                [:select.input-select
-                 {:data-mousetrap-dont-stop true ;; makes mousetrap to not stop at this element
-                  :value (str (-> interaction :animation :easing))
-                  :on-change change-easing}
-                 (for [[value name] (easing-names)]
-                   [:option {:value (str value)} name])]
-                [:div.interactions-easing-icon
-                 (case (-> interaction :animation :easing)
-                   :linear i/easing-linear
-                   :ease i/easing-ease
-                   :ease-in i/easing-ease-in
-                   :ease-out i/easing-ease-out
-                   :ease-in-out i/easing-ease-in-out)]])
-
-             ; Offset effect
-             (when (ctsi/has-offset-effect? interaction)
-               [:div.interactions-element
-                [:div.input-checkbox
-                 [:input {:type "checkbox"
-                          :id (str "offset-effect-" index)
-                          :checked (-> interaction :animation :offset-effect)
-                          :on-change change-offset-effect}]
-                 [:label {:for (str "offset-effect-" index)}
-                  (tr "workspace.options.interaction-offset-effect")]]])])])]]))
->>>>>>> a494b89b
 
 (mf/defc interactions-menu
   [{:keys [shape] :as props}]
