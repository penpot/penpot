--- conflicted
+++ resolved
@@ -10,12 +10,8 @@
    ["react-virtualized" :as rvt]
    [app.common.data :as d]
    [app.common.data.macros :as dm]
-<<<<<<< HEAD
+   [app.common.exceptions :as ex]
    [app.common.types.text :as txt]
-=======
-   [app.common.exceptions :as ex]
-   [app.common.text :as txt]
->>>>>>> 871ca68e
    [app.main.constants :refer [max-input-length]]
    [app.main.data.common :as dcm]
    [app.main.data.fonts :as fts]
