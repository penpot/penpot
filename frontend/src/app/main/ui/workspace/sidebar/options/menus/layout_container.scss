// This Source Code Form is subject to the terms of the Mozilla Public
// License, v. 2.0. If a copy of the MPL was not distributed with this
// file, You can obtain one at http://mozilla.org/MPL/2.0/.
//
// Copyright (c) KALEIDOS INC

@import "refactor/common-refactor.scss";

.element-set {
  margin: 0;
  .element-title {
    .title-spacing-layout {
      padding-left: $s-2;
      margin: 0;
    }

    .title-actions {
      position: relative;
      display: flex;
      gap: $s-4;
      height: $s-32;
      padding: 0;
      margin: 0;
      .layout-options {
        width: $s-92;
      }
      .layout-option {
        white-space: nowrap;
      }
      .remove-layout,
      .add-layout {
        @extend .button-tertiary;
        border-radius: $br-8;
        height: $s-32;
        width: $s-28;
        svg {
          @extend .button-icon;
          stroke: var(--icon-foreground);
        }
      }
    }
  }
  .flex-layout-menu {
    margin-bottom: $s-8;
    .first-row {
      display: flex;
      gap: $s-4;
      margin-bottom: $s-12;
      margin-top: $s-4;
      .wrap-button {
        @extend .button-tertiary;
        border-radius: $br-8;
        height: $s-32;
        width: $s-28;
        svg {
          @extend .button-icon;
          stroke: var(--icon-foreground);
        }
        &.selected {
          @extend .button-icon-selected;
        }
      }
    }
    .second-row,
    .third-row {
      margin-bottom: $s-12;
    }
    .forth-row {
      @include flexColumn;
    }
    .help-button-wrapper {
      position: relative;
      .help-button {
        position: absolute;
        top: 0;
        right: 0;
      }
    }
  }
}

.gap-group {
  display: flex;
  gap: $s-4;
  .column-gap {
    @extend .input-element;
<<<<<<< HEAD
    position: relative;
=======
    @include bodySmallTypography;
>>>>>>> 36ac81bb
    width: $s-108;
    &.disabled {
      @extend .disabled-input;
    }
  }
  .row-gap {
    @extend .input-element;
<<<<<<< HEAD
    position: relative;
=======
    @include bodySmallTypography;
>>>>>>> 36ac81bb
    width: $s-108;
    &.disabled {
      @extend .disabled-input;
    }
  }
}

.padding-group {
  display: flex;
  gap: $s-4;

  .padding-inputs {
    display: flex;
    gap: $s-4;
  }

  .paddings-simple {
    display: flex;
    gap: $s-4;

    .padding-simple {
      @extend .input-element;
<<<<<<< HEAD
      position: relative;
=======
      @include bodySmallTypography;
>>>>>>> 36ac81bb
      max-width: $s-108;
    }
  }

  .paddings-multiple {
    display: grid;
    grid-template-columns: 1fr 1fr;
    gap: $s-4;

    .padding-multiple {
      @extend .input-element;
      @include bodySmallTypography;
      max-width: $s-108;
    }
  }

  .padding-toggle {
    @extend .button-tertiary;
    height: $s-32;
    width: $s-28;
    border-radius: $br-8;
    svg {
      @extend .button-icon;
      stroke: var(--icon-foreground);
    }
    &.selected {
      @extend .button-icon-selected;
    }
  }
}

.grid-layout-menu {
  @include flexColumn;
  gap: $s-8;

  .row {
    @include flexRow;
  }

  .first-row {
    margin-bottom: $s-8;
  }

  .grid-layout-align {
    @include flexColumn;
    gap: $s-4;
    align-items: flex-start;
    position: relative;

    .locate-button {
      position: absolute;
      top: 0;
      right: 0;
    }
  }

  .grid-layout-menu-title {
    flex: 1;
    font-size: $fs-11;
    color: var(--title-foreground-color-hover);
  }

  .edit-mode-btn {
    @extend .button-secondary;
    @include uppercaseTitleTipography;
    width: 100%;
    padding: $s-8;
  }

  .exit-btn {
    @extend .button-secondary;
    @include uppercaseTitleTipography;
    padding: $s-8 $s-20;
  }

  .grid-tracks-info-container {
    @include flexColumn;
    margin-top: $s-4;
  }

  .padding-section {
    margin-top: $s-8;
  }

  .grid-tracks-row {
    @include flexColumn;
    margin: $s-8 0;
    gap: $s-12;
  }

  .edit-grid-wrapper {
    @include flexRow;
  }
}

.track-info {
  display: flex;

  &.dnd-over-top {
    border-top: $s-2 solid var(--button-foreground-hover);
  }

  &.dnd-over-bot {
    border-bottom: $s-2 solid var(--button-foreground-hover);
  }

  .track-info-container {
    display: flex;
  }

  .track-info-dir-icon {
    cursor: pointer;
    border-radius: $br-8 0 0 $br-8;
    background-color: var(--input-background-color);
    padding: 0 $s-8;
    svg {
      @extend .button-icon;
      stroke: var(--icon-foreground);
      height: 100%;
    }
    &:hover svg {
      stroke: var(--icon-foreground-hover);
    }
  }

  .track-info-value {
    @extend .input-element;
    @include bodySmallTypography;
    border-radius: 0;
    border-right: $s-1 solid var(--panel-background-color);
  }

  .track-info-unit-selector {
    border-radius: 0 $br-8 $br-8 0;
    width: $s-96;
  }

  .remove-track-btn {
    @extend .button-tertiary;
    padding: $s-8;

    svg {
      @extend .button-icon;
      width: $s-12;
      height: $s-12;
      stroke: var(--icon-foreground);
      fill: var(--icon-foreground);
    }
  }
}

.grid-tracks {
  width: 100%;
  margin-top: $s-8;

  .grid-track-header {
    @include flexRow;
    font-size: $fs-12;
    border-radius: $br-8;
    overflow: hidden;
    background: var(--button-secondary-background-color-rest);
    height: $s-52;
  }

  .track-title {
    @include flexColumn;
    flex-grow: 1;
    padding: $s-8;
    gap: 0;
    overflow: hidden;
  }

  .track-name {
    color: var(--color-foreground-primary);
  }

  .track-detail {
    overflow: hidden;
    white-space: nowrap;
    text-overflow: ellipsis;
    width: 100%;
    color: var(--color-foreground-secondary);
  }

  .expand-icon {
    @extend .button-secondary;
    height: $s-52;

    border-radius: $s-8 0 0 $s-8;
    border-right: $s-1 solid var(--panel-background-color);
    svg {
      @extend .button-icon;
      stroke: var(--icon-foreground);
      fill: var(--icon-foreground);
    }
    &:hover,
    &:active {
      svg {
        stroke: var(--button-foreground-hover);
        fill: var(--button-foreground-hover);
      }
    }
  }

  .columns-info {
  }

  .add-column {
    @extend .button-tertiary;
    height: $s-52;

    svg {
      @extend .button-icon;
      height: $s-12;
      width: $s-12;
      stroke: var(--icon-foreground);
      fill: var(--icon-foreground);
    }
  }
}

.locate-button,
.help-button {
  @extend .button-tertiary;
  padding: $s-8;
  svg {
    fill: none;
    width: $s-16;
    height: $s-16;
  }
}

.layout-options {
  @extend .dropdown-wrapper;
  @include flexColumn;
  right: 0;
  left: initial;

  button {
    @include buttonStyle;
    padding: $s-8;
    color: var(--color-foreground-primary);
    border-radius: $br-6;

    &:hover {
      background: var(--color-background-quaternary);
    }
  }
}<|MERGE_RESOLUTION|>--- conflicted
+++ resolved
@@ -84,11 +84,7 @@
   gap: $s-4;
   .column-gap {
     @extend .input-element;
-<<<<<<< HEAD
-    position: relative;
-=======
     @include bodySmallTypography;
->>>>>>> 36ac81bb
     width: $s-108;
     &.disabled {
       @extend .disabled-input;
@@ -96,11 +92,7 @@
   }
   .row-gap {
     @extend .input-element;
-<<<<<<< HEAD
-    position: relative;
-=======
     @include bodySmallTypography;
->>>>>>> 36ac81bb
     width: $s-108;
     &.disabled {
       @extend .disabled-input;
@@ -123,11 +115,7 @@
 
     .padding-simple {
       @extend .input-element;
-<<<<<<< HEAD
-      position: relative;
-=======
       @include bodySmallTypography;
->>>>>>> 36ac81bb
       max-width: $s-108;
     }
   }
