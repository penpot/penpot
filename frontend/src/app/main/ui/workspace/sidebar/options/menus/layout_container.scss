--- conflicted
+++ resolved
@@ -5,7 +5,6 @@
 // Copyright (c) KALEIDOS INC
 
 // TODO: When button replace remove this @use
-@use "refactor/common-refactor.scss" as deprecated;
 @use "ds/_utils.scss" as *;
 @use "ds/_sizes.scss" as *;
 @use "ds/_borders.scss" as *;
@@ -14,22 +13,14 @@
 @use "ds/mixins.scss" as *;
 
 .element-set {
-<<<<<<< HEAD
-  margin: 0;
-}
-=======
   display: grid;
   grid-template-columns: repeat(8, var(--sp-xxxl));
   column-gap: var(--sp-xs);
-
-  .element-title {
-    grid-column: span 8;
-
-    .title-spacing-layout {
-      padding-left: deprecated.$s-2;
-      margin: 0;
-    }
->>>>>>> 95fdd750
+}
+
+.element-title {
+  grid-column: span 8;
+}
 
 .title-spacing-layout {
   padding-inline-start: var(--sp-xxs);
