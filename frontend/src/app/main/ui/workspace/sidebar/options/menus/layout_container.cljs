--- conflicted
+++ resolved
@@ -11,7 +11,6 @@
    [app.common.data.macros :as dm]
    [app.common.math :as mth]
    [app.common.types.shape.layout :as ctl]
-   [app.common.types.tokens-lib :as ctob]
    [app.config :as cf]
    [app.main.data.events :as-alias ev]
    [app.main.data.workspace :as udw]
@@ -28,12 +27,6 @@
    [app.main.ui.formats :as fmt]
    [app.main.ui.hooks :as h]
    [app.main.ui.icons :as i]
-   [app.main.ui.workspace.tokens.changes :as wtch]
-   [app.main.ui.workspace.tokens.core :as wtc]
-   [app.main.ui.workspace.tokens.editable-select :refer [editable-select]]
-   [app.main.ui.workspace.tokens.style-dictionary :as sd]
-   [app.main.ui.workspace.tokens.token :as wtt]
-   [app.main.ui.workspace.tokens.token-types :as wtty]
    [app.util.dom :as dom]
    [app.util.i18n :as i18n :refer [tr]]
    [app.util.keyboard :as kbd]
@@ -300,7 +293,7 @@
 
 (mf/defc simple-padding-selection
   {::mf/props :obj}
-  [{:keys [value on-change padding-x-options padding-y-options]}]
+  [{:keys [value on-change]}]
   (let [p1 (:p1 value)
         p2 (:p2 value)
         p3 (:p3 value)
@@ -319,12 +312,15 @@
         on-change'
         (mf/use-fn
          (mf/deps on-change)
-         (fn [value attr]
-           (on-change :simple attr value)))
+         (fn [value event]
+           (let [attr (-> (dom/get-current-target event)
+                          (dom/get-data "attr")
+                          (keyword))]
+             (on-change :simple attr value event))))
 
         on-focus
         (mf/use-fn
-         (fn [attr event]
+         (fn [event]
            (let [attr (-> (dom/get-current-target event)
                           (dom/get-data "attr")
                           (keyword))]
@@ -340,22 +336,6 @@
             :title "Vertical padding"}
       [:span {:class (stl/css :icon)}
        i/padding-top-bottom]
-<<<<<<< HEAD
-      [:& editable-select
-       {:placeholder "--"
-        :on-change #(on-change' %1 :p1)
-        :on-token-remove #(on-change' (wtc/maybe-resolve-token-value %) :p1)
-        :options padding-x-options
-        :position :left
-        :value p1
-        :input-props {:type "number"
-                      :data-attr "p1"
-                      :onFocus on-focus
-                      :no-validate true
-                      :nillable true
-                      :min 0
-                      :class (stl/css :numeric-input)}}]]
-=======
       [:> numeric-input*
        {:class (stl/css :numeric-input)
         :placeholder "--"
@@ -364,28 +344,11 @@
         :on-focus on-focus
         :min 0
         :value p1}]]
->>>>>>> b4c2f2ec
      [:div {:class (stl/css :padding-simple)
             :title "Horizontal padding"}
 
       [:span {:class (stl/css :icon)}
        i/padding-left-right]
-<<<<<<< HEAD
-      [:& editable-select
-       {:placeholder "--"
-        :on-change #(on-change' %1 :p2)
-        :on-token-remove #(on-change' (wtc/maybe-resolve-token-value %) :p2)
-        :options padding-y-options
-        :position :right
-        :value p2
-        :input-props {:type "number"
-                      :data-attr "p2"
-                      :onFocus on-focus
-                      :no-validate true
-                      :nillable true
-                      :min 0
-                      :class (stl/css :numeric-input)}}]]]))
-=======
       [:> numeric-input*
        {:className (stl/css :numeric-input)
         :placeholder "--"
@@ -395,7 +358,6 @@
         :on-blur on-padding-blur
         :min 0
         :value p2}]]]))
->>>>>>> b4c2f2ec
 
 (mf/defc multiple-padding-selection
   {::mf/props :obj}
@@ -539,7 +501,7 @@
 
 (mf/defc gap-section
   {::mf/props :obj}
-  [{:keys [is-column wrap-type on-change value spacing-column-options spacing-row-options]
+  [{:keys [is-column wrap-type on-change value]
     :or {wrap-type :none}
     :as props}]
   (let [nowrap? (= :nowrap wrap-type)
@@ -555,8 +517,11 @@
         on-change'
         (mf/use-fn
          (mf/deps on-change)
-         (fn [value wrap-type type]
-           (on-change (= "nowrap" wrap-type) type value)))]
+         (fn [value event]
+           (let [target    (dom/get-current-target event)
+                 wrap-type (dom/get-data target "wrap-type")
+                 type      (keyword (dom/get-data target "type"))]
+             (on-change (= "nowrap" wrap-type) type value event))))]
 
     (mf/with-effect []
       ;; on destroy component
@@ -570,45 +535,38 @@
                     :disabled row-gap-disabled?)
             :title "Row gap"}
       [:span {:class (stl/css :icon)} i/gap-vertical]
-      [:& editable-select
-       {:disabled row-gap-disabled?
+      [:> numeric-input*
+       {:class (stl/css :numeric-input true)
+        :no-validate true
         :placeholder "--"
-        :on-change #(on-change' %1 (d/name wrap-type) :row-gap)
+        :data-type "row-gap"
+        :data-wrap-type (d/name wrap-type)
+        :on-focus on-gap-focus
+        :on-change on-change'
         :on-blur on-gap-blur
-        :on-token-remove #(on-change' (wtc/maybe-resolve-token-value %) (d/name wrap-type) :row-gap)
-        :options spacing-row-options
-        :position :left
+        :nillable true
+        :min 0
         :value (:row-gap value)
-        :input-props {:type "number"
-                      :data-type "row-gap"
-                      :data-wrap-type (d/name wrap-type)
-                      :no-validate true
-                      :nillable true
-                      :min 0
-                      :class (stl/css :numeric-input)}}]]
+        :disabled row-gap-disabled?}]]
 
      [:div {:class (stl/css-case
                     :column-gap true
                     :disabled col-gap-disabled?)
             :title "Column gap"}
       [:span {:class (stl/css :icon)} i/gap-horizontal]
-      [:& editable-select
-       {:disabled col-gap-disabled?
+      [:> numeric-input*
+       {:class (stl/css :numeric-input true)
+        :no-validate true
         :placeholder "--"
-        :on-change #(on-change' %1 (d/name wrap-type) :column-gap)
+        :data-type "column-gap"
+        :data-wrap-type (d/name wrap-type)
+        :on-focus on-gap-focus
+        :on-change on-change'
         :on-blur on-gap-blur
-        :on-token-remove #(on-change' (wtc/maybe-resolve-token-value %) (d/name wrap-type) :column-gap)
-        :options spacing-column-options
-        :position :right
+        :nillable true
+        :min 0
         :value (:column-gap value)
-        :input-props {:type "number"
-                      :data-type "column-gap"
-                      :data-wrap-type (d/name wrap-type)
-                      :no-validate true
-                      :onFocus on-gap-focus
-                      :nillable true
-                      :min 0
-                      :class (stl/css :numeric-input)}}]]]))
+        :disabled col-gap-disabled?}]]]))
 
 ;; GRID COMPONENTS
 
@@ -859,9 +817,9 @@
   (st/emit! (dom/open-new-window cf/grid-help-uri)))
 
 (mf/defc layout-container-menu
-  {#_#_::mf/memo #{:ids :values :multiple :shape}
+  {::mf/memo #{:ids :values :multiple}
    ::mf/props :obj}
-  [{:keys [ids values multiple] :as props}]
+  [{:keys [ids values multiple]}]
   (let [;; Display
         layout-type    (:layout values)
         has-layout?    (some? layout-type)
@@ -874,49 +832,6 @@
 
         on-toggle-visibility
         (mf/use-fn #(swap! open* not))
-
-        shape (when-not multiple
-                (first (deref (refs/objects-by-id ids))))
-        tokens (sd/use-active-theme-sets-tokens)
-        spacing-tokens (mf/use-memo
-                        (mf/deps tokens)
-                        #(ctob/filter-by-type :spacing tokens))
-
-        spacing-column-options (mf/use-memo
-                                (mf/deps shape spacing-tokens)
-                                #(when shape
-                                   (wtc/tokens-name-map->select-options
-                                    {:shape shape
-                                     :tokens spacing-tokens
-                                     :attributes (wtty/token-attributes :spacing)
-                                     :selected-attributes #{:spacing-column}})))
-
-        spacing-row-options (mf/use-memo
-                             (mf/deps shape spacing-tokens)
-                             #(when shape
-                                (wtc/tokens-name-map->select-options
-                                 {:shape shape
-                                  :tokens spacing-tokens
-                                  :attributes (wtty/token-attributes :spacing)
-                                  :selected-attributes #{:spacing-row}})))
-
-        padding-x-options (mf/use-memo
-                           (mf/deps shape spacing-tokens)
-                           #(when shape
-                              (wtc/tokens-name-map->select-options
-                               {:shape shape
-                                :tokens spacing-tokens
-                                :attributes (wtty/token-attributes :spacing)
-                                :selected-attributes #{:padding-p1 :padding-p3}})))
-
-        padding-y-options (mf/use-memo
-                           (mf/deps shape spacing-tokens)
-                           #(when shape
-                              (wtc/tokens-name-map->select-options
-                               {:shape shape
-                                :tokens spacing-tokens
-                                :attributes (wtty/token-attributes :spacing)
-                                :selected-attributes #{:padding-p2 :padding-p4}})))
 
         on-add-layout
         (mf/use-fn
@@ -984,20 +899,14 @@
 
         ;; Gap
         on-gap-change
-        (fn [multiple? type value]
-          (let [token-value (wtc/maybe-resolve-token-value value)
-                val (or token-value (mth/finite value 0))
-                token-type (case type
-                             :column-gap :spacing-column
-                             :row-gap :spacing-row)]
+        (fn [multiple? type val]
+          (let [val (mth/finite val 0)]
             (cond
               ^boolean multiple?
-              (st/emit! (dwsl/update-layout ids {:layout-gap {:row-gap val :column-gap val}
-                                                 :applied-tokens {token-type (if token-value (:id value) nil)}}))
+              (st/emit! (dwsl/update-layout ids {:layout-gap {:row-gap val :column-gap val}}))
 
               (some? type)
-              (st/emit! (dwsl/update-layout ids {:layout-gap {type val}
-                                                 :applied-tokens {token-type (if token-value (:id value) nil)}})))))
+              (st/emit! (dwsl/update-layout ids {:layout-gap {type val}})))))
 
         ;; Padding
         on-padding-type-change
@@ -1009,26 +918,14 @@
         on-padding-change
         (mf/use-fn
          (mf/deps ids)
-         (fn [type prop value]
-           (let [token-identifier (wtt/token-identifier value)
-                 val (or token-identifier (mth/finite value 0))
-                 on-update-shape wtch/update-layout-padding]
+         (fn [type prop val]
+           (let [val (mth/finite val 0)]
              (cond
                (and (= type :simple) (= prop :p1))
-               (if token-identifier
-                 (st/emit! (wtch/apply-token {:shape-ids ids
-                                              :attributes #{:p1 :p3}
-                                              :token value
-                                              :on-update-shape on-update-shape}))
-                 (st/emit! (on-update-shape value ids #{:p1 :p3})))
+               (st/emit! (dwsl/update-layout ids {:layout-padding {:p1 val :p3 val}}))
 
                (and (= type :simple) (= prop :p2))
-               (if token-identifier
-                 (st/emit! (wtch/apply-token {:shape-ids ids
-                                              :attributes #{:p2 :p4}
-                                              :token value
-                                              :on-update-shape on-update-shape}))
-                 (st/emit! (on-update-shape value ids #{:p2 :p4})))
+               (st/emit! (dwsl/update-layout ids {:layout-padding {:p2 val :p4 val}}))
 
                (some? prop)
                (st/emit! (dwsl/update-layout ids {:layout-padding {prop val}}))))))
@@ -1181,16 +1078,12 @@
            [:& gap-section {:is-column is-column
                             :wrap-type wrap-type
                             :on-change on-gap-change
-                            :value (:layout-gap values)
-                            :spacing-column-options spacing-column-options
-                            :spacing-row-options spacing-row-options}]
+                            :value (:layout-gap values)}]
 
            [:& padding-section {:value (:layout-padding values)
                                 :type (:layout-padding-type values)
                                 :on-type-change on-padding-type-change
-                                :on-change on-padding-change
-                                :padding-x-options padding-x-options
-                                :padding-y-options padding-y-options}]]]
+                                :on-change on-padding-change}]]]
 
          :grid
          [:div {:class (stl/css :grid-layout-menu)}
