--- conflicted
+++ resolved
@@ -595,14 +595,9 @@
   (let [current-file-id (mf/use-ctx ctx/current-file-id)
         current-page-id (mf/use-ctx ctx/current-page-id)
 
-<<<<<<< HEAD
-        libraries       (deref refs/libraries)
+        libraries       (deref refs/files)
         current-file    (get libraries current-file-id)
-        data            (get-in libraries [current-file-id :data])
-=======
-        libraries           (deref refs/files)
-        current-file        (get libraries current-file-id)
->>>>>>> befa5f4c
+        data            (get current-file :data)
 
         state*          (mf/use-state
                          #(do {:show-content true
