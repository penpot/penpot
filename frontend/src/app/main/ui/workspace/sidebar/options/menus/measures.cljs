--- conflicted
+++ resolved
@@ -12,11 +12,6 @@
    [app.common.logic.shapes :as cls]
    [app.common.types.shape :as cts]
    [app.common.types.shape.layout :as ctl]
-<<<<<<< HEAD
-   [app.common.types.tokens-lib :as ctob]
-=======
-   [app.common.types.shape.radius :as ctsr]
->>>>>>> 080dc4b9
    [app.main.constants :refer [size-presets]]
    [app.main.data.workspace :as udw]
    [app.main.data.workspace.interactions :as dwi]
@@ -28,20 +23,10 @@
    [app.main.ui.components.dropdown :refer [dropdown]]
    [app.main.ui.components.numeric-input :refer [numeric-input*]]
    [app.main.ui.components.radio-buttons :refer [radio-button radio-buttons]]
-<<<<<<< HEAD
-   [app.main.ui.context :as muc]
    [app.main.ui.ds.buttons.icon-button :refer [icon-button*]]
    [app.main.ui.hooks :as hooks]
    [app.main.ui.icons :as i]
    [app.main.ui.workspace.sidebar.options.menus.border-radius :refer  [border-radius-menu]]
-   [app.main.ui.workspace.tokens.core :as wtc]
-   [app.main.ui.workspace.tokens.editable-select :refer [editable-select]]
-   [app.main.ui.workspace.tokens.style-dictionary :as sd]
-   [app.main.ui.workspace.tokens.token-types :as wtty]
-=======
-   [app.main.ui.hooks :as hooks]
-   [app.main.ui.icons :as i]
->>>>>>> 080dc4b9
    [app.util.dom :as dom]
    [app.util.i18n :as i18n :refer [tr]]
    [clojure.set :as set]
@@ -110,15 +95,12 @@
   {::mf/props :obj
    ::mf/wrap [mf/memo]}
   [{:keys [ids ids-with-children values type all-types shape]}]
-  (let [design-tokens? (mf/use-ctx muc/design-tokens)
-
-        options
+  (let [options
         (mf/with-memo [type all-types]
           (if (= type :multiple)
             (into #{} (mapcat type->options) all-types)
             (type->options type)))
 
-<<<<<<< HEAD
         ids-with-children
         (or ids-with-children ids)
 
@@ -126,9 +108,6 @@
         (if (= type :multiple)
           (deref (refs/objects-by-id ids))
           [shape])
-=======
-        ids-with-children (or ids-with-children ids)
->>>>>>> 080dc4b9
 
         frames
         (map #(deref (refs/object-by-id (:frame-id %))) old-shapes)
@@ -138,30 +117,6 @@
         selection-parents-ref (mf/use-memo (mf/deps ids) #(refs/parents-by-ids ids))
         selection-parents     (mf/deref selection-parents-ref)
 
-<<<<<<< HEAD
-        tokens (sd/use-active-theme-sets-tokens)
-        tokens-by-type (mf/use-memo
-                        (mf/deps tokens)
-                        #(ctob/group-by-type tokens))
-
-        sizing-tokens (:sizing tokens-by-type)
-        width-options (mf/use-memo
-                       (mf/deps shape sizing-tokens)
-                       #(wtc/tokens->select-options
-                         {:shape shape
-                          :tokens sizing-tokens
-                          :attributes (wtty/token-attributes :sizing)
-                          :selected-attributes #{:width}}))
-        height-options (mf/use-memo
-                        (mf/deps shape sizing-tokens)
-                        #(wtc/tokens->select-options
-                          {:shape shape
-                           :tokens sizing-tokens
-                           :attributes (wtty/token-attributes :sizing)
-                           :selected-attributes #{:height}}))
-
-=======
->>>>>>> 080dc4b9
         flex-child?       (->> selection-parents (some ctl/flex-layout?))
         absolute?         (ctl/item-absolute? shape)
         flex-container?   (ctl/flex-layout? shape)
@@ -268,28 +223,9 @@
         (mf/use-fn
          (mf/deps ids)
          (fn [value attr]
-<<<<<<< HEAD
-           (let [token-value (wtc/maybe-resolve-token-value value)
-                 undo-id (js/Symbol)]
-             (binding [cts/*wasm-sync* true]
-               (if-not design-tokens?
-                 (st/emit! (udw/trigger-bounding-box-cloaking ids)
-                           (udw/update-dimensions ids attr (or token-value value)))
-                 (st/emit! (udw/trigger-bounding-box-cloaking ids)
-                           (dwu/start-undo-transaction undo-id)
-                           (dwsh/update-shapes ids
-                                               (if token-value
-                                                 #(assoc-in % [:applied-tokens attr] (:id value))
-                                                 #(d/dissoc-in % [:applied-tokens attr]))
-                                               {:reg-objects? true
-                                                :attrs [:applied-tokens]})
-                           (udw/update-dimensions ids attr (or token-value value))
-                           (dwu/commit-undo-transaction undo-id)))))))
-=======
-           (binding [shape.impl/*wasm-sync* true]
+           (binding [cts/*wasm-sync* true]
              (st/emit! (udw/trigger-bounding-box-cloaking ids)
                        (udw/update-dimensions ids attr value)))))
->>>>>>> 080dc4b9
 
         on-proportion-lock-change
         (mf/use-fn
@@ -325,70 +261,6 @@
              (st/emit! (udw/trigger-bounding-box-cloaking ids)
                        (udw/increase-rotation ids value)))))
 
-<<<<<<< HEAD
-=======
-        ;; RADIUS
-
-        change-radius
-        (mf/use-fn
-         (mf/deps ids-with-children)
-         (fn [update-fn]
-           (dwsh/update-shapes ids-with-children
-                               (fn [shape]
-                                 (if (ctsr/has-radius? shape)
-                                   (update-fn shape)
-                                   shape))
-                               {:reg-objects? true
-                                :attrs [:rx :ry :r1 :r2 :r3 :r4 :applied-tokens]})))
-
-        on-switch-to-radius-1
-        (mf/use-fn
-         (mf/deps ids change-radius)
-         (fn [_value]
-           (if all-equal?
-             (st/emit! (change-radius ctsr/switch-to-radius-1))
-             (reset! radius-multi? true))))
-
-        on-switch-to-radius-4
-        (mf/use-fn
-         (mf/deps ids change-radius)
-         (fn [_value]
-           (st/emit! (change-radius ctsr/switch-to-radius-4))
-           (reset! radius-multi? false)))
-
-        toggle-radius-mode
-        (mf/use-fn
-         (mf/deps radius-mode)
-         (fn []
-           (if (= :radius-1 radius-mode)
-             (on-switch-to-radius-4)
-             (on-switch-to-radius-1))))
-
-        on-radius-1-change
-        (mf/use-fn
-         (mf/deps ids change-radius)
-         (fn [value]
-           (st/emit!
-            (change-radius (fn [shape]
-                             (ctsr/set-radius-1 shape value))))))
-
-        on-radius-multi-change
-        (mf/use-fn
-         (mf/deps ids change-radius)
-         (fn [event]
-           (let [value (-> event dom/get-target dom/get-value d/parse-integer)]
-             (when (some? value)
-               (st/emit! (change-radius ctsr/switch-to-radius-1)
-                         (change-radius #(ctsr/set-radius-1 % value)))
-               (reset! radius-multi? false)))))
-
-        on-radius-4-change
-        (mf/use-fn
-         (mf/deps ids change-radius)
-         (fn [value attr]
-           (st/emit! (change-radius #(ctsr/set-radius-4 % attr value)))))
-
->>>>>>> 080dc4b9
         on-width-change #(on-size-change % :width)
         on-height-change #(on-size-change % :height)
         on-pos-x-change #(on-position-change % :x)
@@ -478,28 +350,6 @@
                                     :disabled disabled-width-sizing?)
                :title (tr "workspace.options.width")}
          [:span {:class (stl/css :icon-text)} "W"]
-<<<<<<< HEAD
-         (if-not design-tokens?
-           [:> numeric-input* {:min 0.01
-                               :no-validate true
-                               :placeholder (if (= :multiple (:width values)) (tr "settings.multiple") "--")
-                               :on-change on-width-change
-                               :disabled disabled-width-sizing?
-                               :class (stl/css :numeric-input)
-                               :value (:width values)}]
-           [:& editable-select
-            {:placeholder (if (= :multiple (:r1 values)) (tr "settings.multiple") "--")
-             :class (stl/css :token-select)
-             :disabled disabled-width-sizing?
-             :on-change on-width-change
-             :on-token-remove #(on-width-change (wtc/maybe-resolve-token-value %))
-             :options width-options
-             :position :left
-             :value (:width values)
-             :input-props {:type "number"
-                           :no-validate true
-                           :min 0.01}}])]
-=======
          [:> numeric-input* {:min 0.01
                              :no-validate true
                              :placeholder (if (= :multiple (:width values)) (tr "settings.multiple") "--")
@@ -507,33 +357,10 @@
                              :disabled disabled-width-sizing?
                              :class (stl/css :numeric-input)
                              :value (:width values)}]]
->>>>>>> 080dc4b9
         [:div {:class (stl/css-case :height true
                                     :disabled disabled-height-sizing?)
                :title (tr "workspace.options.height")}
          [:span {:class (stl/css :icon-text)} "H"]
-<<<<<<< HEAD
-         (if-not design-tokens?
-           [:> numeric-input* {:min 0.01
-                               :no-validate true
-                               :placeholder (if (= :multiple (:height values)) (tr "settings.multiple") "--")
-                               :on-change on-height-change
-                               :disabled disabled-height-sizing?
-                               :class (stl/css :numeric-input)
-                               :value (:height values)}]
-           [:& editable-select
-            {:placeholder (if (= :multiple (:r1 values)) (tr "settings.multiple") "--")
-             :class (stl/css :token-select)
-             :disabled disabled-height-sizing?
-             :on-change on-height-change
-             :on-token-remove #(on-height-change (wtc/maybe-resolve-token-value %))
-             :options height-options
-             :position :right
-             :value (:height values)
-             :input-props {:type "number"
-                           :no-validate true
-                           :min 0.01}}])]
-=======
          [:> numeric-input* {:min 0.01
                              :no-validate true
                              :placeholder (if (= :multiple (:height values)) (tr "settings.multiple") "--")
@@ -541,7 +368,6 @@
                              :disabled disabled-height-sizing?
                              :class (stl/css :numeric-input)
                              :value (:height values)}]]
->>>>>>> 080dc4b9
         [:button {:class (stl/css-case
                           :lock-size-btn true
                           :selected (true? proportion-lock)
@@ -589,82 +415,7 @@
              :class (stl/css :numeric-input)
              :value (:rotation values)}]])
         (when (options :radius)
-<<<<<<< HEAD
           [:& border-radius-menu {:ids ids :ids-with-children ids-with-children :values values :shape shape}])])
-=======
-          [:div {:class (stl/css :radius)}
-           [:div {:class (stl/css :radius-inputs)}
-            (cond
-              (= radius-mode :radius-1)
-              [:div {:class (stl/css :radius-1)
-                     :title (tr "workspace.options.radius")}
-               [:span {:class (stl/css :icon)}  i/corner-radius]
-               [:> numeric-input*
-                {:placeholder (if (= :multiple (:rx values)) (tr "settings.multiple") "--")
-                 :ref radius-input-ref
-                 :min 0
-                 :on-change on-radius-1-change
-                 :class (stl/css :numeric-input)
-                 :value (:rx values)}]]
-
-              @radius-multi?
-              [:div {:class (stl/css :radius-1)
-                     :title (tr "workspace.options.radius")}
-               [:span {:class (stl/css :icon)}  i/corner-radius]
-               [:input
-                {:type "number"
-                 :placeholder "Mixed"
-                 :min 0
-                 :on-change on-radius-multi-change
-                 :class (stl/css :numeric-input)
-                 :value (if all-equal? (:rx values) nil)}]]
-
-
-              (= radius-mode :radius-4)
-              [:div {:class (stl/css :radius-4)}
-               [:div {:class (stl/css :small-input)
-                      :title (tr "workspace.options.radius-top-left")}
-                [:> numeric-input*
-                 {:placeholder "--"
-                  :min 0
-                  :on-change on-radius-r1-change
-                  :class (stl/css :numeric-input)
-                  :value (:r1 values)}]]
-
-               [:div {:class (stl/css :small-input)
-                      :title (tr "workspace.options.radius-top-right")}
-                [:> numeric-input*
-                 {:placeholder "--"
-                  :min 0
-                  :on-change on-radius-r2-change
-                  :class (stl/css :numeric-input)
-                  :value (:r2 values)}]]
-
-               [:div {:class (stl/css :small-input)
-                      :title (tr "workspace.options.radius-bottom-left")}
-                [:> numeric-input*
-                 {:placeholder "--"
-                  :min 0
-                  :on-change on-radius-r4-change
-                  :class (stl/css :numeric-input)
-                  :value (:r4 values)}]]
-
-               [:div {:class (stl/css :small-input)
-                      :title (tr "workspace.options.radius-bottom-right")}
-                [:> numeric-input*
-                 {:placeholder "--"
-                  :min 0
-                  :on-change on-radius-r3-change
-                  :class (stl/css :numeric-input)
-                  :value (:r3 values)}]]])]
-           [:button {:class (stl/css-case :radius-mode true
-                                          :selected (= radius-mode :radius-4))
-                     :title (if (= radius-mode :radius-4)
-                              (tr "workspace.options.radius.all-corners")
-                              (tr "workspace.options.radius.single-corners"))
-                     :on-click toggle-radius-mode}
-            i/corner-radius]])])
->>>>>>> 080dc4b9
      (when (or (options :clip-content) (options :show-in-viewer))
        [:div {:class (stl/css :clip-show)}
         (when (options :clip-content)
