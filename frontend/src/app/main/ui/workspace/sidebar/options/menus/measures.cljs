;; This Source Code Form is subject to the terms of the Mozilla Public
;; License, v. 2.0. If a copy of the MPL was not distributed with this
;; file, You can obtain one at http://mozilla.org/MPL/2.0/.
;;
;; Copyright (c) KALEIDOS INC

(ns app.main.ui.workspace.sidebar.options.menus.measures
  (:require-macros [app.main.style :as stl])
  (:require
   [app.common.data :as d]
   [app.common.geom.shapes :as gsh]
   [app.common.logic.shapes :as cls]
   [app.common.types.shape :as cts]
   [app.common.types.shape.layout :as ctl]
<<<<<<< HEAD
   [app.common.types.shape.radius :as ctsr]
   [app.common.types.token :as cto]
=======
>>>>>>> 7e71a26c
   [app.common.types.tokens-lib :as ctob]
   [app.main.constants :refer [size-presets]]
   [app.main.data.workspace :as udw]
   [app.main.data.workspace.interactions :as dwi]
   [app.main.data.workspace.shapes :as dwsh]
   [app.main.data.workspace.undo :as dwu]
   [app.main.refs :as refs]
   [app.main.store :as st]
   [app.main.ui.components.dropdown :refer [dropdown]]
   [app.main.ui.components.numeric-input :refer [numeric-input*]]
   [app.main.ui.components.radio-buttons :refer [radio-button radio-buttons]]
   [app.main.ui.context :as muc]
   [app.main.ui.hooks :as hooks]
   [app.main.ui.icons :as i]
   [app.main.ui.workspace.sidebar.options.menus.border-radius :refer  [border-radius-menu]]
   [app.main.ui.workspace.tokens.core :as wtc]
   [app.main.ui.workspace.tokens.editable-select :refer [editable-select]]
   [app.main.ui.workspace.tokens.style-dictionary :as sd]
   [app.main.ui.workspace.tokens.token-types :as wtty]
   [app.util.dom :as dom]
   [app.util.i18n :as i18n :refer [tr]]
   [clojure.set :refer [rename-keys union]]
   [rumext.v2 :as mf]))

(def measure-attrs
  [:proportion-lock
   :width :height
   :x :y
   :ox :oy
   :rotation
   :r1 :r2 :r3 :r4
   :selrect
   :points
   :show-content
   :hide-in-viewer])

(def ^:private type->options
  {:bool    #{:size :position :rotation}
   :circle  #{:size :position :rotation}
   :frame   #{:presets :size :position :rotation :radius :clip-content :show-in-viewer}
   :group   #{:size :position :rotation}
   :image   #{:size :position :rotation :radius}
   :path    #{:size :position :rotation}
   :rect    #{:size :position :rotation :radius}
   :svg-raw #{:size :position :rotation}
   :text    #{:size :position :rotation}})

(def ^:private clip-content-icon (i/icon-xref :clip-content (stl/css :checkbox-button)))
(def ^:private play-icon (i/icon-xref :play (stl/css :checkbox-button)))
(def ^:private locked-icon (i/icon-xref :detach (stl/css :lock-ratio-icon)))
(def ^:private unlocked-icon (i/icon-xref :detached (stl/css :lock-ratio-icon)))

(defn select-measure-keys
  "Consider some shapes can be drawn from bottom to top or from left to right"
  [shape]
  (let [shape (cond
                (and (:flip-x shape) (:flip-y shape))
                (rename-keys shape {:r1 :r3 :r2 :r4 :r3 :r1 :r4 :r2})

                (:flip-x shape)
                (rename-keys shape {:r1 :r2 :r2 :r1 :r3 :r4 :r4 :r3})

                (:flip-y shape)
                (rename-keys shape {:r1 :r4 :r2 :r3 :r3 :r2 :r4 :r1})

                :else
                shape)]
    (select-keys shape measure-attrs)))

;; -- User/drawing coords
(mf/defc measures-menu
  {::mf/wrap-props false
   ::mf/wrap [mf/memo]}
  [{:keys [ids ids-with-children values type all-types shape]}]
  (let [options (if (= type :multiple)
                  (reduce #(union %1 %2) (map #(get type->options %) all-types))
                  (get type->options type))

        design-tokens? (mf/use-ctx muc/design-tokens)

        ids-with-children (or ids-with-children ids)

        old-shapes (if (= type :multiple)
                     (deref (refs/objects-by-id ids))
                     [shape])
        frames (map #(deref (refs/object-by-id (:frame-id %))) old-shapes)

        ids (hooks/use-equal-memo ids)

        selection-parents-ref (mf/use-memo (mf/deps ids) #(refs/parents-by-ids ids))
        selection-parents     (mf/deref selection-parents-ref)

        tokens (sd/use-active-theme-sets-tokens)
        tokens-by-type (mf/use-memo
                        (mf/deps tokens)
                        #(ctob/group-by-type tokens))

        sizing-tokens (:sizing tokens-by-type)
        width-options (mf/use-memo
                       (mf/deps shape sizing-tokens)
                       #(wtc/tokens->select-options
                         {:shape shape
                          :tokens sizing-tokens
                          :attributes (wtty/token-attributes :sizing)
                          :selected-attributes #{:width}}))
        height-options (mf/use-memo
                        (mf/deps shape sizing-tokens)
                        #(wtc/tokens->select-options
                          {:shape shape
                           :tokens sizing-tokens
                           :attributes (wtty/token-attributes :sizing)
                           :selected-attributes #{:height}}))

        flex-child?       (->> selection-parents (some ctl/flex-layout?))
        absolute?         (ctl/item-absolute? shape)
        flex-container?   (ctl/flex-layout? shape)
        flex-auto-width?  (ctl/auto-width? shape)
        flex-fill-width?  (ctl/fill-width? shape)
        flex-auto-height? (ctl/auto-height? shape)
        flex-fill-height? (ctl/fill-height? shape)

        disabled-position-x?   (and flex-child? (not absolute?))
        disabled-position-y?   (and flex-child? (not absolute?))
        disabled-width-sizing? (and (or flex-child? flex-container?)
                                    (or flex-auto-width? flex-fill-width?)
                                    (not absolute?))
        disabled-height-sizing? (and (or flex-child? flex-container?)
                                     (or flex-auto-height? flex-fill-height?)
                                     (not absolute?))

        ;; To show interactively the measures while the user is manipulating
        ;; the shape with the mouse, generate a copy of the shapes applying
        ;; the transient transformations.
        shapes (as-> old-shapes $
                 (map gsh/translate-to-frame $ frames))

        ;; For rotated or stretched shapes, the origin point we show in the menu
        ;; is not the (:x :y) shape attribute, but the top left coordinate of the
        ;; wrapping rectangle.
        values (let [{:keys [x y]} (gsh/shapes->rect [(first shapes)])]
                 (cond-> values
                   (not= (:x values) :multiple) (assoc :x x)
                   (not= (:y values) :multiple) (assoc :y y)
                   ;; In case of multiple selection, the origin point has been already
                   ;; calculated and given in the fake :ox and :oy attributes. See
                   ;; common/src/app/common/attrs.cljc
                   (and (= (:x values) :multiple)
                        (some? (:ox values))) (assoc :x (:ox values))
                   (and (= (:y values) :multiple)
                        (some? (:oy values))) (assoc :y (:oy values))))

        ;; For :height and :width we take those in the :selrect attribute, because
        ;; not all shapes have an own :width and :height (e. g. paths). Here the
        ;; rotation is ignored (selrect always has the original size excluding
        ;; transforms).
        values (let [{:keys [width height]} (-> shapes first :selrect)]
                 (cond-> values
                   (not= (:width values) :multiple) (assoc :width width)
                   (not= (:height values) :multiple) (assoc :height height)))

        ;; The :rotation, however, does use the transforms.
        values (let [{:keys [rotation] :or {rotation 0}} (-> shapes first)]
                 (cond-> values
                   (not= (:rotation values) :multiple) (assoc :rotation rotation)))

        proportion-lock  (:proportion-lock values)

        clip-content-ref (mf/use-ref nil)
        show-in-viewer-ref (mf/use-ref nil)

        ;; PRESETS
        preset-state*         (mf/use-state false)
        show-presets-dropdown? (deref preset-state*)

        open-presets
        (mf/use-fn
         (mf/deps show-presets-dropdown?)
         (fn []
           (reset! preset-state* true)))

        close-presets
        (mf/use-fn
         (mf/deps show-presets-dropdown?)
         (fn []
           (reset! preset-state* false)))

        on-preset-selected
        (mf/use-fn
         (mf/deps ids)
         (fn [event]
           (let [width (-> (dom/get-current-target event)
                           (dom/get-data "width")
                           (d/read-string))
                 height (-> (dom/get-current-target event)
                            (dom/get-data "height")
                            (d/read-string))]
             (st/emit! (udw/update-dimensions ids :width width)
                       (udw/update-dimensions ids :height height)))))

        ;; ORIENTATION

        orientation (when (= type :frame)
                      (cond (> (:width values) (:height values))
                            :horiz
                            :else
                            :vert))

        on-orientation-change
        (mf/use-fn
         (mf/deps ids)
         (fn [orientation]
           (st/emit! (udw/change-orientation ids (keyword orientation)))))

        ;; SIZE AND PROPORTION LOCK

        on-size-change
        (mf/use-fn
         (mf/deps ids)
         (fn [value attr]
           (let [token-value (wtc/maybe-resolve-token-value value)
                 undo-id (js/Symbol)]
             (binding [cts/*wasm-sync* true]
               (if-not design-tokens?
                 (st/emit! (udw/trigger-bounding-box-cloaking ids)
                           (udw/update-dimensions ids attr (or token-value value)))
                 (st/emit! (udw/trigger-bounding-box-cloaking ids)
                           (dwu/start-undo-transaction undo-id)
                           (dwsh/update-shapes ids
                                               (if token-value
                                                 #(assoc-in % [:applied-tokens attr] (:id value))
                                                 #(d/dissoc-in % [:applied-tokens attr]))
                                               {:reg-objects? true
                                                :attrs [:applied-tokens]})
                           (udw/update-dimensions ids attr (or token-value value))
                           (dwu/commit-undo-transaction undo-id)))))))

        on-proportion-lock-change
        (mf/use-fn
         (mf/deps ids proportion-lock)
         (fn [_]
           (let [new-lock (if (= proportion-lock :multiple) true (not proportion-lock))]
             (run! #(st/emit! (udw/set-shape-proportion-lock % new-lock)) ids))))

        ;; POSITION

        do-position-change
        (mf/use-fn
         (mf/deps ids)
         (fn [shape' frame' value attr]
           (let [to (+ value (attr frame'))]
             (st/emit! (udw/update-position (:id shape') {attr to})))))

        on-position-change
        (mf/use-fn
         (mf/deps ids)
         (fn [value attr]
           (st/emit! (udw/trigger-bounding-box-cloaking ids))
           (binding [cts/*wasm-sync* true]
             (doall (map #(do-position-change %1 %2 value attr) shapes frames)))))

        ;; ROTATION

        on-rotation-change
        (mf/use-fn
         (mf/deps ids)
         (fn [value]
           (binding [cts/*wasm-sync* true]
             (st/emit! (udw/trigger-bounding-box-cloaking ids)
                       (udw/increase-rotation ids value)))))

<<<<<<< HEAD
        ;; RADIUS

        change-radius
        (mf/use-fn
         (mf/deps ids-with-children)
         (fn [update-fn]
           (dwsh/update-shapes ids-with-children
                               (fn [shape]
                                 (if (ctsr/has-radius? shape)
                                   (update-fn shape)
                                   shape))
                               {:reg-objects? true
                                :attrs [:rx :ry :r1 :r2 :r3 :r4 :applied-tokens]})))

        on-switch-to-radius-1
        (mf/use-fn
         (mf/deps ids change-radius)
         (fn [_value]
           (if all-equal?
             (st/emit! (change-radius ctsr/switch-to-radius-1))
             (reset! radius-multi? true))))

        on-switch-to-radius-4
        (mf/use-fn
         (mf/deps ids change-radius)
         (fn [_value]
           (st/emit! (change-radius ctsr/switch-to-radius-4))
           (reset! radius-multi? false)))

        toggle-radius-mode
        (mf/use-fn
         (mf/deps radius-mode)
         (fn []
           (if (= :radius-1 radius-mode)
             (on-switch-to-radius-4)
             (on-switch-to-radius-1))))

        on-border-radius-token-unapply
        (mf/use-fn
         (mf/deps ids change-radius)
         (fn [token]
           (let [token-value (wtc/maybe-resolve-token-value token)]
             (st/emit!
              (change-radius (fn [shape]
                               (-> (cto/unapply-token-id shape (wtty/token-attributes :border-radius))
                                   (ctsr/set-radius-1 token-value))))))))

        on-radius-1-change
        (mf/use-fn
         (mf/deps ids change-radius)
         (fn [value]
           (let [token-value (wtc/maybe-resolve-token-value value)]
             (st/emit!
              (change-radius (fn [shape]
                               (-> (cto/maybe-apply-token-to-shape {:token (when token-value value)
                                                                    :shape shape
                                                                    :attributes (wtty/token-attributes :border-radius)})
                                   (ctsr/set-radius-1 (or token-value value)))))))))

        on-radius-multi-change
        (mf/use-fn
         (mf/deps ids change-radius)
         (fn [event]
           (let [value (-> event dom/get-target dom/get-value d/parse-integer)]
             (when (some? value)
               (st/emit! (change-radius ctsr/switch-to-radius-1)
                         (change-radius #(ctsr/set-radius-1 % value)))
               (reset! radius-multi? false)))))

        on-radius-4-change
        (mf/use-fn
         (mf/deps ids change-radius)
         (fn [value attr]
           (st/emit! (change-radius #(ctsr/set-radius-4 % attr value)))))
=======
>>>>>>> 7e71a26c

        on-width-change #(on-size-change % :width)
        on-height-change #(on-size-change % :height)
        on-pos-x-change #(on-position-change % :x)
        on-pos-y-change #(on-position-change % :y)

        ;; CLIP CONTENT AND SHOW IN VIEWER
        on-change-clip-content
        (mf/use-fn
         (mf/deps ids)
         (fn [event]
           (let [value (-> event dom/get-target dom/checked?)]
             (st/emit! (dwsh/update-shapes ids (fn [shape] (assoc shape :show-content (not value))))))))

        on-change-show-in-viewer
        (mf/use-fn
         (mf/deps ids)
         (fn [event]
           (let [value (-> event dom/get-target dom/checked?)
                 undo-id (js/Symbol)]
             (st/emit! (dwu/start-undo-transaction undo-id)
                       (dwsh/update-shapes ids (fn [shape] (cls/change-show-in-viewer shape (not value)))))

             (when-not value
                 ;; when a frame is no longer shown in view mode, cannot have
                 ;; interactions that navigate to it.
               (apply st/emit! (map #(dwi/remove-all-interactions-nav-to %) ids)))

             (st/emit! (dwu/commit-undo-transaction undo-id)))))]

    [:div {:class (stl/css :element-set)}
     (when (and (options :presets)
                (or (nil? all-types) (= (count all-types) 1)))
       [:div {:class (stl/css :presets)}
        [:div {:class (stl/css-case  :presets-wrapper true
                                     :opened show-presets-dropdown?)
               :on-click open-presets}
         [:span {:class (stl/css :select-name)} (tr "workspace.options.size-presets")]
         [:span {:class (stl/css :collapsed-icon)} i/arrow]

         [:& dropdown {:show show-presets-dropdown?
                       :on-close close-presets}
          [:ul {:class (stl/css :custom-select-dropdown)}
           (for [size-preset size-presets]
             (if-not (:width size-preset)
               [:li {:key (:name size-preset)
                     :class (stl/css-case :dropdown-element true
                                          :disabled true)}
                [:span {:class (stl/css :preset-name)} (:name size-preset)]]

               (let [preset-match (and (= (:width size-preset) (d/parse-integer (:width values) 0))
                                       (= (:height size-preset) (d/parse-integer (:height values) 0)))]
                 [:li {:key (:name size-preset)
                       :class (stl/css-case :dropdown-element true
                                            :match preset-match)
                       :data-width (str (:width size-preset))
                       :data-height (str (:height size-preset))
                       :on-click on-preset-selected}
                  [:div {:class (stl/css :name-wrapper)}
                   [:span {:class (stl/css :preset-name)} (:name size-preset)]
                   [:span {:class (stl/css :preset-size)} (:width size-preset) " x " (:height size-preset)]]
                  (when preset-match
                    [:span {:class (stl/css :check-icon)} i/tick])])))]]]

        [:& radio-buttons {:selected (or (d/name orientation) "")
                           :on-change on-orientation-change
                           :name "frame-otientation"}
         [:& radio-button {:icon i/size-vertical
                           :value "vert"
                           :id "size-vertical"}]
         [:& radio-button {:icon i/size-horizontal
                           :value "horiz"
                           :id "size-horizontal"}]]])
     (when (options :size)
       [:div {:class (stl/css :size)}
        [:div {:class (stl/css-case :width true
                                    :disabled disabled-width-sizing?)
               :title (tr "workspace.options.width")}
         [:span {:class (stl/css :icon-text)} "W"]
         (if-not design-tokens?
           [:> numeric-input* {:min 0.01
                               :no-validate true
                               :placeholder (if (= :multiple (:width values)) (tr "settings.multiple") "--")
                               :on-change on-width-change
                               :disabled disabled-width-sizing?
                               :class (stl/css :numeric-input)
                               :value (:width values)}]
           [:& editable-select
            {:placeholder (if (= :multiple (:r1 values)) (tr "settings.multiple") "--")
             :class (stl/css :token-select)
             :disabled disabled-width-sizing?
             :on-change on-width-change
             :on-token-remove #(on-width-change (wtc/maybe-resolve-token-value %))
             :options width-options
             :position :left
             :value (:width values)
             :input-props {:type "number"
                           :no-validate true
                           :min 0.01}}])]
        [:div {:class (stl/css-case :height true
                                    :disabled disabled-height-sizing?)
               :title (tr "workspace.options.height")}
         [:span {:class (stl/css :icon-text)} "H"]
         (if-not design-tokens?
           [:> numeric-input* {:min 0.01
                               :no-validate true
                               :placeholder (if (= :multiple (:height values)) (tr "settings.multiple") "--")
                               :on-change on-height-change
                               :disabled disabled-height-sizing?
                               :class (stl/css :numeric-input)
                               :value (:height values)}]
           [:& editable-select
            {:placeholder (if (= :multiple (:r1 values)) (tr "settings.multiple") "--")
             :class (stl/css :token-select)
             :disabled disabled-height-sizing?
             :on-change on-height-change
             :on-token-remove #(on-height-change (wtc/maybe-resolve-token-value %))
             :options height-options
             :position :right
             :value (:height values)
             :input-props {:type "number"
                           :no-validate true
                           :min 0.01}}])]
        [:button {:class (stl/css-case
                          :lock-size-btn true
                          :selected (true? proportion-lock)
                          :disabled (= proportion-lock :multiple))
                  :on-click on-proportion-lock-change}
         (if proportion-lock
           locked-icon
           unlocked-icon)]])
     (when (options :position)
       [:div {:class (stl/css :position)}
        [:div {:class (stl/css-case :x-position true
                                    :disabled disabled-position-x?)
               :title (tr "workspace.options.x")}
         [:span {:class (stl/css :icon-text)} "X"]
         [:> numeric-input* {:no-validate true
                             :placeholder (if (= :multiple (:x values)) (tr "settings.multiple") "--")
                             :on-change on-pos-x-change
                             :disabled disabled-position-x?
                             :class (stl/css :numeric-input)
                             :value (:x values)}]]

        [:div {:class (stl/css-case :y-position true
                                    :disabled disabled-position-y?)
               :title (tr "workspace.options.y")}
         [:span {:class (stl/css :icon-text)} "Y"]
         [:> numeric-input* {:no-validate true
                             :placeholder (if (= :multiple (:y values)) (tr "settings.multiple") "--")
                             :disabled disabled-position-y?
                             :on-change on-pos-y-change
                             :class (stl/css :numeric-input)
                             :value (:y values)}]]])
     (when (or (options :rotation) (options :radius))
       [:div {:class (stl/css :rotation-radius)}
        (when (options :rotation)
          [:div {:class (stl/css :rotation)
                 :title (tr "workspace.options.rotation")}
           [:span {:class (stl/css :icon)}  i/rotation]
           [:> numeric-input*
            {:no-validate true
             :min -359
             :max 359
             :data-wrap true
             :placeholder (if (= :multiple (:rotation values)) (tr "settings.multiple") "--")
             :on-change on-rotation-change
             :class (stl/css :numeric-input)
             :value (:rotation values)}]])
        (when (options :radius)
          [:& border-radius-menu {:ids ids :ids-with-children ids-with-children :values values :shape shape}])])
     (when (or (options :clip-content) (options :show-in-viewer))
       [:div {:class (stl/css :clip-show)}
        (when (options :clip-content)
          [:div {:class (stl/css :clip-content)}
           [:input {:type "checkbox"
                    :id "clip-content"
                    :ref clip-content-ref
                    :class (stl/css :clip-content-input)
                    :checked (not (:show-content values))
                    :on-change on-change-clip-content}]

           [:label {:for "clip-content"
                    :title (tr "workspace.options.clip-content")
                    :class (stl/css-case  :clip-content-label true
                                          :selected (not (:show-content values)))}
            clip-content-icon]])
        (when (options :show-in-viewer)
          [:div {:class (stl/css :show-in-viewer)}
           [:input {:type "checkbox"
                    :id "show-in-viewer"
                    :ref show-in-viewer-ref
                    :class (stl/css :clip-content-input)
                    :checked (not (:hide-in-viewer values))
                    :on-change on-change-show-in-viewer}]

           [:label {:for "show-in-viewer"
                    :title (tr "workspace.options.show-in-viewer")
                    :class (stl/css-case  :clip-content-label true
                                          :selected (not (:hide-in-viewer values)))}
            [:span {:class (stl/css :icon)}
             play-icon]]])])]))<|MERGE_RESOLUTION|>--- conflicted
+++ resolved
@@ -12,11 +12,6 @@
    [app.common.logic.shapes :as cls]
    [app.common.types.shape :as cts]
    [app.common.types.shape.layout :as ctl]
-<<<<<<< HEAD
-   [app.common.types.shape.radius :as ctsr]
-   [app.common.types.token :as cto]
-=======
->>>>>>> 7e71a26c
    [app.common.types.tokens-lib :as ctob]
    [app.main.constants :refer [size-presets]]
    [app.main.data.workspace :as udw]
@@ -286,84 +281,6 @@
            (binding [cts/*wasm-sync* true]
              (st/emit! (udw/trigger-bounding-box-cloaking ids)
                        (udw/increase-rotation ids value)))))
-
-<<<<<<< HEAD
-        ;; RADIUS
-
-        change-radius
-        (mf/use-fn
-         (mf/deps ids-with-children)
-         (fn [update-fn]
-           (dwsh/update-shapes ids-with-children
-                               (fn [shape]
-                                 (if (ctsr/has-radius? shape)
-                                   (update-fn shape)
-                                   shape))
-                               {:reg-objects? true
-                                :attrs [:rx :ry :r1 :r2 :r3 :r4 :applied-tokens]})))
-
-        on-switch-to-radius-1
-        (mf/use-fn
-         (mf/deps ids change-radius)
-         (fn [_value]
-           (if all-equal?
-             (st/emit! (change-radius ctsr/switch-to-radius-1))
-             (reset! radius-multi? true))))
-
-        on-switch-to-radius-4
-        (mf/use-fn
-         (mf/deps ids change-radius)
-         (fn [_value]
-           (st/emit! (change-radius ctsr/switch-to-radius-4))
-           (reset! radius-multi? false)))
-
-        toggle-radius-mode
-        (mf/use-fn
-         (mf/deps radius-mode)
-         (fn []
-           (if (= :radius-1 radius-mode)
-             (on-switch-to-radius-4)
-             (on-switch-to-radius-1))))
-
-        on-border-radius-token-unapply
-        (mf/use-fn
-         (mf/deps ids change-radius)
-         (fn [token]
-           (let [token-value (wtc/maybe-resolve-token-value token)]
-             (st/emit!
-              (change-radius (fn [shape]
-                               (-> (cto/unapply-token-id shape (wtty/token-attributes :border-radius))
-                                   (ctsr/set-radius-1 token-value))))))))
-
-        on-radius-1-change
-        (mf/use-fn
-         (mf/deps ids change-radius)
-         (fn [value]
-           (let [token-value (wtc/maybe-resolve-token-value value)]
-             (st/emit!
-              (change-radius (fn [shape]
-                               (-> (cto/maybe-apply-token-to-shape {:token (when token-value value)
-                                                                    :shape shape
-                                                                    :attributes (wtty/token-attributes :border-radius)})
-                                   (ctsr/set-radius-1 (or token-value value)))))))))
-
-        on-radius-multi-change
-        (mf/use-fn
-         (mf/deps ids change-radius)
-         (fn [event]
-           (let [value (-> event dom/get-target dom/get-value d/parse-integer)]
-             (when (some? value)
-               (st/emit! (change-radius ctsr/switch-to-radius-1)
-                         (change-radius #(ctsr/set-radius-1 % value)))
-               (reset! radius-multi? false)))))
-
-        on-radius-4-change
-        (mf/use-fn
-         (mf/deps ids change-radius)
-         (fn [value attr]
-           (st/emit! (change-radius #(ctsr/set-radius-4 % attr value)))))
-=======
->>>>>>> 7e71a26c
 
         on-width-change #(on-size-change % :width)
         on-height-change #(on-size-change % :height)
