--- conflicted
+++ resolved
@@ -294,23 +294,13 @@
         (mf/use-fn
          (mf/deps ids-with-children)
          (fn [update-fn]
-<<<<<<< HEAD
            (dch/update-shapes ids-with-children
-                              (fn [shape]
-                                (if (ctsr/has-radius? shape)
-                                  (update-fn shape)
-                                  shape))
-                              {:reg-objects? true
-                               :attrs [:rx :ry :r1 :r2 :r3 :r4 :applied-tokens]})))
-=======
-           (dwsh/update-shapes ids-with-children
                                (fn [shape]
                                  (if (ctsr/has-radius? shape)
                                    (update-fn shape)
                                    shape))
                                {:reg-objects? true
                                 :attrs [:rx :ry :r1 :r2 :r3 :r4]})))
->>>>>>> 36ac81bb
 
         on-switch-to-radius-1
         (mf/use-fn
@@ -464,7 +454,6 @@
                                     :disabled disabled-width-sizing?)
                :title (tr "workspace.options.width")}
          [:span {:class (stl/css :icon-text)} "W"]
-<<<<<<< HEAD
          [:& editable-select
           {:placeholder (if (= :multiple (:rx values)) (tr "settings.multiple") "--")
            :class (stl/css :token-select)
@@ -477,20 +466,10 @@
            :input-props {:type "number"
                          :no-validate true
                          :min 0.01}}]]
-=======
-         [:> numeric-input* {:min 0.01
-                             :no-validate true
-                             :placeholder (if (= :multiple (:width values)) (tr "settings.multiple") "--")
-                             :on-change on-width-change
-                             :disabled disabled-width-sizing?
-                             :class (stl/css :numeric-input)
-                             :value (:width values)}]]
->>>>>>> 36ac81bb
         [:div {:class (stl/css-case :height true
                                     :disabled disabled-height-sizing?)
                :title (tr "workspace.options.height")}
          [:span {:class (stl/css :icon-text)} "H"]
-<<<<<<< HEAD
          [:& editable-select
           {:placeholder (if (= :multiple (:rx values)) (tr "settings.multiple") "--")
            :class (stl/css :token-select)
@@ -503,15 +482,6 @@
            :input-props {:type "number"
                          :no-validate true
                          :min 0.01}}]]
-=======
-         [:> numeric-input* {:min 0.01
-                             :no-validate true
-                             :placeholder (if (= :multiple (:height values)) (tr "settings.multiple") "--")
-                             :on-change on-height-change
-                             :disabled disabled-height-sizing?
-                             :class (stl/css :numeric-input)
-                             :value (:height values)}]]
->>>>>>> 36ac81bb
         [:button {:class (stl/css-case
                           :lock-size-btn true
                           :selected (true? proportion-lock)
@@ -572,17 +542,12 @@
                 {:placeholder (if (= :multiple (:rx values)) (tr "settings.multiple") "--")
                  :class (stl/css :token-select)
                  :on-change on-radius-1-change
-<<<<<<< HEAD
                  :on-token-remove on-border-radius-token-unapply
                  :options border-radius-options
                  :position :right
                  :value (:rx values)
                  :input-props {:type "number"
                                :min 0}}]]
-=======
-                 :class (stl/css :numeric-input)
-                 :value (:rx values)}]]
->>>>>>> 36ac81bb
 
               @radius-multi?
               [:div {:class (stl/css :radius-1)
