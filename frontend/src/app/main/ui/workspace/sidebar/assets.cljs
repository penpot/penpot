--- conflicted
+++ resolved
@@ -186,7 +186,6 @@
           :title (tr "workspace.assets.filter")
           :class (stl/css-case :section-button true
                                :opened menu-open?)}
-<<<<<<< HEAD
          i/filter-icon]]
 
        [:> context-menu*
@@ -201,21 +200,6 @@
          :left 18
          :options options}]
 
-=======
-         deprecated-icon/filter-icon]]
-       (when menu-open?
-         [:> context-menu*
-          {:on-close on-menu-close
-           :selectable true
-           :selected section
-           :show true
-           :fixed true
-           :min-width true
-           :width size
-           :top 158
-           :left 18
-           :options options}])
->>>>>>> e3c9588c
        [:> icon-button* {:variant "ghost"
                          :aria-label (tr "workspace.assets.sort")
                          :on-click toggle-ordering
