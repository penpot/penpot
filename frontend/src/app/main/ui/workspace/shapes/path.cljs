;; This Source Code Form is subject to the terms of the Mozilla Public
;; License, v. 2.0. If a copy of the MPL was not distributed with this
;; file, You can obtain one at http://mozilla.org/MPL/2.0/.
;;
;; Copyright (c) UXBOX Labs SL

(ns app.main.ui.workspace.shapes.path
  (:require
   [app.common.path.commands :as upc]
   [app.main.data.workspace.path.helpers :as helpers]
   [app.main.refs :as refs]
   [app.main.ui.shapes.path :as path]
   [app.main.ui.shapes.shape :refer [shape-container]]
   [app.main.ui.workspace.shapes.path.common :as pc]
   [rumext.alpha :as mf]))

(defn apply-content-modifiers
  [shape content-modifiers]
  (let [shape (update shape :content upc/apply-content-modifiers content-modifiers)
        [_ new-selrect] (helpers/content->points+selrect shape (:content shape))]
    (assoc shape :selrect new-selrect)))

(mf/defc path-wrapper
  {::mf/wrap-props false}
  [props]
  (let [shape (unchecked-get props "shape")
        content-modifiers-ref (pc/make-content-modifiers-ref (:id shape))
        content-modifiers (mf/deref content-modifiers-ref)
        editing-id (mf/deref refs/selected-edition)
        editing? (= editing-id (:id shape))
<<<<<<< HEAD
        shape (mf/use-memo (mf/deps shape content-modifiers) #(apply-content-modifiers shape content-modifiers))]
=======

        shape
        (mf/use-memo
         (mf/deps shape content-modifiers)
         #(cond-> shape
            (some? content-modifiers)
            (apply-content-modifiers content-modifiers)))]
>>>>>>> 69810750

    [:> shape-container {:shape shape
                         :pointer-events (when editing? "none")}
     [:& path/path-shape {:shape shape}]]))<|MERGE_RESOLUTION|>--- conflicted
+++ resolved
@@ -28,9 +28,6 @@
         content-modifiers (mf/deref content-modifiers-ref)
         editing-id (mf/deref refs/selected-edition)
         editing? (= editing-id (:id shape))
-<<<<<<< HEAD
-        shape (mf/use-memo (mf/deps shape content-modifiers) #(apply-content-modifiers shape content-modifiers))]
-=======
 
         shape
         (mf/use-memo
@@ -38,7 +35,6 @@
          #(cond-> shape
             (some? content-modifiers)
             (apply-content-modifiers content-modifiers)))]
->>>>>>> 69810750
 
     [:> shape-container {:shape shape
                          :pointer-events (when editing? "none")}
