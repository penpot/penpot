;; This Source Code Form is subject to the terms of the Mozilla Public
;; License, v. 2.0. If a copy of the MPL was not distributed with this
;; file, You can obtain one at http://mozilla.org/MPL/2.0/.
;;
;; Copyright (c) KALEIDOS INC

(ns app.main.ui.workspace.tokens.context-menu
  (:require-macros [app.main.style :as stl])
  (:require
   [app.common.data :as d]
   [app.common.types.tokens-lib :as ctob]
   [app.main.data.modal :as modal]
   [app.main.data.tokens :as dt]
   [app.main.refs :as refs]
   [app.main.store :as st]
   [app.main.ui.components.dropdown :refer [dropdown]]
   [app.main.ui.icons :as i]
   [app.main.ui.workspace.tokens.changes :as wtch]
   [app.main.ui.workspace.tokens.token :as wtt]
   [app.main.ui.workspace.tokens.token-types :as wtty]
   [app.util.dom :as dom]
   [app.util.timers :as timers]
   [okulary.core :as l]
   [rumext.v2 :as mf]))

;; Actions ---------------------------------------------------------------------

(defn attribute-actions [token selected-shapes attributes]
  (let [ids-by-attributes (wtt/shapes-ids-by-applied-attributes token selected-shapes attributes)
        shape-ids (into #{} (map :id selected-shapes))]
    {:all-selected? (wtt/shapes-applied-all? ids-by-attributes shape-ids attributes)
     :shape-ids shape-ids
     :selected-pred #(seq (% ids-by-attributes))}))

(defn generic-attribute-actions [attributes title {:keys [token selected-shapes on-update-shape]}]
  (let [on-update-shape-fn (or on-update-shape
                               (-> (wtty/get-token-properties token)
                                   (:on-update-shape)))
        {:keys [selected-pred shape-ids]} (attribute-actions token selected-shapes attributes)]
    (map (fn [attribute]
           (let [selected? (selected-pred attribute)
                 props {:attributes #{attribute}
                        :token token
                        :shape-ids shape-ids}]

             {:title title
              :selected? selected?
              :action (fn []
                        (if selected?
                          (st/emit! (wtch/unapply-token props))
                          (st/emit! (wtch/apply-token (assoc props :on-update-shape on-update-shape-fn)))))}))
         attributes)))

(defn all-or-sepearate-actions [{:keys [attribute-labels on-update-shape-all on-update-shape]}
                                {:keys [token selected-shapes]}]
  (let [attributes (set (keys attribute-labels))
        {:keys [all-selected? selected-pred shape-ids]} (attribute-actions token selected-shapes attributes)
        all-action (let [props {:attributes attributes
                                :token token
                                :shape-ids shape-ids}]
                     {:title "All"
                      :selected? all-selected?
                      :action #(if all-selected?
                                 (st/emit! (wtch/unapply-token props))
                                 (st/emit! (wtch/apply-token (assoc props :on-update-shape (or on-update-shape-all on-update-shape)))))})
        single-actions (map (fn [[attr title]]
                              (let [selected? (selected-pred attr)]
                                {:title title
                                 :selected? (and (not all-selected?) selected?)
                                 :action #(let [props {:attributes #{attr}
                                                       :token token
                                                       :shape-ids shape-ids}
                                                event (cond
                                                        all-selected? (-> (assoc props :attributes-to-remove attributes)
                                                                          (wtch/apply-token))
                                                        selected? (wtch/unapply-token props)
                                                        :else (-> (assoc props :on-update-shape on-update-shape)
                                                                  (wtch/apply-token)))]
                                            (st/emit! event))}))
                            attribute-labels)]
    (concat [all-action] single-actions)))

(defn spacing-attribute-actions [{:keys [token selected-shapes] :as context-data}]
  (let [on-update-shape-padding wtch/update-layout-padding
        padding-attrs {:p1 "Top"
                       :p2 "Right"
                       :p3 "Bottom"
                       :p4 "Left"}
        all-padding-attrs (into #{} (keys padding-attrs))
        {:keys [all-selected? selected-pred shape-ids]} (attribute-actions token selected-shapes all-padding-attrs)
        horizontal-attributes #{:p1 :p3}
        horizontal-padding-selected? (and
                                      (not all-selected?)
                                      (every? selected-pred horizontal-attributes))
        vertical-attributes #{:p2 :p4}
        vertical-padding-selected? (and
                                    (not all-selected?)
                                    (every? selected-pred vertical-attributes))
        padding-items [{:title "All"
                        :selected? all-selected?
                        :action (fn []
                                  (let [props {:attributes all-padding-attrs
                                               :token token
                                               :shape-ids shape-ids}]
                                    (if all-selected?
                                      (st/emit! (wtch/unapply-token props))
                                      (st/emit! (wtch/apply-token (assoc props :on-update-shape on-update-shape-padding))))))}
                       {:title "Horizontal"
                        :selected? horizontal-padding-selected?
                        :action (fn []
                                  (let [props {:token token
                                               :shape-ids shape-ids}
                                        event (cond
                                                all-selected? (wtch/apply-token (assoc props :attributes-to-remove vertical-attributes))
                                                horizontal-padding-selected? (wtch/apply-token (assoc props :attributes-to-remove horizontal-attributes))
                                                :else (wtch/apply-token (assoc props
                                                                               :attributes horizontal-attributes
                                                                               :on-update-shape on-update-shape-padding)))]
                                    (st/emit! event)))}
                       {:title "Vertical"
                        :selected? vertical-padding-selected?
                        :action (fn []
                                  (let [props {:token token
                                               :shape-ids shape-ids}
                                        event (cond
                                                all-selected? (wtch/apply-token (assoc props :attributes-to-remove vertical-attributes))
                                                vertical-padding-selected? (wtch/apply-token (assoc props :attributes-to-remove vertical-attributes))
                                                :else (wtch/apply-token (assoc props
                                                                               :attributes vertical-attributes
                                                                               :on-update-shape on-update-shape-padding)))]
                                    (st/emit! event)))}]
        single-padding-items (->> padding-attrs
                                  (map (fn [[attr title]]
                                         (let [same-axis-selected? (cond
                                                                     (get horizontal-attributes attr) horizontal-padding-selected?
                                                                     (get vertical-attributes attr) vertical-padding-selected?
                                                                     :else true)
                                               selected? (and
                                                          (not all-selected?)
                                                          (not same-axis-selected?)
                                                          (selected-pred attr))]
                                           {:title title
                                            :selected? selected?
                                            :action #(let [props {:attributes #{attr}
                                                                  :token token
                                                                  :shape-ids shape-ids}
                                                           event (cond
                                                                   all-selected? (-> (assoc props :attributes-to-remove all-padding-attrs)
                                                                                     (wtch/apply-token))
                                                                   selected? (wtch/unapply-token props)
                                                                   :else (-> (assoc props :on-update-shape on-update-shape-padding)
                                                                             (wtch/apply-token)))]
                                                       (st/emit! event))}))))
        gap-items (all-or-sepearate-actions {:attribute-labels {:column-gap "Column Gap"
                                                                :row-gap "Row Gap"}
                                             :on-update-shape wtch/update-layout-spacing}
                                            context-data)]
    (concat padding-items
            single-padding-items
            [:separator]
            gap-items)))

(defn sizing-attribute-actions [context-data]
  (concat
   (all-or-sepearate-actions {:attribute-labels {:width "Width"
                                                 :height "Height"}
                              :on-update-shape wtch/update-shape-dimensions}
                             context-data)
   [:separator]
   (all-or-sepearate-actions {:attribute-labels {:layout-item-min-w "Min Width"
                                                 :layout-item-min-h "Min Height"}
                              :on-update-shape wtch/update-layout-sizing-limits}
                             context-data)
   [:separator]
   (all-or-sepearate-actions {:attribute-labels {:layout-item-max-w "Max Width"
                                                 :layout-item-max-h "Max Height"}
                              :on-update-shape wtch/update-layout-sizing-limits}
                             context-data)))

(def shape-attribute-actions-map
  (let [stroke-width (partial generic-attribute-actions #{:stroke-width} "Stroke Width")]
    {:border-radius (partial all-or-sepearate-actions {:attribute-labels {:r1 "Top Left"
                                                                          :r2 "Top Right"
                                                                          :r4 "Bottom Left"
                                                                          :r3 "Bottom Right"}
                                                       :on-update-shape-all wtch/update-shape-radius-all
                                                       :on-update-shape wtch/update-shape-radius-single-corner})
     :color (fn [context-data]
              [(generic-attribute-actions #{:fill} "Fill" (assoc context-data :on-update-shape wtch/update-fill))
               (generic-attribute-actions #{:stroke-color} "Stroke" (assoc context-data :on-update-shape wtch/update-stroke-color))])
     :spacing spacing-attribute-actions
     :sizing sizing-attribute-actions
     :rotation (partial generic-attribute-actions #{:rotation} "Rotation")
     :opacity (partial generic-attribute-actions #{:opacity} "Opacity")
     :stroke-width stroke-width
     :dimensions (fn [context-data]
                   (concat
                    [{:title "Spacing" :submenu :spacing}
                     {:title "Sizing" :submenu :sizing}
                     :separator
                     {:title "Border Radius" :submenu :border-radius}]
                    (stroke-width context-data)
                    [:separator]
                    (generic-attribute-actions #{:x} "X" (assoc context-data :on-update-shape wtch/update-shape-position))
                    (generic-attribute-actions #{:y} "Y" (assoc context-data :on-update-shape wtch/update-shape-position))))}))

(defn default-actions [{:keys [token selected-token-set-path]}]
  (let [{:keys [modal]} (wtty/get-token-properties token)]
<<<<<<< HEAD
    [{:title "Edit Token"
=======
    [{:title "Delete Token"
      :action #(st/emit! (dt/delete-token (ctob/set-path->set-name selected-token-set-id) (:name token)))}
     {:title "Duplicate Token"
      :action #(st/emit! (dt/duplicate-token (:name token)))}
     {:title "Edit Token"
>>>>>>> 7e71a26c
      :action (fn [event]
                (let [{:keys [key fields]} modal]
                  (st/emit! dt/hide-token-context-menu)
                  (dom/stop-propagation event)
                  (modal/show! key {:x (.-clientX ^js event)
                                    :y (.-clientY ^js event)
                                    :position :right
                                    :fields fields
                                    :action "edit"
                                    :selected-token-set-path selected-token-set-path
                                    :token token})))}
     {:title "Duplicate Token"
      :action #(st/emit! (dt/duplicate-token (:name token)))}
     {:title "Delete Token"
      :action #(st/emit! (-> selected-token-set-path
                             ctob/prefixed-set-path-string->set-name-string
                             (dt/delete-token (:name token))))}]))

(defn selection-actions [{:keys [type token] :as context-data}]
  (let [with-actions (get shape-attribute-actions-map (or type (:type token)))
        attribute-actions (if with-actions (with-actions context-data) [])]
    (concat
     attribute-actions
     (when (seq attribute-actions) [:separator])
     (default-actions context-data))))

;; Components ------------------------------------------------------------------

(def tokens-menu-ref
  (l/derived :token-context-menu refs/workspace-local))

(defn- prevent-default
  [event]
  (dom/prevent-default event)
  (dom/stop-propagation event))

(mf/defc menu-entry
  {::mf/props :obj}
  [{:keys [title value on-click selected? children submenu-offset]}]
  (let [submenu-ref (mf/use-ref nil)
        hovering?   (mf/use-ref false)
        on-pointer-enter
        (mf/use-callback
         (fn []
           (mf/set-ref-val! hovering? true)
           (when-let [submenu-node (mf/ref-val submenu-ref)]
             (dom/set-css-property! submenu-node "display" "block"))))
        on-pointer-leave
        (mf/use-callback
         (fn []
           (mf/set-ref-val! hovering? false)
           (when-let [submenu-node (mf/ref-val submenu-ref)]
             (timers/schedule 50 #(when-not (mf/ref-val hovering?)
                                    (dom/set-css-property! submenu-node "display" "none"))))))
        set-dom-node
        (mf/use-callback
         (fn [dom]
           (let [submenu-node (mf/ref-val submenu-ref)]
             (when (and (some? dom) (some? submenu-node))
               (dom/set-css-property! submenu-node "top" (str (.-offsetTop dom) "px"))))))]
    [:li
     {:class (stl/css :context-menu-item)
      :ref set-dom-node
      :data-value value
      :on-click on-click
      :on-pointer-enter on-pointer-enter
      :on-pointer-leave on-pointer-leave}
     (when selected?
       [:span {:class (stl/css :icon-wrapper)}
        [:span {:class (stl/css :selected-icon)} i/tick]])
     [:span {:class (stl/css :title)} title]
     (when children
       [:*
        [:span {:class (stl/css :submenu-icon)} i/arrow]
        [:ul {:class (stl/css :token-context-submenu)
              :ref submenu-ref
              :style {:display "none"
                      :top 0
                      :left (str submenu-offset "px")}
              :on-context-menu prevent-default}
         children]])]))

(mf/defc menu-tree
  [{:keys [selected-shapes] :as context-data}]
  (let [entries (if (seq selected-shapes)
                  (selection-actions context-data)
                  (default-actions context-data))]
    (for [[index {:keys [title action selected? submenu] :as entry}] (d/enumerate entries)]
      [:* {:key (str title " " index)}
       (cond
         (= :separator entry) [:li {:class (stl/css :separator)}]
         submenu [:& menu-entry {:title title
                                 :submenu-offset (:submenu-offset context-data)}
                  [:& menu-tree (assoc context-data :type submenu)]]
         :else [:& menu-entry
                {:title title
                 :on-click action
                 :selected? selected?}])])))

(mf/defc token-context-menu-tree
  [{:keys [width] :as mdata}]
  (let [objects (mf/deref refs/workspace-page-objects)
        selected (mf/deref refs/selected-shapes)
        selected-shapes (into [] (keep (d/getf objects)) selected)
        token-name (:token-name mdata)
        token (mf/deref (refs/workspace-selected-token-set-token token-name))
        selected-token-set-path (mf/deref refs/workspace-selected-token-set-path)]
    [:ul {:class (stl/css :context-list)}
     [:& menu-tree {:submenu-offset width
                    :token token
                    :selected-token-set-path selected-token-set-path
                    :selected-shapes selected-shapes}]]))

(mf/defc token-context-menu
  []
  (let [mdata (mf/deref tokens-menu-ref)
        top (+ (get-in mdata [:position :y]) 5)
        left (+ (get-in mdata [:position :x]) 5)
        width (mf/use-state 0)
        dropdown-ref (mf/use-ref)]
    (mf/use-effect
     (mf/deps mdata)
     (fn []
       (when-let [node (mf/ref-val dropdown-ref)]
         (reset! width (.-offsetWidth node)))))
    [:& dropdown {:show (boolean mdata)
                  :on-close #(st/emit! dt/hide-token-context-menu)}
     [:div {:class (stl/css :token-context-menu)
            :ref dropdown-ref
            :style {:top top :left left}
            :on-context-menu prevent-default}
      (when mdata
        [:& token-context-menu-tree (assoc mdata :offset @width)])]]))<|MERGE_RESOLUTION|>--- conflicted
+++ resolved
@@ -206,15 +206,11 @@
 
 (defn default-actions [{:keys [token selected-token-set-path]}]
   (let [{:keys [modal]} (wtty/get-token-properties token)]
-<<<<<<< HEAD
-    [{:title "Edit Token"
-=======
     [{:title "Delete Token"
-      :action #(st/emit! (dt/delete-token (ctob/set-path->set-name selected-token-set-id) (:name token)))}
+      :action #(st/emit! (dt/delete-token (ctob/set-path->set-name selected-token-set-path) (:name token)))}
      {:title "Duplicate Token"
       :action #(st/emit! (dt/duplicate-token (:name token)))}
      {:title "Edit Token"
->>>>>>> 7e71a26c
       :action (fn [event]
                 (let [{:keys [key fields]} modal]
                   (st/emit! dt/hide-token-context-menu)
