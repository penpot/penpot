--- conflicted
+++ resolved
@@ -95,14 +95,6 @@
     (m/schema
      [:and
       [:string {:min 1 :max 255 :error/fn #(str (:value %) (tr "workspace.tokens.token-name-length-validation-error"))}]
-<<<<<<< HEAD
-      valid-token-name-schema
-      path-exists-schema])))
-
-(def token-description-schema
-  (m/schema
-   [:string {:max 2048 :error/fn #(tr "errors.field-max-length" 2048)}]))
-=======
       well-formed-token-name-schema
       path-exists-schema])))
 
@@ -111,7 +103,6 @@
   (let [schema     (token-name-schema {:tokens-tree tokens-tree})
         validation (m/explain schema (finalize-name name))]
     (me/humanize validation)))
->>>>>>> 262937c4
 
 (def ^:private token-description-schema
   (m/schema
