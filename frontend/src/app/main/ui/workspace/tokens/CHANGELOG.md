--- conflicted
+++ resolved
@@ -18,19 +18,17 @@
 
 ## Changes
 
-<<<<<<< HEAD
 ### 2024-08-05 - Fix opacity updating
 
 [Link to PR](https://github.com/orgs/tokens-studio/projects/69/views/11?pane=issue&itemId=69801248)
 
 Fixes opacity not being applied correctly to shapes.
-=======
+
 ### 2024-08-05 - Fix stroke witdth applying breaking app
 
 [Link to PR](https://github.com/orgs/tokens-studio/projects/69/views/11?pane=issue&itemId=73072870)
 
 `:stroke-width` token applying wont update for shapes without a stroke.
->>>>>>> 57c9d6d3
 
 ### 2024-07-25 - UX Improvements for the context menu
 
