--- conflicted
+++ resolved
@@ -351,11 +351,7 @@
          (fn [e]
            (dom/prevent-default e)
            (modal/hide!)
-<<<<<<< HEAD
            (st/emit! (dt/delete-token (ctob/prefixed-set-path-string->set-name-string selected-token-set-path) (:name token)))))
-=======
-           (st/emit! (dt/delete-token (ctob/set-path->set-name selected-token-set-id) (:name token)))))
->>>>>>> 7e71a26c
 
         on-cancel
         (mf/use-fn
@@ -398,21 +394,12 @@
          :placeholder (tr "workspace.token.enter-token-value")
          :label (tr "workspace.token.token-value")
          :default-value @value-ref
-<<<<<<< HEAD
-         :external-ref value-input-ref
-=======
          :ref value-input-ref
->>>>>>> 7e71a26c
          :on-change on-update-value
          :on-blur on-update-value}
         (when color?
           [:> input-token-color-bullet*
-<<<<<<< HEAD
            {:color @color :on-click on-display-colorpicker}])]
-
-=======
-           {:color @color :on-click #(swap! color-ramp-open? not)}])]
->>>>>>> 7e71a26c
        (when @color-ramp-open?
          [:& ramp {:color (some-> (or @token-resolve-result (:value token))
                                   (tinycolor/valid-color))
