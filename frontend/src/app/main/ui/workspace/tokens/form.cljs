--- conflicted
+++ resolved
@@ -11,6 +11,7 @@
    [app.common.data :as d]
    [app.common.data.macros :as dm]
    [app.common.types.tokens-lib :as ctob]
+   [app.main.ui.workspace.tokens.common :as tokens.common]
    [app.main.data.modal :as modal]
    [app.main.data.tokens :as dt]
    [app.main.refs :as refs]
@@ -206,10 +207,7 @@
   {::mf/wrap-props false}
   [{:keys [token token-type action selected-token-set-id]}]
   (let [token (or token {:type token-type})
-<<<<<<< HEAD
         token-properties (wtty/get-token-properties token)
-=======
->>>>>>> 59fdf64c
         color? (wtt/color-token? token)
         selected-set-tokens (mf/deref refs/workspace-selected-token-set-tokens)
         active-theme-tokens (mf/deref refs/workspace-active-theme-sets-tokens)
@@ -388,7 +386,6 @@
           error])]
 
       [:div {:class (stl/css :input-row)}
-<<<<<<< HEAD
        [:> input-tokens*
         {:id "token-value"
          :placeholder (tr "workspace.token.enter-token-value")
@@ -400,23 +397,6 @@
         (when color?
           [:> input-token-color-bullet*
            {:color @color :on-click #(swap! color-ramp-open? not)}])]
-=======
-       ;; This should be remove when labeled-imput is modified
-       [:span {:class (stl/css :labeled-input-label)}  "value"]
-       [:& tokens.common/labeled-input {:label "Value"
-                                        :input-props {:default-value @value-ref
-                                                      :on-blur on-update-value
-                                                      :on-change on-update-value
-                                                      :ref value-input-ref}
-                                        :render-right (when color?
-                                                        (mf/fnc drop-down-button []
-                                                          [:div {:class (stl/css :color-bullet)
-                                                                 :on-click #(swap! color-ramp-open? not)}
-                                                           (if-let [hex (some-> @color tinycolor/valid-color tinycolor/->hex)]
-                                                             [:& color-bullet {:color hex
-                                                                               :mini? true}]
-                                                             [:div {:class (stl/css :color-bullet-placeholder)}])]))}]
->>>>>>> 59fdf64c
        (when @color-ramp-open?
          [:& ramp {:color (some-> (or @token-resolve-result (:value token))
                                   (tinycolor/valid-color))
