;; This Source Code Form is subject to the terms of the Mozilla Public
;; License, v. 2.0. If a copy of the MPL was not distributed with this
;; file, You can obtain one at http://mozilla.org/MPL/2.0/.
;;
;; Copyright (c) KALEIDOS INC

(ns app.main.ui.workspace.tokens.sets
  (:require-macros [app.main.style :as stl])
  (:require
   [app.common.data.macros :as dm]
   [app.common.types.tokens-lib :as ctob]
   [app.main.data.tokens :as wdt]
   [app.main.refs :as refs]
   [app.main.store :as st]
   [app.main.ui.ds.buttons.icon-button :refer [icon-button*]]
   [app.main.ui.ds.foundations.assets.icon :refer [icon*] :as ic]
   [app.main.ui.ds.foundations.typography.text :refer [text*]]
   [app.main.ui.workspace.tokens.sets-context :as sets-context]
   [app.util.dom :as dom]
   [app.util.i18n :refer [tr]]
   [app.util.keyboard :as kbd]
   [cuerdas.core :as str]
   [rumext.v2 :as mf]))

(defn on-toggle-token-set-click [token-set-name]
  (st/emit! (wdt/toggle-token-set {:token-set-name token-set-name})))

(defn on-select-token-set-click [tree-path]
  (st/emit! (wdt/set-selected-token-set-path tree-path)))

(defn on-update-token-set [set-name token-set]
  (st/emit! (wdt/update-token-set set-name token-set)))

(defn on-update-token-set-group [from-prefixed-path-str to-path-str]
  (st/emit!
   (wdt/rename-token-set-group
    (ctob/prefixed-set-path-string->set-name-string from-prefixed-path-str)
    (-> (ctob/prefixed-set-path-string->set-path from-prefixed-path-str)
        (butlast)
        (ctob/join-set-path)
        (ctob/join-set-path-str to-path-str)))))

(defn on-create-token-set [_ token-set]
  (st/emit! (wdt/create-token-set token-set)))

(mf/defc editing-label
  [{:keys [default-value on-cancel on-submit]}]
  (let [ref (mf/use-ref)
        on-submit-valid (mf/use-fn
                         (fn [event]
                           (let [value (str/trim (dom/get-target-val event))]
                             (if (or (str/empty? value)
                                     (= value default-value))
                               (on-cancel)
                               (do
                                 (on-submit value)
                                 (on-cancel))))))
        on-key-down (mf/use-fn
                     (fn [event]
                       (cond
                         (kbd/enter? event) (on-submit-valid event)
                         (kbd/esc? event) (on-cancel))))]
    [:input
     {:class (stl/css :editing-node)
      :type "text"
      :ref ref
      :on-blur on-submit-valid
      :on-key-down on-key-down
      :auto-focus true
      :default-value default-value}]))

(mf/defc checkbox
  [{:keys [checked aria-label on-click]}]
  (let [all? (true? checked)
        mixed? (= checked "mixed")
        checked? (or all? mixed?)]
    [:div {:role "checkbox"
           :aria-checked (dm/str checked)
           :tabindex 0
           :class (stl/css-case :checkbox-style true
                                :checkbox-checked-style checked?)
           :on-click on-click}
     (when checked?
       [:> icon*
        {:aria-label aria-label
         :class (stl/css :check-icon)
         :size "s"
         :id (if mixed? ic/remove ic/tick)}])]))

(mf/defc sets-tree-set-group
<<<<<<< HEAD
  [{:keys [label tree-depth tree-path selected? collapsed? editing? on-edit on-edit-reset on-edit-submit]}]
=======
  [{:keys [label tree-depth tree-path active? selected? collapsed? editing? on-edit on-edit-reset _on-edit-submit]}]
>>>>>>> 15ba0746
  (let [editing?' (editing? tree-path)
        active?' (active? tree-path)
        on-context-menu
        (mf/use-fn
         (mf/deps editing? tree-path)
         (fn [event]
           (dom/prevent-default event)
           (dom/stop-propagation event)
           (when-not (editing? tree-path)
             (st/emit!
              (wdt/show-token-set-context-menu
               {:position (dom/get-client-position event)
                :prefixed-set-path tree-path})))))
        on-click
        (mf/use-fn
         (fn [event]
           (dom/stop-propagation event)
           (swap! collapsed? not)))
        on-double-click
        (mf/use-fn
         (mf/deps tree-path)
         #(on-edit tree-path))
        on-edit-submit'
        (mf/use-fn
         (mf/deps tree-path on-edit-submit)
         #(on-edit-submit tree-path %))]
    [:div {:role "button"
           :data-testid "tokens-set-group-item"
           :style {"--tree-depth" tree-depth}
           :class (stl/css-case :set-item-container true
                                :set-item-group true
                                :selected-set selected?)
           :on-context-menu on-context-menu}
     [:> icon-button*
      {:class (stl/css :set-item-group-collapse-button)
       :on-click on-click
       :aria-label (tr "labels.collapse")
       :icon (if @collapsed? "arrow-right" "arrow-down")
       :variant "action"}]
     (if editing?'
       [:& editing-label
        {:default-value label
         :on-cancel on-edit-reset
         :on-create on-edit-reset
<<<<<<< HEAD
         :on-submit on-edit-submit'}]
       [:div {:class (stl/css :set-name)
              :on-double-click on-double-click}
        label])]))
=======
         ;; TODO Implement set group renaming
         :on-submit (constantly nil)}]
       [:*
        [:div {:class (stl/css :set-name)
               :on-double-click #(on-edit tree-path)}
         label]
        [:& checkbox
         {:checked (case active?'
                     :all true
                     :partial "mixed"
                     :none false)
          :arial-label (tr "workspace.token.select-set")}]])]))
>>>>>>> 15ba0746

(mf/defc sets-tree-set
  [{:keys [set label tree-depth tree-path selected? on-select active? on-toggle editing? on-edit on-edit-reset on-edit-submit]}]
  (let [set-name (.-name set)
        editing?' (editing? tree-path)
        active?' (some? (active? set-name))
        on-click
        (mf/use-fn
         (mf/deps editing?' tree-path)
         (fn [event]
           (dom/stop-propagation event)
           (when-not editing?'
             (on-select tree-path))))
        on-context-menu
        (mf/use-fn
         (mf/deps editing?' tree-path)
         (fn [event]
           (dom/prevent-default event)
           (dom/stop-propagation event)
           (when-not editing?'
             (st/emit!
              (wdt/show-token-set-context-menu
               {:position (dom/get-client-position event)
                :prefixed-set-path tree-path})))))
        on-double-click (mf/use-fn
                         (mf/deps tree-path)
                         #(on-edit tree-path))
        on-checkbox-click (mf/use-fn
                           (fn [event]
                             (dom/stop-propagation event)
                             (on-toggle set-name)))
        on-edit-submit' (mf/use-fn
                         (mf/deps set on-edit-submit)
                         #(on-edit-submit set-name (ctob/update-name set %)))]
    [:div {:role "button"
           :data-testid "tokens-set-item"
           :style {"--tree-depth" tree-depth}
           :class (stl/css-case :set-item-container true
                                :selected-set selected?)
           :on-click on-click
           :on-context-menu on-context-menu
           :aria-checked active?'}
     [:> icon*
      {:id "document"
       :class (stl/css-case :icon true
                            :root-icon (not tree-depth))}]
     (if editing?'
       [:& editing-label
        {:default-value label
         :on-cancel on-edit-reset
         :on-create on-edit-reset
         :on-submit on-edit-submit'}]
       [:*
        [:div {:class (stl/css :set-name)
               :on-double-click on-double-click}
         label]
        [:& checkbox
         {:on-click on-checkbox-click
          :arial-label (tr "workspace.token.select-set")
          :checked active?'}]])]))

(mf/defc sets-tree
  [{:keys [active?
<<<<<<< HEAD
           editing?
           on-edit
           on-edit-reset
           on-edit-submit-set
           on-edit-submit-group
=======
           group-active?
           editing?
           on-edit
           on-edit-reset
           on-edit-submit
>>>>>>> 15ba0746
           on-select
           on-toggle
           selected?
           set-node
           set-path
           tree-depth
           tree-path]
    :or {tree-depth 0}
    :as props}]
  (let [[set-path-prefix set-fname] (some-> set-path (ctob/split-set-str-path-prefix))
        set? (instance? ctob/TokenSet set-node)
        set-group? (= ctob/set-group-prefix set-path-prefix)
        root? (= tree-depth 0)
        collapsed? (mf/use-state false)
        children? (and
                   (or root? set-group?)
                   (not @collapsed?))]
    [:*
     (cond
       root? nil
       set?
       [:& sets-tree-set
        {:set set-node
         :active? active?
         :selected? (selected? tree-path)
         :on-select on-select
         :label set-fname
         :tree-path (or tree-path set-path)
         :tree-depth tree-depth
         :editing? editing?
         :on-toggle on-toggle
         :on-edit on-edit
         :on-edit-reset on-edit-reset
         :on-edit-submit on-edit-submit-set}]
       set-group?
       [:& sets-tree-set-group
        {:selected? (selected? tree-path)
         :active? group-active?
         :on-select on-select
         :label set-fname
         :collapsed? collapsed?
         :tree-path (or tree-path set-path)
         :tree-depth tree-depth
         :editing? editing?
         :on-edit on-edit
         :on-edit-reset on-edit-reset
         :on-edit-submit on-edit-submit-group}])
     (when children?
       (for [[set-path set-node] set-node
             :let [tree-path' (ctob/join-set-path-str tree-path set-path)]]
         [:& sets-tree
          {:key tree-path'
           :set-path set-path
           :set-node set-node
           :tree-depth (when-not root? (inc tree-depth))
           :tree-path tree-path'
           :on-select on-select
           :selected? selected?
           :on-toggle on-toggle
           :active? active?
           :group-active? group-active?
           :editing? editing?
           :on-edit on-edit
           :on-edit-reset on-edit-reset
           :on-edit-submit-set on-edit-submit-set
           :on-edit-submit-group on-update-token-set-group}]))]))

(mf/defc controlled-sets-list
  [{:keys [token-sets
           on-update-token-set
           on-update-token-set-group
           token-set-selected?
           token-set-active?
           token-set-group-active?
           on-create-token-set
           on-toggle-token-set
           origin
           on-select
           context]
    :as _props}]
  (let [{:keys [editing? new? on-edit on-reset] :as ctx} (or context (sets-context/use-context))]
    [:fieldset {:class (stl/css :sets-list)}
     (if (and (= origin "theme-modal")
              (empty? token-sets))
       [:> text* {:as "span" :typography "body-small" :class (stl/css :empty-state-message-sets)}
        (tr "workspace.token.no-sets-create")]
       (if (and (= origin "theme-modal")
                (empty? token-sets))
         [:> text* {:as "span" :typography "body-small" :class (stl/css :empty-state-message-sets)}
          (tr "workspace.token.no-sets-create")]
         [:*
          [:& sets-tree
           {:set-node token-sets
            :selected? token-set-selected?
            :on-select on-select
            :active? token-set-active?
            :group-active? token-set-group-active?
            :on-toggle on-toggle-token-set
            :editing? editing?
            :on-edit on-edit
            :on-edit-reset on-reset
            :on-edit-submit-set on-update-token-set
            :on-edit-submit-group on-update-token-set-group}]
          (when new?
            [:& sets-tree-set
             {:set (ctob/make-token-set :name "")
              :label ""
              :selected? (constantly true)
              :active? (constantly true)
              :editing? (constantly true)
              :on-select (constantly nil)
              :on-edit (constantly nil)
              :on-edit-reset on-reset
              :on-edit-submit on-create-token-set}])]))]))

(mf/defc sets-list
  [{:keys []}]
  (let [token-sets (mf/deref refs/workspace-token-sets-tree)
        selected-token-set-path (mf/deref refs/workspace-selected-token-set-path)
        token-set-selected? (mf/use-fn
                             (mf/deps token-sets selected-token-set-path)
                             (fn [tree-path]
                               (= tree-path selected-token-set-path)))
        active-token-set-names (mf/deref refs/workspace-active-set-names)
        token-set-active? (mf/use-fn
                           (mf/deps active-token-set-names)
                           (fn [set-name]
                             (get active-token-set-names set-name)))
        token-set-group-active? (mf/use-fn
                                 (fn [prefixed-path]
                                   @(refs/token-sets-at-path-all-active? prefixed-path)))]
    [:& controlled-sets-list
     {:token-sets token-sets
      :token-set-selected? token-set-selected?
      :token-set-active? token-set-active?
      :token-set-group-active? token-set-group-active?
      :on-select on-select-token-set-click
      :origin "set-panel"
      :on-toggle-token-set on-toggle-token-set-click
      :on-update-token-set on-update-token-set
      :on-update-token-set-group on-update-token-set-group
      :on-create-token-set on-create-token-set}]))<|MERGE_RESOLUTION|>--- conflicted
+++ resolved
@@ -88,11 +88,7 @@
          :id (if mixed? ic/remove ic/tick)}])]))
 
 (mf/defc sets-tree-set-group
-<<<<<<< HEAD
-  [{:keys [label tree-depth tree-path selected? collapsed? editing? on-edit on-edit-reset on-edit-submit]}]
-=======
-  [{:keys [label tree-depth tree-path active? selected? collapsed? editing? on-edit on-edit-reset _on-edit-submit]}]
->>>>>>> 15ba0746
+  [{:keys [label tree-depth tree-path active? selected? collapsed? editing? on-edit on-edit-reset on-edit-submit]}]
   (let [editing?' (editing? tree-path)
         active?' (active? tree-path)
         on-context-menu
@@ -137,17 +133,10 @@
         {:default-value label
          :on-cancel on-edit-reset
          :on-create on-edit-reset
-<<<<<<< HEAD
          :on-submit on-edit-submit'}]
-       [:div {:class (stl/css :set-name)
-              :on-double-click on-double-click}
-        label])]))
-=======
-         ;; TODO Implement set group renaming
-         :on-submit (constantly nil)}]
        [:*
         [:div {:class (stl/css :set-name)
-               :on-double-click #(on-edit tree-path)}
+               :on-double-click on-double-click}
          label]
         [:& checkbox
          {:checked (case active?'
@@ -155,7 +144,6 @@
                      :partial "mixed"
                      :none false)
           :arial-label (tr "workspace.token.select-set")}]])]))
->>>>>>> 15ba0746
 
 (mf/defc sets-tree-set
   [{:keys [set label tree-depth tree-path selected? on-select active? on-toggle editing? on-edit on-edit-reset on-edit-submit]}]
@@ -219,19 +207,12 @@
 
 (mf/defc sets-tree
   [{:keys [active?
-<<<<<<< HEAD
+           group-active?
            editing?
            on-edit
            on-edit-reset
            on-edit-submit-set
            on-edit-submit-group
-=======
-           group-active?
-           editing?
-           on-edit
-           on-edit-reset
-           on-edit-submit
->>>>>>> 15ba0746
            on-select
            on-toggle
            selected?
