;; This Source Code Form is subject to the terms of the Mozilla Public
;; License, v. 2.0. If a copy of the MPL was not distributed with this
;; file, You can obtain one at http://mozilla.org/MPL/2.0/.
;;
;; Copyright (c) KALEIDOS INC

(ns app.main.ui.workspace.tokens.sets
  (:require-macros [app.main.style :as stl])
  (:require
   [app.common.data.macros :as dm]
   [app.common.types.tokens-lib :as ctob]
   [app.main.data.tokens :as wdt]
   [app.main.refs :as refs]
   [app.main.store :as st]
   [app.main.ui.ds.buttons.icon-button :refer [icon-button*]]
   [app.main.ui.ds.foundations.assets.icon :refer [icon*] :as ic]
   [app.main.ui.ds.foundations.typography.text :refer [text*]]
   [app.main.ui.workspace.tokens.sets-context :as sets-context]
   [app.util.dom :as dom]
   [app.util.i18n :refer [tr]]
   [app.util.keyboard :as kbd]
   [cuerdas.core :as str]
   [rumext.v2 :as mf]))

(defn on-toggle-token-set-click [token-set-name]
  (st/emit! (wdt/toggle-token-set {:token-set-name token-set-name})))

(defn on-toggle-token-set-group-click [prefixed-path-str]
  (st/emit! (wdt/toggle-token-set-group {:prefixed-path-str prefixed-path-str})))

(defn on-select-token-set-click [tree-path]
  (st/emit! (wdt/set-selected-token-set-path tree-path)))

(defn on-update-token-set [set-name token-set]
  (st/emit! (wdt/update-token-set set-name token-set)))

(defn on-update-token-set-group [from-prefixed-path-str to-path-str]
  (st/emit!
   (wdt/rename-token-set-group
    (ctob/prefixed-set-path-string->set-name-string from-prefixed-path-str)
    (-> (ctob/prefixed-set-path-string->set-path from-prefixed-path-str)
        (butlast)
        (ctob/join-set-path)
        (ctob/join-set-path-str to-path-str)))))

(defn on-create-token-set [_ token-set]
  (st/emit! (wdt/create-token-set token-set)))

(mf/defc editing-label
  [{:keys [default-value on-cancel on-submit]}]
  (let [ref (mf/use-ref)
        on-submit-valid (mf/use-fn
                         (fn [event]
                           (let [value (str/trim (dom/get-target-val event))]
                             (if (or (str/empty? value)
                                     (= value default-value))
                               (on-cancel)
                               (do
                                 (on-submit value)
                                 (on-cancel))))))
        on-key-down (mf/use-fn
                     (fn [event]
                       (cond
                         (kbd/enter? event) (on-submit-valid event)
                         (kbd/esc? event) (on-cancel))))]
    [:input
     {:class (stl/css :editing-node)
      :type "text"
      :ref ref
      :on-blur on-submit-valid
      :on-key-down on-key-down
      :auto-focus true
      :default-value default-value}]))

(mf/defc checkbox
  [{:keys [checked aria-label on-click]}]
  (let [all? (true? checked)
        mixed? (= checked "mixed")
        checked? (or all? mixed?)]
    [:div {:role "checkbox"
           :aria-checked (dm/str checked)
           :tab-index 0
           :class (stl/css-case :checkbox-style true
                                :checkbox-checked-style checked?)
           :on-click on-click}
     (when checked?
       [:> icon*
        {:aria-label aria-label
         :class (stl/css :check-icon)
         :size "s"
         :id (if mixed? ic/remove ic/tick)}])]))

(mf/defc sets-tree-set-group
  [{:keys [label tree-depth tree-path active? selected? collapsed? editing? on-toggle on-edit on-edit-reset on-edit-submit]}]
  (let [editing?' (editing? tree-path)
        active?' (active? tree-path)
        on-context-menu
        (mf/use-fn
         (mf/deps editing? tree-path)
         (fn [event]
           (dom/prevent-default event)
           (dom/stop-propagation event)
           (when-not (editing? tree-path)
             (st/emit!
              (wdt/show-token-set-context-menu
               {:position (dom/get-client-position event)
                :prefixed-set-path tree-path})))))
        on-collapse-click
        (mf/use-fn
         (fn [event]
           (dom/stop-propagation event)
           (swap! collapsed? not)))
        on-double-click
        (mf/use-fn
         (mf/deps tree-path)
         #(on-edit tree-path))
        on-checkbox-click
        (mf/use-fn
         (mf/deps on-toggle tree-path)
         #(on-toggle tree-path))
        on-edit-submit'
        (mf/use-fn
         (mf/deps tree-path on-edit-submit)
         #(on-edit-submit tree-path %))]
    [:div {:role "button"
           :data-testid "tokens-set-group-item"
           :style {"--tree-depth" tree-depth}
           :class (stl/css-case :set-item-container true
                                :set-item-group true
                                :selected-set selected?)
           :on-context-menu on-context-menu}
     [:> icon-button*
      {:class (stl/css :set-item-group-collapse-button)
       :on-click on-collapse-click
       :aria-label (tr "labels.collapse")
       :icon (if @collapsed? "arrow-right" "arrow-down")
       :variant "action"}]
<<<<<<< HEAD
=======
     [:> icon* {:icon-id "group"
                :class (stl/css :icon)}]
>>>>>>> e5f86509
     (if editing?'
       [:& editing-label
        {:default-value label
         :on-cancel on-edit-reset
         :on-create on-edit-reset
         :on-submit on-edit-submit'}]
       [:*
        [:div {:class (stl/css :set-name)
               :on-double-click on-double-click}
         label]
        [:& checkbox
         {:on-click on-checkbox-click
          :checked (case active?'
                     :all true
                     :partial "mixed"
                     :none false)
          :arial-label (tr "workspace.token.select-set")}]])]))

(mf/defc sets-tree-set
  [{:keys [set label tree-depth tree-path selected? on-select active? on-toggle editing? on-edit on-edit-reset on-edit-submit]}]
  (let [set-name (.-name set)
        editing?' (editing? tree-path)
        active?' (some? (active? set-name))
        on-click
        (mf/use-fn
         (mf/deps editing?' tree-path)
         (fn [event]
           (dom/stop-propagation event)
           (when-not editing?'
             (on-select tree-path))))
        on-context-menu
        (mf/use-fn
         (mf/deps editing?' tree-path)
         (fn [event]
           (dom/prevent-default event)
           (dom/stop-propagation event)
           (when-not editing?'
             (st/emit!
              (wdt/show-token-set-context-menu
               {:position (dom/get-client-position event)
                :prefixed-set-path tree-path})))))
        on-double-click (mf/use-fn
                         (mf/deps tree-path)
                         #(on-edit tree-path))
        on-checkbox-click (mf/use-fn
                           (mf/deps set-name)
                           (fn [event]
                             (dom/stop-propagation event)
                             (on-toggle set-name)))
        on-edit-submit' (mf/use-fn
                         (mf/deps set on-edit-submit)
                         #(on-edit-submit set-name (ctob/update-name set %)))]
    [:div {:role "button"
           :data-testid "tokens-set-item"
           :style {"--tree-depth" tree-depth}
           :class (stl/css-case :set-item-container true
                                :selected-set selected?)
           :on-click on-click
<<<<<<< HEAD
           :on-context-menu on-context-menu
           :aria-checked active?'}
     [:> icon*
      {:id "document"
       :class (stl/css-case :icon true
                            :root-icon (not tree-depth))}]
=======
           :on-double-click #(on-edit tree-path)
           :on-context-menu on-context-menu}
     [:> icon* {:icon-id "document"
                :class (stl/css-case :icon true
                                     :root-icon (not tree-depth))}]
>>>>>>> e5f86509
     (if editing?'
       [:& editing-label
        {:default-value label
         :on-cancel on-edit-reset
         :on-create on-edit-reset
         :on-submit on-edit-submit'}]
       [:*
<<<<<<< HEAD
        [:div {:class (stl/css :set-name)
               :on-double-click on-double-click}
         label]
        [:& checkbox
         {:on-click on-checkbox-click
          :arial-label (tr "workspace.token.select-set")
          :checked active?'}]])]))
=======
        [:div {:class (stl/css :set-name)} label]
        [:button {:on-click (fn [event]
                              (dom/stop-propagation event)
                              (on-toggle set-name))
                  :class (stl/css-case :checkbox-style true
                                       :checkbox-checked-style active?')}
         (when active?'
           [:> icon* {:aria-label (tr "workspace.token.select-set")
                      :class (stl/css :check-icon)
                      :size "s"
                      :icon-id ic/tick}])]])]))
>>>>>>> e5f86509

(mf/defc sets-tree
  [{:keys [active?
           group-active?
           editing?
           on-edit
           on-edit-reset
           on-edit-submit-set
           on-edit-submit-group
           on-select
           on-toggle-set
           on-toggle-set-group
           selected?
           set-node
           set-path
           tree-depth
           tree-path]
    :or {tree-depth 0}
    :as props}]
  (let [[set-path-prefix set-fname] (some-> set-path (ctob/split-set-str-path-prefix))
        set? (instance? ctob/TokenSet set-node)
        set-group? (= ctob/set-group-prefix set-path-prefix)
        root? (= tree-depth 0)
        collapsed? (mf/use-state false)
        children? (and
                   (or root? set-group?)
                   (not @collapsed?))]
    [:*
     (cond
       root? nil
       set?
       [:& sets-tree-set
        {:set set-node
         :active? active?
         :selected? (selected? tree-path)
         :on-select on-select
         :label set-fname
         :tree-path (or tree-path set-path)
         :tree-depth tree-depth
         :editing? editing?
         :on-toggle on-toggle-set
         :on-edit on-edit
         :on-edit-reset on-edit-reset
         :on-edit-submit on-edit-submit-set}]
       set-group?
       [:& sets-tree-set-group
        {:selected? (selected? tree-path)
         :active? group-active?
         :on-select on-select
         :label set-fname
         :collapsed? collapsed?
         :tree-path (or tree-path set-path)
         :tree-depth tree-depth
         :editing? editing?
         :on-toggle on-toggle-set-group
         :on-edit on-edit
         :on-edit-reset on-edit-reset
         :on-edit-submit on-edit-submit-group}])
     (when children?
       (for [[set-path set-node] set-node
             :let [tree-path' (ctob/join-set-path-str tree-path set-path)]]
         [:& sets-tree
          {:key tree-path'
           :set-path set-path
           :set-node set-node
           :tree-depth (when-not root? (inc tree-depth))
           :tree-path tree-path'
           :on-select on-select
           :selected? selected?
           :on-toggle-set on-toggle-set
           :on-toggle-set-group on-toggle-set-group
           :active? active?
           :group-active? group-active?
           :editing? editing?
           :on-edit on-edit
           :on-edit-reset on-edit-reset
           :on-edit-submit-set on-edit-submit-set
           :on-edit-submit-group on-update-token-set-group}]))]))

(mf/defc controlled-sets-list
  [{:keys [token-sets
           on-update-token-set
           on-update-token-set-group
           token-set-selected?
           token-set-active?
           token-set-group-active?
           on-create-token-set
           on-toggle-token-set
           on-toggle-token-set-group
           origin
           on-select
           context]
    :as _props}]
  (let [{:keys [editing? new? on-edit on-reset] :as ctx} (or context (sets-context/use-context))]
    [:fieldset {:class (stl/css :sets-list)}
     (if (and (= origin "theme-modal")
              (empty? token-sets))
       [:> text* {:as "span" :typography "body-small" :class (stl/css :empty-state-message-sets)}
        (tr "workspace.token.no-sets-create")]
       (if (and (= origin "theme-modal")
                (empty? token-sets))
         [:> text* {:as "span" :typography "body-small" :class (stl/css :empty-state-message-sets)}
          (tr "workspace.token.no-sets-create")]
         [:*
          [:& sets-tree
           {:set-node token-sets
            :selected? token-set-selected?
            :on-select on-select
            :active? token-set-active?
            :group-active? token-set-group-active?
            :on-toggle-set on-toggle-token-set
            :on-toggle-set-group on-toggle-token-set-group
            :editing? editing?
            :on-edit on-edit
            :on-edit-reset on-reset
            :on-edit-submit-set on-update-token-set
            :on-edit-submit-group on-update-token-set-group}]
          (when new?
            [:& sets-tree-set
             {:set (ctob/make-token-set :name "")
              :label ""
              :selected? (constantly true)
              :active? (constantly true)
              :editing? (constantly true)
              :on-select (constantly nil)
              :on-edit (constantly nil)
              :on-edit-reset on-reset
              :on-edit-submit on-create-token-set}])]))]))

(mf/defc sets-list
  [{:keys []}]
  (let [token-sets (mf/deref refs/workspace-token-sets-tree)
        selected-token-set-path (mf/deref refs/workspace-selected-token-set-path)
        token-set-selected? (mf/use-fn
                             (mf/deps token-sets selected-token-set-path)
                             (fn [tree-path]
                               (= tree-path selected-token-set-path)))
        active-token-set-names (mf/deref refs/workspace-active-set-names)
        token-set-active? (mf/use-fn
                           (mf/deps active-token-set-names)
                           (fn [set-name]
                             (get active-token-set-names set-name)))
        token-set-group-active? (mf/use-fn
                                 (fn [prefixed-path]
                                   @(refs/token-sets-at-path-all-active? prefixed-path)))]
    [:& controlled-sets-list
     {:token-sets token-sets
      :token-set-selected? token-set-selected?
      :token-set-active? token-set-active?
      :token-set-group-active? token-set-group-active?
      :on-select on-select-token-set-click
      :origin "set-panel"
      :on-toggle-token-set on-toggle-token-set-click
      :on-toggle-token-set-group on-toggle-token-set-group-click
      :on-update-token-set on-update-token-set
      :on-update-token-set-group on-update-token-set-group
      :on-create-token-set on-create-token-set}]))<|MERGE_RESOLUTION|>--- conflicted
+++ resolved
@@ -135,11 +135,6 @@
        :aria-label (tr "labels.collapse")
        :icon (if @collapsed? "arrow-right" "arrow-down")
        :variant "action"}]
-<<<<<<< HEAD
-=======
-     [:> icon* {:icon-id "group"
-                :class (stl/css :icon)}]
->>>>>>> e5f86509
      (if editing?'
        [:& editing-label
         {:default-value label
@@ -198,20 +193,12 @@
            :class (stl/css-case :set-item-container true
                                 :selected-set selected?)
            :on-click on-click
-<<<<<<< HEAD
            :on-context-menu on-context-menu
            :aria-checked active?'}
      [:> icon*
-      {:id "document"
+      {:icon-id "document"
        :class (stl/css-case :icon true
                             :root-icon (not tree-depth))}]
-=======
-           :on-double-click #(on-edit tree-path)
-           :on-context-menu on-context-menu}
-     [:> icon* {:icon-id "document"
-                :class (stl/css-case :icon true
-                                     :root-icon (not tree-depth))}]
->>>>>>> e5f86509
      (if editing?'
        [:& editing-label
         {:default-value label
@@ -219,7 +206,6 @@
          :on-create on-edit-reset
          :on-submit on-edit-submit'}]
        [:*
-<<<<<<< HEAD
         [:div {:class (stl/css :set-name)
                :on-double-click on-double-click}
          label]
@@ -227,19 +213,6 @@
          {:on-click on-checkbox-click
           :arial-label (tr "workspace.token.select-set")
           :checked active?'}]])]))
-=======
-        [:div {:class (stl/css :set-name)} label]
-        [:button {:on-click (fn [event]
-                              (dom/stop-propagation event)
-                              (on-toggle set-name))
-                  :class (stl/css-case :checkbox-style true
-                                       :checkbox-checked-style active?')}
-         (when active?'
-           [:> icon* {:aria-label (tr "workspace.token.select-set")
-                      :class (stl/css :check-icon)
-                      :size "s"
-                      :icon-id ic/tick}])]])]))
->>>>>>> e5f86509
 
 (mf/defc sets-tree
   [{:keys [active?
