--- conflicted
+++ resolved
@@ -7,10 +7,7 @@
 (ns app.main.ui.workspace.tokens.sets
   (:require-macros [app.main.style :as stl])
   (:require
-<<<<<<< HEAD
    [app.common.data.macros :as dm]
-=======
->>>>>>> 7e71a26c
    [app.common.types.tokens-lib :as ctob]
    [app.main.data.tokens :as wdt]
    [app.main.refs :as refs]
@@ -29,16 +26,11 @@
   (st/emit! (wdt/toggle-token-set {:token-set-name token-set-name})))
 
 (defn on-select-token-set-click [tree-path]
-<<<<<<< HEAD
   (st/emit! (wdt/set-selected-token-set-path tree-path)))
-=======
-  (st/emit! (wdt/set-selected-token-set-id tree-path)))
->>>>>>> 7e71a26c
 
 (defn on-update-token-set [set-name token-set]
   (st/emit! (wdt/update-token-set set-name token-set)))
 
-<<<<<<< HEAD
 (defn on-update-token-set-group [from-prefixed-path-str to-path-str]
   (st/emit!
    (wdt/rename-token-set-group
@@ -48,8 +40,6 @@
         (ctob/join-set-path)
         (ctob/join-set-path-str to-path-str)))))
 
-=======
->>>>>>> 7e71a26c
 (defn on-create-token-set [_ token-set]
   (st/emit! (wdt/create-token-set token-set)))
 
@@ -79,7 +69,6 @@
       :auto-focus true
       :default-value default-value}]))
 
-<<<<<<< HEAD
 (mf/defc checkbox
   [{:keys [checked aria-label on-click]}]
   (let [all? (true? checked)
@@ -97,18 +86,6 @@
          :class (stl/css :check-icon)
          :size "s"
          :id (if mixed? ic/remove ic/tick)}])]))
-=======
-(mf/defc sets-tree-set-group
-  [{:keys [label tree-depth tree-path selected? collapsed? on-select editing? on-edit on-edit-reset on-edit-submit]}]
-  (let [editing?' (editing? tree-path)
-        on-click
-        (mf/use-fn
-         (mf/deps editing? tree-path)
-         (fn [event]
-           (dom/stop-propagation event)
-           (when-not (editing? tree-path)
-             (on-select tree-path))))
->>>>>>> 7e71a26c
 
 (mf/defc sets-tree-set-group
   [{:keys [label tree-depth tree-path active? selected? collapsed? editing? on-edit on-edit-reset on-edit-submit]}]
@@ -124,7 +101,6 @@
              (st/emit!
               (wdt/show-token-set-context-menu
                {:position (dom/get-client-position event)
-<<<<<<< HEAD
                 :prefixed-set-path tree-path})))))
         on-click
         (mf/use-fn
@@ -185,59 +161,12 @@
         (mf/use-fn
          (mf/deps editing?' tree-path)
          (fn [event]
-=======
-                :tree-path tree-path})))))]
-    [:div {;; :ref dref
-           :role "button"
-           :style {"--tree-depth" tree-depth}
-           :class (stl/css-case :set-item-container true
-                                :selected-set selected?)
-           :on-click on-click
-           :on-context-menu on-context-menu
-           :on-double-click #(on-edit tree-path)}
-     [:> icon-button*
-      {:on-click (fn [event]
-                   (.stopPropagation event)
-                   (swap! collapsed? not))
-       :aria-label (tr "labels.collapse")
-       :icon (if @collapsed? "arrow-right" "arrow-down")
-       :variant "action"}]
-     [:> icon*
-      {:id "group"
-       :class (stl/css :icon)}]
-     (if editing?'
-       [:& editing-label
-        {:default-value label
-         :on-cancel on-edit-reset
-         :on-create on-edit-reset
-         :on-submit #(on-edit-submit)}]
-       [:div {:class (stl/css :set-name)} label])]))
-
-(mf/defc sets-tree-set
-  [{:keys [set label tree-depth tree-path selected? on-select active? on-toggle editing? on-edit on-edit-reset on-edit-submit]}]
-  (let [set-name (.-name set)
-        editing?' (editing? tree-path)
-        active?' (active? set-name)
-        on-click
-        (mf/use-fn
-         (mf/deps editing?' tree-path)
-         (fn [event]
-           (dom/stop-propagation event)
-           (when-not editing?'
-             (on-select tree-path))))
-
-        on-context-menu
-        (mf/use-fn
-         (mf/deps editing?' tree-path)
-         (fn [event]
->>>>>>> 7e71a26c
            (dom/prevent-default event)
            (dom/stop-propagation event)
            (when-not editing?'
              (st/emit!
               (wdt/show-token-set-context-menu
                {:position (dom/get-client-position event)
-<<<<<<< HEAD
                 :prefixed-set-path tree-path})))))
         on-double-click (mf/use-fn
                          (mf/deps tree-path)
@@ -251,22 +180,12 @@
                          #(on-edit-submit set-name (ctob/update-name set %)))]
     [:div {:role "button"
            :data-testid "tokens-set-item"
-=======
-                :tree-path tree-path})))))]
-    [:div {;; :ref dref
-           :role "button"
->>>>>>> 7e71a26c
            :style {"--tree-depth" tree-depth}
            :class (stl/css-case :set-item-container true
                                 :selected-set selected?)
            :on-click on-click
-<<<<<<< HEAD
            :on-context-menu on-context-menu
            :aria-checked active?'}
-=======
-           :on-double-click #(on-edit tree-path)
-           :on-context-menu on-context-menu}
->>>>>>> 7e71a26c
      [:> icon*
       {:id "document"
        :class (stl/css-case :icon true
@@ -276,7 +195,6 @@
         {:default-value label
          :on-cancel on-edit-reset
          :on-create on-edit-reset
-<<<<<<< HEAD
          :on-submit on-edit-submit'}]
        [:*
         [:div {:class (stl/css :set-name)
@@ -307,29 +225,6 @@
   (let [[set-path-prefix set-fname] (some-> set-path (ctob/split-set-str-path-prefix))
         set? (instance? ctob/TokenSet set-node)
         set-group? (= ctob/set-group-prefix set-path-prefix)
-=======
-         :on-submit #(on-edit-submit set-name (ctob/update-name set %))}]
-       [:*
-        [:div {:class (stl/css :set-name)} label]
-        [:button {:on-click (fn [event]
-                              (dom/stop-propagation event)
-                              (on-toggle set-name))
-                  :class (stl/css-case :checkbox-style true
-                                       :checkbox-checked-style active?')}
-         (when active?'
-           [:> icon* {:aria-label (tr "workspace.token.select-set")
-                      :class (stl/css :check-icon)
-                      :size "s"
-                      :id ic/tick}])]])]))
-
-(mf/defc sets-tree
-  [{:keys [set-path set-node tree-depth tree-path on-select selected? on-toggle active? editing? on-edit on-edit-reset on-edit-submit]
-    :or {tree-depth 0}
-    :as props}]
-  (let [[set-prefix set-path'] (some-> set-path (ctob/split-set-prefix))
-        set? (instance? ctob/TokenSet set-node)
-        set-group? (= ctob/set-group-prefix set-prefix)
->>>>>>> 7e71a26c
         root? (= tree-depth 0)
         collapsed? (mf/use-state false)
         children? (and
@@ -344,18 +239,13 @@
          :active? active?
          :selected? (selected? tree-path)
          :on-select on-select
-<<<<<<< HEAD
          :label set-fname
-=======
-         :label set-path'
->>>>>>> 7e71a26c
          :tree-path (or tree-path set-path)
          :tree-depth tree-depth
          :editing? editing?
          :on-toggle on-toggle
          :on-edit on-edit
          :on-edit-reset on-edit-reset
-<<<<<<< HEAD
          :on-edit-submit on-edit-submit-set}]
        set-group?
        [:& sets-tree-set-group
@@ -363,31 +253,16 @@
          :active? group-active?
          :on-select on-select
          :label set-fname
-=======
-         :on-edit-submit on-edit-submit}]
-       set-group?
-       [:& sets-tree-set-group
-        {:selected? (selected? tree-path)
-         :on-select on-select
-         :label set-path'
->>>>>>> 7e71a26c
          :collapsed? collapsed?
          :tree-path (or tree-path set-path)
          :tree-depth tree-depth
          :editing? editing?
          :on-edit on-edit
          :on-edit-reset on-edit-reset
-<<<<<<< HEAD
          :on-edit-submit on-edit-submit-group}])
      (when children?
        (for [[set-path set-node] set-node
              :let [tree-path' (ctob/join-set-path-str tree-path set-path)]]
-=======
-         :on-edit-submit on-edit-submit}])
-     (when children?
-       (for [[set-path set-node] set-node
-             :let [tree-path' (str (when tree-path (str tree-path "/")) set-path)]]
->>>>>>> 7e71a26c
          [:& sets-tree
           {:key tree-path'
            :set-path set-path
@@ -398,19 +273,10 @@
            :selected? selected?
            :on-toggle on-toggle
            :active? active?
-<<<<<<< HEAD
-           :group-active? group-active?
            :editing? editing?
            :on-edit on-edit
            :on-edit-reset on-edit-reset
-           :on-edit-submit-set on-edit-submit-set
-           :on-edit-submit-group on-update-token-set-group}]))]))
-=======
-           :editing? editing?
-           :on-edit on-edit
-           :on-edit-reset on-edit-reset
-           :on-edit-submit on-edit-submit}]))]))
->>>>>>> 7e71a26c
+           :on-edit-submit on-edit-submit-group}]))]))
 
 (mf/defc controlled-sets-list
   [{:keys [token-sets
@@ -426,16 +292,9 @@
            context]
     :as _props}]
   (let [{:keys [editing? new? on-edit on-reset] :as ctx} (or context (sets-context/use-context))]
-<<<<<<< HEAD
     [:fieldset {:class (stl/css :sets-list)}
      (if (and (= origin "theme-modal")
               (empty? token-sets))
-=======
-    [:ul {:class (stl/css :sets-list)}
-     (if (and
-          (= origin "theme-modal")
-          (empty? token-sets))
->>>>>>> 7e71a26c
        [:> text* {:as "span" :typography "body-small" :class (stl/css :empty-state-message-sets)}
         (tr "workspace.token.no-sets-create")]
        (if (and (= origin "theme-modal")
@@ -448,20 +307,13 @@
             :selected? token-set-selected?
             :on-select on-select
             :active? token-set-active?
-<<<<<<< HEAD
             :group-active? token-set-group-active?
-=======
->>>>>>> 7e71a26c
             :on-toggle on-toggle-token-set
             :editing? editing?
             :on-edit on-edit
             :on-edit-reset on-reset
-<<<<<<< HEAD
             :on-edit-submit-set on-update-token-set
             :on-edit-submit-group on-update-token-set-group}]
-=======
-            :on-edit-submit on-update-token-set}]
->>>>>>> 7e71a26c
           (when new?
             [:& sets-tree-set
              {:set (ctob/make-token-set :name "")
@@ -477,31 +329,19 @@
 (mf/defc sets-list
   [{:keys []}]
   (let [token-sets (mf/deref refs/workspace-token-sets-tree)
-<<<<<<< HEAD
         selected-token-set-path (mf/deref refs/workspace-selected-token-set-path)
         token-set-selected? (mf/use-fn
                              (mf/deps token-sets selected-token-set-path)
                              (fn [tree-path]
                                (= tree-path selected-token-set-path)))
-=======
-        selected-token-set-id (mf/deref refs/workspace-selected-token-set-id)
-        token-set-selected? (mf/use-fn
-                             (mf/deps token-sets selected-token-set-id)
-                             (fn [tree-path]
-                               (= tree-path selected-token-set-id)))
->>>>>>> 7e71a26c
         active-token-set-names (mf/deref refs/workspace-active-set-names)
         token-set-active? (mf/use-fn
                            (mf/deps active-token-set-names)
                            (fn [set-name]
-<<<<<<< HEAD
                              (get active-token-set-names set-name)))
         token-set-group-active? (mf/use-fn
                                  (fn [prefixed-path]
                                    @(refs/token-sets-at-path-all-active? prefixed-path)))]
-=======
-                             (get active-token-set-names set-name)))]
->>>>>>> 7e71a26c
     [:& controlled-sets-list
      {:token-sets token-sets
       :token-set-selected? token-set-selected?
