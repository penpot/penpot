--- conflicted
+++ resolved
@@ -10,12 +10,7 @@
    [app.common.data.macros :as dm]
    [app.common.geom.point :as gpt]
    [app.common.media :as cm]
-<<<<<<< HEAD
-   [app.config :as cf]
    [app.main.data.event :as ev]
-=======
-   [app.main.data.events :as ev]
->>>>>>> f0f89151
    [app.main.data.modal :as modal]
    [app.main.data.workspace :as dw]
    [app.main.data.workspace.common :as dwc]
@@ -207,7 +202,8 @@
               :aria-label (tr "workspace.toolbar.plugins" (sc/get-tooltip :plugins))
               :class (stl/css :main-toolbar-options-button)
               :on-click #(st/emit!
-                          (ptk/event ::ev/event {::ev/name "open-plugins-manager" ::ev/origin "workspace:toolbar"})
+                          (ptk/data-event ::ev/event {::ev/name "open-plugins-manager"
+                                                      ::ev/origin "workspace:toolbar"})
                           (modal/show :plugin-management {}))
               :data-tool "plugins"
               :data-testid "plugins-btn"}
