;; This Source Code Form is subject to the terms of the Mozilla Public
;; License, v. 2.0. If a copy of the MPL was not distributed with this
;; file, You can obtain one at http://mozilla.org/MPL/2.0/.
;;
;; Copyright (c) KALEIDOS INC

(ns app.main.ui.workspace.sidebar
  (:require-macros [app.main.style :as stl])
  (:require
   [app.common.data.macros :as dm]
   [app.main.data.workspace :as dw]
   [app.main.refs :as refs]
   [app.main.store :as st]
<<<<<<< HEAD
   [app.main.ui.components.tab-container :refer [tab-container tab-element]]
   [app.main.ui.context :as ctx]
=======
   [app.main.ui.context :as muc]
   [app.main.ui.ds.foundations.assets.icon :refer [icon*]]
   [app.main.ui.ds.layout.tab-switcher :refer [tab-switcher*]]
>>>>>>> b4c2f2ec
   [app.main.ui.hooks.resize :refer [use-resize-hook]]
   [app.main.ui.workspace.comments :refer [comments-sidebar]]
   [app.main.ui.workspace.left-header :refer [left-header]]
   [app.main.ui.workspace.right-header :refer [right-header]]
   [app.main.ui.workspace.sidebar.assets :refer [assets-toolbox]]
   [app.main.ui.workspace.sidebar.debug :refer [debug-panel]]
   [app.main.ui.workspace.sidebar.debug-shape-info :refer [debug-shape-info]]
   [app.main.ui.workspace.sidebar.history :refer [history-toolbox]]
   [app.main.ui.workspace.sidebar.layers :refer [layers-toolbox]]
   [app.main.ui.workspace.sidebar.options :refer [options-toolbox]]
   [app.main.ui.workspace.sidebar.shortcuts :refer [shortcuts-container]]
   [app.main.ui.workspace.sidebar.sitemap :refer [sitemap]]
   [app.main.ui.workspace.tokens.sidebar :refer [tokens-sidebar-tab]]
   [app.util.debug :as dbg]
   [app.util.i18n :refer [tr]]
   [rumext.v2 :as mf]))

;; --- Left Sidebar (Component)

(mf/defc collapse-button
  {::mf/wrap [mf/memo]
   ::mf/wrap-props false}
  [{:keys [on-click] :as props}]
  ;; NOTE: This custom button may be replace by an action button when this variant is designed
  [:button {:class (stl/css :collapse-sidebar-button)
            :on-click on-click}
   [:& icon* {:id "arrow"
              :size "s"
              :aria-label (tr "workspace.sidebar.collapse")}]])

(mf/defc left-sidebar
  {::mf/wrap [mf/memo]
   ::mf/wrap-props false}
  [{:keys [layout file page-id] :as props}]
  (let [options-mode   (mf/deref refs/options-mode-global)
        mode-inspect?  (= options-mode :inspect)
        project        (mf/deref refs/workspace-project)

<<<<<<< HEAD
        design-tokens? (mf/use-ctx ctx/design-tokens)

=======
>>>>>>> b4c2f2ec
        section        (cond (or mode-inspect? (contains? layout :layers)) :layers
                             (contains? layout :assets) :assets
                             (contains? layout :tokens) :tokens)

        shortcuts?     (contains? layout :shortcuts)
        show-debug?    (contains? layout :debug-panel)

        {on-pointer-down :on-pointer-down on-lost-pointer-capture :on-lost-pointer-capture  on-pointer-move :on-pointer-move parent-ref :parent-ref size :size}
        (use-resize-hook :left-sidebar 275 275 500 :x false :left)

        {on-pointer-down-pages :on-pointer-down on-lost-pointer-capture-pages  :on-lost-pointer-capture on-pointer-move-pages :on-pointer-move size-pages-opened :size}
        (use-resize-hook :sitemap 200 38 400 :y false nil)

        show-pages?    (mf/use-state true)
        toggle-pages   (mf/use-callback #(reset! show-pages? not))
        size-pages (mf/use-memo (mf/deps show-pages? size-pages-opened) (fn [] (if @show-pages? size-pages-opened 32)))

        handle-collapse
        (mf/use-fn #(st/emit! (dw/toggle-layout-flag :collapse-left-sidebar)))

        on-tab-change
        (mf/use-fn #(st/emit! (dw/go-to-layout (keyword %))))

        layers-tab
        (mf/html
         [:article {:class (stl/css :layers-tab)
                    :style #js {"--height" (str size-pages "px")}}

          [:& sitemap {:layout layout
                       :toggle-pages toggle-pages
                       :show-pages? @show-pages?
                       :size size-pages}]

          (when @show-pages?
            [:div {:class (stl/css :resize-area-horiz)
                   :on-pointer-down on-pointer-down-pages
                   :on-lost-pointer-capture on-lost-pointer-capture-pages
                   :on-pointer-move on-pointer-move-pages}])

          [:& layers-toolbox {:size-parent size
                              :size size-pages}]])


        assets-tab
        (mf/html [:& assets-toolbox {:size (- size 58)}])

        tabs
        (if ^boolean mode-inspect?
          #js [#js {:label (tr "workspace.sidebar.layers")
                    :id "layers"
                    :content layers-tab}]
          #js [#js {:label (tr "workspace.sidebar.layers")
                    :id "layers"
                    :content layers-tab}
               #js {:label (tr "workspace.toolbar.assets")
                    :id "assets"
                    :content assets-tab}])]

    [:& (mf/provider ctx/sidebar) {:value :left}
     [:aside {:ref parent-ref
              :id "left-sidebar-aside"
              :data-testid "left-sidebar"
              :data-size (str size)
              :class (stl/css-case :left-settings-bar true
                                   :global/two-row    (<= size 300)
                                   :global/three-row  (and (> size 300) (<= size 400))
                                   :global/four-row  (> size 400))
              :style #js {"--width" (dm/str size "px")}}

      [:& left-header {:file file :layout layout :project project :page-id page-id
                       :class (stl/css :left-header)}]

      [:div {:on-pointer-down on-pointer-down
             :on-lost-pointer-capture on-lost-pointer-capture
             :on-pointer-move on-pointer-move
             :class (stl/css :resize-area)}]
      (cond
        (true? shortcuts?)
        [:& shortcuts-container {:class (stl/css :settings-bar-content)}]

        (true? show-debug?)
        [:& debug-panel {:class (stl/css :settings-bar-content)}]

        :else
        [:div {:class (stl/css  :settings-bar-content)}
<<<<<<< HEAD
         [:& tab-container
          {:on-change-tab on-tab-change
           :selected section
           :collapsable true
           :handle-collapse handle-collapse
           :header-class (stl/css :tab-spacing)}

          [:& tab-element {:id :layers
                           :title (tr "workspace.sidebar.layers")}
           [:article {:class (stl/css :layers-tab)
                      :style #js {"--height" (str size-pages "px")}}

            [:& sitemap {:layout layout
                         :toggle-pages toggle-pages
                         :show-pages? @show-pages?
                         :size size-pages}]

            (when @show-pages?
              [:div {:class (stl/css :resize-area-horiz)
                     :on-pointer-down on-pointer-down-pages
                     :on-lost-pointer-capture on-lost-pointer-capture-pages
                     :on-pointer-move on-pointer-move-pages}])

            [:& layers-toolbox {:size-parent size
                                :size size-pages}]]]

          (when-not ^boolean mode-inspect?
            [:& tab-element {:id :assets
                             :title (tr "workspace.toolbar.assets")}
             [:& assets-toolbox {:size (- size 58)}]])

          (when (and (not ^boolean mode-inspect?)
                     design-tokens?)
            [:& tab-element {:id :tokens
                             :title "Tokens"}
             [:& tokens-sidebar-tab]])]])]]))
=======
         [:> tab-switcher* {:tabs tabs
                            :default-selected "layers"
                            :selected (name section)
                            :on-change-tab on-tab-change
                            :class (stl/css :left-sidebar-tabs)
                            :action-button-position "start"
                            :action-button (mf/html [:& collapse-button {:on-click handle-collapse}])}]])]]))
>>>>>>> b4c2f2ec

;; --- Right Sidebar (Component)

(mf/defc right-sidebar
  {::mf/wrap-props false
   ::mf/wrap [mf/memo]}
  [{:keys [layout section file page-id] :as props}]
  (let [drawing-tool     (:tool (mf/deref refs/workspace-drawing))

        is-comments?     (= drawing-tool :comments)
        is-history?      (contains? layout :document-history)
        is-inspect?      (= section :inspect)

        current-section* (mf/use-state :info)
        current-section  (deref current-section*)

        can-be-expanded? (or (dbg/enabled? :shape-panel)
                             (and (not is-comments?)
                                  (not is-history?)
                                  is-inspect?
                                  (= current-section :code)))

        {:keys [on-pointer-down on-lost-pointer-capture on-pointer-move set-size size]}
        (use-resize-hook :code 276 276 768 :x true :right)

        handle-change-section
        (mf/use-callback
         (fn [section]
           (reset! current-section* section)))

        handle-expand
        (mf/use-callback
         (mf/deps size)
         (fn []
           (set-size (if (> size 276) 276 768))))

        props
        (mf/spread props
                   :on-change-section handle-change-section
                   :on-expand handle-expand)]

    [:& (mf/provider ctx/sidebar) {:value :right}
     [:aside {:class (stl/css-case :right-settings-bar true
                                   :not-expand (not can-be-expanded?)
                                   :expanded (> size 276))

              :id "right-sidebar-aside"
              :data-testid "right-sidebar"
              :data-size (str size)
              :style #js {"--width" (if can-be-expanded? (dm/str size "px") "276px")}}
      (when can-be-expanded?
        [:div {:class (stl/css :resize-area)
               :on-pointer-down on-pointer-down
               :on-lost-pointer-capture on-lost-pointer-capture
               :on-pointer-move on-pointer-move}])
      [:& right-header {:file file :layout layout :page-id page-id}]

      [:div {:class (stl/css :settings-bar-inside)}
       (cond
         (dbg/enabled? :shape-panel)
         [:& debug-shape-info]

         (true? is-comments?)
         [:& comments-sidebar]

         (true? is-history?)
         [:> history-toolbox {}]

         :else
         [:> options-toolbox props])]]]))<|MERGE_RESOLUTION|>--- conflicted
+++ resolved
@@ -11,14 +11,9 @@
    [app.main.data.workspace :as dw]
    [app.main.refs :as refs]
    [app.main.store :as st]
-<<<<<<< HEAD
-   [app.main.ui.components.tab-container :refer [tab-container tab-element]]
-   [app.main.ui.context :as ctx]
-=======
    [app.main.ui.context :as muc]
    [app.main.ui.ds.foundations.assets.icon :refer [icon*]]
    [app.main.ui.ds.layout.tab-switcher :refer [tab-switcher*]]
->>>>>>> b4c2f2ec
    [app.main.ui.hooks.resize :refer [use-resize-hook]]
    [app.main.ui.workspace.comments :refer [comments-sidebar]]
    [app.main.ui.workspace.left-header :refer [left-header]]
@@ -57,11 +52,8 @@
         mode-inspect?  (= options-mode :inspect)
         project        (mf/deref refs/workspace-project)
 
-<<<<<<< HEAD
-        design-tokens? (mf/use-ctx ctx/design-tokens)
-
-=======
->>>>>>> b4c2f2ec
+        design-tokens? (mf/use-ctx muc/design-tokens)
+
         section        (cond (or mode-inspect? (contains? layout :layers)) :layers
                              (contains? layout :assets) :assets
                              (contains? layout :tokens) :tokens)
@@ -107,6 +99,9 @@
 
         assets-tab
         (mf/html [:& assets-toolbox {:size (- size 58)}])
+
+        tokens-tab
+        (mf/html [:& tokens-sidebar-tab])
 
         tabs
         (if ^boolean mode-inspect?
@@ -118,9 +113,13 @@
                     :content layers-tab}
                #js {:label (tr "workspace.toolbar.assets")
                     :id "assets"
-                    :content assets-tab}])]
-
-    [:& (mf/provider ctx/sidebar) {:value :left}
+                    :content assets-tab}
+               (when design-tokens?
+                 #js {:label "Tokens"
+                      :id "tokens"
+                      :content tokens-tab})])]
+
+    [:& (mf/provider muc/sidebar) {:value :left}
      [:aside {:ref parent-ref
               :id "left-sidebar-aside"
               :data-testid "left-sidebar"
@@ -147,44 +146,6 @@
 
         :else
         [:div {:class (stl/css  :settings-bar-content)}
-<<<<<<< HEAD
-         [:& tab-container
-          {:on-change-tab on-tab-change
-           :selected section
-           :collapsable true
-           :handle-collapse handle-collapse
-           :header-class (stl/css :tab-spacing)}
-
-          [:& tab-element {:id :layers
-                           :title (tr "workspace.sidebar.layers")}
-           [:article {:class (stl/css :layers-tab)
-                      :style #js {"--height" (str size-pages "px")}}
-
-            [:& sitemap {:layout layout
-                         :toggle-pages toggle-pages
-                         :show-pages? @show-pages?
-                         :size size-pages}]
-
-            (when @show-pages?
-              [:div {:class (stl/css :resize-area-horiz)
-                     :on-pointer-down on-pointer-down-pages
-                     :on-lost-pointer-capture on-lost-pointer-capture-pages
-                     :on-pointer-move on-pointer-move-pages}])
-
-            [:& layers-toolbox {:size-parent size
-                                :size size-pages}]]]
-
-          (when-not ^boolean mode-inspect?
-            [:& tab-element {:id :assets
-                             :title (tr "workspace.toolbar.assets")}
-             [:& assets-toolbox {:size (- size 58)}]])
-
-          (when (and (not ^boolean mode-inspect?)
-                     design-tokens?)
-            [:& tab-element {:id :tokens
-                             :title "Tokens"}
-             [:& tokens-sidebar-tab]])]])]]))
-=======
          [:> tab-switcher* {:tabs tabs
                             :default-selected "layers"
                             :selected (name section)
@@ -192,7 +153,6 @@
                             :class (stl/css :left-sidebar-tabs)
                             :action-button-position "start"
                             :action-button (mf/html [:& collapse-button {:on-click handle-collapse}])}]])]]))
->>>>>>> b4c2f2ec
 
 ;; --- Right Sidebar (Component)
 
@@ -234,7 +194,7 @@
                    :on-change-section handle-change-section
                    :on-expand handle-expand)]
 
-    [:& (mf/provider ctx/sidebar) {:value :right}
+    [:& (mf/provider muc/sidebar) {:value :right}
      [:aside {:class (stl/css-case :right-settings-bar true
                                    :not-expand (not can-be-expanded?)
                                    :expanded (> size 276))
