--- conflicted
+++ resolved
@@ -26,10 +26,7 @@
    [app.main.ui.workspace.sidebar.options :refer [options-toolbox]]
    [app.main.ui.workspace.sidebar.shortcuts :refer [shortcuts-container]]
    [app.main.ui.workspace.sidebar.sitemap :refer [sitemap]]
-<<<<<<< HEAD
-=======
    [app.main.ui.workspace.sidebar.versions :refer [versions-toolbox]]
->>>>>>> 33ff74e5
    [app.main.ui.workspace.tokens.sidebar :refer [tokens-sidebar-tab]]
    [app.util.debug :as dbg]
    [app.util.i18n :refer [tr]]
