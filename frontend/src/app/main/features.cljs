;; This Source Code Form is subject to the terms of the Mozilla Public
;; License, v. 2.0. If a copy of the MPL was not distributed with this
;; file, You can obtain one at http://mozilla.org/MPL/2.0/.
;;
;; Copyright (c) KALEIDOS INC

(ns app.main.features
  "A thin, frontend centric abstraction layer and collection of
  helpers for `app.common.features` namespace."
  (:require
   [app.common.features :as cfeat]
   [app.common.logging :as log]
   [app.config :as cf]
   [app.main.store :as st]
   [beicon.v2.core :as rx]
   [clojure.set :as set]
   [cuerdas.core :as str]
   [okulary.core :as l]
   [potok.v2.core :as ptk]
   [rumext.v2 :as mf]))

(log/set-level! :trace)

(def global-enabled-features
  (cfeat/get-enabled-features cf/flags))

(defn get-enabled-features
  [state]
  (-> (get state :features/runtime #{})
      (set/intersection cfeat/no-migration-features)
      (set/union global-enabled-features)))

(defn get-team-enabled-features
  [state]
  (-> global-enabled-features
      (set/union (:features/runtime state #{}))
      (set/intersection cfeat/no-migration-features)
      (set/union (:features/team state #{}))))

(def features-ref
  (l/derived get-team-enabled-features st/state =))

(defn active-feature?
  "Given a state and feature, check if feature is enabled"
  [state feature]
  (assert (contains? cfeat/supported-features feature) "not supported feature")
  (or (contains? (get state :features/runtime) feature)
      (if (contains? cfeat/no-migration-features feature)
        (or (contains? global-enabled-features feature)
            (contains? (get state :features/team) feature))
        (contains? (get state :features/team state) feature))))

(defn use-feature
  "A react hook that checks if feature is currently enabled"
  [feature]
  (assert (contains? cfeat/supported-features feature) "Not supported feature")
  (let [enabled-features (mf/deref features-ref)]
    (contains? enabled-features feature)))

(defn toggle-feature
  "An event constructor for runtime feature toggle.

  Warning: if a feature is active globally or by team, it can't be
  disabled."
  [feature]
  (ptk/reify ::toggle-feature
    ptk/UpdateEvent
    (update [_ state]
      (assert (contains? cfeat/supported-features feature) "not supported feature")
      (update state :features/runtime (fn [features]
                                        (if (contains? features feature)
                                          (do
                                            (log/trc :hint "feature disabled" :feature feature)
                                            (disj features feature))
                                          (do
                                            (log/trc :hint "feature enabled" :feature feature)
                                            (conj features feature))))))))

(defn enable-feature
  [feature]
  (ptk/reify ::enable-feature
    ptk/UpdateEvent
    (update [_ state]
      (assert (contains? cfeat/supported-features feature) "not supported feature")
      (if (active-feature? state feature)
        state
        (do
          (log/trc :hint "feature enabled" :feature feature)
          (update state :features/runtime (fnil conj #{}) feature))))))

(defn initialize
  ([] (initialize #{}))
  ([team-features]
   (assert (set? team-features) "expected a set of features")
   (assert (every? string? team-features) "expected a set of strings")

   (ptk/reify ::initialize
     ptk/UpdateEvent
     (update [_ state]
       (let [runtime-features (get state :features/runtime #{})
             team-features    (into #{}
                                    cfeat/xf-supported-features
                                    team-features)]
         (-> state
             (assoc :features/runtime runtime-features)
             (assoc :features/team team-features))))

     ptk/WatchEvent
     (watch [_ _ _]
       (when *assert*
         (->> (rx/from cfeat/no-migration-features)
<<<<<<< HEAD
              (rx/filter #(not (or (contains? cfeat/backend-only-features %) (= "design-tokens/v1" %))))
=======
              ;; text editor v2 isn't enabled by default even in devenv
              (rx/filter #(not (or (contains? cfeat/backend-only-features %) (= "text-editor/v2" %))))
>>>>>>> b4c2f2ec
              (rx/observe-on :async)
              (rx/map enable-feature))))

     ptk/EffectEvent
     (effect [_ state _]
       (log/trc :hint "initialized features"
                :team (str/join "," (:features/team state))
                :runtime (str/join "," (:features/runtime state)))))))
<|MERGE_RESOLUTION|>--- conflicted
+++ resolved
@@ -109,12 +109,8 @@
      (watch [_ _ _]
        (when *assert*
          (->> (rx/from cfeat/no-migration-features)
-<<<<<<< HEAD
-              (rx/filter #(not (or (contains? cfeat/backend-only-features %) (= "design-tokens/v1" %))))
-=======
               ;; text editor v2 isn't enabled by default even in devenv
               (rx/filter #(not (or (contains? cfeat/backend-only-features %) (= "text-editor/v2" %))))
->>>>>>> b4c2f2ec
               (rx/observe-on :async)
               (rx/map enable-feature))))
 
