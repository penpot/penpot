;; This Source Code Form is subject to the terms of the Mozilla Public
;; License, v. 2.0. If a copy of the MPL was not distributed with this
;; file, You can obtain one at http://mozilla.org/MPL/2.0/.
;;
;; Copyright (c) KALEIDOS INC

(ns app.main.features
  "A thin, frontend centric abstraction layer and collection of
  helpers for `app.common.features` namespace."
  (:require
   [app.common.data.macros :as dm]
   [app.common.features :as cfeat]
   [app.common.logging :as log]
   [app.config :as cf]
   [app.main.store :as st]
   [app.render-wasm :as wasm]
   [clojure.set :as set]
   [cuerdas.core :as str]
   [okulary.core :as l]
   [potok.v2.core :as ptk]
   [rumext.v2 :as mf]))

(log/set-level! :trace)

(def global-enabled-features
  (cfeat/get-enabled-features cf/flags))

<<<<<<< HEAD
=======
(defn get-enabled-features
  "An explicit lookup of enabled features for the current team"
  [state team-id]
  (let [team (dm/get-in state [:teams team-id])]
    (-> global-enabled-features
        (set/union (get state :features-runtime #{}))
        (set/difference cfeat/no-migration-features)
        (set/union (get team :features)))))

>>>>>>> 3197dfdd
(defn active-feature?
  "Given a state and feature, check if feature is enabled."
  [state feature]
  (assert (contains? cfeat/supported-features feature) "feature not supported")
  (let [runtime-features (get state :features-runtime)
        enabled-features (get state :features)]
    (or (contains? runtime-features feature)
        (if (contains? cfeat/no-migration-features feature)
          (or (contains? global-enabled-features feature)
              (contains? enabled-features feature))
          (contains? enabled-features feature)))))

(def ^:private features-ref
  (l/derived (l/key :features) st/state))

(defn use-feature
  "A react hook that checks if feature is currently enabled"
  [feature]
  (let [enabled-features (mf/deref features-ref)]
    (contains? enabled-features feature)))

(defn toggle-feature
  "An event constructor for runtime feature toggle.

  Warning: if a feature is active globally or by team, it can't be
  disabled."
  [feature]
  (ptk/reify ::toggle-feature
    ptk/UpdateEvent
    (update [_ state]
      (assert (contains? cfeat/supported-features feature) "not supported feature")
      (-> state
          (update :features-runtime (fn [features]
                                      (if (contains? features feature)
                                        (do
                                          (log/trc :hint "feature disabled" :feature feature)
                                          (disj features feature))
                                        (do
                                          (log/trc :hint "feature enabled" :feature feature)
                                          (conj features feature)))))
          (update :features-runtime set/intersection cfeat/no-migration-features)))))

(defn enable-feature
  [feature]
  (ptk/reify ::enable-feature
    ptk/UpdateEvent
    (update [_ state]
      (assert (contains? cfeat/supported-features feature) "not supported feature")
      (if (active-feature? state feature)
        state
        (do
          (log/trc :hint "feature enabled" :feature feature)
          (-> state
              (update :features-runtime (fnil conj #{}) feature)
              (update :features-runtime set/intersection cfeat/no-migration-features)))))))

(defn initialize
  [features]
  (ptk/reify ::initialize
    ptk/UpdateEvent
    (update [_ state]
      (let [features (-> global-enabled-features
                         (set/union (get state :features-runtime #{}))
                         (set/union features))]
        (assoc state :features features)))

    ptk/EffectEvent
    (effect [_ state _]
      (let [features (get state :features)]
        (if (contains? features "render-wasm/v1")
          (wasm/initialize true)
          (wasm/initialize false))

        (log/inf :hint "initialized"
                 :enabled (str/join "," features)
                 :runtime (str/join "," (:features-runtime state)))))))
<|MERGE_RESOLUTION|>--- conflicted
+++ resolved
@@ -25,8 +25,6 @@
 (def global-enabled-features
   (cfeat/get-enabled-features cf/flags))
 
-<<<<<<< HEAD
-=======
 (defn get-enabled-features
   "An explicit lookup of enabled features for the current team"
   [state team-id]
@@ -36,7 +34,6 @@
         (set/difference cfeat/no-migration-features)
         (set/union (get team :features)))))
 
->>>>>>> 3197dfdd
 (defn active-feature?
   "Given a state and feature, check if feature is enabled."
   [state feature]
