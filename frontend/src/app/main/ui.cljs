;; This Source Code Form is subject to the terms of the Mozilla Public
;; License, v. 2.0. If a copy of the MPL was not distributed with this
;; file, You can obtain one at http://mozilla.org/MPL/2.0/.
;;
;; Copyright (c) KALEIDOS INC

(ns app.main.ui
  (:require
   [app.common.data :as d]
   [app.config :as cf]
   [app.main.data.common :as dcm]
   [app.main.data.team :as dtm]
   [app.main.refs :as refs]
   [app.main.repo :as rp]
   [app.main.router :as rt]
   [app.main.store :as st]
   [app.main.ui.context :as ctx]
   [app.main.ui.debug.icons-preview :refer [icons-preview]]
   [app.main.ui.ds.product.loader :refer [loader*]]
   [app.main.ui.error-boundary :refer [error-boundary*]]
   [app.main.ui.exports.files]
   [app.main.ui.frame-preview :as frame-preview]
   [app.main.ui.notifications :as notifications]
   [app.main.ui.onboarding.newsletter :refer [onboarding-newsletter]]
   [app.main.ui.onboarding.questions :refer [questions-modal]]
   [app.main.ui.onboarding.team-choice :refer [onboarding-team-modal]]
   [app.main.ui.releases :refer [release-notes-modal]]
   [app.main.ui.static :as static]
   [app.util.dom :as dom]
   [app.util.i18n :refer [tr]]
   [beicon.v2.core :as rx]
   [potok.v2.core :as ptk]
   [rumext.v2 :as mf]))

(def auth-page
  (mf/lazy-component app.main.ui.auth/auth))

(def verify-token-page
  (mf/lazy-component app.main.ui.auth.verify-token/verify-token))

(def viewer-page
  (mf/lazy-component app.main.ui.viewer/viewer*))

(def dashboard-page
  (mf/lazy-component app.main.ui.dashboard/dashboard*))

(def settings-page
  (mf/lazy-component app.main.ui.settings/settings))

(def workspace-page
  (mf/lazy-component app.main.ui.workspace/workspace*))

(mf/defc workspace-legacy-redirect*
  {::mf/props :obj
   ::mf/private true}
  [{:keys [project-id file-id page-id layout]}]
  (mf/with-effect []
    (->> (rp/cmd! :get-project {:id project-id})
         (rx/subs! (fn [{:keys [team-id]}]
                     (st/emit! (dcm/go-to-workspace :team-id team-id
                                                    :file-id file-id
                                                    :page-id page-id
                                                    :layout layout)))
                   ptk/handle-error)))

  [:> loader*
   {:title (tr "labels.loading")
    :overlay true}])

(mf/defc dashboard-legacy-redirect*
  {::mf/props :obj
   ::mf/private true}
  [{:keys [section team-id project-id search-term plugin-url]}]
  (let [section (case section
                  :dashboard-legacy-search
                  :dashboard-search
                  :dashboard-legacy-projects
                  :dashboard-recent
                  :dashboard-legacy-files
                  :dashboard-files
                  :dashboard-legacy-libraries
                  :dashboard-libraries
                  :dashboard-legacy-fonts
                  :dashboard-fonts
                  :dashboard-legacy-font-providers
                  :dashboard-font-providers
                  :dashboard-legacy-team-members
                  :dashboard-members
                  :dashboard-legacy-team-invitations
                  :dashboard-invitations
                  :dashboard-legacy-team-webhooks
                  :dashboard-webhooks
                  :dashboard-legacy-team-settings
                  :dashboard-settings)]

    (mf/with-effect []
      (let [params {:team-id team-id
                    :project-id project-id
                    :search-term search-term
                    :plugin plugin-url}]
        (st/emit! (rt/nav section (d/without-nils params)))))

    [:> loader*
     {:title (tr "labels.loading")
      :overlay true}]))

(mf/defc viewer-legacy-redirect*
  {::mf/props :obj
   ::mf/private true}
  [{:keys [page-id file-id section index share-id interactions-mode frame-id share]}]
  (mf/with-effect []
    (let [params {:page-id page-id
                  :file-id file-id
                  :section section
                  :index index
                  :share-id share-id
                  :interactions-mode interactions-mode
                  :frame-id frame-id
                  :share share}]
      (st/emit! (rt/nav :viewer (d/without-nils params)))))

  [:> loader*
   {:title (tr "labels.loading")
    :overlay true}])

(mf/defc team-container*
  {::mf/props :obj
   ::mf/private true}
  [{:keys [team-id children]}]

  (mf/with-effect [team-id]
    (st/emit! (dtm/initialize-team team-id))
    (fn []
      (st/emit! (dtm/finalize-team team-id))))

  (let [team (mf/deref refs/team)]
    (when (= team-id (:id team))
      [:& (mf/provider ctx/current-team-id) {:value team-id}
       [:& (mf/provider ctx/permissions) {:value (:permissions team)}
        ;; The `:key` is mandatory here because we want to reinitialize
        ;; all dom tree instead of simple rerender.
        [:* {:key (str team-id)} children]]])))

(mf/defc page*
  {::mf/props :obj
   ::mf/private true}
  [{:keys [route profile]}]
  (let [{:keys [data params]} route
        props   (get profile :props)
        section (get data :name)


        show-question-modal?
        (and (contains? cf/flags :onboarding)
             (not (:onboarding-viewed props))
             (not (contains? props :onboarding-questions)))

        show-newsletter-modal?
        (and (contains? cf/flags :onboarding)
             (not (:onboarding-viewed props))
             (not (contains? props :newsletter-updates))
             (contains? props :onboarding-questions))

        show-team-modal?
        (and (contains? cf/flags :onboarding)
             (not (:onboarding-viewed props))
             (not (contains? props :onboarding-team-id))
             (contains? props :newsletter-updates))

        show-release-modal?
        (and (contains? cf/flags :onboarding)
             (:onboarding-viewed props)
             (not= (:release-notes-viewed props) (:main cf/version))
             (not= "0.0" (:main cf/version)))]

    [:& (mf/provider ctx/current-route) {:value route}
     (case section
       (:auth-login
        :auth-register
        :auth-register-validate
        :auth-register-success
        :auth-recovery-request
        :auth-recovery)
       [:? [:& auth-page {:route route}]]

       :auth-verify-token
       [:? [:& verify-token-page {:route route}]]

       (:settings-profile
        :settings-password
        :settings-options
        :settings-feedback
        :settings-access-tokens)
       [:? [:& settings-page {:route route}]]

       :debug-icons-preview
       (when *assert*
         [:& icons-preview])

       (:dashboard-search
        :dashboard-recent
        :dashboard-files
        :dashboard-libraries
        :dashboard-fonts
        :dashboard-font-providers
<<<<<<< HEAD
        :dashboard-members
        :dashboard-invitations
        :dashboard-webhooks
        :dashboard-settings)
       (let [params      (get params :query)
             team-id     (some-> params :team-id uuid)
             project-id  (some-> params :project-id uuid)
             search-term (some-> params :search-term)
             plugin-url  (some-> params :plugin)]
         [:?
          #_[:& app.main.ui.releases/release-notes-modal {:version "2.3"}]
          #_[:& app.main.ui.onboarding/onboarding-templates-modal]
          #_[:& app.main.ui.onboarding/onboarding-modal]
          #_[:& app.main.ui.onboarding.team-choice/onboarding-team-modal]

          (cond
            show-question-modal?
            [:& questions-modal]

            show-newsletter-modal?
            [:& onboarding-newsletter]

            show-team-modal?
            [:& onboarding-team-modal {:go-to-team? true}]

            show-release-modal?
            [:& release-notes-modal {:version (:main cf/version)}])

          [:> team-container* {:team-id team-id}
           [:> dashboard-page {:profile profile
                               :section section
                               :team-id team-id
                               :search-term search-term
                               :plugin-url plugin-url
                               :project-id project-id}]]])
=======
        :dashboard-team-members
        :dashboard-team-invitations
        :dashboard-team-webhooks
        :dashboard-team-settings)
       [:?
        #_[:& app.main.ui.releases/release-notes-modal {:version "2.4"}]
        #_[:& app.main.ui.onboarding/onboarding-templates-modal]
        #_[:& app.main.ui.onboarding/onboarding-modal]
        #_[:& app.main.ui.onboarding.team-choice/onboarding-team-modal]

        (cond
          show-question-modal?
          [:& questions-modal]

          show-newsletter-modal?
          [:& onboarding-newsletter]

          show-team-modal?
          [:& onboarding-team-modal {:go-to-team? true}]

          show-release-modal?
          [:& release-notes-modal {:version (:main cf/version)}])

        [:& dashboard-page {:route route :profile profile}]]
       :viewer
       (let [{:keys [query-params path-params]} route
             {:keys [index share-id section page-id interactions-mode frame-id share]
              :or {section :interactions interactions-mode :show-on-click}} query-params
             {:keys [file-id]} path-params]
         [:? {}
          (if (:token query-params)
            [:> static/error-container* {}
             [:div.image i/detach]
             [:div.main-message (tr "viewer.breaking-change.message")]
             [:div.desc-message (tr "viewer.breaking-change.description")]]

            [:& viewer-page
             {:page-id page-id
              :file-id file-id
              :section section
              :index index
              :share-id share-id
              :interactions-mode (keyword interactions-mode)
              :interactions-show? (case (keyword interactions-mode)
                                    :hide false
                                    :show true
                                    :show-on-click false)
              :frame-id frame-id
              :share share}])])
>>>>>>> f39a994f

       :workspace
       (let [params     (get params :query)
             team-id    (some-> params :team-id uuid)
             file-id    (some-> params :file-id uuid)
             page-id    (some-> params :page-id uuid)
             layout     (some-> params :layout keyword)]
         [:? {}
          (when (cf/external-feature-flag "onboarding-03" "test")
            (cond
              show-question-modal?
              [:& questions-modal]

              show-newsletter-modal?
              [:& onboarding-newsletter]

              show-team-modal?
              [:& onboarding-team-modal {:go-to-team? false}]

              show-release-modal?
              [:& release-notes-modal {:version (:main cf/version)}]))

          [:> team-container* {:team-id team-id}
           [:> workspace-page {:team-id team-id
                               :file-id file-id
                               :page-id page-id
                               :layout-name layout
                               :key file-id}]]])

       :viewer
       (let [params   (get params :query)
             index    (some-> (:index params) parse-long)
             share-id (some-> (:share-id params) parse-uuid)
             section  (or (some-> (:section params) keyword)
                          :interactions)

             file-id  (some-> (:file-id params) parse-uuid)
             page-id  (some-> (:page-id params) parse-uuid)
             imode    (or (some-> (:interactions-mode params) keyword)
                          :show-on-click)
             frame-id (some-> (:frame-id params) parse-uuid)
             share    (:share params)]

         [:? {}
          [:> viewer-page
           {:page-id page-id
            :file-id file-id
            :frame-id frame-id
            :section section
            :index index
            :share-id share-id
            :interactions-mode imode
            :share share}]])


       :workspace-legacy
       (let [project-id (some-> params :path :project-id uuid)
             file-id    (some-> params :path :file-id uuid)
             page-id    (some-> params :query :page-id uuid)
             layout     (some-> params :query :layout keyword)]

         [:> workspace-legacy-redirect*
          {:project-id project-id
           :file-id file-id
           :page-id page-id
           :layout layout}])

       (:dashboard-legacy-search
        :dashboard-legacy-projects
        :dashboard-legacy-files
        :dashboard-legacy-libraries
        :dashboard-legacy-fonts
        :dashboard-legacy-font-providers
        :dashboard-legacy-team-members
        :dashboard-legacy-team-invitations
        :dashboard-legacy-team-webhooks
        :dashboard-legacy-team-settings)
       (let [team-id     (some-> params :path :team-id uuid)
             project-id  (some-> params :path :project-id uuid)
             search-term (some-> params :query :search-term)
             plugin-url  (some-> params :query :plugin)]
         [:> dashboard-legacy-redirect*
          {:team-id team-id
           :section section
           :project-id project-id
           :search-term search-term
           :plugin-url plugin-url}])

       :viewer-legacy
       (let [{:keys [query-params path-params]} route
             {:keys [index share-id section page-id interactions-mode frame-id share]
              :or {section :interactions interactions-mode :show-on-click}} query-params
             {:keys [file-id]} path-params]

         [:> viewer-legacy-redirect*
          {:page-id page-id
           :file-id file-id
           :section section
           :index index
           :share-id share-id
           :interactions-mode (keyword interactions-mode)
           :frame-id frame-id
           :share share}])

       :frame-preview
       [:& frame-preview/frame-preview]

       nil)]))

(mf/defc app
  []
  (let [route   (mf/deref refs/route)
        edata   (mf/deref refs/exception)
        profile (mf/deref refs/profile)
        theme   (or (:theme profile) "default")]

    (mf/with-effect [theme]
      (dom/set-html-theme-color theme))

    [:& (mf/provider ctx/current-route) {:value route}
     [:& (mf/provider ctx/current-profile) {:value profile}
      (if edata
        [:> static/exception-page* {:data edata :route route}]
        [:> error-boundary* {:fallback static/internal-error*}
         [:& notifications/current-notification]
         (when route
           [:> page* {:route route :profile profile}])])]]))<|MERGE_RESOLUTION|>--- conflicted
+++ resolved
@@ -203,7 +203,6 @@
         :dashboard-libraries
         :dashboard-fonts
         :dashboard-font-providers
-<<<<<<< HEAD
         :dashboard-members
         :dashboard-invitations
         :dashboard-webhooks
@@ -214,7 +213,7 @@
              search-term (some-> params :search-term)
              plugin-url  (some-> params :plugin)]
          [:?
-          #_[:& app.main.ui.releases/release-notes-modal {:version "2.3"}]
+          #_[:& app.main.ui.releases/release-notes-modal {:version "2.4"}]
           #_[:& app.main.ui.onboarding/onboarding-templates-modal]
           #_[:& app.main.ui.onboarding/onboarding-modal]
           #_[:& app.main.ui.onboarding.team-choice/onboarding-team-modal]
@@ -239,57 +238,6 @@
                                :search-term search-term
                                :plugin-url plugin-url
                                :project-id project-id}]]])
-=======
-        :dashboard-team-members
-        :dashboard-team-invitations
-        :dashboard-team-webhooks
-        :dashboard-team-settings)
-       [:?
-        #_[:& app.main.ui.releases/release-notes-modal {:version "2.4"}]
-        #_[:& app.main.ui.onboarding/onboarding-templates-modal]
-        #_[:& app.main.ui.onboarding/onboarding-modal]
-        #_[:& app.main.ui.onboarding.team-choice/onboarding-team-modal]
-
-        (cond
-          show-question-modal?
-          [:& questions-modal]
-
-          show-newsletter-modal?
-          [:& onboarding-newsletter]
-
-          show-team-modal?
-          [:& onboarding-team-modal {:go-to-team? true}]
-
-          show-release-modal?
-          [:& release-notes-modal {:version (:main cf/version)}])
-
-        [:& dashboard-page {:route route :profile profile}]]
-       :viewer
-       (let [{:keys [query-params path-params]} route
-             {:keys [index share-id section page-id interactions-mode frame-id share]
-              :or {section :interactions interactions-mode :show-on-click}} query-params
-             {:keys [file-id]} path-params]
-         [:? {}
-          (if (:token query-params)
-            [:> static/error-container* {}
-             [:div.image i/detach]
-             [:div.main-message (tr "viewer.breaking-change.message")]
-             [:div.desc-message (tr "viewer.breaking-change.description")]]
-
-            [:& viewer-page
-             {:page-id page-id
-              :file-id file-id
-              :section section
-              :index index
-              :share-id share-id
-              :interactions-mode (keyword interactions-mode)
-              :interactions-show? (case (keyword interactions-mode)
-                                    :hide false
-                                    :show true
-                                    :show-on-click false)
-              :frame-id frame-id
-              :share share}])])
->>>>>>> f39a994f
 
        :workspace
        (let [params     (get params :query)
