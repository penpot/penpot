;; This Source Code Form is subject to the terms of the Mozilla Public
;; License, v. 2.0. If a copy of the MPL was not distributed with this
;; file, You can obtain one at http://mozilla.org/MPL/2.0/.
;;
;; Copyright (c) KALEIDOS INC

(ns app.plugins.file
  (:require
   [app.common.data.macros :as dm]
   [app.common.record :as crc]
   [app.common.uuid :as uuid]
   [app.config :as cf]
   [app.main.data.exports.files :as exports.files]
   [app.main.data.workspace :as dw]
   [app.main.features :as features]
   [app.main.store :as st]
   [app.main.worker :as uw]
   [app.plugins.page :as page]
   [app.plugins.parser :as parser]
   [app.plugins.register :as r]
   [app.plugins.utils :as u]
   [app.util.http :as http]
   [app.util.object :as obj]
   [beicon.v2.core :as rx]))

(deftype FileProxy [$plugin $id]
  Object
  (getPages [_]
    (let [file (u/locate-file $id)]
      (apply array (sequence (map #(page/page-proxy $plugin $id %)) (dm/get-in file [:data :pages])))))

  ;; Plugin data
  (getPluginData
    [self key]
    (cond
      (not (string? key))
      (u/display-not-valid :getPluginData-key key)

      :else
      (let [file (u/proxy->file self)]
        (dm/get-in file [:data :plugin-data (keyword "plugin" (str $plugin)) key]))))

  (setPluginData
    [_ key value]
    (cond
      (or (not (string? key)) (empty? key))
      (u/display-not-valid :setPluginData-key key)

      (and (some? value) (not (string? value)))
      (u/display-not-valid :setPluginData-value value)

      (not (r/check-permission $plugin "content:write"))
      (u/display-not-valid :setPluginData "Plugin doesn't have 'content:write' permission")

      :else
      (st/emit! (dw/set-plugin-data $id :file (keyword "plugin" (str $plugin)) key value))))

  (getPluginDataKeys
    [self]
    (let [file (u/proxy->file self)]
      (apply array (keys (dm/get-in file [:data :plugin-data (keyword "plugin" (str $plugin))])))))

  (getSharedPluginData
    [self namespace key]
    (cond
      (not (string? namespace))
      (u/display-not-valid :getSharedPluginData-namespace namespace)

      (not (string? key))
      (u/display-not-valid :getSharedPluginData-key key)

      :else
      (let [file (u/proxy->file self)]
        (dm/get-in file [:data :plugin-data (keyword "shared" namespace) key]))))

  (setSharedPluginData
    [_ namespace key value]

    (cond
      (or (not (string? namespace)) (empty? namespace))
      (u/display-not-valid :setSharedPluginData-namespace namespace)

      (or (not (string? key)) (empty? key))
      (u/display-not-valid :setSharedPluginData-key key)

      (and (some? value) (not (string? value)))
      (u/display-not-valid :setSharedPluginData-value value)

      (not (r/check-permission $plugin "content:write"))
      (u/display-not-valid :setSharedPluginData "Plugin doesn't have 'content:write' permission")

      :else
      (st/emit! (dw/set-plugin-data $id :file (keyword "shared" namespace) key value))))

  (getSharedPluginDataKeys
    [self namespace]
    (cond
      (not (string? namespace))
      (u/display-not-valid :getSharedPluginDataKeys namespace)

      :else
      (let [file (u/proxy->file self)]
        (apply array (keys (dm/get-in file [:data :plugin-data (keyword "shared" namespace)]))))))

  (createPage
    [_]
    (cond
      (not (r/check-permission $plugin "content:write"))
      (u/display-not-valid :createPage "Plugin doesn't have 'content:write' permission")

      :else
      (let [page-id (uuid/next)]
        (st/emit! (dw/create-page {:page-id page-id :file-id $id}))
        (page/page-proxy $plugin $id page-id))))

  (export
    [self format type]
    (let [type (or (parser/parse-keyword type) :all)]
      (cond
        (not (contains? #{"penpot" "zip"} format))
        (u/display-not-valid :format type)

        (not (contains? (set exports.files/valid-types) type))
        (u/display-not-valid :type type)

        :else
<<<<<<< HEAD
        (let [file       (u/proxy->file self)
              features   (features/get-team-enabled-features @st/state)
              team-id    (:current-team-id @st/state)
              format     (case format
                           "penpot" (if (contains? cf/flags :export-file-v3)
                                      :binfile-v3
                                      :binfile-v1)
                           "zip"    :legacy-zip)]
          (p/create
=======
        (let [export-cmd (if (= type "penpot") :export-binary-file :export-standard-file)
              file (u/proxy->file self)
              features (features/get-team-enabled-features @st/state)
              team-id  (:current-team-id @st/state)]
          (js/Promise.
>>>>>>> 33d51a51
           (fn [resolve reject]
             (->> (uw/ask-many!
                   {:cmd :export-files
                    :format format
                    :type type
                    :team-id team-id
                    :features features
                    :files [file]})
                  (rx/mapcat
                   (fn [msg]
                     (case (:type msg)
                       :error
                       (rx/throw (ex-info "cannot export file" {:type :export-file}))

                       :progress
                       (rx/empty)

                       :finish
                       (http/send! {:method :get
                                    :uri (:uri msg)
                                    :mode :no-cors
                                    :response-type :buffer}))))
                  (rx/take 1)
                  (rx/map (fn [data] (js/Uint8Array. data)))
                  (rx/subs! resolve reject)))))))))

(crc/define-properties!
  FileProxy
  {:name js/Symbol.toStringTag
   :get (fn [] (str "FileProxy"))})

(defn file-proxy? [p]
  (instance? FileProxy p))

(defn file-proxy
  [plugin-id id]
  (crc/add-properties!
   (FileProxy. plugin-id id)
   {:name "$plugin" :enumerable false :get (constantly plugin-id)}
   {:name "$id" :enumerable false :get (constantly id)}

   {:name "id"
    :get #(dm/str (obj/get % "$id"))}

   {:name "name"
    :get #(-> % u/proxy->file :name)}

   {:name "pages"
    :get #(.getPages ^js %)}))

<|MERGE_RESOLUTION|>--- conflicted
+++ resolved
@@ -124,7 +124,6 @@
         (u/display-not-valid :type type)
 
         :else
-<<<<<<< HEAD
         (let [file       (u/proxy->file self)
               features   (features/get-team-enabled-features @st/state)
               team-id    (:current-team-id @st/state)
@@ -133,14 +132,7 @@
                                       :binfile-v3
                                       :binfile-v1)
                            "zip"    :legacy-zip)]
-          (p/create
-=======
-        (let [export-cmd (if (= type "penpot") :export-binary-file :export-standard-file)
-              file (u/proxy->file self)
-              features (features/get-team-enabled-features @st/state)
-              team-id  (:current-team-id @st/state)]
           (js/Promise.
->>>>>>> 33d51a51
            (fn [resolve reject]
              (->> (uw/ask-many!
                    {:cmd :export-files
