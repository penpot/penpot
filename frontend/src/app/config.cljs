--- conflicted
+++ resolved
@@ -17,13 +17,9 @@
    [clojure.spec.alpha :as s]
    [cuerdas.core :as str]))
 
-<<<<<<< HEAD
-;; --- Auxiliary Functions
-=======
 (set! *assert* js/goog.DEBUG)
 
 ;; --- Auxiliar Functions
->>>>>>> dff45525
 
 (s/def ::platform #{:windows :linux :macos :other})
 (s/def ::browser #{:chrome :firefox :safari :edge :other})
