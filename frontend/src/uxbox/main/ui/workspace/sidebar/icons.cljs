;; This Source Code Form is subject to the terms of the Mozilla Public
;; License, v. 2.0. If a copy of the MPL was not distributed with this
;; file, You can obtain one at http://mozilla.org/MPL/2.0/.
;;
;; Copyright (c) 2015-2016 Andrey Antukh <niwi@niwi.nz>
;; Copyright (c) 2015-2016 Juan de la Cruz <delacruzgarciajuan@gmail.com>

(ns uxbox.main.ui.workspace.sidebar.icons
<<<<<<< HEAD
  (:require
   [lentes.core :as l]
   [rumext.core :as mx]
   [uxbox.builtins.icons :as i]
   [uxbox.main.data.icons :as udi]
   [uxbox.main.data.workspace :as dw]
   [uxbox.main.lenses :as ul]
   [uxbox.main.store :as st]
   [uxbox.main.ui.dashboard.icons :as icons]
   [uxbox.main.ui.shapes.icon :as icon]
   [uxbox.util.data :refer (read-string)]
   [uxbox.util.dom :as dom]
   [uxbox.util.router :as r]))
=======
  (:require [lentes.core :as l]
            [uxbox.util.router :as r]
            [potok.core :as ptk]
            [uxbox.main.store :as st]
            [uxbox.main.lenses :as ul]
            [uxbox.main.data.workspace :as udw]
            [uxbox.main.data.workspace-drawing :as udwd]
            [uxbox.main.data.icons :as udi]
            [uxbox.main.ui.shapes.icon :as icon]
            [uxbox.main.ui.dashboard.icons :as icons]
            [uxbox.builtins.icons :as i]
            [rumext.core :as mx :include-macros true]
            [uxbox.util.dom :as dom]
            [uxbox.util.data :refer (read-string)]
            [uxbox.util.i18n :refer (tr)]))
>>>>>>> dcb6a66d

;; --- Refs

(def ^:private drawing-shape-ref
  "A focused vision of the drawing property
  of the workspace status. This avoids
  rerender the whole toolbox on each workspace
  change."
  (l/derive ul/selected-drawing st/state))

(def ^:private icons-toolbox-ref
  (-> (l/in [:workspace :icons-toolbox])
      (l/derive st/state)))

;; --- Icons (Component)

(mx/defc icon-wrapper
  {:mixins [mx/static]}
  [icon]
  (icon/icon-svg icon))

(defn- icons-toolbox-init
  [own]
  (st/emit! (dw/initialize-icons-toolbox))
  own)

(mx/defc icons-toolbox
  {:mixins [mx/static mx/reactive]
   :init icons-toolbox-init}
  []
  #_(let [drawing (mx/react drawing-shape-ref)
        selected (mx/react icons-toolbox-ref)
        colls (mx/react icons/collections-ref)
        selected-coll (get colls selected)

        colls (->> (vals (mx/react icons/collections-ref))
                   (sort-by :name))
        icons (->> (vals (mx/react icons/icons-ref))
                   (filter #(= (:id selected-coll) (:collection %))))]
    (letfn [(on-close [event]
              (st/emit! (dw/toggle-flag :icons)))
            (on-select [icon event]
              (st/emit! (dw/select-for-drawing icon)))
            (on-change [event]
              (let [value (read-string (dom/event->value event))]
                (st/emit! (dw/select-for-drawing nil)
                          (dw/select-icons-toolbox-collection value))))]
      [:div#form-figures.tool-window
       [:div.tool-window-bar
        [:div.tool-window-icon i/icon-set]
        [:span (tr "ds.settings.icons")]
        [:div.tool-window-close {:on-click on-close} i/close]]
       [:div.tool-window-content
        [:div.figures-catalog
         ;; extract component: set selector
         [:select.input-select.small {:on-change on-change
                                      :value (pr-str (:id selected-coll))}
          [:option {:value (pr-str nil)} "Storage"]
          (for [coll colls]
            [:option {:key (str "icon-coll" (:id coll))
                      :value (pr-str (:id coll))}
             (:name coll)])]]
        (for [icon icons
              :let [selected? (= drawing icon)]]
          [:div.figure-btn {:key (str (:id icon))
                            :class (when selected? "selected")
                            :on-click (partial on-select icon)}
           (icon-wrapper icon)])]])))<|MERGE_RESOLUTION|>--- conflicted
+++ resolved
@@ -6,7 +6,6 @@
 ;; Copyright (c) 2015-2016 Juan de la Cruz <delacruzgarciajuan@gmail.com>
 
 (ns uxbox.main.ui.workspace.sidebar.icons
-<<<<<<< HEAD
   (:require
    [lentes.core :as l]
    [rumext.core :as mx]
@@ -19,24 +18,8 @@
    [uxbox.main.ui.shapes.icon :as icon]
    [uxbox.util.data :refer (read-string)]
    [uxbox.util.dom :as dom]
-   [uxbox.util.router :as r]))
-=======
-  (:require [lentes.core :as l]
-            [uxbox.util.router :as r]
-            [potok.core :as ptk]
-            [uxbox.main.store :as st]
-            [uxbox.main.lenses :as ul]
-            [uxbox.main.data.workspace :as udw]
-            [uxbox.main.data.workspace-drawing :as udwd]
-            [uxbox.main.data.icons :as udi]
-            [uxbox.main.ui.shapes.icon :as icon]
-            [uxbox.main.ui.dashboard.icons :as icons]
-            [uxbox.builtins.icons :as i]
-            [rumext.core :as mx :include-macros true]
-            [uxbox.util.dom :as dom]
-            [uxbox.util.data :refer (read-string)]
-            [uxbox.util.i18n :refer (tr)]))
->>>>>>> dcb6a66d
+   [uxbox.util.router :as r]
+   [uxbox.util.i18n :refer (tr)]))
 
 ;; --- Refs
 
