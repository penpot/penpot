--- conflicted
+++ resolved
@@ -23,7 +23,6 @@
   expect(distance).toBeLessThan(60);
 });
 
-<<<<<<< HEAD
 test("Create a LINEAR gradient", async ({ page }) => {
   const workspacePage = new WorkspacePage(page);
   await workspacePage.setupEmptyFile();
@@ -162,7 +161,8 @@
     .getByPlaceholder("--")
     .nth(2);
   await inputOpacity2.fill("100");
-=======
+});
+
 // Fix for https://tree.taiga.io/project/penpot/issue/9900
 test("Bug 9900 - Color picker has no inputs for HSV values", async ({
   page,
@@ -180,5 +180,4 @@
   await workspacePage.page.getByLabel("H", { exact: true }).isVisible();
   await workspacePage.page.getByLabel("S", { exact: true }).isVisible();
   await workspacePage.page.getByLabel("V", { exact: true }).isVisible();
->>>>>>> 407b6649
 });