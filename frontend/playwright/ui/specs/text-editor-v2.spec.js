--- conflicted
+++ resolved
@@ -1,9 +1,5 @@
 import { test, expect } from "@playwright/test";
-<<<<<<< HEAD
-import { Clipboard } from '../../helpers/Clipboard';
-=======
 import { Clipboard } from "../../helpers/Clipboard";
->>>>>>> 5a922c6b
 import { WorkspacePage } from "../pages/WorkspacePage";
 
 const timeToWait = 100;
@@ -15,24 +11,14 @@
   await WorkspacePage.mockConfigFlags(page, ["enable-feature-text-editor-v2"]);
 });
 
-<<<<<<< HEAD
-test.afterEach(async ({ context}) => {
-  context.clearPermissions();
-})
-=======
 test.afterEach(async ({ context }) => {
   context.clearPermissions();
 });
->>>>>>> 5a922c6b
 
 test("Create a new text shape", async ({ page }) => {
   const initialText = "Lorem ipsum";
   const workspace = new WorkspacePage(page, {
-<<<<<<< HEAD
-    textEditor: true
-=======
-    textEditor: true,
->>>>>>> 5a922c6b
+    textEditor: true,
   });
   await workspace.setupEmptyFile();
   await workspace.goToWorkspace();
@@ -49,8 +35,6 @@
   const workspace = new WorkspacePage(page, {
     textEditor: true,
   });
-<<<<<<< HEAD
-=======
   await workspace.setupEmptyFile();
   await workspace.mockRPC("update-file?id=*", "text-editor/update-file.json");
   await workspace.goToWorkspace();
@@ -335,286 +319,6 @@
 
 test("BUG 11552 - Apply styles to the current caret", async ({ page }) => {
   const workspace = new WorkspacePage(page);
->>>>>>> 5a922c6b
-  await workspace.setupEmptyFile();
-  await workspace.mockRPC(
-    "update-file?id=*",
-    "text-editor/update-file.json",
-  );
-  await workspace.goToWorkspace();
-<<<<<<< HEAD
-
-  await Clipboard.writeText(page, textToPaste);
-
-  await workspace.clickAt(190, 150);
-  await workspace.paste("keyboard");
-
-  await page.waitForTimeout(timeToWait);
-
-  const textContent = await workspace.textEditor.waitForTextSpanContent();
-  expect(textContent).toBe(textToPaste);
-
-  await workspace.textEditor.stopEditing();
-});
-
-test("Create a new text shape from pasting text using context menu", async ({ page, context }) => {
-  const textToPaste = "Lorem ipsum";
-  const workspace = new WorkspacePage(page, {
-    textEditor: true
-  });
-  await workspace.setupEmptyFile();
-  await workspace.goToWorkspace();
-
-  await Clipboard.writeText(page, textToPaste);
-
-  await workspace.clickAt(190, 150);
-  await workspace.paste("context-menu");
-
-  const textContent = await workspace.textEditor.waitForTextSpanContent();
-  expect(textContent).toBe(textToPaste);
-
-  await workspace.textEditor.stopEditing();
-})
-
-test("Update an already created text shape by appending text", async ({ page }) => {
-  const workspace = new WorkspacePage(page, {
-    textEditor: true
-  });
-  await workspace.setupEmptyFile();
-  await workspace.mockGetFile("text-editor/get-file-lorem-ipsum.json");
-  await workspace.goToWorkspace();
-  await workspace.clickLeafLayer("Lorem ipsum");
-  await workspace.textEditor.startEditing();
-  await workspace.textEditor.moveFromEnd(0);
-  await page.keyboard.type(" dolor sit amet");
-  const textContent = await workspace.textEditor.waitForTextSpanContent();
-  expect(textContent).toBe("Lorem ipsum dolor sit amet");
-  await workspace.textEditor.stopEditing();
-});
-
-test("Update an already created text shape by prepending text", async ({
-  page,
-}) => {
-  const workspace = new WorkspacePage(page, {
-    textEditor: true
-  });
-  await workspace.setupEmptyFile();
-  await workspace.mockGetFile("text-editor/get-file-lorem-ipsum.json");
-  await workspace.goToWorkspace();
-  await workspace.clickLeafLayer("Lorem ipsum");
-  await workspace.textEditor.startEditing();
-  await workspace.textEditor.moveFromStart(0);
-  await page.keyboard.type("Dolor sit amet ");
-  const textContent = await workspace.textEditor.waitForTextSpanContent();
-  expect(textContent).toBe("Dolor sit amet Lorem ipsum");
-  await workspace.textEditor.stopEditing();
-});
-
-test("Update an already created text shape by inserting text in between", async ({
-  page,
-}) => {
-  const workspace = new WorkspacePage(page, {
-    textEditor: true
-  });
-  await workspace.setupEmptyFile();
-  await workspace.mockGetFile("text-editor/get-file-lorem-ipsum.json");
-  await workspace.goToWorkspace();
-  await workspace.clickLeafLayer("Lorem ipsum");
-  await workspace.textEditor.startEditing();
-  await workspace.textEditor.moveFromStart(5);
-  await page.keyboard.type(" dolor sit amet");
-  const textContent = await workspace.textEditor.waitForTextSpanContent();
-  expect(textContent).toBe("Lorem dolor sit amet ipsum");
-  await workspace.textEditor.stopEditing();
-});
-
-test("Update a new text shape appending text by pasting text", async ({ page, context }) => {
-  const textToPaste = " dolor sit amet";
-  const workspace = new WorkspacePage(page, {
-    textEditor: true
-  });
-  await workspace.setupEmptyFile();
-  await workspace.mockGetFile("text-editor/get-file-lorem-ipsum.json");
-  await workspace.goToWorkspace();
-
-  await Clipboard.writeText(page, textToPaste);
-
-  await workspace.clickLeafLayer("Lorem ipsum");
-  await workspace.textEditor.startEditing();
-  await workspace.textEditor.moveFromEnd();
-  await workspace.paste("keyboard");
-  const textContent = await workspace.textEditor.waitForTextSpanContent();
-  expect(textContent).toBe("Lorem ipsum dolor sit amet");
-  await workspace.textEditor.stopEditing();
-});
-
-test("Update a new text shape prepending text by pasting text", async ({
-  page, context
-}) => {
-  const textToPaste = "Dolor sit amet ";
-  const workspace = new WorkspacePage(page, {
-    textEditor: true
-  });
-  await workspace.setupEmptyFile();
-  await workspace.mockGetFile("text-editor/get-file-lorem-ipsum.json");
-  await workspace.goToWorkspace();
-
-  await Clipboard.writeText(page, textToPaste);
-
-  await workspace.clickLeafLayer("Lorem ipsum");
-  await workspace.textEditor.startEditing();
-  await workspace.textEditor.moveFromStart();
-  await workspace.paste("keyboard");
-  const textContent = await workspace.textEditor.waitForTextSpanContent();
-  expect(textContent).toBe("Dolor sit amet Lorem ipsum");
-  await workspace.textEditor.stopEditing();
-});
-
-test("Update a new text shape replacing (starting) text with pasted text", async ({
-  page,
-}) => {
-  const textToPaste = "Dolor sit amet";
-  const workspace = new WorkspacePage(page, {
-    textEditor: true
-  });
-  await workspace.setupEmptyFile();
-  await workspace.mockGetFile("text-editor/get-file-lorem-ipsum.json");
-  await workspace.goToWorkspace();
-  await workspace.clickLeafLayer("Lorem ipsum");
-  await workspace.textEditor.startEditing();
-  await workspace.textEditor.selectFromStart(5);
-
-  await Clipboard.writeText(page, textToPaste);
-
-  await workspace.paste("keyboard");
-
-  const textContent = await workspace.textEditor.waitForTextSpanContent();
-  expect(textContent).toBe("Dolor sit amet ipsum");
-
-  await workspace.textEditor.stopEditing();
-});
-
-test("Update a new text shape replacing (ending) text with pasted text", async ({
-  page,
-}) => {
-  const textToPaste = "dolor sit amet";
-  const workspace = new WorkspacePage(page, {
-    textEditor: true
-  });
-  await workspace.setupEmptyFile();
-  await workspace.mockGetFile("text-editor/get-file-lorem-ipsum.json");
-  await workspace.goToWorkspace();
-  await workspace.clickLeafLayer("Lorem ipsum");
-  await workspace.textEditor.startEditing();
-  await workspace.textEditor.selectFromEnd(5);
-
-  await Clipboard.writeText(page, textToPaste);
-
-  await workspace.paste("keyboard");
-
-  const textContent = await workspace.textEditor.waitForTextSpanContent();
-  expect(textContent).toBe("Lorem dolor sit amet");
-
-  await workspace.textEditor.stopEditing();
-});
-
-test("Update a new text shape replacing (in between) text with pasted text", async ({
-  page,
-}) => {
-  const textToPaste = "dolor sit amet";
-  const workspace = new WorkspacePage(page, {
-    textEditor: true
-  });
-  await workspace.setupEmptyFile();
-  await workspace.mockGetFile("text-editor/get-file-lorem-ipsum.json");
-  await workspace.goToWorkspace();
-  await workspace.clickLeafLayer("Lorem ipsum");
-  await workspace.textEditor.startEditing();
-  await workspace.textEditor.selectFromStart(5, 3);
-
-  await Clipboard.writeText(page, textToPaste);
-
-  await workspace.paste("keyboard");
-
-  const textContent = await workspace.textEditor.waitForTextSpanContent();
-  expect(textContent).toBe("Lordolor sit ametsum");
-
-  await workspace.textEditor.stopEditing();
-});
-
-test("Update text font size selecting a part of it (starting)", async ({
-  page,
-}) => {
-  const workspace = new WorkspacePage(page, {
-    textEditor: true
-  });
-  await workspace.setupEmptyFile();
-  await workspace.mockGetFile("text-editor/get-file-lorem-ipsum.json");
-  await workspace.mockRPC(
-    "update-file?id=*",
-    "text-editor/update-file.json",
-  );
-  await workspace.goToWorkspace();
-  await workspace.clickLeafLayer("Lorem ipsum");
-  await workspace.textEditor.startEditing();
-  await workspace.textEditor.selectFromStart(5);
-  await workspace.textEditor.changeFontSize(36);
-
-  const textContent1 = await workspace.textEditor.waitForTextSpanContent(1);
-  expect(textContent1).toBe("Lorem");
-  const textContent2 = await workspace.textEditor.waitForTextSpanContent(2);
-  expect(textContent2).toBe(" ipsum");
-  await workspace.textEditor.stopEditing();
-});
-
-test.skip("Update text line height selecting a part of it (starting)", async ({
-  page,
-}) => {
-  const workspace = new WorkspacePage(page, {
-    textEditor: true,
-  });
-  await workspace.setupEmptyFile();
-  await workspace.mockGetFile("text-editor/get-file-lorem-ipsum.json");
-  await workspace.mockRPC("update-file?id=*", "text-editor/update-file.json");
-  await workspace.goToWorkspace();
-  await workspace.clickLeafLayer("Lorem ipsum");
-  await workspace.textEditor.startEditing();
-  await workspace.textEditor.selectFromStart(5);
-  await workspace.textEditor.changeLineHeight(1.4);
-
-  const lineHeight = await workspace.textEditor.waitForParagraphStyle(1, 'line-height');
-  expect(lineHeight).toBe("1.4");
-
-  const textContent = await workspace.textEditor.waitForTextSpanContent();
-  expect(textContent).toBe("Lorem ipsum");
-
-  await workspace.textEditor.stopEditing();
-});
-
-test.skip("Update text letter spacing selecting a part of it (starting)", async ({
-  page,
-}) => {
-  const workspace = new WorkspacePage(page, {
-    textEditor: true,
-  });
-  await workspace.setupEmptyFile();
-  await workspace.mockGetFile("text-editor/get-file-lorem-ipsum.json");
-  await workspace.mockRPC("update-file?id=*", "text-editor/update-file.json");
-  await workspace.goToWorkspace();
-  await workspace.clickLeafLayer("Lorem ipsum");
-  await workspace.textEditor.startEditing();
-  await workspace.textEditor.selectFromStart(5);
-  await workspace.textEditor.changeLetterSpacing(10);
-
-  const textContent1 = await workspace.textEditor.waitForTextSpanContent(1);
-  expect(textContent1).toBe("Lorem");
-  const textContent2 = await workspace.textEditor.waitForTextSpanContent(2);
-  expect(textContent2).toBe(" ipsum");
-  await workspace.textEditor.stopEditing();
-});
-
-test("BUG 11552 - Apply styles to the current caret", async ({ page }) => {
-  const workspace = new WorkspacePage(page);
   await workspace.setupEmptyFile();
   await workspace.mockGetFile("text-editor/get-file-11552.json");
   await workspace.mockRPC(
@@ -622,8 +326,6 @@
     "text-editor/update-file-11552.json",
   );
   await workspace.goToWorkspace();
-=======
->>>>>>> 5a922c6b
   await workspace.doubleClickLeafLayer("Lorem ipsum");
 
   const fontSizeInput = workspace.rightSidebar.getByRole("textbox", {
