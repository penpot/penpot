--- conflicted
+++ resolved
@@ -9,11 +9,7 @@
    */
   static async mockRPCs(page, paths, options) {
     for (const [path, jsonFilename] of Object.entries(paths)) {
-<<<<<<< HEAD
-      await this.mockRPC(page, path, jsonFilename, options)
-=======
       await this.mockRPC(page, path, jsonFilename, options);
->>>>>>> 5a922c6b
     }
   }
 
