--- conflicted
+++ resolved
@@ -104,8 +104,6 @@
     await this.page.mouse.up();
   }
 
-<<<<<<< HEAD
-=======
   async panOnViewportAt(x, y, width, height) {
     await this.page.waitForTimeout(100);
     await this.viewport.hover({ position: { x, y } });
@@ -119,7 +117,6 @@
     await pagesToggle.click();
   }
 
->>>>>>> 1a7cdfbf
   async moveSelectionToShape(name) {
     await this.page.locator('rect.viewport-selrect').hover();
     await this.page.mouse.down();
