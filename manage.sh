#!/usr/bin/env bash
set -e

REV=`git log -n 1 --pretty=format:%h -- docker/`
DEVENV_IMGNAME="uxbox-devenv"
BUILDENV_IMGNAME="uxbox-buildenv"

function build-devenv {
    echo "Building development image $DEVENV_IMGNAME:latest with UID $EXTERNAL_UID..."

    cp ./frontend/build/package.json docker/devenv/files/package.json;

    local EXTERNAL_UID=${1:-$(id -u)}

    docker build --rm=true --force-rm \
           -t $DEVENV_IMGNAME:latest \
           --build-arg EXTERNAL_UID=$EXTERNAL_UID \
           docker/devenv/;

    rm -rf docker/devenv/files/package.json;
}

function build-buildenv {
    echo "Building buildenv image..."

    docker volume create ${BUILDENV_IMGNAME}-m2

    cp ./frontend/build/package.json docker/buildenv/files/package.json;

    docker build --rm=true \
           -t $BUILDENV_IMGNAME:latest \
           docker/buildenv/;

    rm -rf docker/buildenv/files/package.json;
}

function build-devenv-if-not-exists {
    if [[ ! $(docker images $DEVENV_IMGNAME:latest -q) ]]; then
        build-devenv $@
    fi
}

function build-buildenv-if-not-exists {
    if [[ ! $(docker images $BUILDENV_IMGNAME:latest -q) ]]; then
        build-buildenv $@
    fi
}

function start-devenv {
    build-devenv-if-not-exists $@;
    if [ -n "${HOST_IP}" ]; then
        HOST_IP=127.0.0.1
    fi
    HOST_IP=${HOST_IP} docker-compose -p uxboxdev -f docker/devenv/docker-compose.yaml up -d;
}

function stop-devenv {
    docker-compose -p uxboxdev -f docker/devenv/docker-compose.yaml stop -t 2;
}

<<<<<<< HEAD
function run-devenv {
    if [[ ! $(docker ps -f "name=uxboxdev-main" -q) ]]; then
        start-devenv $@
    fi

    docker exec -ti uxboxdev-main /home/uxbox/start-tmux.sh
}

function run-all-tests {
    echo "Testing frontend..."
    run-frontend-tests $@ || exit 1;
    echo "Testing backend..."
    run-backend-tests $@ || exit 1;
}
=======
function drop-devenv {
    docker-compose -p uxboxdev -f docker/devenv/docker-compose.yaml down -t 2 -v;
>>>>>>> d034c614

    echo "Clean old development image $DEVENV_IMGNAME..."
    docker images $DEVENV_IMGNAME -q | awk '{print $3}' | xargs --no-run-if-empty docker rmi
}

function run-devenv {
    if [[ ! $(docker ps -f "name=uxbox-devenv-main" -q) ]]; then
        start-devenv
    fi

    docker exec -ti uxbox-devenv-main /home/uxbox/start-tmux.sh
}

# function run-all-tests {
#     echo "Testing frontend..."
#     run-frontend-tests $@ || exit 1;
#     echo "Testing backend..."
#     run-backend-tests $@ || exit 1;
# }

# function run-frontend-tests {
#     build-devenv-if-not-exists $@;

#     IMAGE=$DEVENV_IMGNAME:latest

#     echo "Running development image $CONTAINER to test backend..."
#     docker run -ti --rm \
#            -w /home/uxbox/uxbox/frontend \
#            -v `pwd`:/home/uxbox/uxbox \
#            -v $HOME/.m2:/home/uxbox/.m2 \
#            $IMAGE ./scripts/build-and-run-tests.sh
# }

# function run-backend-tests {
#     build-devenv-if-not-exists $@;

#     IMAGE=$DEVENV_IMGNAME:latest

#     docker run -ti --rm \
#            -w /home/uxbox/uxbox/backend \
#            -v `pwd`:/home/uxbox/uxbox \
#            -v $HOME/.m2:/home/uxbox/.m2 \
#            $IMAGE ./scripts/run-tests-in-docker.sh
# }

function build-frontend {
    build-buildenv-if-not-exists;

    local IMAGE=$BUILDENV_IMGNAME:latest;

    echo "Running development image $IMAGE to build frontend."
    docker run -t --rm \
           --mount source=`pwd`,type=bind,target=/root/uxbox  \
           --mount source=${BUILDENV_IMGNAME}-m2,target=/root/.m2 \
           -w /root/uxbox/frontend \
           -e UXBOX_API_URL=${UXBOX_API_URL} \
           -e UXBOX_DEMO_WARNING=${UXBOX_DEMO_WARNING} \
           $IMAGE ./scripts/build-app.sh
}

function build-backend {
    rm -rf ./backend/target/dist
    mkdir -p ./backend/target/dist

    rsync -ar \
          --exclude="/tests*" \
          --exclude="/resources/public/media" \
          --exclude="/file-uploads" \
          --exclude="/target" \
          --exclude="/scripts" \
          --exclude="/.*" \
          ./backend/ ./backend/target/dist/

    rsync -ar \
          ./common/ ./backend/target/dist/common/
}

function log-devenv {
    docker-compose -p uxboxdev -f docker/devenv/docker-compose.yaml logs -f --tail=50
}

function usage {
    echo "UXBOX build & release manager v$REV"
    echo "USAGE: $0 OPTION"
    echo "Options:"
    # echo "- clean                            Stop and clean up docker containers"
    # echo ""
    echo "- build-devenv                     Build docker development oriented image; (can specify external user id in parameter)"
    echo "- start-devenv                     Start the development oriented docker-compose service."
    echo "- stop-devenv                      Stops the development oriented docker-compose service."
    echo "- drop-devenv                      Remove the development oriented docker-compose containers, volumes and clean images."
    echo "- run-devenv                       Attaches to the running devenv container and starts development environment"
    echo "                                   based on tmux (frontend at localhost:3449, backend at localhost:6060)."
    echo ""
    echo "- run-all-tests                    Execute unit tests for both backend and frontend."
    echo "- run-frontend-tests               Execute unit tests for frontend only."
    echo "- run-backend-tests                Execute unit tests for backend only."
    echo ""
    echo "- build-images                     Build a 'release ready' docker images for both backend and frontend"
    echo "- build-frontend-image             Build a 'release ready' docker image for frontend (debug version)"
    echo "- build-frontend-dbg-image         Build a debug docker image for frontend"
    echo "- build-backend-image              Build a 'release ready' docker images for backend"
    echo "- log                              Attach to docker logs."
    echo "- run                              Run 'production ready' docker compose"
    echo "- stop                             Stop 'production ready' docker compose"
    echo "- drop                             Remove the production oriented docker-compose containers and volumes."
}

case $1 in
    build-buildenv)
        build-buildenv ${@:2}
        ;;

    ## devenv related commands
    build-devenv)
        build-devenv ${@:2}
        ;;
    start-devenv)
        start-devenv ${@:2}
        ;;
    run-devenv)
        run-devenv ${@:2}
        ;;
    stop-devenv)
        stop-devenv ${@:2}
        ;;
    drop-devenv)
        drop-devenv ${@:2}
        ;;
    log-devenv)
        log-devenv ${@:2}
        ;;

    ## testin related commands

    # run-all-tests)
    #     run-all-tests ${@:2}
    #     ;;
    # run-frontend-tests)
    #     run-frontend-tests ${@:2}
    #     ;;
    # run-backend-tests)
    #     run-backend-tests ${@:2}
    #     ;;

    # production builds
    build-frontend)
        build-frontend
        ;;

    build-backend)
        build-backend
        ;;

    *)
        usage
        ;;
esac<|MERGE_RESOLUTION|>--- conflicted
+++ resolved
@@ -58,7 +58,6 @@
     docker-compose -p uxboxdev -f docker/devenv/docker-compose.yaml stop -t 2;
 }
 
-<<<<<<< HEAD
 function run-devenv {
     if [[ ! $(docker ps -f "name=uxboxdev-main" -q) ]]; then
         start-devenv $@
@@ -73,10 +72,9 @@
     echo "Testing backend..."
     run-backend-tests $@ || exit 1;
 }
-=======
+
 function drop-devenv {
     docker-compose -p uxboxdev -f docker/devenv/docker-compose.yaml down -t 2 -v;
->>>>>>> d034c614
 
     echo "Clean old development image $DEVENV_IMGNAME..."
     docker images $DEVENV_IMGNAME -q | awk '{print $3}' | xargs --no-run-if-empty docker rmi
