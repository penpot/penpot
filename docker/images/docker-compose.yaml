---
version: "3.5"

networks:
  penpot:

volumes:
  penpot_postgres_v15:
  penpot_assets:
  # penpot_traefik:
  # penpot_minio:

services:
<<<<<<< HEAD
  ## Traefik service declaration example. Consider using it if you are
  ## going to expose penpot to the internet or different host than
  ## `localhost`.
=======
  ## Traefik service declaration example. Consider using it if you are going to expose
  ## penpot to the internet or different host than `localhost`.
>>>>>>> d31138db

  # traefik:
  #   image: traefik:v2.9
  #   networks:
  #     - penpot
  #   command:
  #     - "--api.insecure=true"
  #     - "--entryPoints.web.address=:80"
  #     - "--providers.docker=true"
  #     - "--providers.docker.exposedbydefault=false"
  #     - "--entryPoints.websecure.address=:443"
  #     - "--certificatesresolvers.letsencrypt.acme.tlschallenge=true"
  #     - "--certificatesresolvers.letsencrypt.acme.email=<EMAIL_ADDRESS>"
  #     - "--certificatesresolvers.letsencrypt.acme.storage=/traefik/acme.json"
  #   volumes:
  #     - "penpot_traefik:/traefik"
  #     - "/var/run/docker.sock:/var/run/docker.sock"
  #   ports:
  #     - "80:80"
  #     - "443:443"

  penpot-frontend:
    image: "penpotapp/frontend:latest"
    ports:
      - 9001:80

    volumes:
<<<<<<< HEAD
      - penpot_assets:/opt/data
=======
      - penpot_assets:/opt/penpot/assets
>>>>>>> d31138db

    depends_on:
      - penpot-backend
      - penpot-exporter

    networks:
      - penpot

    labels:
      - "traefik.enable=true"

<<<<<<< HEAD
      ## HTTP: example of labels for the case if you are going to
      ## expose penpot to the internet using only HTTP (without HTTPS)
      ## with traefik
=======
      ## HTTP: example of labels for the case if you are going to expose penpot to the
      ## internet using only HTTP (without HTTPS) with traefik
>>>>>>> d31138db

      # - "traefik.http.routers.penpot-http.entrypoints=web"
      # - "traefik.http.routers.penpot-http.rule=Host(`<DOMAIN_NAME>`)"
      # - "traefik.http.services.penpot-http.loadbalancer.server.port=80"

<<<<<<< HEAD
      ## HTTPS: example of labels for the case if you are going to
      ## expose penpot to the internet using with HTTPS using traefik
=======
      ## HTTPS: example of labels for the case if you are going to expose penpot to the
      ## internet using with HTTPS using traefik
>>>>>>> d31138db

      # - "traefik.http.middlewares.http-redirect.redirectscheme.scheme=https"
      # - "traefik.http.middlewares.http-redirect.redirectscheme.permanent=true"
      # - "traefik.http.routers.penpot-http.entrypoints=web"
      # - "traefik.http.routers.penpot-http.rule=Host(`<DOMAIN_NAME>`)"
      # - "traefik.http.routers.penpot-http.middlewares=http-redirect"
      # - "traefik.http.routers.penpot-https.entrypoints=websecure"
      # - "traefik.http.routers.penpot-https.rule=Host(`<DOMAIN_NAME>`)"
      # - "traefik.http.services.penpot-https.loadbalancer.server.port=80"
      # - "traefik.http.routers.penpot-https.tls=true"
      # - "traefik.http.routers.penpot-https.tls.certresolver=letsencrypt"

<<<<<<< HEAD
    ## Configuration envronment variables for frontend the
    ## container. In this case this container only needs the
    ## `PENPOT_FLAGS`. This environment variable is shared with other
    ## services but not all flags are relevant to all services.
    ##
    ## Relevant flags for frontend:
    ## - demo-users
    ## - login-with-github
    ## - login-with-gitlab
    ## - login-with-google
    ## - login-with-ldap
    ## - login-with-oidc
    ## - login-with-password
    ## - registration
    ## - webhooks
    ##
    ## You can read more about all available flags on:
    ## https://help.penpot.app/technical-guide/configuration/#advanced-configuration

    environment:
=======
    ## Configuration envronment variables for frontend the container. In this case this
    ## container only needs the `PENPOT_FLAGS`. This environment variable is shared with
    ## other services but not all flags are relevant to all services.

    environment:
      ## Relevant flags for frontend:
      ## - demo-users
      ## - login-with-github
      ## - login-with-gitlab
      ## - login-with-google
      ## - login-with-ldap
      ## - login-with-oidc
      ## - login-with-password
      ## - registration
      ## - webhooks
      ##
      ## You can read more about all available flags on:
      ## https://help.penpot.app/technical-guide/configuration/#advanced-configuration

>>>>>>> d31138db
      - PENPOT_FLAGS=enable-registration enable-login-with-password

  penpot-backend:
    image: "penpotapp/backend:latest"
    volumes:
<<<<<<< HEAD
      - penpot_assets:/opt/data
=======
      - penpot_assets:/opt/penpot/assets
>>>>>>> d31138db

    depends_on:
      - penpot-postgres
      - penpot-redis

    networks:
      - penpot

    ## Configuration envronment variables for backend the
    ## container.
<<<<<<< HEAD
    ##
    ## Relevant flags for backend:
    ## - demo-users
    ## - email-verification
    ## - log-emails
    ## - log-invitation-tokens
    ## - login-with-github
    ## - login-with-gitlab
    ## - login-with-google
    ## - login-with-ldap
    ## - login-with-oidc
    ## - login-with-password
    ## - registration
    ## - secure-session-cookies
    ## - smtp
    ## - smtp-debug
    ## - telemetry
    ## - webhooks
    ##
    ## You can read more about all available flags and other
    ## environment variables for the backend here:
    ## https://help.penpot.app/technical-guide/configuration/#advanced-configuration

    environment:
      - PENPOT_FLAGS=enable-registration enable-login disable-email-verification enable-smtp

      ## Public URI. If you are going to expose this instance to the
      ## internet, or use it under different domain than 'localhost'
      ## consider using traefik and set the
      ## `disable-secure-session-cookies` if you are not going to
      ## serve penpot under HTTPS.

      - PENPOT_PUBLIC_URI=http://localhost:9001

      ## Database connection parameters. Don't touch them unless you
      ## are using custom postgresql connection parameters
=======

    environment:

      ## Relevant flags for backend:
      ## - demo-users
      ## - email-verification
      ## - log-emails
      ## - log-invitation-tokens
      ## - login-with-github
      ## - login-with-gitlab
      ## - login-with-google
      ## - login-with-ldap
      ## - login-with-oidc
      ## - login-with-password
      ## - registration
      ## - secure-session-cookies
      ## - smtp
      ## - smtp-debug
      ## - telemetry
      ## - webhooks
      ## - prepl-server
      ##
      ## You can read more about all available flags and other
      ## environment variables for the backend here:
      ## https://help.penpot.app/technical-guide/configuration/#advanced-configuration

      - PENPOT_FLAGS=enable-registration enable-login disable-email-verification enable-smtp enable-prepl-server

      ## Penpot SECRET KEY. It serves as a master key from which other keys for subsystems
      ## (eg http sessions) are derived.
      ##
      ## Leave it comment if it is ok for you to have to login again after each backend
      ## restart.
      ##
      ## If you going to uncomment this, we recommend use here a trully randomly generated
      ## 512 bits base64 encoded string.  You can generate one with:
      ##
      ## python3 -c "import secrets; print(secrets.token_urlsafe(64))"

      # - PENPOT_SECRET_KEY=my-insecure-key

      ## The PREPL host. Mainly used for external programatic access to penpot backend
      ## (example: admin). By default it listen on `localhost` but if you are going to use
      ## the `admin`, you will need to uncomment this and set the host to `0.0.0.0`.

      # - PENPOT_PREPL_HOST=0.0.0.0

      ## Public URI. If you are going to expose this instance to the internet and use it
      ## under different domain than 'localhost', you will need to adjust it to the final
      ## domain.
      ##
      ## Consider using traefik and set the 'disable-secure-session-cookies' if you are
      ## not going to serve penpot under HTTPS.

      - PENPOT_PUBLIC_URI=http://localhost:9001

      ## Database connection parameters. Don't touch them unless you are using custom
      ## postgresql connection parameters.
>>>>>>> d31138db

      - PENPOT_DATABASE_URI=postgresql://penpot-postgres/penpot
      - PENPOT_DATABASE_USERNAME=penpot
      - PENPOT_DATABASE_PASSWORD=penpot

<<<<<<< HEAD
      ## Redis is used for the websockets notifications. Don't touch
      ## unless the redis container has different parameters or
      ## different name.

      - PENPOT_REDIS_URI=redis://penpot-redis/0

      ## Default configuration for assets storage: using filesystem
      ## based with all files stored in a docker volume.

      - PENPOT_ASSETS_STORAGE_BACKEND=assets-fs
      - PENPOT_STORAGE_ASSETS_FS_DIRECTORY=/opt/data/assets
=======
      ## Redis is used for the websockets notifications. Don't touch unless the redis
      ## container has different parameters or different name.

      - PENPOT_REDIS_URI=redis://penpot-redis/0

      ## Default configuration for assets storage: using filesystem based with all files
      ## stored in a docker volume.

      - PENPOT_ASSETS_STORAGE_BACKEND=assets-fs
      - PENPOT_STORAGE_ASSETS_FS_DIRECTORY=/opt/penpot/assets
>>>>>>> d31138db

      ## Also can be configured to to use a S3 compatible storage
      ## service like MiniIO. Look below for minio service setup.

      # - AWS_ACCESS_KEY_ID=<KEY_ID>
      # - AWS_SECRET_ACCESS_KEY=<ACCESS_KEY>
      # - PENPOT_ASSETS_STORAGE_BACKEND=assets-s3
      # - PENPOT_STORAGE_ASSETS_S3_ENDPOINT=http://penpot-minio:9000
      # - PENPOT_STORAGE_ASSETS_S3_BUCKET=<BUKET_NAME>

<<<<<<< HEAD
      ## Telemetry. When enabled, a periodical process will send
      ## anonymous data about this instance. Telemetry data will
      ## enable us to learn on how the application is used, based on
      ## real scenarios. If you want to help us, please leave it
      ## enabled. You can audit what data we send with the code
      ## available on github
      - PENPOT_TELEMETRY_ENABLED=true

      ## Example SMTP/Email configuration. By default, emails are sent
      ## to the mailcatch service, but for production usage is
      ## recommended to setup a real SMTP provider. Emails are used to
      ## confirm user registrations & invitations. Look below how
      ## mailcatch service is configured.
=======
      ## Telemetry. When enabled, a periodical process will send anonymous data about this
      ## instance. Telemetry data will enable us to learn on how the application is used,
      ## based on real scenarios. If you want to help us, please leave it enabled. You can
      ## audit what data we send with the code available on github

      - PENPOT_TELEMETRY_ENABLED=true

      ## Example SMTP/Email configuration. By default, emails are sent to the mailcatch
      ## service, but for production usage is recommended to setup a real SMTP
      ## provider. Emails are used to confirm user registrations & invitations. Look below
      ## how mailcatch service is configured.

>>>>>>> d31138db
      - PENPOT_SMTP_DEFAULT_FROM=no-reply@example.com
      - PENPOT_SMTP_DEFAULT_REPLY_TO=no-reply@example.com
      - PENPOT_SMTP_HOST=penpot-mailcatch
      - PENPOT_SMTP_PORT=1025
      - PENPOT_SMTP_USERNAME=
      - PENPOT_SMTP_PASSWORD=
      - PENPOT_SMTP_TLS=false
      - PENPOT_SMTP_SSL=false

  penpot-exporter:
    image: "penpotapp/exporter:latest"
    networks:
      - penpot

    environment:
      # Don't touch it; this uses internal docker network to
      # communicate with the frontend.
      - PENPOT_PUBLIC_URI=http://penpot-frontend

      ## Redis is used for the websockets notifications.
      - PENPOT_REDIS_URI=redis://penpot-redis/0

  penpot-postgres:
    image: "postgres:15"
    restart: always
    stop_signal: SIGINT

    volumes:
      - penpot_postgres_v15:/var/lib/postgresql/data

    networks:
      - penpot

    environment:
      - POSTGRES_INITDB_ARGS=--data-checksums
      - POSTGRES_DB=penpot
      - POSTGRES_USER=penpot
      - POSTGRES_PASSWORD=penpot

  penpot-redis:
    image: redis:7
    restart: always
    networks:
      - penpot

<<<<<<< HEAD
  ## A mailcatch service, used as temporal SMTP server. You can access
  ## via HTTP to the port 1080 for read all emails the penpot platform
  ## has sent. Should be only used as a temporal solution meanwhile
  ## you don't have a real SMTP provider configured.
=======
  ## A mailcatch service, used as temporal SMTP server. You can access via HTTP to the
  ## port 1080 for read all emails the penpot platform has sent. Should be only used as a
  ## temporal solution meanwhile you don't have a real SMTP provider configured.
>>>>>>> d31138db

  penpot-mailcatch:
    image: sj26/mailcatcher:latest
    restart: always
    expose:
      - '1025'
    ports:
      - "1080:1080"

<<<<<<< HEAD
  ## Example configuration of MiniIO (S3 compatible object storage
  ## service); If you don't have preference, then just use filesystem,
  ## this is here just for the completeness.
=======
  ## An optional admin application for pentpot. It allows manage users, teams and inspect
  ## some parts of the database. You can read more about it on:
  ## https://github.com/penpot/penpot-admin
  ##
  ## If you are going to use admin, ensure to have `enable-prepl-server` in backend flags
  ## and uncomment the `PENPOT_PREPL_HOST` environment variable.
  ##
  ## Status: EXPERIMENTAL

  # penpot-admin:
  #   image: "penpotapp/admin:latest"
  #   networks:
  #     - penpot
  #
  #   depends_on:
  #     - penpot-postgres
  #     - penpot-backend
  #
  #   environment:
  #     ## Adjust to the same value as on backend
  #     - PENPOT_PUBLIC_URI=http://localhost:9001
  #
  #     ## Do not touch it, this is an internal routes
  #     - PENPOT_API_URI=http://penpot-frontend/
  #     - PENPOT_PREPL_URI=tcp://penpot-backend:6063/
  #     - PENPOT_DEBUG="false"
  #
  #     ## Adjust to the same values as on backend
  #     - PENPOT_DATABASE_HOST=penpot-postgres
  #     - PENPOT_DATABASE_NAME=penpot
  #     - PENPOT_DATABASE_USERNAME=penpot
  #     - PENPOT_DATABASE_PASSWORD=penpot
  #     - PENPOT_REDIS_URI=redis://penpot-redis/0

  ## Example configuration of MiniIO (S3 compatible object storage service); If you don't
  ## have preference, then just use filesystem, this is here just for the completeness.
>>>>>>> d31138db

  # minio:
  #   image: "minio/minio:latest"
  #   command: minio server /mnt/data --console-address ":9001"
  #
  #   volumes:
  #     - "penpot_minio:/mnt/data"
  #
  #   environment:
  #     - MINIO_ROOT_USER=minioadmin
  #     - MINIO_ROOT_PASSWORD=minioadmin
  #
  #   ports:
  #     - 9000:9000
  #     - 9001:9001

<|MERGE_RESOLUTION|>--- conflicted
+++ resolved
@@ -11,14 +11,8 @@
   # penpot_minio:
 
 services:
-<<<<<<< HEAD
-  ## Traefik service declaration example. Consider using it if you are
-  ## going to expose penpot to the internet or different host than
-  ## `localhost`.
-=======
   ## Traefik service declaration example. Consider using it if you are going to expose
   ## penpot to the internet or different host than `localhost`.
->>>>>>> d31138db
 
   # traefik:
   #   image: traefik:v2.9
@@ -46,11 +40,7 @@
       - 9001:80
 
     volumes:
-<<<<<<< HEAD
-      - penpot_assets:/opt/data
-=======
       - penpot_assets:/opt/penpot/assets
->>>>>>> d31138db
 
     depends_on:
       - penpot-backend
@@ -62,26 +52,15 @@
     labels:
       - "traefik.enable=true"
 
-<<<<<<< HEAD
-      ## HTTP: example of labels for the case if you are going to
-      ## expose penpot to the internet using only HTTP (without HTTPS)
-      ## with traefik
-=======
       ## HTTP: example of labels for the case if you are going to expose penpot to the
       ## internet using only HTTP (without HTTPS) with traefik
->>>>>>> d31138db
 
       # - "traefik.http.routers.penpot-http.entrypoints=web"
       # - "traefik.http.routers.penpot-http.rule=Host(`<DOMAIN_NAME>`)"
       # - "traefik.http.services.penpot-http.loadbalancer.server.port=80"
 
-<<<<<<< HEAD
-      ## HTTPS: example of labels for the case if you are going to
-      ## expose penpot to the internet using with HTTPS using traefik
-=======
       ## HTTPS: example of labels for the case if you are going to expose penpot to the
       ## internet using with HTTPS using traefik
->>>>>>> d31138db
 
       # - "traefik.http.middlewares.http-redirect.redirectscheme.scheme=https"
       # - "traefik.http.middlewares.http-redirect.redirectscheme.permanent=true"
@@ -94,28 +73,6 @@
       # - "traefik.http.routers.penpot-https.tls=true"
       # - "traefik.http.routers.penpot-https.tls.certresolver=letsencrypt"
 
-<<<<<<< HEAD
-    ## Configuration envronment variables for frontend the
-    ## container. In this case this container only needs the
-    ## `PENPOT_FLAGS`. This environment variable is shared with other
-    ## services but not all flags are relevant to all services.
-    ##
-    ## Relevant flags for frontend:
-    ## - demo-users
-    ## - login-with-github
-    ## - login-with-gitlab
-    ## - login-with-google
-    ## - login-with-ldap
-    ## - login-with-oidc
-    ## - login-with-password
-    ## - registration
-    ## - webhooks
-    ##
-    ## You can read more about all available flags on:
-    ## https://help.penpot.app/technical-guide/configuration/#advanced-configuration
-
-    environment:
-=======
     ## Configuration envronment variables for frontend the container. In this case this
     ## container only needs the `PENPOT_FLAGS`. This environment variable is shared with
     ## other services but not all flags are relevant to all services.
@@ -135,17 +92,12 @@
       ## You can read more about all available flags on:
       ## https://help.penpot.app/technical-guide/configuration/#advanced-configuration
 
->>>>>>> d31138db
       - PENPOT_FLAGS=enable-registration enable-login-with-password
 
   penpot-backend:
     image: "penpotapp/backend:latest"
     volumes:
-<<<<<<< HEAD
-      - penpot_assets:/opt/data
-=======
       - penpot_assets:/opt/penpot/assets
->>>>>>> d31138db
 
     depends_on:
       - penpot-postgres
@@ -156,44 +108,6 @@
 
     ## Configuration envronment variables for backend the
     ## container.
-<<<<<<< HEAD
-    ##
-    ## Relevant flags for backend:
-    ## - demo-users
-    ## - email-verification
-    ## - log-emails
-    ## - log-invitation-tokens
-    ## - login-with-github
-    ## - login-with-gitlab
-    ## - login-with-google
-    ## - login-with-ldap
-    ## - login-with-oidc
-    ## - login-with-password
-    ## - registration
-    ## - secure-session-cookies
-    ## - smtp
-    ## - smtp-debug
-    ## - telemetry
-    ## - webhooks
-    ##
-    ## You can read more about all available flags and other
-    ## environment variables for the backend here:
-    ## https://help.penpot.app/technical-guide/configuration/#advanced-configuration
-
-    environment:
-      - PENPOT_FLAGS=enable-registration enable-login disable-email-verification enable-smtp
-
-      ## Public URI. If you are going to expose this instance to the
-      ## internet, or use it under different domain than 'localhost'
-      ## consider using traefik and set the
-      ## `disable-secure-session-cookies` if you are not going to
-      ## serve penpot under HTTPS.
-
-      - PENPOT_PUBLIC_URI=http://localhost:9001
-
-      ## Database connection parameters. Don't touch them unless you
-      ## are using custom postgresql connection parameters
-=======
 
     environment:
 
@@ -252,25 +166,11 @@
 
       ## Database connection parameters. Don't touch them unless you are using custom
       ## postgresql connection parameters.
->>>>>>> d31138db
 
       - PENPOT_DATABASE_URI=postgresql://penpot-postgres/penpot
       - PENPOT_DATABASE_USERNAME=penpot
       - PENPOT_DATABASE_PASSWORD=penpot
 
-<<<<<<< HEAD
-      ## Redis is used for the websockets notifications. Don't touch
-      ## unless the redis container has different parameters or
-      ## different name.
-
-      - PENPOT_REDIS_URI=redis://penpot-redis/0
-
-      ## Default configuration for assets storage: using filesystem
-      ## based with all files stored in a docker volume.
-
-      - PENPOT_ASSETS_STORAGE_BACKEND=assets-fs
-      - PENPOT_STORAGE_ASSETS_FS_DIRECTORY=/opt/data/assets
-=======
       ## Redis is used for the websockets notifications. Don't touch unless the redis
       ## container has different parameters or different name.
 
@@ -281,7 +181,6 @@
 
       - PENPOT_ASSETS_STORAGE_BACKEND=assets-fs
       - PENPOT_STORAGE_ASSETS_FS_DIRECTORY=/opt/penpot/assets
->>>>>>> d31138db
 
       ## Also can be configured to to use a S3 compatible storage
       ## service like MiniIO. Look below for minio service setup.
@@ -292,21 +191,6 @@
       # - PENPOT_STORAGE_ASSETS_S3_ENDPOINT=http://penpot-minio:9000
       # - PENPOT_STORAGE_ASSETS_S3_BUCKET=<BUKET_NAME>
 
-<<<<<<< HEAD
-      ## Telemetry. When enabled, a periodical process will send
-      ## anonymous data about this instance. Telemetry data will
-      ## enable us to learn on how the application is used, based on
-      ## real scenarios. If you want to help us, please leave it
-      ## enabled. You can audit what data we send with the code
-      ## available on github
-      - PENPOT_TELEMETRY_ENABLED=true
-
-      ## Example SMTP/Email configuration. By default, emails are sent
-      ## to the mailcatch service, but for production usage is
-      ## recommended to setup a real SMTP provider. Emails are used to
-      ## confirm user registrations & invitations. Look below how
-      ## mailcatch service is configured.
-=======
       ## Telemetry. When enabled, a periodical process will send anonymous data about this
       ## instance. Telemetry data will enable us to learn on how the application is used,
       ## based on real scenarios. If you want to help us, please leave it enabled. You can
@@ -319,7 +203,6 @@
       ## provider. Emails are used to confirm user registrations & invitations. Look below
       ## how mailcatch service is configured.
 
->>>>>>> d31138db
       - PENPOT_SMTP_DEFAULT_FROM=no-reply@example.com
       - PENPOT_SMTP_DEFAULT_REPLY_TO=no-reply@example.com
       - PENPOT_SMTP_HOST=penpot-mailcatch
@@ -365,16 +248,9 @@
     networks:
       - penpot
 
-<<<<<<< HEAD
-  ## A mailcatch service, used as temporal SMTP server. You can access
-  ## via HTTP to the port 1080 for read all emails the penpot platform
-  ## has sent. Should be only used as a temporal solution meanwhile
-  ## you don't have a real SMTP provider configured.
-=======
   ## A mailcatch service, used as temporal SMTP server. You can access via HTTP to the
   ## port 1080 for read all emails the penpot platform has sent. Should be only used as a
   ## temporal solution meanwhile you don't have a real SMTP provider configured.
->>>>>>> d31138db
 
   penpot-mailcatch:
     image: sj26/mailcatcher:latest
@@ -384,11 +260,6 @@
     ports:
       - "1080:1080"
 
-<<<<<<< HEAD
-  ## Example configuration of MiniIO (S3 compatible object storage
-  ## service); If you don't have preference, then just use filesystem,
-  ## this is here just for the completeness.
-=======
   ## An optional admin application for pentpot. It allows manage users, teams and inspect
   ## some parts of the database. You can read more about it on:
   ## https://github.com/penpot/penpot-admin
@@ -425,7 +296,6 @@
 
   ## Example configuration of MiniIO (S3 compatible object storage service); If you don't
   ## have preference, then just use filesystem, this is here just for the completeness.
->>>>>>> d31138db
 
   # minio:
   #   image: "minio/minio:latest"
