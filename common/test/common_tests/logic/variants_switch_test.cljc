--- conflicted
+++ resolved
@@ -68,9 +68,6 @@
     ;; The rect has width 15 after the switch
     (t/is (= (:width rect02') 15))))
 
-<<<<<<< HEAD
-
-
 (t/deftest test-basic-switch-override
   (let [;; ==== Setup
         file      (-> (thf/sample-file :file1)
@@ -105,9 +102,6 @@
     ;; The override is keept: The copy still has width 25 after the switch
     (t/is (= (:width copy01') 25))))
 
-
-=======
->>>>>>> 262937c4
 (t/deftest test-switch-with-override
   (let [;; ==== Setup
         file      (-> (thf/sample-file :file1)
