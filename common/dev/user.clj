;; This Source Code Form is subject to the terms of the Mozilla Public
;; License, v. 2.0. If a copy of the MPL was not distributed with this
;; file, You can obtain one at http://mozilla.org/MPL/2.0/.
;;
;; Copyright (c) KALEIDOS INC

(ns user
  (:require
   [app.common.data :as d]
   [app.common.fressian :as fres]
<<<<<<< HEAD
=======
   [app.common.json :as json]
>>>>>>> b4c2f2ec
   [app.common.pprint :as pp]
   [app.common.schema :as sm]
   [app.common.schema.desc-js-like :as smdj]
   [app.common.schema.desc-native :as smdn]
   [app.common.schema.generators :as sg]
   [malli.core :as m]
   [malli.util :as mu]
   [clojure.java.io :as io]
   [clojure.pprint :refer [pprint print-table]]
   [clojure.repl :refer :all]
   [clojure.spec.alpha :as s]
   [clojure.spec.gen.alpha :as sgen]
   [clojure.test :as test]
   [clojure.test.check.generators :as tgen]
   [clojure.tools.namespace.repl :as repl]
   [clojure.walk :refer [macroexpand-all]]
   [criterium.core  :as crit]))

;; --- Benchmarking Tools

(defmacro run-quick-bench
  [& exprs]
  `(crit/with-progress-reporting (crit/quick-bench (do ~@exprs) :verbose)))

(defmacro run-quick-bench'
  [& exprs]
  `(crit/quick-bench (do ~@exprs)))

(defmacro run-bench
  [& exprs]
  `(crit/with-progress-reporting (crit/bench (do ~@exprs) :verbose)))

(defmacro run-bench'
  [& exprs]
  `(crit/bench (do ~@exprs)))

;; --- Development Stuff

(defn- run-tests
  ([] (run-tests #"^common-tests.*-test$"))
  ([o]
   (repl/refresh)
   (cond
     (instance? java.util.regex.Pattern o)
     (test/run-all-tests o)

     (symbol? o)
     (if-let [sns (namespace o)]
       (do (require (symbol sns))
           (test/test-vars [(resolve o)]))
       (test/test-ns o)))))<|MERGE_RESOLUTION|>--- conflicted
+++ resolved
@@ -8,10 +8,7 @@
   (:require
    [app.common.data :as d]
    [app.common.fressian :as fres]
-<<<<<<< HEAD
-=======
    [app.common.json :as json]
->>>>>>> b4c2f2ec
    [app.common.pprint :as pp]
    [app.common.schema :as sm]
    [app.common.schema.desc-js-like :as smdj]
