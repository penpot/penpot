--- conflicted
+++ resolved
@@ -235,11 +235,7 @@
 (sm/def! ::changes
   [:sequential {:gen/max 2} ::change])
 
-<<<<<<< HEAD
 (def valid-change?
-=======
-(def change?
->>>>>>> a494b89b
   (sm/pred-fn ::change))
 
 (def valid-changes?
