--- conflicted
+++ resolved
@@ -217,24 +217,11 @@
 (defn insert-at-index
   [objects index ids]
   (let [[before after] (split-at index objects)
-<<<<<<< HEAD
-        p?      (complement (set ids))
-        before' (filterv p? before)
-        after'  (filterv p? after)]
-
-    (if (and (not= (count before) (count before'))
-             (pos? (count after')))
-      (let [before' (conj before' (first after'))
-            after'  (into [] (rest after'))]
-        (d/concat-vec before' ids after'))
-      (d/concat-vec before' ids after'))))
-=======
         p? (set ids)]
     (d/concat-vec []
                   (remove p? before)
                   ids
                   (remove p? after))))
->>>>>>> f8cecfd6
 
 (defn append-at-the-end
   [prev-ids ids]
