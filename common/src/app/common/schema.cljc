;; This Source Code Form is subject to the terms of the Mozilla Public
;; License, v. 2.0. If a copy of the MPL was not distributed with this
;; file, You can obtain one at http://mozilla.org/MPL/2.0/.
;;
;; Copyright (c) KALEIDOS INC

(ns app.common.schema
  (:refer-clojure :exclude [deref merge parse-uuid parse-long parse-double parse-boolean type keys])
  #?(:cljs (:require-macros [app.common.schema :refer [ignoring]]))
  (:require
   #?(:clj [malli.dev.pretty :as mdp])
   #?(:clj [malli.dev.virhe :as v])
   [app.common.data :as d]
   [app.common.math :as mth]
   [app.common.pprint :as pp]
   [app.common.schema.generators :as sg]
   [app.common.schema.openapi :as-alias oapi]
   [app.common.schema.registry :as sr]
   [app.common.uri :as u]
   [app.common.uuid :as uuid]
   [clojure.core :as c]
   [cuerdas.core :as str]
   [malli.core :as m]
   [malli.error :as me]
   [malli.generator :as mg]
   [malli.registry :as mr]
   [malli.transform :as mt]
   [malli.util :as mu]))

(def default-options
  {:registry sr/default-registry})

(defn schema?
  [o]
  (m/schema? o))

(defn type
  [s]
  (m/type s default-options))

(defn properties
  [s]
  (m/properties s))

(defn type-properties
  [s]
  (m/type-properties s))

(defn children
  [s]
  (m/children s default-options))

(defn schema
  [s]
  (if (schema? s)
    s
    (m/schema s default-options)))

(defn validate
  [s value]
  (m/validate s value default-options))

(defn valid?
  [s value]
  (try
    (m/validate s value default-options)
    (catch #?(:clj Throwable :cljs :default) _cause
      false)))

(defn explain
  [s value]
  (m/explain s value default-options))

(defn simplify
  "Given an explain data structure, return a simplified version of it"
  [exp]
  (me/humanize exp))

(defn generate
  ([s]
   (mg/generate (schema s)))
  ([s o]
   (mg/generate (schema s) o)))

(defn form
  "Returns a readable form of the schema"
  [s]
  (m/form s default-options))

(defn merge
  "Merge two schemas"
  [& items]
  (apply mu/merge (map schema items)))

(defn ref?
  [s]
  (m/-ref-schema? s))

(defn deref
  [s]
  (m/deref s))

(defn error-values
  "Get error values form explain data structure"
  [exp]
  (malli.error/error-value exp {:malli.error/mask-valid-values '...}))

(defn optional-keys
  ([schema]
   (mu/optional-keys schema nil default-options))
  ([schema keys]
   (mu/optional-keys schema keys default-options)))

(defn required-keys
  ([schema]
   (mu/required-keys schema nil default-options))
  ([schema keys]
   (mu/required-keys schema keys default-options)))

(defn transformer
  [& transformers]
  (apply mt/transformer transformers))

(defn entries
  "Get map entires of a map schema"
  [schema]
  (m/entries schema default-options))

(def ^:private xf:map-key
  (map key))

(defn keys
  "Given a map schema, return all keys as set"
  [schema']
  (let [schema' (m/schema schema' default-options)]
    (case (m/type schema')
      :map
      (->> (entries schema')
           (into #{} xf:map-key))

      :merge
      (->> (m/children schema')
           (mapcat m/entries)
           (into #{} xf:map-key))

      (throw (ex-info "not supported schema type" {:type (m/type schema')})))))

(defn update-properties
  [s f & args]
  (let [s (schema s)]
    (apply m/-update-properties s f args)))

(defn -transform-map-keys
  ([f]
   (let [xform (map (fn [[k v]] [(f k) v]))]
     #(cond->> % (map? %) (into (empty %) xform))))
  ([ks f]
   (let [xform (map (fn [[k v]] [(cond-> k (contains? ks k) f) v]))]
     #(cond->> % (map? %) (into (empty %) xform)))))

(defn json-transformer
  []
  (let [map-of-key-decoders (mt/-string-decoders)]
    (mt/transformer
     {:name :json
      :decoders (-> (mt/-json-decoders)
                    (assoc :map-of {:compile (fn [schema _]
                                               (let [key-schema (some-> schema (m/children) (first))]
                                                 (or (some-> key-schema (m/type) map-of-key-decoders
                                                             (mt/-interceptor schema {}) (m/-intercepting)
                                                             (m/-comp m/-keyword->string)
                                                             (mt/-transform-if-valid key-schema)
                                                             (-transform-map-keys))
                                                     (-transform-map-keys m/-keyword->string))))}))
      :encoders (mt/-json-encoders)}
     (mt/collection-transformer))))

(defn string-transformer
  []
  (mt/transformer
   (mt/string-transformer)
   (mt/collection-transformer)))

(defn encode
  ([s val transformer]
   (m/encode s val default-options transformer))
  ([s val options transformer]
   (m/encode s val options transformer)))

(defn decode
  ([s val transformer]
   (m/decode s val default-options transformer))
  ([s val options transformer]
   (m/decode s val options transformer)))

(defn validator
  [s]
  (-> s schema m/validator))

(defn explainer
  [s]
  (-> s schema m/explainer))

(defn encoder
  ([s transformer]
   (m/encoder s default-options transformer))
  ([s options transformer]
   (m/encoder s options transformer)))

(defn decoder
  ([s transformer]
   (m/decoder s default-options transformer))
  ([s options transformer]
   (m/decoder s options transformer)))

(defn lazy-validator
  [s]
  (let [vfn (delay (validator s))]
    (fn [v] (@vfn v))))

(defn lazy-explainer
  [s]
  (let [vfn (delay (explainer (if (delay? s) (deref s) s)))]
    (fn [v] (@vfn v))))

(defn lazy-decoder
  [s transformer]
  (let [vfn (delay (decoder (if (delay? s) (deref s) s) transformer))]
    (fn [v] (@vfn v))))

(defn decode-fn
  [s transformer]
  (let [vfn (delay (decoder (if (delay? s) (deref s) s) transformer))]
    (fn [v] (@vfn v))))

(defn humanize-explain
  "Returns a string representation of the explain data structure"
  [{:keys [errors value]} & {:keys [length level]}]
  (let [errors (mapv #(update % :schema form) errors)]
    (with-out-str
      (println "Errors:")
      (println (pp/pprint-str errors {:width 100 :level 15 :length 20}))
      (println "Value:")
      (println (pp/pprint-str value {:width 160
                                     :level (d/nilv level 8)
                                     :length (d/nilv length 12)})))))

#?(:clj
   (defmethod v/-format ::schemaless-explain
     [_ explanation printer]
     {:body [:group
             (v/-block "Value" (v/-visit (me/error-value explanation printer) printer) printer) :break :break
             (v/-block "Errors" (v/-visit (me/humanize (me/with-spell-checking explanation)) printer) printer)]}))

#?(:clj
   (defmethod v/-format ::explain
     [_ {:keys [schema] :as explanation} printer]
     {:body [:group
             (v/-block "Value" (v/-visit (me/error-value explanation printer) printer) printer) :break :break
             (v/-block "Errors" (v/-visit (me/humanize (me/with-spell-checking explanation)) printer) printer) :break :break
             (v/-block "Schema" (v/-visit schema printer) printer)]}))

#?(:clj
   (defn pretty-explain
     "A helper that allows print a console-friendly output for the explain;
  should not be used for other purposes"
     [explain & {:keys [variant message]
                 :or {variant ::explain
                      message "Validation Error"}}]
     (let [explain (fn [] (me/with-error-messages explain))]
       ((mdp/prettifier variant message explain default-options)))))

(defmacro ignoring
  [expr]
  (if (:ns &env)
    `(try ~expr (catch :default e# nil))
    `(try ~expr (catch Throwable e# nil))))

(defn lookup
  "Lookups schema from registry."
  ([s] (lookup sr/default-registry s))
  ([registry s] (schema (mr/schema registry s))))

(defn check-fn
  "Create a predefined check function"
  [s & {:keys [hint type code]}]
<<<<<<< HEAD
  (let [s          (delay (schema s))
        validator* (delay (m/validator @s))
        explainer* (delay (m/explainer @s))
=======
  (let [s          #?(:clj
                      (schema s)
                      :cljs
                      (try
                        (schema s)
                        (catch :default cause
                          (let [data (ex-data cause)]
                            (if (= :malli.core/invalid-schema (:type data))
                              (throw (ex-info
                                      (str "Invalid schema\n"
                                           (pp/pprint-str (:data data)))
                                      {}))
                              (throw cause))))))

        validator* (delay (m/validator s))
        explainer* (delay (m/explainer s))
>>>>>>> a614207f
        hint       (or ^boolean hint "check error")
        type       (or ^boolean type :assertion)
        code       (or ^boolean code :data-validation)]

    (fn [value]
      (let [validate-fn @validator*]
        (when-not ^boolean (validate-fn value)
          (let [explain-fn @explainer*
                explain    (explain-fn value)]
            (throw (ex-info hint {:type type
                                  :code code
                                  :hint hint
                                  ::explain explain}))))
        value))))

(defn coercer
  [schema & {:as opts}]
  (let [decode-fn (lazy-decoder schema json-transformer)
        check-fn  (check-fn schema opts)]
    (fn [data]
      (-> data decode-fn check-fn))))

(defn check
  "A helper intended to be used on assertions for validate/check the
  schema over provided data. Raises an assertion exception.

  Use only on non-performance sensitive code, because it creates the
  check-fn instance all the time it is invoked."
  [s value & {:as opts}]
  (let [check-fn (check-fn s opts)]
    (check-fn value)))

(defn type-schema
  [& {:as params}]
  (m/-simple-schema params))

(defn coll-schema
  [& {:as params}]
  (m/-collection-schema params))

(defn register!
  ([params]
   (cond
     (map? params)
     (let [mdata (meta params)
           type  (or (get mdata ::id)
                     (get mdata ::type)
                     (get params :type))]
       (assert (qualified-keyword? type) "expected qualified keyword for `type`")
       (let [s (m/-simple-schema params)]
         (swap! sr/registry assoc type s)
         s))

     (vector? params)
     (let [mdata (meta params)
           type  (or (get mdata ::id)
                     (get mdata ::type))]
       (assert (qualified-keyword? type) "expected qualified keyword to be on metadata")
       (swap! sr/registry assoc type params)
       params)

     (m/into-schema? params)
     (let [type (m/-type params)]
       (swap! sr/registry assoc type params)
       params)

     :else
     (throw (ex-info "Invalid Arguments" {}))))

  ([type params]
   (swap! sr/registry assoc type params)
   params))

;; --- BUILTIN SCHEMAS

(register! :merge (mu/-merge))
(register! :union (mu/-union))

(defn- parse-uuid
  [s]
  (if (uuid? s)
    s
    (if (str/empty? s)
      nil
      (try
        (uuid/parse s)
        (catch #?(:clj Exception :cljs :default) _cause
          s)))))

(defn- encode-uuid
  [v]
  (if (uuid? v)
    (str v)
    v))

(register!
 {:type ::uuid
  :pred uuid?
  :type-properties
  {:title "uuid"
   :description "UUID formatted string"
   :error/message "should be an uuid"
   :gen/gen (sg/uuid)
   :decode/string parse-uuid
   :decode/json parse-uuid
   :encode/string encode-uuid
   :encode/json encode-uuid
   ::oapi/type "string"
   ::oapi/format "uuid"}})

(def email-re #"[a-zA-Z0-9_.+-\\\\]+@[a-zA-Z0-9-]+\.[a-zA-Z0-9-.]+")

(defn parse-email
  [s]
  (if (string? s)
    (first (re-seq email-re s))
    nil))

(defn email-string?
  [s]
  (and (string? s)
       (re-seq email-re s)))

(register!
 {:type ::email
  :pred email-string?
  :property-pred
  (fn [{:keys [max] :as props}]
    (if (some? max)
      (fn [value]
        (<= (count value) max))
      (constantly true)))

  :type-properties
  {:title "email"
   :description "string with valid email address"
   :error/code "errors.invalid-email"
   :gen/gen (sg/email)
   :decode/string (fn [v] (or (parse-email v) v))
   :decode/json (fn [v] (or (parse-email v) v))
   ::oapi/type "string"
   ::oapi/format "email"}})

(def xf:filter-word-strings
  (comp
   (filter string?)
   (remove str/empty?)
   (remove str/blank?)))

;; NOTE: this is general purpose set spec and should be used over the other

(register!
 (coll-schema
  :type ::set
  :min 0
  :max 1
  :compile
  (fn [{:keys [kind max min ordered] :as props} children _]
    (let [kind  (or (last children) kind)

          child-pred
          (cond
            (fn? kind)  kind
            (nil? kind) any?
            :else       (validator kind))

          type-pred
          (if ordered
            d/ordered-set?
            set?)

          pred
          (cond
            (and max min)
            (fn [value]
              (and (type-pred value)
                   (every? child-pred value)
                   (<= min (count value) max)))

            min
            (fn [value]
              (and (type-pred value)
                   (every? child-pred value)
                   (<= min (count value))))

            max
            (fn [value]
              (and (type-pred value)
                   (every? child-pred value)
                   (<= (count value) max)))

            :else
            (fn [value]
              (and (type-pred value)
                   (every? child-pred value))))

          empty-set
          (if ordered
            (d/ordered-set)
            #{})

          decode
          (fn [v]
            (cond
              (string? v)
              (let [v  (str/split v #"[\s,]+")]
                (into empty-set xf:filter-word-strings v))

              (set? v)
              v

              (coll? v)
              (into empty-set v)

              :else
              v))

          encode-string-child
          (encoder kind string-transformer)

          encode-string
          (fn [o]
            (if (set? o)
              (str/join ", " (map encode-string-child o))
              o))]

      {:pred pred
       :empty #{}
       :type-properties
       {:title "set"
        :description "Set of Strings"
        :error/message "should be a set of strings"
        :gen/gen (-> kind sg/generator sg/set)
        :decode/string decode
        :decode/json decode
        :encode/string encode-string
        :encode/json identity
        ::oapi/type "array"
        ::oapi/format "set"
        ::oapi/items {:type "string"}
        ::oapi/unique-items true}}))))

(register!
 (coll-schema
  :type ::vec
  :min 0
  :max 1
  :compile
  (fn [{:keys [kind max min] :as props} children _]
    (let [kind  (or (last children) kind)
          pred
          (cond
            (fn? kind)  kind
            (nil? kind) any?
            :else       (validator kind))

          pred
          (cond
            (and max min)
            (fn [value]
              (let [size (count value)]
                (and (set? value)
                     (<= min size max)
                     (every? pred value))))

            min
            (fn [value]
              (let [size (count value)]
                (and (set? value)
                     (<= min size)
                     (every? pred value))))

            max
            (fn [value]
              (let [size (count value)]
                (and (set? value)
                     (<= size max)
                     (every? pred value))))

            :else
            (fn [value]
              (every? pred value)))

          decode
          (fn [v]
            (cond
              (string? v)
              (let [v (str/split v #"[\s,]+")]
                (into [] xf:filter-word-strings v))

              (vector? v)
              v

              (coll? v)
              (into [] v)

              :else
              v))

          encode-string-child
          (encoder kind string-transformer)

          encode-string
          (fn [o]
            (if (vector? o)
              (str/join ", " (map encode-string-child o))
              o))]

      {:pred pred
       :type-properties
       {:title "set"
        :description "Set of Strings"
        :error/message "should be a set of strings"
        :gen/gen (-> kind sg/generator sg/set)
        :decode/string decode
        :decode/json decode
        :encode/string encode-string
        :encode/json identity
        ::oapi/type "array"
        ::oapi/format "set"
        ::oapi/items {:type "string"}
        ::oapi/unique-items true}}))))

(register!
 {:type ::set-of-strings
  :pred #(and (set? %) (every? string? %))
  :type-properties
  {:title "set[string]"
   :description "Set of Strings"
   :error/message "should be a set of strings"
   :gen/gen (-> :string sg/generator sg/set)
   :decode/string (fn [v]
                    (let [v (if (string? v) (str/split v #"[\s,]+") v)]
                      (into #{} xf:filter-word-strings v)))
   ::oapi/type "array"
   ::oapi/format "set"
   ::oapi/items {:type "string"}
   ::oapi/unique-items true}})

(register!
 {:type ::set-of-keywords
  :pred #(and (set? %) (every? keyword? %))
  :type-properties
  {:title "set[string]"
   :description "Set of Strings"
   :error/message "should be a set of strings"
   :gen/gen (-> :keyword sg/generator sg/set)
   :decode/string (fn [v]
                    (let [v (if (string? v) (str/split v #"[\s,]+") v)]
                      (into #{} (comp xf:filter-word-strings (map keyword)) v)))
   ::oapi/type "array"
   ::oapi/format "set"
   ::oapi/items {:type "string" :format "keyword"}
   ::oapi/unique-items true}})

(register!
 {:type ::set-of-uuid
  :pred #(and (set? %) (every? uuid? %))
  :type-properties
  {:title "set[uuid]"
   :description "Set of UUID"
   :error/message "should be a set of UUID instances"
   :gen/gen (-> ::uuid sg/generator sg/set)
   :decode/string (fn [v]
                    (let [v (if (string? v) (str/split v #"[\s,]+") v)]
                      (into #{} (keep parse-uuid) v)))
   ::oapi/type "array"
   ::oapi/format "set"
   ::oapi/items {:type "string" :format "uuid"}
   ::oapi/unique-items true}})

(register!
 {:type ::coll-of-uuid
  :pred (partial every? uuid?)
  :type-properties
  {:title "[uuid]"
   :description "Coll of UUID"
   :error/message "should be a coll of UUID instances"
   :gen/gen (-> ::uuid sg/generator sg/set)
   :decode/string (fn [v]
                    (let [v (if (string? v) (str/split v #"[\s,]+") v)]
                      (into [] (keep parse-uuid) v)))
   ::oapi/type "array"
   ::oapi/format "array"
   ::oapi/items {:type "string" :format "uuid"}
   ::oapi/unique-items false}})

(register!
 {:type ::one-of
  :min 1
  :max 1
  :compile
  (fn [props children _]
    (let [options (into #{} (last children))
          format  (:format props "keyword")
          decode  (if (= format "keyword")
                    keyword
                    identity)]
      {:pred #(contains? options %)
       :type-properties
       {:title "enum"
        :gen/gen (sg/elements options)
        :decode/string decode
        :decode/json decode
        ::oapi/type "string"
        ::oapi/format (:format props "keyword")}}))})

;; Integer/MAX_VALUE
(def max-safe-int 2147483647)
;; Integer/MIN_VALUE
(def min-safe-int -2147483648)

(defn parse-long
  [v]
  (or (ignoring
       (if (string? v)
         (c/parse-long v)
         v))
      v))

(register!
 {:type ::int
  :min 0
  :max 0
  :compile
  (fn [{:keys [max min] :as props} _ _]
    (let [pred int?
          pred (if (some? min)
                 (fn [v]
                   (and (pred v)
                        (>= v min)))
                 pred)
          pred (if (some? max)
                 (fn [v]
                   (and (pred v)
                        (>= max v)))
                 pred)

          gen (or (get props :gen/gen)
                  (sg/small-int :max max :min min))]

      {:pred pred
       :type-properties
       {:title "integer"
        :description "integer"
        :error/message "expected to be int/long"
        :error/code "errors.invalid-integer"
        :gen/gen gen
        :decode/string parse-long
        :decode/json parse-long
        ::oapi/type "integer"}}))})

(defn parse-double
  [v]
  (or (ignoring
       (if (string? v)
         (c/parse-double v)
         v))
      v))

(register!
 {:type ::double
  :compile
  (fn [{:keys [max min] :as props} _ _]
    (let [pred double?
          pred (if (some? min)
                 (fn [v]
                   (and (pred v)
                        (>= v min)))
                 pred)
          pred (if (some? max)
                 (fn [v]
                   (and (pred v)
                        (>= max v)))
                 pred)]

      {:pred pred
       :type-properties
       {:title "doble"
        :description "double number"
        :error/message "expected to be double"
        :error/code "errors.invalid-double"
        :gen/gen (sg/small-double :max max :min min)
        :decode/string parse-double
        :decode/json parse-double
        ::oapi/type "number"
        ::oapi/format "double"}}))})

(register!
 {:type ::number
  :compile
  (fn [{:keys [max min] :as props} _ _]
    (let [pred number?
          pred (if (some? min)
                 (fn [v]
                   (and (pred v)
                        (>= v min)))
                 pred)
          pred (if (some? max)
                 (fn [v]
                   (and (pred v)
                        (>= max v)))
                 pred)

          gen  (or (get props :gen/gen)
                   (sg/one-of
                    (sg/small-int :max max :min min)
                    (->> (sg/small-double :max max :min min)
                         (sg/fmap #(mth/precision % 2)))))]

      {:pred pred
       :type-properties
       {:title "number"
        :description "number"
        :error/message "expected to be number"
        :error/code "errors.invalid-number"
        :gen/gen gen
        :decode/string parse-double
        :decode/json parse-double
        ::oapi/type "number"}}))})

(register! ::safe-int [::int {:max max-safe-int :min min-safe-int}])
(register! ::safe-double [::double {:max max-safe-int :min min-safe-int}])
(register! ::safe-number [::number {:gen/gen (sg/small-double)
                                    :max max-safe-int
                                    :min min-safe-int}])

(defn parse-boolean
  [v]
  (if (string? v)
    (case v
      ("true" "t" "1") true
      ("false" "f" "0") false
      v)
    v))

(register!
 {:type ::boolean
  :pred boolean?
  :type-properties
  {:title "boolean"
   :description "boolean"
   :error/message "expected boolean"
   :error/code "errors.invalid-boolean"
   :gen/gen sg/boolean
   :decode/string parse-boolean
   :decode/json parse-boolean
   :encode/string str
   ::oapi/type "boolean"}})

(register!
 {:type ::contains-any
  :min 1
  :max 1
  :compile (fn [props children _]
             (let [choices (last children)
                   pred    (if (:strict props)
                             #(some (fn [prop]
                                      (some? (get % prop)))
                                    choices)
                             #(some (fn [prop]
                                      (contains? % prop))
                                    choices))]
               {:pred pred}))})


#?(:clj
   (register!
    {:type ::atom
     :pred #(instance? clojure.lang.Atom %)}))

(register!
 {:type ::fn
  :pred fn?})

;; FIXME: deprecated, replace with ::text

(register!
 {:type ::word-string
  :pred #(and (string? %) (not (str/blank? %)))
  :property-pred (m/-min-max-pred count)
  :type-properties
  {:title "string"
   :description "string"
   :error/message "expected a non empty string"
   :gen/gen (sg/word-string)
   ::oapi/type "string"
   ::oapi/format "string"}})

(defn decode-uri
  [val]
  (if (u/uri? val)
    val
    (-> val str/trim u/uri)))

(register!
 {:type ::uri
  :pred u/uri?
  :property-pred
  (fn [{:keys [min max prefix] :as props}]
    (if (seq props)
      (fn [value]
        (let [value  (str value)
              size   (count value)]

          (and
           (cond
             (and min max)
             (<= min size max)

             min
             (<= min size)

             max
             (<= size max))

           (cond
             (d/regexp? prefix)
             (some? (re-seq prefix value))

             :else
             true))))

      (constantly true)))

  :type-properties
  {:title "uri"
   :description "URI formatted string"
   :error/code "errors.invalid-uri"
   :gen/gen (sg/uri)
   :decode/string decode-uri
   :decode/json decode-uri
   :encode/json str
   :encode/string str
   ::oapi/type "string"
   ::oapi/format "uri"}})

(register!
 {:type ::text
  :pred #(and (string? %) (not (str/blank? %)))
  :property-pred
  (fn [{:keys [min max] :as props}]
    (if (or min max)
      (fn [value]
        (let [size (count value)]
          (cond
            (and min max)
            (<= min size max)

            min
            (<= min size)

            max
            (<= size max))))
      (constantly true)))

  :type-properties
  {:title "string"
   :description "not whitespace string"
   ::oapi/type "string"
   :gen/gen (sg/word-string)
   :error/fn
   (fn [{:keys [value schema]}]
     (let [{:keys [max min] :as props} (properties schema)]
       (cond
         (and (string? value)
              (number? max)
              (> (count value) max))
         {:code ["errors.field-max-length" max]}

         (and (string? value)
              (number? min)
              (< (count value) min))
         {:code ["errors.field-min-length" min]}

         (and (string? value)
              (str/empty? value))
         {:code "errors.field-missing"}

         (and (string? value)
              (str/blank? value))
         {:code "errors.field-not-all-whitespace"}

         :else
         {:code "errors.invalid-text"})))}})

(register!
 {:type ::password
  :pred
  (fn [value]
    (and (string? value)
         (>= (count value) 8)
         (not (str/blank? value))))
  :type-properties
  {:title "password"
   :gen/gen (->> (sg/word-string)
                 (sg/filter #(>= (count %) 8)))
   :error/code "errors.password-too-short"
   ::oapi/type "string"
   ::oapi/format "password"}})

#?(:clj
   (register!
    {:type ::agent
     :pred #(instance? clojure.lang.Agent %)
     :type-properties
     {:title "agent"
      :description "instance of clojure agent"}}))

(register! ::any (mu/update-properties :any assoc :gen/gen sg/any))

;; ---- PREDICATES

(def valid-safe-number?
  (lazy-validator ::safe-number))

(def valid-safe-int?
  (lazy-validator ::safe-int))

(def valid-text?
  (validator ::text))

(def check-safe-int
  (check-fn ::safe-int))

(def check-set-of-strings
  (check-fn ::set-of-strings))

(def check-email
  (check-fn ::email))

(def check-uuid
  (check-fn ::uuid :hint "expected valid uuid instance"))

(def check-string
  (check-fn :string :hint "expected string"))

(def check-coll-of-uuid
  (check-fn ::coll-of-uuid))

(def check-set-of-uuid
  (check-fn ::set-of-uuid))

(def check-set-of-emails
  (check-fn [::set ::email]))<|MERGE_RESOLUTION|>--- conflicted
+++ resolved
@@ -284,11 +284,6 @@
 (defn check-fn
   "Create a predefined check function"
   [s & {:keys [hint type code]}]
-<<<<<<< HEAD
-  (let [s          (delay (schema s))
-        validator* (delay (m/validator @s))
-        explainer* (delay (m/explainer @s))
-=======
   (let [s          #?(:clj
                       (schema s)
                       :cljs
@@ -305,7 +300,6 @@
 
         validator* (delay (m/validator s))
         explainer* (delay (m/explainer s))
->>>>>>> a614207f
         hint       (or ^boolean hint "check error")
         type       (or ^boolean type :assertion)
         code       (or ^boolean code :data-validation)]
