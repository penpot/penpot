--- conflicted
+++ resolved
@@ -35,21 +35,6 @@
 ;; DEFAULT SPECS
 ;;;;;;;;;;;;;;;;;;;;;;;;;;;;;;;;;;;;;;;;;;;;;;;;;;;;;;;;;;;;;;;;;;;;;;
 
-<<<<<<< HEAD
-(s/def ::set-of-string (s/every string? :kind set?))
-(s/def ::coll-of-uuid (s/every uuid?))
-
-(defn bytes?
-  "Test if a first parameter is a byte
-  array or not."
-  [x]
-  (if (nil? x)
-    false
-    #?(:clj (= (Class/forName "[B")
-               (.getClass ^Object x))
-       :cljs (or (instance? js/Uint8Array x)
-                 (instance? js/ArrayBuffer x)))))
-=======
 ;; --- SPEC: uuid
 
 (letfn [(conformer [v]
@@ -112,7 +97,6 @@
         (unformer [v]
           (name v))]
   (s/def ::keyword (s/conformer conformer unformer)))
->>>>>>> ddc7f412
 
 ;; --- SPEC: email
 
@@ -216,7 +200,10 @@
 (s/def ::fn fn?)
 (s/def ::id ::uuid)
 
+;; NOTE: this is a coercerless version of `::set-of-str` spec
+(s/def ::set-of-string (s/every ::string :kind set?))
 (s/def ::coll-of-uuid (s/every ::uuid))
+(s/def ::set-of-uuid (s/every ::uuid :kind set?))
 
 (defn bytes?
   "Test if a first parameter is a byte
