;; This Source Code Form is subject to the terms of the Mozilla Public
;; License, v. 2.0. If a copy of the MPL was not distributed with this
;; file, You can obtain one at http://mozilla.org/MPL/2.0/.
;;
;; Copyright (c) KALEIDOS INC

(ns app.common.files.migrations
  (:require
   [app.common.data :as d]
   [app.common.data.macros :as dm]
   [app.common.features :as cfeat]
   [app.common.files.changes :as cpc]
   [app.common.files.defaults :as cfd]
   [app.common.files.helpers :as cfh]
   [app.common.geom.matrix :as gmt]
   [app.common.geom.point :as gpt]
   [app.common.geom.rect :as grc]
   [app.common.geom.shapes :as gsh]
   [app.common.geom.shapes.text :as gsht]
   [app.common.logging :as l]
   [app.common.math :as mth]
   [app.common.schema :as sm]
   [app.common.svg :as csvg]
   [app.common.text :as txt]
   [app.common.types.color :as types.color]
   [app.common.types.component :as ctk]
   [app.common.types.container :as ctn]
   [app.common.types.file :as ctf]
   [app.common.types.fill :as types.fill]
   [app.common.types.path :as path]
   [app.common.types.path.segment :as path.segment]
   [app.common.types.shape :as cts]
   [app.common.types.shape.interactions :as ctsi]
   [app.common.types.shape.shadow :as ctss]
   [app.common.types.text :as cttx]
   [app.common.uuid :as uuid]
   [clojure.set :as set]
   [cuerdas.core :as str]))

#?(:cljs (l/set-level! :info))

(declare available-migrations)

(def version cfd/version)

(defmulti migrate-data
  "A reduce function that responsible to apply a migration identified by `id`."
  (fn [_data id] id))

(defn need-migration?
  [file]
  (or (nil? (:version file))
      (not= cfd/version (:version file))
      (boolean
       (->> (:migrations file #{})
            (set/difference available-migrations)
            (not-empty)))))

(def xf:map-name
  (map :name))

(defn migrate
  [{:keys [id] :as file} libs]

  (let [diff
        (set/difference available-migrations (:migrations file))

        data (-> (:data file)
                 (assoc :libs libs))

        data
        (reduce migrate-data data diff)

        data
        (-> data
            (assoc :id id)
            (dissoc :version :libs))]

    (-> file
        (assoc :data data)
        (update :migrations set/union diff)
        (vary-meta assoc ::migrated (not-empty diff)))))

(defn- generate-migrations-from-version
  "A function that generates new format migration from the old,
  version based migration system"
  [version]
  (let [xform  (comp
                (take-while #(<= % version))
                (map #(str "legacy-" %))
                (filter #(contains? available-migrations %)))
        result (transduce xform conj (d/ordered-set) (range 1 (inc cfd/version)))]
    result))

(defn migrate-file
  [file libs]
  (binding [cfeat/*new* (atom #{})]
    (let [version
          (or (:version file) (-> file :data :version))

          migrations
          (not-empty (get file :migrations))

          file
          (-> file
              (assoc :version cfd/version)
              (assoc :migrations
                     (if migrations
                       migrations
                       (generate-migrations-from-version version)))
              ;; NOTE: in some future we can consider to apply a
              ;; migration to the whole database and remove this code
              ;; from this function that executes on each file
              ;; migration operation
              (update :features cfeat/migrate-legacy-features)
              (migrate libs)
              (update :features (fnil into #{}) (deref cfeat/*new*)))]

      ;; NOTE: When we have no previous migrations, we report all
      ;; migrations as migrated in order to correctly persist them all
      ;; and not only the really applied migrations
      (if (not migrations)
        (vary-meta file assoc ::migrated (:migrations file))
        file))))

(defn migrated?
  [file]
  (boolean (-> file meta ::migrated)))

;; -- MIGRATIONS --

(defmethod migrate-data "legacy-2"
  [data _]
  (letfn [(update-object [object]
            (d/update-when object :shapes
                           (fn [shapes]
                             (if (seq? shapes)
                               (into [] shapes)
                               shapes))))
          (update-page [page]
            (update page :objects d/update-vals update-object))]

    (update data :pages-index d/update-vals update-page)))

(defmethod migrate-data "legacy-3"
  [data _]
  (letfn [(migrate-path [shape]
            (if-not (contains? shape :content)
              (let [content (path.segment/points->content (:segments shape) :close (:close? shape))
                    selrect (path.segment/content->selrect content)
                    points  (grc/rect->points selrect)]
                (-> shape
                    (dissoc :segments)
                    (dissoc :close?)
                    (assoc :content content)
                    (assoc :selrect selrect)
                    (assoc :points points)))
              ;; If the shape contains :content is already in the new format
              shape))

          (fix-frames-selrects [frame]
            (if (= (:id frame) uuid/zero)
              frame
              (let [selrect (gsh/shape->rect frame)]
                (-> frame
                    (assoc :selrect selrect)
                    (assoc :points (grc/rect->points selrect))))))

          (fix-empty-points [shape]
            (if (empty? (:points shape))
              (-> shape
                  (update :selrect (fn [selrect]
                                     (if (map? selrect)
                                       (grc/make-rect selrect)
                                       selrect)))
                  (cts/setup-shape))
              shape))

          (update-object [object]
            (cond-> object
              (= :curve (:type object))
              (assoc :type :path)

              (#{:curve :path} (:type object))
              (migrate-path)

              (cfh/frame-shape? object)
              (fix-frames-selrects)

              (and (empty? (:points object)) (not= (:id object) uuid/zero))
              (fix-empty-points)))

          (update-page [page]
            (update page :objects d/update-vals update-object))]

    (update data :pages-index d/update-vals update-page)))

;; Put the id of the local file in :component-file in instances of
;; local components
(defmethod migrate-data "legacy-5"
  [data _]
  (letfn [(update-object [object]
            (if (and (some? (:component-id object))
                     (nil? (:component-file object)))
              (assoc object :component-file (:id data))
              object))

          (update-page [page]
            (update page :objects d/update-vals update-object))]

    (update data :pages-index d/update-vals update-page)))

;; Fixes issues with selrect/points for shapes with width/height =
;; 0 (line-like paths)
(defmethod migrate-data "legacy-6"
  [data _]
  (letfn [(fix-line-paths [shape]
            (if (= (:type shape) :path)
              (let [{:keys [width height]} (grc/points->rect (:points shape))]
                (if (or (mth/almost-zero? width) (mth/almost-zero? height))
                  (let [selrect (path.segment/content->selrect (:content shape))
                        points (grc/rect->points selrect)
                        transform (gmt/matrix)
                        transform-inv (gmt/matrix)]
                    (assoc shape
                           :selrect selrect
                           :points points
                           :transform transform
                           :transform-inverse transform-inv))
                  shape))
              shape))

          (update-container [container]
            (update container :objects d/update-vals fix-line-paths))]

    (-> data
        (update :pages-index d/update-vals update-container)
        (d/update-when :components d/update-vals update-container))))

;; Remove interactions pointing to deleted frames
(defmethod migrate-data "legacy-7"
  [data _]
  (letfn [(update-object [page object]
            (d/update-when object :interactions
                           (fn [interactions]
                             (filterv #(get-in page [:objects (:destination %)]) interactions))))

          (update-page [page]
            (update page :objects d/update-vals (partial update-object page)))]

    (update data :pages-index d/update-vals update-page)))

;; Remove groups without any shape, both in pages and components
(defmethod migrate-data "legacy-8"
  [data _]
  (letfn [(clean-parents [obj deleted?]
            (d/update-when obj :shapes
                           (fn [shapes]
                             (into [] (remove deleted?) shapes))))

          (obj-is-empty? [obj]
            (and (= (:type obj) :group)
                 (or (empty? (:shapes obj))
                     (nil? (:selrect obj)))))

          (clean-objects [objects]
            (loop [entries (seq objects)
                   deleted #{}
                   result  objects]
              (let [[id obj :as entry] (first entries)]
                (if entry
                  (if (obj-is-empty? obj)
                    (recur (rest entries)
                           (conj deleted id)
                           (dissoc result id))
                    (recur (rest entries)
                           deleted
                           result))
                  [(count deleted)
                   (d/mapm #(clean-parents %2 deleted) result)]))))

          (clean-container [container]
            (loop [n       0
                   objects (:objects container)]
              (let [[deleted objects] (clean-objects objects)]
                (if (and (pos? deleted) (< n 1000))
                  (recur (inc n) objects)
                  (assoc container :objects objects)))))]

    (-> data
        (update :pages-index d/update-vals clean-container)
        (d/update-when :components d/update-vals clean-container))))

(defmethod migrate-data "legacy-9"
  [data _]
  (letfn [(find-empty-groups [objects]
            (->> (vals objects)
                 (filter (fn [shape]
                           (and (= :group (:type shape))
                                (or (empty? (:shapes shape))
                                    (every? (fn [child-id]
                                              (not (contains? objects child-id)))
                                            (:shapes shape))))))
                 (map :id)))

          (calculate-changes [[page-id page]]
            (let [objects (:objects page)
                  eids    (find-empty-groups objects)]

              (map (fn [id]
                     {:type :del-obj
                      :page-id page-id
                      :id id})
                   eids)))]

    (loop [data data]
      (let [changes (mapcat calculate-changes (:pages-index data))]
        (if (seq changes)
          (recur (cpc/process-changes data changes))
          data)))))

(defmethod migrate-data "legacy-10"
  [data _]
  (letfn [(update-page [page]
            (d/update-in-when page [:objects uuid/zero] dissoc :points :selrect))]
    (update data :pages-index d/update-vals update-page)))

(defmethod migrate-data "legacy-11"
  [data _]
  (letfn [(update-object [objects shape]
            (if (cfh/frame-shape? shape)
              (d/update-when shape :shapes (fn [shapes]
                                             (filterv (fn [id] (contains? objects id)) shapes)))
              shape))

          (update-page [page]
            (update page :objects (fn [objects]
                                    (update-vals objects (partial update-object objects)))))]

    (update data :pages-index d/update-vals update-page)))

(defmethod migrate-data "legacy-12"
  [data _]
  (letfn [(update-grid [grid]
            (cond-> grid
              (= :auto (:size grid))
              (assoc :size nil)))

          (update-page [page]
            (d/update-in-when page [:options :saved-grids] d/update-vals update-grid))]

    (update data :pages-index d/update-vals update-page)))

;; Add rx and ry to images
(defmethod migrate-data "legacy-13"
  [data _]
  (letfn [(fix-radius [shape]
            (if-not (or (contains? shape :rx) (contains? shape :r1))
              (-> shape
                  (assoc :rx 0)
                  (assoc :ry 0))
              shape))

          (update-object [object]
            (cond-> object
              (cfh/image-shape? object)
              (fix-radius)))

          (update-page [page]
            (update page :objects d/update-vals update-object))]

    (update data :pages-index d/update-vals update-page)))

(defmethod migrate-data "legacy-14"
  [data _]
  (letfn [(process-shape [shape]
            (let [fill-color   (str/upper (:fill-color shape))
                  fill-opacity (:fill-opacity shape)]
              (cond-> shape
                (and (= 1 fill-opacity)
                     (or (= "#B1B2B5" fill-color)
                         (= "#7B7D85" fill-color)))
                (dissoc :fill-color :fill-opacity))))

          (update-container [container]
            (if (contains? container :objects)
              (loop [objects (:objects container)
                     shapes  (->> (vals objects)
                                  (filter cfh/image-shape?))]
                (if-let [shape (first shapes)]
                  (let [{:keys [id frame-id] :as shape'} (process-shape shape)]
                    (if (identical? shape shape')
                      (recur objects (rest shapes))
                      (recur (-> objects
                                 (assoc id shape')
                                 (d/update-when frame-id dissoc :thumbnail))
                             (rest shapes))))
                  (assoc container :objects objects)))
              container))]

    (-> data
        (update :pages-index d/update-vals update-container)
        (d/update-when :components d/update-vals update-container))))

(defmethod migrate-data "legacy-16"
  [data _]
  (letfn [(assign-fills [shape]
            (let [attrs {:fill-color (:fill-color shape)
                         :fill-color-gradient (:fill-color-gradient shape)
                         :fill-color-ref-file (:fill-color-ref-file shape)
                         :fill-color-ref-id (:fill-color-ref-id shape)
                         :fill-opacity (:fill-opacity shape)}
                  clean-attrs (d/without-nils attrs)]
              (cond-> shape
                (d/not-empty? clean-attrs)
                (assoc :fills [clean-attrs]))))

          (assign-strokes [shape]
            (let [attrs {:stroke-style (:stroke-style shape)
                         :stroke-alignment (:stroke-alignment shape)
                         :stroke-width (:stroke-width shape)
                         :stroke-color (:stroke-color shape)
                         :stroke-color-ref-id (:stroke-color-ref-id shape)
                         :stroke-color-ref-file (:stroke-color-ref-file shape)
                         :stroke-opacity (:stroke-opacity shape)
                         :stroke-color-gradient (:stroke-color-gradient shape)
                         :stroke-cap-start (:stroke-cap-start shape)
                         :stroke-cap-end (:stroke-cap-end shape)}
                  clean-attrs (d/without-nils attrs)]
              (cond-> shape
                (d/not-empty? clean-attrs)
                (assoc :strokes [clean-attrs]))))

          (update-object [object]
            (cond-> object
              (and (not (cfh/text-shape? object))
                   (not (contains? object :strokes)))
              (assign-strokes)

              (and (not (cfh/text-shape? object))
                   (not (contains? object :fills)))
              (assign-fills)))

          (update-container [container]
            (d/update-when container :objects d/update-vals update-object))]

    (-> data
        (update :pages-index d/update-vals update-container)
        (d/update-when :components d/update-vals update-container))))

(defmethod migrate-data "legacy-17"
  [data _]
  (letfn [(affected-object? [object]
            (and (cfh/image-shape? object)
                 (some? (:fills object))
                 (= 1 (count (:fills object)))
                 (some? (:fill-color object))
                 (some? (:fill-opacity object))
                 (let [color-old   (str/upper (:fill-color object))
                       color-new   (str/upper (get-in object [:fills 0 :fill-color]))
                       opacity-old (:fill-opacity object)
                       opacity-new (get-in object [:fills 0 :fill-opacity])]
                   (and (= color-old color-new)
                        (or (= "#B1B2B5" color-old)
                            (= "#7B7D85" color-old))
                        (= 1 opacity-old opacity-new)))))

          (update-object [object]
            (cond-> object
              (affected-object? object)
              (assoc :fills [])))

          (update-container [container]
            (d/update-when container :objects d/update-vals update-object))]

    (-> data
        (update :pages-index d/update-vals update-container)
        (d/update-when :components d/update-vals update-container))))

;; Remove position-data to solve a bug with the text positioning
(defmethod migrate-data "legacy-18"
  [data _]
  (letfn [(update-object [object]
            (cond-> object
              (cfh/text-shape? object)
              (dissoc :position-data)))

          (update-container [container]
            (d/update-when container :objects d/update-vals update-object))]

    (-> data
        (update :pages-index d/update-vals update-container)
        (d/update-when :components d/update-vals update-container))))

(defmethod migrate-data "legacy-19"
  [data _]
  (letfn [(update-object [object]
            (cond-> object
              (and (cfh/text-shape? object)
                   (d/not-empty? (:position-data object))
                   (not (gsht/overlaps-position-data? object (:position-data object))))
              (dissoc :position-data)))

          (update-container [container]
            (d/update-when container :objects d/update-vals update-object))]

    (-> data
        (update :pages-index d/update-vals update-container)
        (d/update-when :components d/update-vals update-container))))

(defmethod migrate-data "legacy-25"
  [data _]
  (some-> cfeat/*new* (swap! conj "fdata/shape-data-type"))
  (letfn [(update-object [object]
            (if (cfh/root? object)
              object
              (-> object
                  (update :selrect grc/make-rect)
                  (cts/create-shape))))
          (update-container [container]
            (d/update-when container :objects d/update-vals update-object))]
    (-> data
        (update :pages-index d/update-vals update-container)
        (d/update-when :components d/update-vals update-container))))

(defmethod migrate-data "legacy-26"
  [data _]
  (letfn [(update-object [object]
            (cond-> object
              (nil? (:transform object))
              (assoc :transform (gmt/matrix))

              (nil? (:transform-inverse object))
              (assoc :transform-inverse (gmt/matrix))))

          (update-container [container]
            (d/update-when container :objects d/update-vals update-object))]

    (-> data
        (update :pages-index d/update-vals update-container)
        (d/update-when :components d/update-vals update-container))))

(defmethod migrate-data "legacy-27"
  [data _]
  (letfn [(update-object [object]
            (cond-> object
              (contains? object :main-instance?)
              (-> (assoc :main-instance (:main-instance? object))
                  (dissoc :main-instance?))

              (contains? object :component-root?)
              (-> (assoc :component-root (:component-root? object))
                  (dissoc :component-root?))

              (contains? object :remote-synced?)
              (-> (assoc :remote-synced (:remote-synced? object))
                  (dissoc :remote-synced?))

              (contains? object :masked-group?)
              (-> (assoc :masked-group (:masked-group? object))
                  (dissoc :masked-group?))

              (contains? object :saved-component-root?)
              (-> (assoc :saved-component-root (:saved-component-root? object))
                  (dissoc :saved-component-root?))))

          (update-container [container]
            (d/update-when container :objects d/update-vals update-object))]

    (-> data
        (update :pages-index d/update-vals update-container)
        (d/update-when :components d/update-vals update-container))))

(defmethod migrate-data "legacy-28"
  [data _]
  (letfn [(update-object [objects object]
            (let [frame-id (:frame-id object)
                  calculated-frame-id
                  (or (->> (cfh/get-parent-ids objects (:id object))
                           (map (d/getf objects))
                           (d/seek cfh/frame-shape?)
                           :id)
                      ;; If we cannot find any we let the frame-id as it was before
                      frame-id)]
              (when (not= frame-id calculated-frame-id)
                (l/trc :hint "Fix wrong frame-id"
                       :shape (:name object)
                       :id (:id object)
                       :current (dm/get-in objects [frame-id :name])
                       :calculated (get-in objects [calculated-frame-id :name])))
              (assoc object :frame-id calculated-frame-id)))

          (update-container [container]
            (d/update-when container :objects #(update-vals % (partial update-object %))))]

    (-> data
        (update :pages-index d/update-vals update-container)
        (d/update-when :components d/update-vals update-container))))

(defmethod migrate-data "legacy-29"
  [data _]
  (letfn [(valid-ref? [ref]
            (or (uuid? ref)
                (nil? ref)))

          (valid-node? [node]
            (and (valid-ref? (:typography-ref-file node))
                 (valid-ref? (:typography-ref-id node))
                 (valid-ref? (:fill-color-ref-file node))
                 (valid-ref? (:fill-color-ref-id node))))

          (fix-ref [ref]
            (if (valid-ref? ref) ref nil))

          (fix-node [node]
            (-> node
                (d/update-when :typography-ref-file fix-ref)
                (d/update-when :typography-ref-id fix-ref)
                (d/update-when :fill-color-ref-file fix-ref)
                (d/update-when :fill-color-ref-id fix-ref)))

          (update-object [object]
            (let [invalid-node? (complement valid-node?)]
              (cond-> object
                (cfh/text-shape? object)
                (update :content #(txt/transform-nodes invalid-node? fix-node %)))))

          (update-container [container]
            (d/update-when container :objects d/update-vals update-object))]

    (-> data
        (update :pages-index d/update-vals update-container)
        (d/update-when :components d/update-vals update-container))))

(defmethod migrate-data "legacy-31"
  [data _]
  (letfn [(update-object [object]
            (cond-> object
              (contains? object :use-for-thumbnail?)
              (-> (assoc :use-for-thumbnail (:use-for-thumbnail? object))
                  (dissoc :use-for-thumbnail?))))

          (update-container [container]
            (d/update-when container :objects d/update-vals update-object))]
    (-> data
        (update :pages-index d/update-vals update-container)
        (d/update-when :components d/update-vals update-container))))

(defmethod migrate-data "legacy-32"
  [data _]
  (some-> cfeat/*new* (swap! conj "fdata/shape-data-type"))
  (letfn [(update-object [object]
            (as-> object object
              (if (contains? object :svg-attrs)
                (update object :svg-attrs csvg/attrs->props)
                object)
              (if (contains? object :svg-viewbox)
                (update object :svg-viewbox grc/make-rect)
                object)))

          (update-container [container]
            (d/update-when container :objects d/update-vals update-object))]

    (-> data
        (update :pages-index d/update-vals update-container)
        (d/update-when :components d/update-vals update-container))))

(defmethod migrate-data "legacy-33"
  [data _]
  (letfn [(update-object [object]
            ;; Ensure all root objects are well formed shapes.
            (if (= (:id object) uuid/zero)
              (-> object
                  (assoc :parent-id uuid/zero)
                  (assoc :frame-id uuid/zero)
                  ;; We explicitly dissoc them and let the shape-setup
                  ;; to regenerate it with valid values.
                  (dissoc :selrect)
                  (dissoc :points)
                  (cts/setup-shape))
              object))

          (update-container [container]
            (d/update-when container :objects d/update-vals update-object))]
    (-> data
        (update :pages-index d/update-vals update-container))))

(defmethod migrate-data "legacy-34"
  [data _]
  (letfn [(update-object [object]
            (if (or (cfh/path-shape? object)
                    (cfh/bool-shape? object))
              (dissoc object :x :y :width :height)
              object))
          (update-container [container]
            (d/update-when container :objects d/update-vals update-object))]
    (-> data
        (update :pages-index d/update-vals update-container)
        (d/update-when :components d/update-vals update-container))))

(defmethod migrate-data "legacy-36"
  [data _]
  (letfn [(update-container [container]
            (d/update-when container :objects (fn [objects]
                                                (if (contains? objects nil)
                                                  (dissoc objects nil)
                                                  objects))))]
    (-> data
        (update :pages-index d/update-vals update-container)
        (d/update-when :components d/update-vals update-container))))

(defmethod migrate-data "legacy-37"
  [data _]
  (d/without-nils data))

(defmethod migrate-data "legacy-38"
  [data _]
  (letfn [(fix-gradient [{:keys [type] :as gradient}]
            (if (string? type)
              (assoc gradient :type (keyword type))
              gradient))

          (update-fill [fill]
            (d/update-when fill :fill-color-gradient fix-gradient))

          (update-object [object]
            (d/update-when object :fills #(mapv update-fill %)))

          (update-shape [shape]
            (let [shape (update-object shape)]
              (if (cfh/text-shape? shape)
                (-> shape
                    (update :content (partial txt/transform-nodes identity update-fill))
                    (d/update-when :position-data #(mapv update-object %)))
                shape)))

          (update-container [container]
            (d/update-when container :objects d/update-vals update-shape))]

    (-> data
        (update :pages-index d/update-vals update-container)
        (d/update-when :components d/update-vals update-container))))

(defmethod migrate-data "legacy-39"
  [data _]
  (letfn [(update-shape [shape]
            (cond
              (and (cfh/bool-shape? shape)
                   (not (contains? shape :bool-content)))
              (assoc shape :bool-content [])

              (and (cfh/path-shape? shape)
                   (not (contains? shape :content)))
              (assoc shape :content [])

              :else
              shape))

          (update-container [container]
            (d/update-when container :objects d/update-vals update-shape))]

    (-> data
        (update :pages-index d/update-vals update-container)
        (d/update-when :components d/update-vals update-container))))

(defmethod migrate-data "legacy-40"
  [data _]
  (letfn [(update-shape [{:keys [content shapes] :as shape}]
            ;; Fix frame shape that in reallity is a path shape
            (if (and (cfh/frame-shape? shape)
                     (contains? shape :selrect)
                     (seq content)
                     (not (seq shapes))
                     (contains? (first content) :command))
              (-> shape
                  (assoc :type :path)
                  (assoc :x nil)
                  (assoc :y nil)
                  (assoc :width nil)
                  (assoc :height nil))
              shape))

          (update-container [container]
            (d/update-when container :objects d/update-vals update-shape))]

    (-> data
        (update :pages-index d/update-vals update-container)
        (d/update-when :components d/update-vals update-container))))

(defmethod migrate-data "legacy-41"
  [data _]
  (letfn [(update-shape [shape]
            (cond
              (or (cfh/bool-shape? shape)
                  (cfh/path-shape? shape))
              shape

              ;; Fix all shapes that has geometry broken but still
              ;; preservers the selrect, so we recalculate the
              ;; geometry from selrect.
              (and (contains? shape :selrect)
                   (or (nil? (:x shape))
                       (nil? (:y shape))
                       (nil? (:width shape))
                       (nil? (:height shape))))
              (let [selrect (:selrect shape)]
                (-> shape
                    (assoc :x (:x selrect))
                    (assoc :y (:y selrect))
                    (assoc :width (:width selrect))
                    (assoc :height (:height selrect))))

              :else
              shape))

          (update-container [container]
            (d/update-when container :objects d/update-vals update-shape))]

    (-> data
        (update :pages-index d/update-vals update-container)
        (d/update-when :components d/update-vals update-container))))

(defmethod migrate-data "legacy-42"
  [data _]
  (letfn [(update-object [object]
            (if (and (or (cfh/frame-shape? object)
                         (cfh/group-shape? object)
                         (cfh/bool-shape? object))
                     (not (:shapes object)))
              (assoc object :shapes [])
              object))

          (update-container [container]
            (d/update-when container :objects d/update-vals update-object))]

    (-> data
        (update :pages-index d/update-vals update-container)
        (d/update-when :components d/update-vals update-container))))

(def ^:private valid-fill?
  (sm/lazy-validator types.fill/schema:fill))

(defmethod migrate-data "legacy-43"
  [data _]
  (letfn [(number->string [v]
            (if (number? v)
              (str v)
              v))

          (update-text-node [node]
            (-> node
                (d/update-when :fills #(filterv valid-fill? %))
                (d/update-when :font-size number->string)
                (d/update-when :font-weight number->string)
                (d/without-nils)))

          (update-object [object]
            (if (cfh/text-shape? object)
              (update object :content #(txt/transform-nodes identity update-text-node %))
              object))

          (update-container [container]
            (d/update-when container :objects d/update-vals update-object))]

    (-> data
        (update :pages-index d/update-vals update-container)
        (d/update-when :components d/update-vals update-container))))

(defmethod migrate-data "legacy-44"
  [data _]
  (letfn [(fix-shadow [shadow]
            (let [color (if (string? (:color shadow))
                          {:color (:color shadow)
                           :opacity 1}
                          (d/without-nils (:color shadow)))]
              (assoc shadow :color color)))

          (update-object [object]
            (let [xform (comp (map fix-shadow)
                              (filter ctss/valid-shadow?))]
              (d/update-when object :shadow #(into [] xform %))))

          (update-container [container]
            (d/update-when container :objects d/update-vals update-object))]
    (-> data
        (update :pages-index d/update-vals update-container)
        (d/update-when :components d/update-vals update-container))))

(defmethod migrate-data "legacy-45"
  [data _]
  (letfn [(fix-shape [shape]
            (let [frame-id  (or (:frame-id shape)
                                uuid/zero)
                  parent-id (or (:parent-id shape)
                                frame-id)]
              (assoc shape :frame-id frame-id
                     :parent-id parent-id)))

          (update-container [container]
            (d/update-when container :objects d/update-vals fix-shape))]
    (-> data
        (update :pages-index d/update-vals update-container))))

(defmethod migrate-data "legacy-46"
  [data _]
  (letfn [(update-object [object]
            (dissoc object :thumbnail))

          (update-container [container]
            (d/update-when container :objects d/update-vals update-object))]
    (-> data
        (update :pages-index d/update-vals update-container)
        (d/update-when :components d/update-vals update-container))))

(defmethod migrate-data "legacy-47"
  [data _]
  (letfn [(fix-shape [page shape]
            (let [file {:id (:id data) :data data}
                  component-file (:component-file shape)
                  ;; On cloning a file, the component-file of the shapes point to the old file id
                  ;; this is a workaround to be able to found the components in that case
                  libraries {component-file {:id component-file :data data}}
                  ref-shape  (ctf/find-ref-shape file page libraries shape {:include-deleted? true :with-context? true})
                  ref-parent (get (:objects (:container (meta ref-shape))) (:parent-id ref-shape))
                  shape-swap-slot (ctk/get-swap-slot shape)
                  ref-swap-slot   (ctk/get-swap-slot ref-shape)]
              (if (and (some? shape-swap-slot)
                       (= shape-swap-slot ref-swap-slot)
                       (ctk/main-instance? ref-parent))
                (ctk/remove-swap-slot shape)
                shape)))

          (update-page [page]
            (d/update-when page :objects d/update-vals (partial fix-shape page)))]
    (-> data
        (update :pages-index d/update-vals update-page))))

(defmethod migrate-data "legacy-48"
  [data _]
  (letfn [(fix-shape [shape]
            (let [swap-slot (ctk/get-swap-slot shape)]
              (if (and (some? swap-slot)
                       (not (ctk/subcopy-head? shape)))
                (ctk/remove-swap-slot shape)
                shape)))

          (update-page [page]
            (d/update-when page :objects d/update-vals fix-shape))]
    (-> data
        (update :pages-index d/update-vals update-page))))

;; Remove hide-in-viewer for shapes that are origin or destination of an interaction
(defmethod migrate-data "legacy-49"
  [data _]
  (letfn [(update-object [destinations object]
            (cond-> object
              (or (:interactions object)
                  (contains? destinations (:id object)))
              (dissoc object :hide-in-viewer)))

          (update-page [page]
            (let [destinations (->> page
                                    :objects
                                    (vals)
                                    (mapcat :interactions)
                                    (map :destination)
                                    (set))]
              (update page :objects d/update-vals (partial update-object destinations))))]

    (update data :pages-index d/update-vals update-page)))

;; This migration mainly fixes paths with curve-to segments
;; without :c1x :c1y :c2x :c2y properties. Additionally, we found a
;; case where the params instead to be plain hash-map, is a points
;; instance. This migration normalizes all params to plain map.

(defmethod migrate-data "legacy-50"
  [data _]
  (let [update-segment
        (fn [{:keys [command params] :as segment}]
          (let [params (into {} params)
                params (cond
                         (= :curve-to command)
                         (let [x (get params :x)
                               y (get params :y)]

                           (cond-> params
                             (nil? (:c1x params))
                             (assoc :c1x x)

                             (nil? (:c1y params))
                             (assoc :c1y y)

                             (nil? (:c2x params))
                             (assoc :c2x x)

                             (nil? (:c2y params))
                             (assoc :c2y y)))

                         :else
                         params)]

            (assoc segment :params params)))

        update-shape
        (fn [shape]
          (if (cfh/path-shape? shape)
            (d/update-when shape :content (fn [content] (mapv update-segment content)))
            shape))

        update-container
        (fn [page]
          (d/update-when page :objects d/update-vals update-shape))]

    (-> data
        (update :pages-index d/update-vals update-container)
        (d/update-when :components d/update-vals update-container))))

(defmethod migrate-data "legacy-51"
  [data _]
  (let [update-colors
        (fn [colors]
          (into {} (filter #(-> % val types.color/valid-color?) colors)))]
    (update data :colors update-colors)))

(defmethod migrate-data "legacy-52"
  [data _]
  (letfn [(update-shape [shape]
            (if (= :no-wrap (:layout-wrap-type shape))
              (assoc shape :layout-wrap-type :nowrap)
              shape))

          (update-page [page]
            (d/update-when page :objects d/update-vals update-shape))]

    (update data :pages-index d/update-vals update-page)))


(defmethod migrate-data "legacy-53"
  [data _]
  (migrate-data data "legacy-26"))

;; Fixes shapes with invalid colors in shadow: it first tries a non
;; destructive fix, and if it is not possible, then, shadow is removed
(defmethod migrate-data "legacy-54"
  [data _]
  (letfn [(fix-shadow [shadow]
            (update shadow :color d/without-nils))

          (update-shape [shape]
            (let [xform (comp (map fix-shadow)
                              (filter ctss/valid-shadow?))]
              (d/update-when shape :shadow #(into [] xform %))))

          (update-container [container]
            (d/update-when container :objects d/update-vals update-shape))]

    (-> data
        (update :pages-index d/update-vals update-container)
        (d/update-when :components d/update-vals update-container))))

;; This migration moves page options to the page level
(defmethod migrate-data "legacy-55"
  [data _]
  (let [update-page
        (fn [{:keys [options] :as page}]
          (cond-> page
            (and (some? (:saved-grids options))
                 (not (contains? page :default-grids)))
            (assoc :default-grids (:saved-grids options))

            (and (some? (:background options))
                 (not (contains? page :background)))
            (assoc :background (:background options))

            (and (some? (:flows options))
                 (or (not (contains? page :flows))
                     (not (map? (:flows page)))))
            (assoc :flows (d/index-by :id (:flows options)))

            (and (some? (:guides options))
                 (not (contains? page :guides)))
            (assoc :guides (:guides options))

            (and (some? (:comment-threads-position options))
                 (not (contains? page :comment-thread-positions)))
            (assoc :comment-thread-positions (:comment-threads-position options))))]

    (update data :pages-index d/update-vals update-page)))

(defmethod migrate-data "legacy-56"
  [data _]
  (letfn [(fix-fills [object]
            (d/update-when object :fills (partial filterv valid-fill?)))

          (update-object [object]
            (-> object
                (fix-fills)

                ;; If shape contains shape-ref but has a nil value, we
                ;; should remove it from shape object
                (cond-> (and (contains? object :shape-ref)
                             (nil? (get object :shape-ref)))
                  (dissoc :shape-ref))

                ;; The text shape also can has fills on the text
                ;; fragments so we need to fix fills there
                (cond-> (cfh/text-shape? object)
                  (update :content (partial txt/transform-nodes identity fix-fills)))))

          (update-container [container]
            (d/update-when container :objects d/update-vals update-object))]

    (-> data
        (update :pages-index d/update-vals update-container)
        (d/update-when :components d/update-vals update-container))))


(defmethod migrate-data "legacy-57"
  [data _]
  (letfn [(fix-thread-positions [positions]
            (reduce-kv (fn [result id {:keys [position] :as data}]
                         (let [data (cond
                                      (gpt/point? position)
                                      data

                                      (and (map? position)
                                           (gpt/valid-point-attrs? position))
                                      (assoc data :position (gpt/point position))

                                      :else
                                      (assoc data :position (gpt/point 0 0)))]
                           (assoc result id data)))
                       positions
                       positions))

          (update-page [page]
            (d/update-when page :comment-thread-positions fix-thread-positions))]

    (-> data
        (update :pages (fn [pages] (into [] (remove nil?) pages)))
        (update :pages-index dissoc nil)
        (update :pages-index d/update-vals update-page))))

(defmethod migrate-data "legacy-59"
  [data _]
  (letfn [(fix-touched [elem]
            (cond-> elem (string? elem) keyword))

          (update-shape [shape]
            (d/update-when shape :touched #(into #{} (map fix-touched) %)))

          (update-container [container]
            (d/update-when container :objects d/update-vals update-shape))]

    (-> data
        (update :pages-index d/update-vals update-container)
        (d/update-when :components d/update-vals update-container))))

(defmethod migrate-data "legacy-62"
  [data _]
  (let [xform-cycles-ids
        (comp (filter #(= (:id %) (:shape-ref %)))
              (map :id))

        remove-cycles
        (fn [objects]
          (let [cycles-ids (into #{} xform-cycles-ids (vals objects))
                to-detach  (->> cycles-ids
                                (map #(get objects %))
                                (map #(ctn/get-head-shape objects %))
                                (map :id)
                                distinct
                                (mapcat #(ctn/get-children-in-instance objects %))
                                (map :id)
                                set)]

            (reduce-kv (fn [objects id shape]
                         (if (contains? to-detach id)
                           (assoc objects id (ctk/detach-shape shape))
                           objects))
                       objects
                       objects)))

        update-component
        (fn [component]
          ;; we only have encounter this on deleted components,
          ;; so the relevant objects are inside the component
          (d/update-when component :objects remove-cycles))]

    (d/update-when data :components d/update-vals update-component)))

(defmethod migrate-data "legacy-65"
  [data _]
  (let [update-object
        (fn [object]
          (d/update-when object :plugin-data d/without-nils))

        update-page
        (fn [page]
          (-> (update-object page)
              (update :objects d/update-vals update-object)))]

    (-> data
        (update-object)
        (update :pages-index d/update-vals update-page)
        (d/update-when :colors d/update-vals update-object)
        (d/update-when :typographies d/update-vals update-object)
        (d/update-when :components d/update-vals update-object))))

(defmethod migrate-data "legacy-66"
  [data _]
  (letfn [(update-object [object]
            (if (and (:rx object) (not (:r1 object)))
              (-> object
                  (assoc :r1 (:rx object))
                  (assoc :r2 (:rx object))
                  (assoc :r3 (:rx object))
                  (assoc :r4 (:rx object)))
              object))

          (update-container [container]
            (d/update-when container :objects d/update-vals update-object))]

    (-> data
        (update :pages-index d/update-vals update-container)
        (d/update-when :components d/update-vals update-container))))

(defmethod migrate-data "legacy-67"
  [data _]
  (letfn [(update-object [object]
            (d/update-when object :shadow #(into [] (reverse %))))

          (update-container [container]
            (d/update-when container :objects d/update-vals update-object))]

    (-> data
        (update :pages-index d/update-vals update-container)
        (d/update-when :components d/update-vals update-container))))

(defmethod migrate-data "0001-remove-tokens-from-groups"
  [data _]
  (letfn [(update-object [object]
            (cond-> object
              (and (= :group (:type object))
                   (contains? (:applied-tokens object) :fill))
              (assoc :fills [])
              (and (= :group (:type object))
                   (contains? object :applied-tokens))
              (dissoc :applied-tokens)))

          (update-page [page]
            (d/update-when page :objects d/update-vals update-object))]

    (update data :pages-index d/update-vals update-page)))

(defmethod migrate-data "0002-clean-shape-interactions"
  [data _]
  (let [decode-fn   (sm/decoder ctsi/schema:interaction sm/json-transformer)
        validate-fn (sm/validator ctsi/schema:interaction)

        xform
        (comp
         (map decode-fn)
         (filter validate-fn))

        update-object
        (fn [object]
          (d/update-when object :interactions
                         (fn [interactions]
                           (into [] xform interactions))))

        update-container
        (fn [container]
          (d/update-when container :objects d/update-vals update-object))]

    (-> data
        (update :pages-index d/update-vals update-container)
        (d/update-when :components d/update-vals update-container))))

(defmethod migrate-data "0002-normalize-bool-content"
  [data _]
  (letfn [(update-object [object]
            ;; NOTE: we still preserve the previous value for possible
            ;; rollback, we still need to perform an other migration
            ;; for properly delete the bool-content prop from shapes
            ;; once the know the migration was OK
            (if (and (cfh/bool-shape? object)
                     (not (contains? object :content)))
              (if-let [content (:bool-content object)]
                (assoc object :content content)
                object)
              (dissoc object :bool-content :bool-type)))

          (update-container [container]
            (d/update-when container :objects update-vals update-object))]

    (-> data
        (update :pages-index d/update-vals update-container)
        (d/update-when :components d/update-vals update-container))))

(defmethod migrate-data "0003-fix-root-shape"
  [data _]
  (letfn [(update-object [shape]
            (if (= (:id shape) uuid/zero)
              (-> shape
                  (assoc :parent-id uuid/zero)
                  (assoc :frame-id uuid/zero)
                  ;; We explicitly dissoc them and let the shape-setup
                  ;; to regenerate it with valid values.
                  (dissoc :selrect)
                  (dissoc :points)
                  (cts/setup-shape))
              shape))

          (update-container [container]
            (d/update-when container :objects d/update-vals update-object))]

    (-> data
        (update :pages-index d/update-vals update-container)
        (d/update-when :components d/update-vals update-container)
        (d/without-nils))))

(defmethod migrate-data "0003-convert-path-content"
  [data _]
  (some-> cfeat/*new* (swap! conj "fdata/path-data"))

  (letfn [(update-object [object]
            (if (or (cfh/bool-shape? object)
                    (cfh/path-shape? object))
              (update object :content path/content)
              object))

          (update-container [container]
            (d/update-when container :objects update-vals update-object))]

    (-> data
        (update :pages-index d/update-vals update-container)
        (d/update-when :components d/update-vals update-container))))

(defmethod migrate-data "0004-clean-shadow-and-colors"
  [data _]
  (letfn [(clean-shadow [shadow]
            (update shadow :color (fn [color]
                                    (let [ref-id   (get color :id)
                                          ref-file (get color :file-id)]
                                      (-> (d/without-qualified color)
                                          (select-keys [:opacity :color :gradient :image :ref-id :ref-file])
                                          (cond-> ref-id
                                            (assoc :ref-id ref-id))
                                          (cond-> ref-file
                                            (assoc :ref-file ref-file)))))))

          (update-object [object]
            (d/update-when object :shadow #(mapv clean-shadow %)))

          (update-container [container]
            (d/update-when container :objects d/update-vals update-object))

          (clean-library-color [color]
            (dissoc color :file-id))]

    (-> data
        (update :pages-index d/update-vals update-container)
        (d/update-when :components d/update-vals update-container)
        (d/update-when :colors d/update-vals clean-library-color))))

(defmethod migrate-data "0005-deprecate-image-type"
  [data _]
  (letfn [(update-object [object]
            (if (cfh/image-shape? object)
              (let [metadata (:metadata object)
                    fills (into [{:fill-image (assoc metadata :keep-aspect-ratio false)
                                  :opacity    1}]
                                (:fills object))]
                (-> object
                    (assoc :fills fills)
                    (dissoc :metadata)
                    (assoc :type :rect)))
              object))

          (update-container [container]
            (d/update-when container :objects d/update-vals update-object))]

    (-> data
        (update :pages-index d/update-vals update-container)
        (d/update-when :components d/update-vals update-container))))

(defmethod migrate-data "0006-fix-old-texts-fills"
  [data _]
  (letfn [(fix-fills [node]
            (let [fills (if (and (not (seq (:fills node)))
                                 (or (some? (:fill-color node))
                                     (some? (:fill-opacity node))
                                     (some? (:fill-color-gradient node))))
                          [(d/without-nils (select-keys node [:fill-color :fill-opacity :fill-color-gradient
                                                              :fill-color-ref-id :fill-color-ref-file]))]
                          (:fills node))]
              (-> node
                  (assoc :fills fills)
                  (dissoc :fill-color :fill-opacity :fill-color-gradient
                          :fill-color-ref-id :fill-color-ref-file))))

          (update-object [object]
            (if (cfh/text-shape? object)
              (update object :content (partial txt/transform-nodes identity fix-fills))
              object))

          (update-container [container]
            (d/update-when container :objects d/update-vals update-object))]

    (-> data
        (update :pages-index d/update-vals update-container)
        (d/update-when :components d/update-vals update-container))))

(def ^:private valid-stroke?
  (sm/lazy-validator cts/schema:stroke))

(defmethod migrate-data "0007-clear-invalid-strokes-and-fills-v2"
  [data _]
  (letfn [(clear-color-image [image]
            (select-keys image types.color/image-attrs))

          (clear-color-gradient [gradient]
            (select-keys gradient types.color/gradient-attrs))

          (clear-stroke [stroke]
            (-> stroke
                (select-keys cts/stroke-attrs)
                (d/update-when :stroke-color-gradient clear-color-gradient)
                (d/update-when :stroke-image clear-color-image)
                (d/update-when :stroke-style #(if (#{:svg :none} %) :solid %))))

          (fix-strokes [strokes]
            (->> (map clear-stroke strokes)
                 (filterv valid-stroke?)))

          ;; Fixes shapes with nested :fills in the :fills attribute
          ;; introduced in a migration `0006-fix-old-texts-fills` when
          ;; txt/transform-nodes with identity pred was broken
          (remove-nested-fills [[fill :as fills]]
            (if (and (= 1 (count fills))
                     (contains? fill :fills))
              (:fills fill)
              fills))

          (clear-fill [fill]
            (-> fill
                (select-keys types.fill/fill-attrs)
                (d/update-when :fill-image clear-color-image)
                (d/update-when :fill-color-gradient clear-color-gradient)))

          (fix-fills [fills]
            (->> fills
                 (remove-nested-fills)
                 (map clear-fill)
                 (filterv valid-fill?)))

          (fix-object [object]
            (-> object
                (d/update-when :strokes fix-strokes)
                (d/update-when :fills fix-fills)))

          (fix-text-content [content]
            (->> content
                 (txt/transform-nodes txt/is-content-node? fix-object)
                 (txt/transform-nodes txt/is-paragraph-set-node? #(dissoc % :fills))))

          (update-shape [object]
            (-> object
                (fix-object)
                ;; The text shape also can has strokes and fils on the
                ;; text fragments so we need to fix them there
                (cond-> (cfh/text-shape? object)
                  (update :content fix-text-content))))

          (update-container [container]
            (d/update-when container :objects d/update-vals update-shape))]

    (-> data
        (update :pages-index d/update-vals update-container)
        (d/update-when :components d/update-vals update-container))))

(defmethod migrate-data "0008-fix-library-colors-v3"
  [data _]
  (letfn [(clear-color-opacity [color]
            (if (and (contains? color :opacity)
                     (nil? (get color :opacity)))
              (assoc color :opacity 1)
              color))

          (clear-color [color]
            (-> color
                (select-keys types.color/library-color-attrs)
                (clear-color-opacity)))]

    (d/update-when data :colors d/update-vals clear-color)))

(defmethod migrate-data "0009-add-partial-text-touched-flags"
  [data _]
  (letfn [(update-object [page object]
            (if (and (cfh/text-shape? object)
                     (ctk/in-component-copy? object))
              (let [file            {:id (:id data) :data data}
                    libs            (when (:libs data)
                                      (deref (:libs data)))
                    ref-shape       (ctf/find-ref-shape file page libs object
                                                        {:include-deleted? true :with-context? true})
                    partial-touched (when ref-shape
                                      (cttx/get-diff-type (:content object) (:content ref-shape)))]
                (if (seq partial-touched)
                  (update object :touched (fn [touched]
                                            (reduce #(ctk/set-touched-group %1 %2)
                                                    touched
                                                    partial-touched)))
                  object))
              object))

          (update-page [page]
            (d/update-when page :objects d/update-vals (partial update-object page)))]

    (update data :pages-index d/update-vals update-page)))

(def available-migrations
  (into (d/ordered-set)
        ["legacy-2"
         "legacy-3"
         "legacy-5"
         "legacy-6"
         "legacy-7"
         "legacy-8"
         "legacy-9"
         "legacy-10"
         "legacy-11"
         "legacy-12"
         "legacy-13"
         "legacy-14"
         "legacy-16"
         "legacy-17"
         "legacy-18"
         "legacy-19"
         "legacy-25"
         "legacy-26"
         "legacy-27"
         "legacy-28"
         "legacy-29"
         "legacy-31"
         "legacy-32"
         "legacy-33"
         "legacy-34"
         "legacy-36"
         "legacy-37"
         "legacy-38"
         "legacy-39"
         "legacy-40"
         "legacy-41"
         "legacy-42"
         "legacy-43"
         "legacy-44"
         "legacy-45"
         "legacy-46"
         "legacy-47"
         "legacy-48"
         "legacy-49"
         "legacy-50"
         "legacy-51"
         "legacy-52"
         "legacy-53"
         "legacy-54"
         "legacy-55"
         "legacy-56"
         "legacy-57"
         "legacy-59"
         "legacy-62"
         "legacy-65"
         "legacy-66"
         "legacy-67"
         "0001-remove-tokens-from-groups"
         "0002-normalize-bool-content"
         "0002-clean-shape-interactions"
         "0003-fix-root-shape"
         "0003-convert-path-content"
         "0004-clean-shadow-and-colors"
         "0005-deprecate-image-type"
         "0006-fix-old-texts-fills"
         "0007-clear-invalid-strokes-and-fills-v2"
<<<<<<< HEAD
         "0008-fix-library-colors-v2"
         "0009-add-partial-text-touched-flags"]))
=======
         "0008-fix-library-colors-v3"]))
>>>>>>> 61109c91
<|MERGE_RESOLUTION|>--- conflicted
+++ resolved
@@ -1584,9 +1584,5 @@
          "0005-deprecate-image-type"
          "0006-fix-old-texts-fills"
          "0007-clear-invalid-strokes-and-fills-v2"
-<<<<<<< HEAD
-         "0008-fix-library-colors-v2"
-         "0009-add-partial-text-touched-flags"]))
-=======
-         "0008-fix-library-colors-v3"]))
->>>>>>> 61109c91
+         "0008-fix-library-colors-v3"
+         "0009-add-partial-text-touched-flags"]))