--- conflicted
+++ resolved
@@ -20,13 +20,8 @@
    [app.common.types.component :as ctk]
    [app.common.types.file :as ctf]
    [app.common.types.shape.layout :as ctl]
-<<<<<<< HEAD
-   [app.common.uuid :as uuid]
-   [app.common.types.tokens-lib :as ctob]))
-=======
    [app.common.types.tokens-lib :as ctob]
    [app.common.uuid :as uuid]))
->>>>>>> 33ff74e5
 
 ;; Auxiliary functions to help create a set of changes (undo + redo)
 
