;; This Source Code Form is subject to the terms of the Mozilla Public
;; License, v. 2.0. If a copy of the MPL was not distributed with this
;; file, You can obtain one at http://mozilla.org/MPL/2.0/.
;;
;; Copyright (c) KALEIDOS INC

(ns app.common.files.defaults)

<<<<<<< HEAD
(def version 52)
=======
(def version 54)
>>>>>>> e0034dc2
<|MERGE_RESOLUTION|>--- conflicted
+++ resolved
@@ -6,8 +6,4 @@
 
 (ns app.common.files.defaults)
 
-<<<<<<< HEAD
-(def version 52)
-=======
-(def version 54)
->>>>>>> e0034dc2
+(def version 55)