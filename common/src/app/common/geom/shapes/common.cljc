;; This Source Code Form is subject to the terms of the Mozilla Public
;; License, v. 2.0. If a copy of the MPL was not distributed with this
;; file, You can obtain one at http://mozilla.org/MPL/2.0/.
;;
;; Copyright (c) KALEIDOS INC

(ns app.common.geom.shapes.common
  (:require
   [app.common.data :as d]
   [app.common.data.macros :as dm]
   [app.common.geom.matrix :as gmt]
   [app.common.geom.point :as gpt]
   [app.common.geom.rect :as grc]
   [app.common.math :as mth]
   [app.common.record :as cr]))

(def ^:private xf-keep-x (keep #(dm/get-prop % :x)))
(def ^:private xf-keep-y (keep #(dm/get-prop % :y)))

(defn shapes->rect
  "Returns a rect that contains all the shapes and is aware of the
  rotation of each shape. Mainly used for multiple selection."
  [shapes]
  (->> shapes
       (keep (fn [shape]
               (-> (dm/get-prop shape :points)
                   (grc/points->rect))))
       (grc/join-rects)))

(defn points->center
  [points]
  (let [ptx  (into [] xf-keep-x points)
        pty  (into [] xf-keep-y points)
        minx (reduce d/min ##Inf ptx)
        miny (reduce d/min ##Inf pty)
        maxx (reduce d/max ##-Inf ptx)
        maxy (reduce d/max ##-Inf pty)]
    (gpt/point (/ (+ minx maxx) 2.0)
               (/ (+ miny maxy) 2.0))))

(defn shape->center
  "Calculate the center of the shape."
  [shape]
  (grc/rect->center (dm/get-prop shape :selrect)))

(defn transform-points
  ([points matrix]
   (transform-points points nil matrix))

  ([points center matrix]
   (if (and ^boolean (gmt/matrix? matrix)
            ^boolean (seq points))
     (let [prev (if (some? center) (gmt/translate-matrix center) (cr/clone gmt/base))
           post (if (some? center) (gmt/translate-matrix-neg center) gmt/base)
           mtx  (-> prev
                    (gmt/multiply! matrix)
                    (gmt/multiply! post))]
       (mapv #(gpt/transform % mtx) points))
     points)))

(defn transform-selrect
  [selrect matrix]

  (dm/assert!
   "expected valid rect and matrix instances"
   (and (grc/rect? selrect)
        (gmt/matrix? matrix)))

  (let [x1 (dm/get-prop selrect :x1)
        y1 (dm/get-prop selrect :y1)
        x2 (dm/get-prop selrect :x2)
        y2 (dm/get-prop selrect :y2)
        p1 (gpt/point x1 y1)
        p2 (gpt/point x2 y2)
        c1 (gpt/transform! p1 matrix)
        c2 (gpt/transform! p2 matrix)]
    (grc/corners->rect c1 c2)))

(defn invalid-geometry?
  [{:keys [points selrect]}]

<<<<<<< HEAD
  (or ^boolean (mth/nan? (:x selrect))
      ^boolean (mth/nan? (:y selrect))
      ^boolean (mth/nan? (:width selrect))
      ^boolean (mth/nan? (:height selrect))
      ^boolean (some (fn [p]
                       (or ^boolean (mth/nan? (:x p))
                           ^boolean (mth/nan? (:y p))))
                     points)))
=======
  (or (mth/nan? (:x selrect))
      (mth/nan? (:y selrect))
      (mth/nan? (:width selrect))
      (mth/nan? (:height selrect))
      (some (fn [p]
              (or (mth/nan? (:x p))
                  (mth/nan? (:y p))))
            points)))

(defn shape->points
  [{:keys [transform points]}]
  (if (gmt/unit? transform)
    ;; Fix problem with precision could skew the shape
    ;; when there are no transforms the points are the selrect shape
    (let [p0 (nth points 0) ;; left top
          p2 (nth points 2) ;; right bottom
          p1 (gpt/point (:x p2) (:y p0))
          p3 (gpt/point (:x p0) (:y p2))]
      [p0 p1 p2 p3])
    points))
>>>>>>> 0f60f115
<|MERGE_RESOLUTION|>--- conflicted
+++ resolved
@@ -79,7 +79,6 @@
 (defn invalid-geometry?
   [{:keys [points selrect]}]
 
-<<<<<<< HEAD
   (or ^boolean (mth/nan? (:x selrect))
       ^boolean (mth/nan? (:y selrect))
       ^boolean (mth/nan? (:width selrect))
@@ -88,15 +87,6 @@
                        (or ^boolean (mth/nan? (:x p))
                            ^boolean (mth/nan? (:y p))))
                      points)))
-=======
-  (or (mth/nan? (:x selrect))
-      (mth/nan? (:y selrect))
-      (mth/nan? (:width selrect))
-      (mth/nan? (:height selrect))
-      (some (fn [p]
-              (or (mth/nan? (:x p))
-                  (mth/nan? (:y p))))
-            points)))
 
 (defn shape->points
   [{:keys [transform points]}]
@@ -108,5 +98,4 @@
           p1 (gpt/point (:x p2) (:y p0))
           p3 (gpt/point (:x p0) (:y p2))]
       [p0 p1 p2 p3])
-    points))
->>>>>>> 0f60f115
+    points))