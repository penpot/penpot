--- conflicted
+++ resolved
@@ -6,14 +6,10 @@
 
 (ns app.common.geom.align
   (:require
-<<<<<<< HEAD
    [app.common.geom.point :as gpt]
    [app.common.geom.rect :as grc]
    [app.common.geom.shapes :as gsh]
    [app.common.pages.helpers :refer [get-children]]))
-=======
-   [app.common.geom.shapes :as gsh]))
->>>>>>> fe3740e3
 
 ;; --- Alignment
 
@@ -28,21 +24,12 @@
   possible rotation. What is aligned is the rectangle that wraps
   the shape with the given rectangle. If the shape is a group,
   move also all of its recursive children."
-<<<<<<< HEAD
-  [shape rect axis objects]
+  [shape rect axis]
   (let [wrapper-rect (gsh/shapes->rect [shape])
-        align-pos    (calc-align-pos wrapper-rect rect axis)
-        delta        (gpt/point (- (:x align-pos) (:x wrapper-rect))
-                                (- (:y align-pos) (:y wrapper-rect)))]
-    (recursive-move shape delta objects)))
-=======
-  [shape rect axis]
-  (let [wrapper-rect (gsh/selection-rect [shape])
         align-pos (calc-align-pos wrapper-rect rect axis)
         delta {:x (- (:x align-pos) (:x wrapper-rect))
                :y (- (:y align-pos) (:y wrapper-rect))}]
     (gsh/move shape delta)))
->>>>>>> fe3740e3
 
 (defn calc-align-pos
   [wrapper-rect rect axis]
@@ -85,7 +72,6 @@
   (let [coord (if (= axis :horizontal) :x :y)
         other-coord (if (= axis :horizontal) :y :x)
         size (if (= axis :horizontal) :width :height)
-<<<<<<< HEAD
         ; The rectangle that wraps the whole selection
         wrapper-rect (gsh/shapes->rect shapes)
         ; Sort shapes by the center point in the given axis
@@ -93,15 +79,6 @@
         ; Each shape wrapped in its own rectangle
         wrapped-shapes (map #(gsh/shapes->rect [%]) sorted-shapes)
         ; The total space between shapes
-=======
-        ;; The rectangle that wraps the whole selection
-        wrapper-rect (gsh/selection-rect shapes)
-        ;; Sort shapes by the center point in the given axis
-        sorted-shapes (sort-by #(coord (gsh/center-shape %)) shapes)
-        ;; Each shape wrapped in its own rectangle
-        wrapped-shapes (map #(gsh/selection-rect [%]) sorted-shapes)
-        ;; The total space between shapes
->>>>>>> fe3740e3
         space (reduce - (size wrapper-rect) (map size wrapped-shapes))
         unit-space (/ space (- (count wrapped-shapes) 1))
         ;; Calculate the distance we need to move each shape.
