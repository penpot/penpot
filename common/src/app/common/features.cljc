--- conflicted
+++ resolved
@@ -195,53 +195,6 @@
   "Function used for check feature compability between currently
   enabled features set on backend with the provided featured set by
   the penpot file"
-<<<<<<< HEAD
-  ([enabled-features file-features]
-   (check-file-features! enabled-features file-features #{}))
-  ([enabled-features file-features client-features]
-   (let [file-features   (into #{} xf-remove-ephimeral file-features)
-         ;; We should ignore all features that does not match with the
-         ;; `no-migration-features` set because we can't enable them
-         ;; as-is, because they probably need migrations
-         client-features (set/intersection client-features no-migration-features)]
-     (let [not-supported (-> enabled-features
-                             (set/union client-features)
-                             (set/difference file-features)
-                             ;; NOTE: we don't want to raise a feature-mismatch
-                             ;; exception for features which don't require an
-                             ;; explicit file migration process or has no real
-                             ;; effect on file data structure
-                             (set/difference no-migration-features))]
-       (when (seq not-supported)
-         (ex/raise :type :restriction
-                   :code :file-feature-mismatch
-                   :feature (first not-supported)
-                   :hint (str/ffmt "enabled features '%' not present in file (missing migration)"
-                                   (str/join "," not-supported)))))
-
-     (check-supported-features! file-features)
-
-     (let [not-supported (-> file-features
-                             (set/difference enabled-features)
-                             (set/difference client-features)
-                             (set/difference backend-only-features)
-                             (set/difference frontend-only-features))]
-
-       (when (seq not-supported)
-         (ex/raise :type :restriction
-                   :code :file-feature-mismatch
-                   :feature (first not-supported)
-                   :hint (str/ffmt "file features '%' not enabled"
-                                   (str/join "," not-supported)))))
-
-     ;; Components v1 is deprecated
-     (when-not (contains? file-features "components/v2")
-       (ex/raise :type :restriction
-                 :code :file-in-components-v1
-                 :hint "components v1 is deprecated")))
-
-   enabled-features))
-=======
   [enabled-features file-features]
   (let [file-features (into #{} xf-remove-ephimeral file-features)
         not-supported (-> enabled-features
@@ -261,6 +214,12 @@
 
     (check-supported-features! file-features)
 
+    ;; Components v1 is deprecated
+    (when-not (contains? file-features "components/v2")
+      (ex/raise :type :restriction
+                :code :file-in-components-v1
+                :hint "components v1 is deprecated"))
+
     (let [not-supported (-> file-features
                             (set/difference enabled-features)
                             (set/difference backend-only-features)
@@ -274,7 +233,6 @@
                   :hint (str/ffmt "file feature '%' not enabled" not-supported))))
 
     enabled-features))
->>>>>>> 3197dfdd
 
 (defn check-teams-compatibility!
   [{source-features :features} {destination-features :features}]
