--- conflicted
+++ resolved
@@ -1669,9 +1669,9 @@
              (reduce
               (fn [cells id]
                 (-> cells
-<<<<<<< HEAD
-                    (d/update-when id d/patch-object (get-data target-cells id))))
-              source-cells))))))
+                    (d/update-when id merge-cells (get target-cells id))))
+              source-cells))))
+    source-cells))
 
 (defn toggle-fix-if-auto
   "Changes the sizing to fix if it's fill"
@@ -1680,9 +1680,4 @@
     (= (:layout-item-h-sizing shape) :fill)
     (assoc :layout-item-h-sizing :fix)
     (= (:layout-item-v-sizing shape) :fill)
-    (assoc :layout-item-v-sizing :fix)))
-=======
-                    (d/update-when id merge-cells (get target-cells id))))
-              source-cells))))
-    source-cells))
->>>>>>> b47df2c2
+    (assoc :layout-item-v-sizing :fix)))