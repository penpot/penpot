--- conflicted
+++ resolved
@@ -34,10 +34,7 @@
    :border-radius  "borderRadius"
    :color          "color"
    :dimensions     "dimension"
-<<<<<<< HEAD
    :font-family    "fontFamilies"
-=======
->>>>>>> 1acf78d5
    :font-size      "fontSizes"
    :letter-spacing "letterSpacing"
    :number         "number"
