
[uri_license]: https://www.mozilla.org/en-US/MPL/2.0
[uri_license_image]: https://img.shields.io/badge/MPL-2.0-blue.svg

[![License: MPL-2.0][uri_license_image]][uri_license]
[![Managed with Taiga.io](https://img.shields.io/badge/managed%20with-TAIGA.io-709f14.svg)](https://tree.taiga.io/project/uxbox/ "Managed with Taiga.io")


# UXBOX #

![UXBOX](https://piweek.com/images/projects/uxbox.jpg)


## Introduction ##

The open-source solution for design and prototyping. UXBOX is
currently at an early development stage but we are working hard to
bring you the beta version as soon as possible. Follow the project
progress in Twitter or Github and stay tuned!

[See SVG specification](https://www.w3.org/Graphics/SVG/)


## SVG based ##

UXBOX works with SVG, a standard format, for all your designs and
prototypes . This means that all your stuff in UXBOX is portable and
editable in many other vector tools and easy to use on the web.


<<<<<<< HEAD
## Development ##

### Introduction ###

The main development environment consists in a docker compose
configuration that starts the external services and the development
container (called **devenv**).

We use tmux script in order to multiplex the signle terminal and run
both the backend and frontend in the same container.


### System requirements ###

You should have `docker` and `docker-compose` installed in your system
in order to set up properly the uxbox development enviroment.

In debian like linux distributions you can install it executing:

```bash
sudo apt-get install docker docker-compose
```

### Start the devenv ###

**Requires a minimum knowledge of tmux usage in order to use that
development environment.**

For start it, staying in this repository, execute:

```bash
./manage.sh run-devenv
```

This will do the following:

- Build the images if it is not done before.
- Starts all the containers in the background.
- Attaches to the **devenv** container and executes the tmux session.

You can then access your devenv at `http://127.0.0.1:8080`.

If you wish to access your UXBOX devenv remotely (ie. from a public address IP `W.X.Y.Z`):

```bash
HOST_IP=W.X.Y.Z ./manage.sh run-devenv
```

### First steps with tmux ###

Now having the the container running and tmux open inside the
container, you are free to execute any commands and open many shells
as you want.

You can create a new shell just pressing the **Ctr+b c** shortcut. And
**Ctrl+b w** for switch between windows, **Ctrl+b &** for kill the
current window.


### Inside the tmux session ###

#### UI ####

The UI related tasks starts automatically so you do not need do
anything. The **window 0** and **window 1** are used for the UI
related environment.


#### Backend ####

The backend related environment is located in the **window 2**, and
you can go directly to it using `ctrl+b 2` shortcut.

By default the clojure repl will be executed, waiting you to run
commands or start the http server.

Then use `(start)` to start all the environment, `(stop)` for stoping
it and `(reset)` for restart with code reloading. If some exception is
raised when code is reloaded, just use `(repl/refresh)` in order to finish
correctly the code swaping and later use `(reset)` again.

If this is your first run, you maybe want to load fixtures first. Then
you can done this in two ways:

- In the same repl, require the `uxbox.fixtures` namespace and execute
  `(uxbox.fixtures/-main [])`.
- Stop the repl with `Ctrl+c` and then execute `clojure -Adev -m
  uxbox.fixtures`; then start the repl again with `clojure -Adev:repl`.


## Production (Docker)

Docker is also used to build release images for backend and
frontend. Use the helper script `manage.sh` to build the images. You
can run locally UXBOX through a docker-compose or by manually running
the containers.

Complementary to the docker images you can build locally from this
repository, you can find additionnal flavors for backend and frontend
on external repositories:
* [Monogramm/docker-uxbox-frontend](https://github.com/Monogramm/docker-uxbox-frontend)
* [Monogramm/docker-uxbox-backend](https://github.com/Monogramm/docker-uxbox-backend)


### Persistent data

The UXBOX installation and all data are stored in the database (file
uploads, etc). The docker daemon will store that data within the
docker directory `/var/lib/docker/volumes/...`. That means your data
is saved even if the container crashes, is stopped or deleted.

The default production docker-compose already handles it for you,
but if you. So check the `docker/docker-compose.yml` file.


### Configuration via environment variables

The following environment variables are also honored for configuring
your UXBOX instance:


#### Frontend

**Only available at build time!**
-	`-e UXBOX_API_URL=...` (defaults to `/api`)
-	`-e UXBOX_VIEW_URL=...` (defaults to `/view/`)
-	`-e UXBOX_DEMO_WARNING=...` (not defined, setting any value will activate demo mode)

Available at runtime:
-	`-e LANG=...` (defaults to `en_US.UTF-8`)
-	`-e LC_ALL=...` (defaults to `C.UTF-8`)

#### Backend

Available at runtime:
-	`-e LANG=...` (defaults to `en_US.UTF-8`)
-	`-e LC_ALL=...` (defaults to `C.UTF-8`)
-	`-e UXBOX_HTTP_SERVER_PORT=...` (defaults to `6060`)
-	`-e UXBOX_HTTP_SERVER_DEBUG=...` (defaults to `true`)
-	`-e UXBOX_HTTP_SERVER_CORS=...` (defaults to `http://localhost:3449`)
-	`-e UXBOX_DATABASE_USERNAME="..."` (defaults to `nil`)
-	`-e UXBOX_DATABASE_PASSWORD="..."` (defaults to `nil`)
-	`-e UXBOX_DATABASE_URI="..."` (defaults to ` `, will be computed based on other DATABASE parameters if empty)
-	`-e UXBOX_DATABASE_NAME="..."` (defaults to `"uxbox"`)
-	`-e UXBOX_DATABASE_SERVER="..."` (defaults to `"localhost"`)
-	`-e UXBOX_DATABASE_PORT=...` (defaults to `5432`)
-	`-e UXBOX_MEDIA_DIRECTORY=...` (defaults to `resources/public/media`)
-	`-e UXBOX_MEDIA_URI=...` (defaults to `http://localhost:6060/media/`)
-	`-e UXBOX_ASSETS_DIRECTORY=...` (defaults to `resources/public/static`)
-	`-e UXBOX_ASSETS_URI=...` (defaults to `http://localhost:6060/static/`)
-	`-e UXBOX_EMAIL_REPLY_TO="..."` (defaults to `no-reply@uxbox.io`)
-	`-e UXBOX_EMAIL_FROM="..."` (defaults to `no-reply@uxbox.io`)
-	`-e UXBOX_SUPPORT_EMAIL="..."` (defaults to `support@uxbox.io`)
-	`-e UXBOX_SMTP_HOST="..."` (defaults to `"localhost"`)
-	`-e UXBOX_SMTP_PORT=...` (defaults to `25`)
-	`-e UXBOX_SMTP_USER="..."` (defaults to `nil`)
-	`-e UXBOX_SMTP_PASSWORD="..."` (defaults to `nil`)
-	`-e UXBOX_SMTP_SSL=...` (defaults to `false`)
-	`-e UXBOX_SMTP_TLS=...` (defaults to `false`)
-	`-e UXBOX_SMTP_ENABLED=...` (defaults to `false`)
-	`-e UXBOX_REGISTRATION_ENABLED=...` (defaults to `true`)
-	`-e UXBOX_SECRET="..."` (defaults to `"5qjiAndGY3"`)

**Important note:** make sure to use quotation marks for string
variables or the backend might try to interpret the values as symbols
and have weird issues.


## Collections import

You can easily import icons and images as global stores with the
backend collection importer:

* Create a `media` folder with the following sample structure:

```
media
    icons
        my-icons-collection
    images
        my-images-collection
```

* Add some icons (SVG format) and images to your collection
* Create a `config.edn` file with the following content

```clojure
{:icons
 [{:name "Generic Icons 1"
   :path "./icons/my-icons-collection/"
   :regex #"^.*_48px\.svg$"}
  ]
 :images
 [{:name "Generic Images 1"
   :path "./images/my-images-collection/"
   :regex #"^.*\.(png|jpg|webp)$"}]}
```

* Then go to the backend directory and import collections:

```sh
clojure -Adev -m uxbox.cli.collimp ../media/config.edn
```

Take a look at the `sample_media` directory for a sample configuration.


=======
>>>>>>> 394d238f
## Contributing ##

**Open to you!**

We love the open source software community. Contributing is our
passion and because of this, we'll be glad if you want to participate
and improve UXBOX. All your awesome ideas and code are welcome!

Please refer to the [Contributing Guide](./CONTRIBUTING.md)


## License ##

```
This Source Code Form is subject to the terms of the Mozilla Public
License, v. 2.0. If a copy of the MPL was not distributed with this
file, You can obtain one at http://mozilla.org/MPL/2.0/.
```<|MERGE_RESOLUTION|>--- conflicted
+++ resolved
@@ -28,216 +28,6 @@
 editable in many other vector tools and easy to use on the web.
 
 
-<<<<<<< HEAD
-## Development ##
-
-### Introduction ###
-
-The main development environment consists in a docker compose
-configuration that starts the external services and the development
-container (called **devenv**).
-
-We use tmux script in order to multiplex the signle terminal and run
-both the backend and frontend in the same container.
-
-
-### System requirements ###
-
-You should have `docker` and `docker-compose` installed in your system
-in order to set up properly the uxbox development enviroment.
-
-In debian like linux distributions you can install it executing:
-
-```bash
-sudo apt-get install docker docker-compose
-```
-
-### Start the devenv ###
-
-**Requires a minimum knowledge of tmux usage in order to use that
-development environment.**
-
-For start it, staying in this repository, execute:
-
-```bash
-./manage.sh run-devenv
-```
-
-This will do the following:
-
-- Build the images if it is not done before.
-- Starts all the containers in the background.
-- Attaches to the **devenv** container and executes the tmux session.
-
-You can then access your devenv at `http://127.0.0.1:8080`.
-
-If you wish to access your UXBOX devenv remotely (ie. from a public address IP `W.X.Y.Z`):
-
-```bash
-HOST_IP=W.X.Y.Z ./manage.sh run-devenv
-```
-
-### First steps with tmux ###
-
-Now having the the container running and tmux open inside the
-container, you are free to execute any commands and open many shells
-as you want.
-
-You can create a new shell just pressing the **Ctr+b c** shortcut. And
-**Ctrl+b w** for switch between windows, **Ctrl+b &** for kill the
-current window.
-
-
-### Inside the tmux session ###
-
-#### UI ####
-
-The UI related tasks starts automatically so you do not need do
-anything. The **window 0** and **window 1** are used for the UI
-related environment.
-
-
-#### Backend ####
-
-The backend related environment is located in the **window 2**, and
-you can go directly to it using `ctrl+b 2` shortcut.
-
-By default the clojure repl will be executed, waiting you to run
-commands or start the http server.
-
-Then use `(start)` to start all the environment, `(stop)` for stoping
-it and `(reset)` for restart with code reloading. If some exception is
-raised when code is reloaded, just use `(repl/refresh)` in order to finish
-correctly the code swaping and later use `(reset)` again.
-
-If this is your first run, you maybe want to load fixtures first. Then
-you can done this in two ways:
-
-- In the same repl, require the `uxbox.fixtures` namespace and execute
-  `(uxbox.fixtures/-main [])`.
-- Stop the repl with `Ctrl+c` and then execute `clojure -Adev -m
-  uxbox.fixtures`; then start the repl again with `clojure -Adev:repl`.
-
-
-## Production (Docker)
-
-Docker is also used to build release images for backend and
-frontend. Use the helper script `manage.sh` to build the images. You
-can run locally UXBOX through a docker-compose or by manually running
-the containers.
-
-Complementary to the docker images you can build locally from this
-repository, you can find additionnal flavors for backend and frontend
-on external repositories:
-* [Monogramm/docker-uxbox-frontend](https://github.com/Monogramm/docker-uxbox-frontend)
-* [Monogramm/docker-uxbox-backend](https://github.com/Monogramm/docker-uxbox-backend)
-
-
-### Persistent data
-
-The UXBOX installation and all data are stored in the database (file
-uploads, etc). The docker daemon will store that data within the
-docker directory `/var/lib/docker/volumes/...`. That means your data
-is saved even if the container crashes, is stopped or deleted.
-
-The default production docker-compose already handles it for you,
-but if you. So check the `docker/docker-compose.yml` file.
-
-
-### Configuration via environment variables
-
-The following environment variables are also honored for configuring
-your UXBOX instance:
-
-
-#### Frontend
-
-**Only available at build time!**
--	`-e UXBOX_API_URL=...` (defaults to `/api`)
--	`-e UXBOX_VIEW_URL=...` (defaults to `/view/`)
--	`-e UXBOX_DEMO_WARNING=...` (not defined, setting any value will activate demo mode)
-
-Available at runtime:
--	`-e LANG=...` (defaults to `en_US.UTF-8`)
--	`-e LC_ALL=...` (defaults to `C.UTF-8`)
-
-#### Backend
-
-Available at runtime:
--	`-e LANG=...` (defaults to `en_US.UTF-8`)
--	`-e LC_ALL=...` (defaults to `C.UTF-8`)
--	`-e UXBOX_HTTP_SERVER_PORT=...` (defaults to `6060`)
--	`-e UXBOX_HTTP_SERVER_DEBUG=...` (defaults to `true`)
--	`-e UXBOX_HTTP_SERVER_CORS=...` (defaults to `http://localhost:3449`)
--	`-e UXBOX_DATABASE_USERNAME="..."` (defaults to `nil`)
--	`-e UXBOX_DATABASE_PASSWORD="..."` (defaults to `nil`)
--	`-e UXBOX_DATABASE_URI="..."` (defaults to ` `, will be computed based on other DATABASE parameters if empty)
--	`-e UXBOX_DATABASE_NAME="..."` (defaults to `"uxbox"`)
--	`-e UXBOX_DATABASE_SERVER="..."` (defaults to `"localhost"`)
--	`-e UXBOX_DATABASE_PORT=...` (defaults to `5432`)
--	`-e UXBOX_MEDIA_DIRECTORY=...` (defaults to `resources/public/media`)
--	`-e UXBOX_MEDIA_URI=...` (defaults to `http://localhost:6060/media/`)
--	`-e UXBOX_ASSETS_DIRECTORY=...` (defaults to `resources/public/static`)
--	`-e UXBOX_ASSETS_URI=...` (defaults to `http://localhost:6060/static/`)
--	`-e UXBOX_EMAIL_REPLY_TO="..."` (defaults to `no-reply@uxbox.io`)
--	`-e UXBOX_EMAIL_FROM="..."` (defaults to `no-reply@uxbox.io`)
--	`-e UXBOX_SUPPORT_EMAIL="..."` (defaults to `support@uxbox.io`)
--	`-e UXBOX_SMTP_HOST="..."` (defaults to `"localhost"`)
--	`-e UXBOX_SMTP_PORT=...` (defaults to `25`)
--	`-e UXBOX_SMTP_USER="..."` (defaults to `nil`)
--	`-e UXBOX_SMTP_PASSWORD="..."` (defaults to `nil`)
--	`-e UXBOX_SMTP_SSL=...` (defaults to `false`)
--	`-e UXBOX_SMTP_TLS=...` (defaults to `false`)
--	`-e UXBOX_SMTP_ENABLED=...` (defaults to `false`)
--	`-e UXBOX_REGISTRATION_ENABLED=...` (defaults to `true`)
--	`-e UXBOX_SECRET="..."` (defaults to `"5qjiAndGY3"`)
-
-**Important note:** make sure to use quotation marks for string
-variables or the backend might try to interpret the values as symbols
-and have weird issues.
-
-
-## Collections import
-
-You can easily import icons and images as global stores with the
-backend collection importer:
-
-* Create a `media` folder with the following sample structure:
-
-```
-media
-    icons
-        my-icons-collection
-    images
-        my-images-collection
-```
-
-* Add some icons (SVG format) and images to your collection
-* Create a `config.edn` file with the following content
-
-```clojure
-{:icons
- [{:name "Generic Icons 1"
-   :path "./icons/my-icons-collection/"
-   :regex #"^.*_48px\.svg$"}
-  ]
- :images
- [{:name "Generic Images 1"
-   :path "./images/my-images-collection/"
-   :regex #"^.*\.(png|jpg|webp)$"}]}
-```
-
-* Then go to the backend directory and import collections:
-
-```sh
-clojure -Adev -m uxbox.cli.collimp ../media/config.edn
-```
-
-Take a look at the `sample_media` directory for a sample configuration.
-
-
-=======
->>>>>>> 394d238f
 ## Contributing ##
 
 **Open to you!**
