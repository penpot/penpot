--- conflicted
+++ resolved
@@ -11,10 +11,6 @@
    [app.config :as cf]
    [app.db :as db]
    [app.rpc :as-alias rpc]
-<<<<<<< HEAD
-   [app.auth :as auth]
-=======
->>>>>>> 26ca36d8
    [app.rpc.commands.profile :as profile]
    [app.tokens :as tokens]
    [app.util.time :as dt]
