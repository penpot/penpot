;; This Source Code Form is subject to the terms of the Mozilla Public
;; License, v. 2.0. If a copy of the MPL was not distributed with this
;; file, You can obtain one at http://mozilla.org/MPL/2.0/.
;;
;; Copyright (c) KALEIDOS INC

(ns app.srepl.main
  #_:clj-kondo/ignore
  (:require
   [app.auth :refer [derive-password]]
   [app.binfile.common :as bfc]
   [app.common.data :as d]
   [app.common.data.macros :as dm]
   [app.common.exceptions :as ex]
   [app.common.features :as cfeat]
   [app.common.files.validate :as cfv]
   [app.common.logging :as l]
   [app.common.pprint :as pp]
   [app.common.schema :as sm]
   [app.common.spec :as us]
   [app.common.time :as ct]
   [app.common.uuid :as uuid]
   [app.config :as cf]
   [app.db :as db]
   [app.db.sql :as-alias sql]
   [app.features.fdata :as fdata]
   [app.features.file-snapshots :as fsnap]
   [app.loggers.audit :as audit]
   [app.main :as main]
   [app.msgbus :as mbus]
   [app.rpc.commands.auth :as auth]
   [app.rpc.commands.files :as files]
   [app.rpc.commands.management :as mgmt]
   [app.rpc.commands.profile :as profile]
   [app.rpc.commands.projects :as projects]
   [app.rpc.commands.teams :as teams]
   [app.srepl.helpers :as h]
   [app.srepl.procs.file-repair :as procs.file-repair]
   [app.util.blob :as blob]
   [app.util.pointer-map :as pmap]
   [app.worker :as wrk]
   [clojure.datafy :refer [datafy]]
   [clojure.java.io :as io]
   [clojure.pprint :refer [print-table]]
   [clojure.stacktrace :as strace]
   [clojure.tools.namespace.repl :as repl]
   [cuerdas.core :as str]
   [datoteka.fs :as fs]
   [promesa.exec :as px]
   [promesa.exec.csp :as sp]
   [promesa.exec.semaphore :as ps]
   [promesa.util :as pu]))

;;;;;;;;;;;;;;;;;;;;;;;;;;;;;;;;;;;;;;;;;;;;;;;;;;;;;;;;;;;;;;;;;;;;;;;;;;;;;;;;
;; TASKS
;;;;;;;;;;;;;;;;;;;;;;;;;;;;;;;;;;;;;;;;;;;;;;;;;;;;;;;;;;;;;;;;;;;;;;;;;;;;;;;;

(defn print-tasks
  []
  (let [tasks (:app.worker/registry main/system)]
    (pp/pprint (keys tasks) :level 200)))

(defn run-task!
  ([tname]
   (run-task! tname {}))
  ([tname params]
   (wrk/invoke! (-> main/system
                    (assoc ::wrk/task tname)
                    (assoc ::wrk/params params)))))

(defn schedule-task!
  ([name]
   (schedule-task! name {}))
  ([name params]
   (wrk/submit! (-> main/system
                    (assoc ::wrk/task name)
                    (assoc ::wrk/params params)))))

(defn send-test-email!
  [destination]
  (assert (string? destination) "destination should be provided")
  (-> main/system
      (assoc ::wrk/task :sendmail)
      (assoc ::wrk/params {:body "test email"
                           :subject "test email"
                           :to [destination]})
      (wrk/invoke!)))

(defn resend-email-verification-email!
  [email]
  (db/tx-run! main/system
              (fn [{:keys [::db/conn] :as cfg}]
                (let [email   (profile/clean-email email)
                      profile (profile/get-profile-by-email conn email)]
                  (#'auth/send-email-verification! cfg profile)))))

;;;;;;;;;;;;;;;;;;;;;;;;;;;;;;;;;;;;;;;;;;;;;;;;;;;;;;;;;;;;;;;;;;;;;;;;;;;;;;;;
;; PROFILES MANAGEMENT
;;;;;;;;;;;;;;;;;;;;;;;;;;;;;;;;;;;;;;;;;;;;;;;;;;;;;;;;;;;;;;;;;;;;;;;;;;;;;;;;

(defn mark-profile-as-active!
  "Mark the profile blocked and removes all the http sessiones
  associated with the profile-id."
  [email]
  (some-> main/system
          (db/tx-run!
           (fn [{:keys [::db/conn] :as system}]
             (when-let [profile (db/get* conn :profile
                                         {:email (str/lower email)}
                                         {:columns [:id :email]})]
               (when-not (:is-blocked profile)
                 (db/update! conn :profile {:is-active true} {:id (:id profile)})
                 :activated))))))

(defn mark-profile-as-blocked!
  "Mark the profile blocked and removes all the http sessiones
  associated with the profile-id."
  [email]
  (some-> main/system
          (db/tx-run!
           (fn [{:keys [::db/conn] :as system}]
             (when-let [profile (db/get* conn :profile
                                         {:email (str/lower email)}
                                         {:columns [:id :email]})]
               (when-not (:is-blocked profile)
                 (db/update! conn :profile {:is-blocked true} {:id (:id profile)})
                 (db/delete! conn :http-session {:profile-id (:id profile)})
                 :blocked))))))

(defn reset-password!
  "Reset a password to a specific one for a concrete user or all users
  if email is `:all` keyword."
  [& {:keys [email password]}]
  (assert (string? email) "expected email")
  (assert (string? password) "expected password")

  (some-> main/system
          (db/tx-run!
           (fn [{:keys [::db/conn] :as system}]
             (let [password (derive-password password)
                   email    (str/lower email)]
               (-> (db/exec-one! conn ["update profile set password=? where email=?" password email])
                   (db/get-update-count)
                   (pos?)))))))

;;;;;;;;;;;;;;;;;;;;;;;;;;;;;;;;;;;;;;;;;;;;;;;;;;;;;;;;;;;;;;;;;;;;;;;;;;;;;;;;
;; FEATURES
;;;;;;;;;;;;;;;;;;;;;;;;;;;;;;;;;;;;;;;;;;;;;;;;;;;;;;;;;;;;;;;;;;;;;;;;;;;;;;;;

(defn enable-team-feature!
  [team-id feature & {:keys [skip-check] :or {skip-check false}}]
  (when (and (not skip-check) (not (contains? cfeat/supported-features feature)))
    (ex/raise :type :assertion
              :code :feature-not-supported
              :hint (str "feature '" feature "' not supported")))

  (let [team-id (h/parse-uuid team-id)]
    (db/tx-run! main/system
                (fn [{:keys [::db/conn]}]
                  (let [team     (-> (db/get conn :team {:id team-id})
                                     (update :features db/decode-pgarray #{}))
                        features (conj (:features team) feature)]
                    (when (not= features (:features team))
                      (db/update! conn :team
                                  {:features (db/create-array conn "text" features)}
                                  {:id team-id})
                      :enabled))))))

(defn disable-team-feature!
  [team-id feature & {:keys [skip-check] :or {skip-check false}}]
  (when (and (not skip-check) (not (contains? cfeat/supported-features feature)))
    (ex/raise :type :assertion
              :code :feature-not-supported
              :hint (str "feature '" feature "' not supported")))

  (let [team-id (h/parse-uuid team-id)]
    (db/tx-run! main/system
                (fn [{:keys [::db/conn]}]
                  (let [team     (-> (db/get conn :team {:id team-id})
                                     (update :features db/decode-pgarray #{}))
                        features (disj (:features team) feature)]
                    (when (not= features (:features team))
                      (db/update! conn :team
                                  {:features (db/create-array conn "text" features)}
                                  {:id team-id})
                      :disabled))))))

;;;;;;;;;;;;;;;;;;;;;;;;;;;;;;;;;;;;;;;;;;;;;;;;;;;;;;;;;;;;;;;;;;;;;;;;;;;;;;;;
;; NOTIFICATIONS
;;;;;;;;;;;;;;;;;;;;;;;;;;;;;;;;;;;;;;;;;;;;;;;;;;;;;;;;;;;;;;;;;;;;;;;;;;;;;;;;

(defn notify!
  "Send flash notifications.

  This method allows send flash notifications to specified target destinations.
  The message can be a free text or a preconfigured one.

  The destination can be: all, profile-id, team-id, or a coll of them.
  It also can be:

  {:email \"some@example.com\"}
  [[:email \"some@example.com\"], ...]

  Command examples:

  (notify! :dest :all :code :maintenance)
  (notify! :dest :all :code :upgrade-version)
  "
  [& {:keys [dest code message level]
      :or {code :generic level :info}
      :as params}]

  (when-not (contains? #{:success :error :info :warning} level)
    (ex/raise :type :assertion
              :code :incorrect-level
              :hint (str "level '" level "' not supported")))

  (let [{:keys [::mbus/msgbus ::db/pool]} main/system

        send
        (fn [dest]
          (l/inf :hint "sending notification" :dest (str dest))
          (let [message {:type :notification
                         :code code
                         :level level
                         :version (:full cf/version)
                         :subs-id dest
                         :message message}
                message (->> (dissoc params :dest :code :message :level)
                             (merge message))]
            (mbus/pub! msgbus
                       :topic dest
                       :message message)))

        resolve-profile
        (fn [email]
          (some-> (db/get* pool :profile {:email (str/lower email)} {:columns [:id]}) :id vector))

        resolve-team
        (fn [team-id]
          (->> (db/query pool :team-profile-rel
                         {:team-id team-id}
                         {:columns [:profile-id]})
               (map :profile-id)))

        resolve-dest
        (fn resolve-dest [dest]
          (cond
            (= :all dest)
            [uuid/zero]

            (uuid? dest)
            [dest]

            (string? dest)
            (some-> dest h/parse-uuid resolve-dest)

            (nil? dest)
            [uuid/zero]

            (map? dest)
            (sequence (comp
                       (map vec)
                       (mapcat resolve-dest))
                      dest)

            (and (vector? dest)
                 (every? vector? dest))
            (sequence (comp
                       (map vec)
                       (mapcat resolve-dest))
                      dest)

            (and (vector? dest)
                 (keyword? (first dest)))
            (let [[op param] dest]
              (cond
                (= op :email)
                (cond
                  (and (coll? param)
                       (every? string? param))
                  (sequence (comp
                             (keep resolve-profile)
                             (mapcat identity))
                            param)

                  (string? param)
                  (resolve-profile param))

                (= op :team-id)
                (cond
                  (coll? param)
                  (sequence (comp
                             (mapcat resolve-team)
                             (keep h/parse-uuid))
                            param)

                  (uuid? param)
                  (resolve-team param)

                  (string? param)
                  (some-> param h/parse-uuid resolve-team))

                (= op :profile-id)
                (if (coll? param)
                  (sequence (keep h/parse-uuid) param)
                  (resolve-dest param))))))]

    (->> (resolve-dest dest)
         (filter some?)
         (into #{})
         (run! send))))

;;;;;;;;;;;;;;;;;;;;;;;;;;;;;;;;;;;;;;;;;;;;;;;;;;;;;;;;;;;;;;;;;;;;;;;;;;;;;;;;
;; SNAPSHOTS
;;;;;;;;;;;;;;;;;;;;;;;;;;;;;;;;;;;;;;;;;;;;;;;;;;;;;;;;;;;;;;;;;;;;;;;;;;;;;;;;

(defn take-file-snapshot!
  "An internal helper that persist the file snapshot using non-gc
  collectable file-changes entry."
  [& {:keys [file-id label]}]
  (let [file-id (h/parse-uuid file-id)]
    (db/tx-run! main/system
                (fn [cfg]
                  (let [file (bfc/get-file cfg file-id :realize? true)]
                    (fsnap/create! cfg file {:label label :created-by "admin"}))))))

(defn restore-file-snapshot!
  [file-id & {:keys [label id]}]
  (let [file-id     (h/parse-uuid file-id)
        snapshot-id (some-> id h/parse-uuid)]
    (db/tx-run! main/system
                (fn [{:keys [::db/conn] :as system}]
                  (cond
                    (uuid? snapshot-id)
                    (fsnap/restore! system file-id snapshot-id)

                    (string? label)
                    (->> (h/search-file-snapshots conn #{file-id} label)
                         (map :id)
                         (first)
                         (fsnap/restore! system file-id))

                    :else
                    (throw (ex-info "snapshot id or label should be provided" {})))))))

(defn list-file-snapshots!
  [file-id & {:as _}]
  (let [file-id (h/parse-uuid file-id)]
    (db/tx-run! main/system
                (fn [cfg]
                  (->> (fsnap/get-visible-snapshots cfg file-id)
                       (print-table [:label :id :revn :created-at :created-by]))))))

(defn take-team-snapshot!
  [team-id & {:keys [label rollback?] :or {rollback? true}}]
  (let [team-id (h/parse-uuid team-id)]
    (-> (assoc main/system ::db/rollback rollback?)
        (db/tx-run! h/take-team-snapshot! team-id label))))

(defn restore-team-snapshot!
  "Restore a snapshot on all files of the team. The snapshot should
  exists for all files; if is not the case, an exception is raised."
  [team-id label & {:keys [rollback?] :or {rollback? true}}]
  (let [team-id (h/parse-uuid team-id)]
    (-> (assoc main/system ::db/rollback rollback?)
        (db/tx-run! h/restore-team-snapshot! team-id label))))

;;;;;;;;;;;;;;;;;;;;;;;;;;;;;;;;;;;;;;;;;;;;;;;;;;;;;;;;;;;;;;;;;;;;;;;;;;;;;;;;
;; FILE VALIDATION & REPAIR
;;;;;;;;;;;;;;;;;;;;;;;;;;;;;;;;;;;;;;;;;;;;;;;;;;;;;;;;;;;;;;;;;;;;;;;;;;;;;;;;

(defn validate-file
  "Validate structure, referencial integrity and semantic coherence of
  all contents of a file. Returns a list of errors."
  [file-id]
  (let [file-id (h/parse-uuid file-id)]
    (db/tx-run! (assoc main/system ::db/rollback true)
                (fn [system]
                  (let [file (bfc/get-file system file-id)
                        libs (bfc/get-resolved-file-libraries system file)]
                    (cfv/validate-file file libs))))))

(defn validate-file-schema
  "Validate structure, referencial integrity and semantic coherence of
  all contents of a file. Returns a list of errors."
  [file-id]
  (let [file-id (h/parse-uuid file-id)]
    (db/tx-run! (assoc main/system ::db/rollback true)
                (fn [system]
                  (try
                    (let [file (bfc/get-file system file-id)]
                      (cfv/validate-file-schema! file)
                      (println "OK"))
                    (catch Exception cause
                      (if-let [explain (-> cause ex-data ::sm/explain)]
                        (println (sm/humanize-explain explain))
                        (ex/print-throwable cause))))))))

;;;;;;;;;;;;;;;;;;;;;;;;;;;;;;;;;;;;;;;;;;;;;;;;;;;;;;;;;;;;;;;;;;;;;;;;;;;;;;;;
;; PROCESSING
;;;;;;;;;;;;;;;;;;;;;;;;;;;;;;;;;;;;;;;;;;;;;;;;;;;;;;;;;;;;;;;;;;;;;;;;;;;;;;;;

(defn repair-file!
  "Repair the list of errors detected by validation."
  [file-id & {:keys [rollback?] :or {rollback? true} :as options}]
  (let [system  (assoc main/system ::db/rollback rollback?)
        file-id (h/parse-uuid file-id)
        options (assoc options ::h/with-libraries? true)]
    (db/tx-run! system h/process-file! file-id procs.file-repair/repair-file options)))

(defn update-file!
  "Apply a function to the file. Optionally save the changes or not.
  The function receives the decoded and migrated file data."
  [file-id update-fn & {:keys [rollback?] :or {rollback? true} :as opts}]
  (let [file-id (h/parse-uuid file-id)]
    (db/tx-run! (assoc main/system ::db/rollback rollback?)
                (fn [system]
                  (binding [h/*system* system
                            db/*conn* (db/get-connection system)]
                    (h/process-file! system file-id update-fn opts))))))

(defn process!
  [& {:keys [max-items
             max-jobs
             rollback?
             query
             proc-fn
             buffer]
      :or {max-items Long/MAX_VALUE
           rollback? true
           max-jobs 1
           buffer 128}
      :as opts}]

  (l/inf :hint "process start"
         :rollback rollback?
         :max-jobs max-jobs
         :max-items max-items)

  (let [tpoint    (ct/tpoint)
        max-jobs  (or max-jobs (px/get-available-processors))
        query     (or query
                      (:query (meta proc-fn))
                      (throw (ex-info "missing query" {})))
        query     (if (vector? query) query [query])

        proc-fn   (if (var? proc-fn)
                    (deref proc-fn)
                    proc-fn)

        in-ch     (sp/chan :buf buffer)

        worker-fn
        (fn [worker-id]
          (l/dbg :hint "worker started"
                 :id worker-id)

          (loop []
            (when-let [[index item] (sp/<! in-ch)]
              (l/dbg :hint "process item" :worker-id worker-id :index index :item item)
              (try
                (-> main/system
                    (assoc ::db/rollback rollback?)
                    (db/tx-run! (fn [system]
                                  (binding [h/*system* system
                                            db/*conn* (db/get-connection system)]
                                    (proc-fn system item opts)))))

                (catch Throwable cause
                  (l/wrn :hint "unexpected error on processing item (skiping)"
                         :worker-id worker-id
                         :item item
                         :cause cause))
                (finally
                  (when-let [pause (:pause opts)]
                    (Thread/sleep (int pause)))))

              (recur)))

          (l/dbg :hint "worker stoped"
                 :id worker-id))

        enqueue-item
        (fn [index row]
          (sp/>! in-ch [index (into {} row)])
          (inc index))

        process-items
        (fn [{:keys [::db/conn] :as system}]
          (db/exec! conn ["SET statement_timeout = 0"])
          (db/exec! conn ["SET idle_in_transaction_session_timeout = 0"])

          (->> (db/plan conn query {:fetch-size (* max-jobs 3)})
               (transduce (take max-items)
                          (completing enqueue-item)
                          0))
          (sp/close! in-ch))

        threads
        (->> (range max-jobs)
             (map (fn [idx]
                    (px/fn->thread (partial worker-fn idx)
                                   :name (str "pentpot/process/" idx))))
             (doall))]

    (try
      (db/tx-run! main/system process-items)

      ;; Await threads termination
      (doseq [thread threads]
        (px/await! thread))

      (catch Throwable cause
        (l/dbg :hint "process:error" :cause cause))

      (finally
        (let [elapsed (ct/format-duration (tpoint))]
          (l/inf :hint "process end"
                 :rollback rollback?
                 :elapsed elapsed))))))


<<<<<<< HEAD
(defn process-file!
  "A specialized, file specific process! alternative"
  [& {:keys [id] :as opts}]
  (let [id (h/parse-uuid id)]
    (-> opts
        (assoc :query ["select id from file where id = ?" id])
        (assoc :max-items 1)
        (assoc :max-jobs 1)
        (process!))))
=======
(defn mark-file-as-trimmed
  [id]
  (let [id (h/parse-uuid id)]
    (db/tx-run! main/system (fn [cfg]
                              (-> (db/update! cfg :file
                                              {:has-media-trimmed true}
                                              {:id id}
                                              {::db/return-keys false})
                                  (db/get-update-count)
                                  (pos?))))))
>>>>>>> 879caf66

;;;;;;;;;;;;;;;;;;;;;;;;;;;;;;;;;;;;;;;;;;;;;;;;;;;;;;;;;;;;;;;;;;;;;;;;;;;;;;;;
;; DELETE/RESTORE OBJECTS (WITH CASCADE, SOFT)
;;;;;;;;;;;;;;;;;;;;;;;;;;;;;;;;;;;;;;;;;;;;;;;;;;;;;;;;;;;;;;;;;;;;;;;;;;;;;;;;

(defn delete-file!
  "Mark a project for deletion"
  [file-id]
  (let [file-id (h/parse-uuid file-id)
        tnow    (ct/now)]

    (audit/insert! main/system
                   {::audit/name "delete-file"
                    ::audit/type "action"
                    ::audit/profile-id uuid/zero
                    ::audit/props {:id file-id}
                    ::audit/context {:triggered-by "srepl"
                                     :cause "explicit call to delete-file!"}
                    ::audit/tracked-at tnow})
    (wrk/invoke! (-> main/system
                     (assoc ::wrk/task :delete-object)
                     (assoc ::wrk/params {:object :file
                                          :deleted-at tnow
                                          :id file-id})))
    :deleted))

(defn- restore-file*
  [{:keys [::db/conn]} file-id]
  (db/update! conn :file
              {:deleted-at nil
               :has-media-trimmed false}
              {:id file-id}
              {::db/return-keys false})

  (db/update! conn :file-media-object
              {:deleted-at nil}
              {:file-id file-id}
              {::db/return-keys false})

  (db/update! conn :file-change
              {:deleted-at nil}
              {:file-id file-id}
              {::db/return-keys false})

  (db/update! conn :file-data
              {:deleted-at nil}
              {:file-id file-id}
              {::db/return-keys false})

  ;; Mark thumbnails to be deleted
  (db/update! conn :file-thumbnail
              {:deleted-at nil}
              {:file-id file-id}
              {::db/return-keys false})

  (db/update! conn :file-tagged-object-thumbnail
              {:deleted-at nil}
              {:file-id file-id}
              {::db/return-keys false})

  :restored)

(defn restore-file!
  "Mark a file and all related objects as not deleted"
  [file-id]
  (let [file-id (h/parse-uuid file-id)]
    (db/tx-run! main/system
                (fn [system]
                  (when-let [file (db/get* system :file
                                           {:id file-id}
                                           {::db/remove-deleted false
                                            ::sql/columns [:id :name]})]
                    (audit/insert! system
                                   {::audit/name "restore-file"
                                    ::audit/type "action"
                                    ::audit/profile-id uuid/zero
                                    ::audit/props file
                                    ::audit/context {:triggered-by "srepl"
                                                     :cause "explicit call to restore-file!"}
                                    ::audit/tracked-at (ct/now)})

                    (restore-file* system file-id))))))

(defn delete-project!
  "Mark a project for deletion"
  [project-id]
  (let [project-id (h/parse-uuid project-id)
        tnow       (ct/now)]

    (audit/insert! main/system
                   {::audit/name "delete-project"
                    ::audit/type "action"
                    ::audit/profile-id uuid/zero
                    ::audit/props {:id project-id}
                    ::audit/context {:triggered-by "srepl"
                                     :cause "explicit call to delete-project!"}
                    ::audit/tracked-at tnow})

    (wrk/invoke! (-> main/system
                     (assoc ::wrk/task :delete-object)
                     (assoc ::wrk/params {:object :project
                                          :deleted-at tnow
                                          :id project-id})))
    :deleted))

(defn- restore-project*
  [{:keys [::db/conn] :as cfg} project-id]
  (db/update! conn :project
              {:deleted-at nil}
              {:id project-id})

  (doseq [{:keys [id]} (db/query conn :file
                                 {:project-id project-id}
                                 {::sql/columns [:id]})]
    (restore-file* cfg id))

  :restored)

(defn restore-project!
  "Mark a project and all related objects as not deleted"
  [project-id]
  (let [project-id (h/parse-uuid project-id)]
    (db/tx-run! main/system
                (fn [system]
                  (when-let [project (db/get* system :project
                                              {:id project-id}
                                              {::db/remove-deleted false})]
                    (audit/insert! system
                                   {::audit/name "restore-project"
                                    ::audit/type "action"
                                    ::audit/profile-id uuid/zero
                                    ::audit/props project
                                    ::audit/context {:triggered-by "srepl"
                                                     :cause "explicit call to restore-team!"}
                                    ::audit/tracked-at (ct/now)})

                    (restore-project* system project-id))))))

(defn delete-team!
  "Mark a team for deletion"
  [team-id]
  (let [team-id (h/parse-uuid team-id)
        tnow    (ct/now)]

    (audit/insert! main/system
                   {::audit/name "delete-team"
                    ::audit/type "action"
                    ::audit/profile-id uuid/zero
                    ::audit/props {:id team-id}
                    ::audit/context {:triggered-by "srepl"
                                     :cause "explicit call to delete-profile!"}
                    ::audit/tracked-at tnow})

    (wrk/invoke! (-> main/system
                     (assoc ::wrk/task :delete-object)
                     (assoc ::wrk/params {:object :team
                                          :deleted-at tnow
                                          :id team-id})))
    :deleted))

(defn- restore-team*
  [{:keys [::db/conn] :as cfg} team-id]
  (db/update! conn :team
              {:deleted-at nil}
              {:id team-id})

  (db/update! conn :team-font-variant
              {:deleted-at nil}
              {:team-id team-id})

  (doseq [{:keys [id]} (db/query conn :project
                                 {:team-id team-id}
                                 {::sql/columns [:id]})]
    (restore-project* cfg id))

  :restored)

(defn restore-team!
  "Mark a team and all related objects as not deleted"
  [team-id]
  (let [team-id (h/parse-uuid team-id)]
    (db/tx-run! main/system
                (fn [system]
                  (when-let [team (some-> (db/get* system :team
                                                   {:id team-id}
                                                   {::db/remove-deleted false})
                                          (teams/decode-row))]
                    (audit/insert! system
                                   {::audit/name "restore-team"
                                    ::audit/type "action"
                                    ::audit/profile-id uuid/zero
                                    ::audit/props team
                                    ::audit/context {:triggered-by "srepl"
                                                     :cause "explicit call to restore-team!"}
                                    ::audit/tracked-at (ct/now)})

                    (restore-team* system team-id))))))

(defn delete-profile!
  "Mark a profile for deletion."
  [profile-id]
  (let [profile-id (h/parse-uuid profile-id)
        tnow       (ct/now)]

    (audit/insert! main/system
                   {::audit/name "delete-profile"
                    ::audit/type "action"
                    ::audit/profile-id uuid/zero
                    ::audit/context {:triggered-by "srepl"
                                     :cause "explicit call to delete-profile!"}
                    ::audit/tracked-at tnow})

    (wrk/invoke! (-> main/system
                     (assoc ::wrk/task :delete-object)
                     (assoc ::wrk/params {:object :profile
                                          :deleted-at tnow
                                          :id profile-id})))
    :deleted))

(defn restore-profile!
  "Mark a team and all related objects as not deleted"
  [profile-id]
  (let [profile-id (h/parse-uuid profile-id)]
    (db/tx-run! main/system
                (fn [system]
                  (when-let [profile (some-> (db/get* system :profile
                                                      {:id profile-id}
                                                      {::db/remove-deleted false})
                                             (profile/decode-row))]
                    (audit/insert! system
                                   {::audit/name "restore-profile"
                                    ::audit/type "action"
                                    ::audit/profile-id uuid/zero
                                    ::audit/props (audit/profile->props profile)
                                    ::audit/context {:triggered-by "srepl"
                                                     :cause "explicit call to restore-profile!"}
                                    ::audit/tracked-at (ct/now)})

                    (db/update! system :profile
                                {:deleted-at nil}
                                {:id profile-id}
                                {::db/return-keys false})

                    (doseq [{:keys [id]} (profile/get-owned-teams system profile-id)]
                      (restore-team* system id))

                    :restored)))))

(defn delete-profiles-in-bulk!
  [system path]
  (letfn [(process-data! [system deleted-at emails]
            (loop [emails  emails
                   deleted 0
                   total   0]
              (if-let [email (first emails)]
                (if-let [profile (some-> (db/get* system :profile
                                                  {:email (str/lower email)}
                                                  {::db/remove-deleted false})
                                         (profile/decode-row))]
                  (do
                    (audit/insert! system
                                   {::audit/name "delete-profile"
                                    ::audit/type "action"
                                    ::audit/profile-id (:id profile)
                                    ::audit/tracked-at deleted-at
                                    ::audit/props (audit/profile->props profile)
                                    ::audit/context {:triggered-by "srepl"
                                                     :cause "explicit call to delete-profiles-in-bulk!"}})
                    (wrk/invoke! (-> system
                                     (assoc ::wrk/task :delete-object)
                                     (assoc ::wrk/params {:object :profile
                                                          :deleted-at deleted-at
                                                          :id (:id profile)})))
                    (recur (rest emails)
                           (inc deleted)
                           (inc total)))
                  (recur (rest emails)
                         deleted
                         (inc total)))
                {:deleted deleted :total total})))]

    (let [path       (fs/path path)
          deleted-at (ct/minus (ct/now) (cf/get-deletion-delay))]

      (when-not (fs/exists? path)
        (throw (ex-info "path does not exists" {:path path})))

      (db/tx-run! system
                  (fn [system]
                    (with-open [reader (io/reader path)]
                      (process-data! system deleted-at (line-seq reader))))))))

;;;;;;;;;;;;;;;;;;;;;;;;;;;;;;;;;;;;;;;;;;;;;;;;;;;;;;;;;;;;;;;;;;;;;;;;;;;;;;;;
;; CASCADE FIXING
;;;;;;;;;;;;;;;;;;;;;;;;;;;;;;;;;;;;;;;;;;;;;;;;;;;;;;;;;;;;;;;;;;;;;;;;;;;;;;;;

(defn process-deleted-profiles-cascade
  []
  (->> (db/exec! main/system ["select id, deleted_at from profile where deleted_at is not null"])
       (run! (fn [{:keys [id deleted-at]}]
               (wrk/invoke! (-> main/system
                                (assoc ::wrk/task :delete-object)
                                (assoc ::wrk/params {:object :profile
                                                     :deleted-at deleted-at
                                                     :id id})))))))

(defn process-deleted-teams-cascade
  []
  (->> (db/exec! main/system ["select id, deleted_at from team where deleted_at is not null"])
       (run! (fn [{:keys [id deleted-at]}]
               (wrk/invoke! (-> main/system
                                (assoc ::wrk/task :delete-object)
                                (assoc ::wrk/params {:object :team
                                                     :deleted-at deleted-at
                                                     :id id})))))))

(defn process-deleted-projects-cascade
  []
  (->> (db/exec! main/system ["select id, deleted_at from project where deleted_at is not null"])
       (run! (fn [{:keys [id deleted-at]}]
               (wrk/invoke! (-> main/system
                                (assoc ::wrk/task :delete-object)
                                (assoc ::wrk/params {:object :project
                                                     :deleted-at deleted-at
                                                     :id id})))))))

(defn process-deleted-files-cascade
  []
  (->> (db/exec! main/system ["select id, deleted_at from file where deleted_at is not null"])
       (run! (fn [{:keys [id deleted-at]}]
               (wrk/invoke! (-> main/system
                                (assoc ::wrk/task :delete-object)
                                (assoc ::wrk/params {:object :file
                                                     :deleted-at deleted-at
                                                     :id id})))))))

;;;;;;;;;;;;;;;;;;;;;;;;;;;;;;;;;;;;;;;;;;;;;;;;;;;;;;;;;;;;;;;;;;;;;;;;;;;;;;;;
;; MISC
;;;;;;;;;;;;;;;;;;;;;;;;;;;;;;;;;;;;;;;;;;;;;;;;;;;;;;;;;;;;;;;;;;;;;;;;;;;;;;;;

(defn instrument-var
  [var]
  (alter-var-root var (fn [f]
                        (let [mf (meta f)]
                          (if (::original mf)
                            f
                            (with-meta
                              (fn [& params]
                                (tap> params)
                                (let [result (apply f params)]
                                  (tap> result)
                                  result))
                              {::original f}))))))

(defn uninstrument-var
  [var]
  (alter-var-root var (fn [f]
                        (or (::original (meta f)) f))))


(defn duplicate-team
  [team-id & {:keys [name]}]
  (let [team-id (h/parse-uuid team-id)]
    (db/tx-run! main/system
                (fn [{:keys [::db/conn] :as cfg}]
                  (db/exec-one! conn ["SET CONSTRAINTS ALL DEFERRED"])
                  (let [team (-> (assoc cfg ::bfc/timestamp (ct/now))
                                 (mgmt/duplicate-team :team-id team-id :name name))
                        rels (db/query conn :team-profile-rel {:team-id team-id})]

                    (doseq [rel rels]
                      (let [params (-> rel
                                       (assoc :id (uuid/next))
                                       (assoc :team-id (:id team)))]
                        (db/insert! conn :team-profile-rel params
                                    {::db/return-keys false}))))))))<|MERGE_RESOLUTION|>--- conflicted
+++ resolved
@@ -521,7 +521,6 @@
                  :elapsed elapsed))))))
 
 
-<<<<<<< HEAD
 (defn process-file!
   "A specialized, file specific process! alternative"
   [& {:keys [id] :as opts}]
@@ -531,7 +530,7 @@
         (assoc :max-items 1)
         (assoc :max-jobs 1)
         (process!))))
-=======
+
 (defn mark-file-as-trimmed
   [id]
   (let [id (h/parse-uuid id)]
@@ -542,7 +541,6 @@
                                               {::db/return-keys false})
                                   (db/get-update-count)
                                   (pos?))))))
->>>>>>> 879caf66
 
 ;;;;;;;;;;;;;;;;;;;;;;;;;;;;;;;;;;;;;;;;;;;;;;;;;;;;;;;;;;;;;;;;;;;;;;;;;;;;;;;;
 ;; DELETE/RESTORE OBJECTS (WITH CASCADE, SOFT)
