;; This Source Code Form is subject to the terms of the Mozilla Public
;; License, v. 2.0. If a copy of the MPL was not distributed with this
;; file, You can obtain one at http://mozilla.org/MPL/2.0/.
;;
;; Copyright (c) KALEIDOS INC

(ns app.binfile.common
  "A binfile related file processing common code, used for different
  binfile format implementations and management rpc methods."
  (:require
   [app.common.data :as d]
   [app.common.exceptions :as ex]
   [app.common.features :as cfeat]
   [app.common.files.helpers :as cfh]
   [app.common.files.migrations :as fmg]
   [app.common.files.validate :as fval]
   [app.common.logging :as l]
   [app.common.types.file :as ctf]
   [app.common.uuid :as uuid]
   [app.config :as cf]
   [app.db :as db]
   [app.db.sql :as sql]
   [app.features.fdata :as feat.fdata]
   [app.features.file-migrations :as feat.fmigr]
   [app.loggers.audit :as-alias audit]
   [app.loggers.webhooks :as-alias webhooks]
   [app.storage :as sto]
   [app.util.blob :as blob]
   [app.util.pointer-map :as pmap]
   [app.util.time :as dt]
   [app.worker :as-alias wrk]
   [clojure.set :as set]
   [cuerdas.core :as str]
   [datoteka.fs :as fs]
   [datoteka.io :as io]))

(set! *warn-on-reflection* true)

(def ^:dynamic *state* nil)
(def ^:dynamic *options* nil)

;;;;;;;;;;;;;;;;;;;;;;;;;;;;;;;;;;;;;;;;;;;;;;;;;;;;;;;;;;;;;;;;;;;;;;
;; DEFAULTS
;;;;;;;;;;;;;;;;;;;;;;;;;;;;;;;;;;;;;;;;;;;;;;;;;;;;;;;;;;;;;;;;;;;;;;

;; Threshold in MiB when we pass from using
;; in-memory byte-array's to use temporal files.
(def temp-file-threshold
  (* 1024 1024 2))

;; A maximum (storage) object size allowed: 100MiB
(def ^:const max-object-size
  (* 1024 1024 100))

;;;;;;;;;;;;;;;;;;;;;;;;;;;;;;;;;;;;;;;;;;;;;;;;;;;;;;;;;;;;;;;;;;;;;;

(def file-attrs
  #{:id
    :name
    :migrations
    :features
    :project-id
    :is-shared
    :version
    :data})

(defn parse-file-format
  [template]
  (assert (fs/path? template) "expected InputStream for `template`")

  (with-open [^java.lang.AutoCloseable input (io/input-stream template)]
    (let [buffer (byte-array 4)]
      (io/read-to-buffer input buffer)
      (if (and (= (aget buffer 0) 80)
               (= (aget buffer 1) 75)
               (= (aget buffer 2) 3)
               (= (aget buffer 3) 4))
        :binfile-v3
        :binfile-v1))))

(def xf-map-id
  (map :id))

(def xf-map-media-id
  (comp
   (mapcat (juxt :media-id
                 :thumbnail-id
                 :woff1-file-id
                 :woff2-file-id
                 :ttf-file-id
                 :otf-file-id))
   (filter uuid?)))

(def into-vec
  (fnil into []))

(def conj-vec
  (fnil conj []))

(defn initial-state
  []
  {:storage-objects #{}
   :files #{}
   :teams #{}
   :projects #{}})

(defn collect-storage-objects
  [state items]
  (update state :storage-objects into xf-map-media-id items))

(defn collect-summary
  [state key items]
  (update state key into xf-map-media-id items))

(defn lookup-index
  [id]
  (when id
    (let [val (get-in @*state* [:index id])]
      (l/trc :fn "lookup-index" :id (str id) :result (some-> val str) ::l/sync? true)
      (or val id))))

(defn remap-id
  [item key]
  (cond-> item
    (contains? item key)
    (update key lookup-index)))

(defn- index-object
  [index obj & attrs]
  (reduce (fn [index attr-fn]
            (let [old-id (attr-fn obj)
                  new-id (if (::overwrite *options*) old-id (uuid/next))]
              (assoc index old-id new-id)))
          index
          attrs))

(defn update-index
  ([coll]
   (update-index {} coll identity))
  ([index coll]
   (update-index index coll identity))
  ([index coll attr]
   (reduce #(index-object %1 %2 attr) index coll)))

(defn decode-row
  "A generic decode row helper"
  [{:keys [data features] :as row}]
  (cond-> row
    features (assoc :features (db/decode-pgarray features #{}))
    data     (assoc :data (blob/decode data))))

(defn decode-file
  "A general purpose file decoding function that resolves all external
  pointers, run migrations and return plain vanilla file map"
  [cfg {:keys [id] :as file}]
  (binding [pmap/*load-fn* (partial feat.fdata/load-pointer cfg id)]
    (let [file (->> file
                    (feat.fmigr/resolve-applied-migrations cfg)
                    (feat.fdata/resolve-file-data cfg))]

      (-> file
          (update :features db/decode-pgarray #{})
          (update :data blob/decode)
          (update :data feat.fdata/process-pointers deref)
          (update :data feat.fdata/process-objects (partial into {}))
          (update :data assoc :id id)
          (fmg/migrate-file)))))

(defn get-file
  "Get file, resolve all features and apply migrations.

  Usefull when you have plan to apply massive or not cirurgical
  operations on file, because it removes the ovehead of lazy fetching
  and decoding."
  [cfg file-id & {:as opts}]
  (db/run! cfg (fn [{:keys [::db/conn] :as cfg}]
                 (some->> (db/get* conn :file {:id file-id}
                                   (assoc opts ::db/remove-deleted false))
                          (decode-file cfg)))))

(defn clean-file-features
  [file]
  (update file :features (fn [features]
                           (if (set? features)
                             (-> features
                                 (cfeat/migrate-legacy-features)
                                 (set/difference cfeat/frontend-only-features)
                                 (set/difference cfeat/backend-only-features))
                             #{}))))

(defn get-project
  [cfg project-id]
  (db/get cfg :project {:id project-id}))

(def ^:private sql:get-teams
  "SELECT t.* FROM team WHERE id = ANY(?)")

(defn get-teams
  [cfg ids]
  (let [conn (db/get-connection cfg)
        ids  (db/create-array conn "uuid" ids)]
    (->> (db/exec! conn [sql:get-teams ids])
         (map decode-row))))

(defn get-team
  [cfg team-id]
  (-> (db/get cfg :team {:id team-id})
      (decode-row)))

(defn get-fonts
  [cfg team-id]
  (db/query cfg :team-font-variant
            {:team-id team-id
             :deleted-at nil}))

(defn get-files-rels
  "Given a set of file-id's, return all matching relations with the libraries"
  [cfg ids]

  (assert (set? ids) "expected a set of uuids")
  (assert (every? uuid? ids) "expected a set of uuids")

  (db/run! cfg (fn [{:keys [::db/conn]}]
                 (let [ids (db/create-array conn "uuid" ids)
                       sql (str "SELECT flr.* FROM file_library_rel AS flr "
                                "  JOIN file AS l ON (flr.library_file_id = l.id) "
                                " WHERE flr.file_id = ANY(?) AND l.deleted_at IS NULL")]
                   (db/exec! conn [sql ids])))))

(def ^:private sql:get-libraries
  "WITH RECURSIVE libs AS (
     SELECT fl.id
       FROM file AS fl
       JOIN file_library_rel AS flr ON (flr.library_file_id = fl.id)
      WHERE flr.file_id = ANY(?)
    UNION
     SELECT fl.id
       FROM file AS fl
       JOIN file_library_rel AS flr ON (flr.library_file_id = fl.id)
       JOIN libs AS l ON (flr.file_id = l.id)
   )
   SELECT DISTINCT l.id
     FROM libs AS l")

(defn get-libraries
  "Get all libraries ids related to provided file ids"
  [cfg ids]
  (db/run! cfg (fn [{:keys [::db/conn]}]
                 (let [ids' (db/create-array conn "uuid" ids)]
                   (->> (db/exec! conn [sql:get-libraries ids'])
                        (into #{} xf-map-id))))))

(defn get-file-object-thumbnails
  "Return all file object thumbnails for a given file."
  [cfg file-id]
  (->> (db/query cfg :file-tagged-object-thumbnail
                 {:file-id file-id
                  :deleted-at nil})
       (not-empty)))

(defn get-file-thumbnail
  "Return the thumbnail for the specified file-id"
  [cfg {:keys [id revn]}]
  (db/get* cfg :file-thumbnail
           {:file-id id
            :revn revn
            :data nil}
           {::sql/columns [:media-id :file-id :revn]}))

(def ^:private sql:get-missing-media-references
  "SELECT fmo.*
     FROM file_media_object AS fmo
    WHERE fmo.id = ANY(?::uuid[])
      AND file_id != ?")

(defn update-media-references!
  "Given a file and a coll of media-refs, check if all provided
  references are correct or fix them in-place"
  [{:keys [::db/conn] :as cfg} {file-id :id :as file} media-refs]
  (let [missing-index
        (reduce (fn [result {:keys [id] :as fmo}]
                  (assoc result id
                         (-> fmo
                             (assoc :id (uuid/next))
                             (assoc :file-id file-id)
                             (dissoc :created-at)
                             (dissoc :deleted-at))))
                {}
                (db/exec! conn [sql:get-missing-media-references
                                (->> (into #{} xf-map-id media-refs)
                                     (db/create-array conn "uuid"))
                                file-id]))

        lookup-index
        (fn [id]
          (if-let [mobj (get missing-index id)]
            (do
              (l/trc :hint "lookup index"
                     :file-id (str file-id)
                     :snap-id (str (:snapshot-id file))
                     :id (str id)
                     :result (str (get mobj :id)))
              (get mobj :id))

            id))

        update-shapes
        (fn [data {:keys [page-id shape-id]}]
          (d/update-in-when data [:pages-index page-id :objects shape-id] cfh/relink-refs lookup-index))

        file
        (update file :data #(reduce update-shapes % media-refs))]

    (doseq [[old-id item] missing-index]
      (l/dbg :hint "create missing references"
             :file-id (str file-id)
             :snap-id (str (:snapshot-id file))
             :old-id (str old-id)
             :id (str (:id item)))
      (db/insert! conn :file-media-object item
                  {::db/return-keys false}))

    file))

(def sql:get-file-media
  "SELECT * FROM file_media_object WHERE id = ANY(?)")

(defn get-file-media
  [cfg {:keys [data] :as file}]
  (db/run! cfg (fn [{:keys [::db/conn]}]
                 (let [used (cfh/collect-used-media data)
                       used (db/create-array conn "uuid" used)]
                   (db/exec! conn [sql:get-file-media used])))))

(def ^:private sql:get-team-files-ids
  "SELECT f.id FROM file AS f
     JOIN project AS p ON (p.id = f.project_id)
    WHERE p.team_id = ?")

(defn get-team-files-ids
  "Get a set of file ids for the specified team-id"
  [{:keys [::db/conn]} team-id]
  (->> (db/exec! conn [sql:get-team-files-ids team-id])
       (into #{} xf-map-id)))

(def ^:private sql:get-team-projects
  "SELECT p.* FROM project AS p
    WHERE p.team_id = ?
      AND p.deleted_at IS NULL")

(defn get-team-projects
  "Get a set of project ids for the team"
  [cfg team-id]
  (->> (db/exec! cfg [sql:get-team-projects team-id])
       (into #{} xf-map-id)))

(def ^:private sql:get-project-files
  "SELECT f.id FROM file AS f
    WHERE f.project_id = ?
      AND f.deleted_at IS NULL")

(defn get-project-files
  "Get a set of file ids for the project"
  [{:keys [::db/conn]} project-id]
  (->> (db/exec! conn [sql:get-project-files project-id])
       (into #{} xf-map-id)))

(defn remap-thumbnail-object-id
  [object-id file-id]
  (str/replace-first object-id #"^(.*?)/" (str file-id "/")))

(defn- relink-shapes
  "A function responsible to analyze all file data and
  replace the old :component-file reference with the new
  ones, using the provided file-index."
  [data]
  (cfh/relink-refs data lookup-index))

(defn- relink-media
  "A function responsible of process the :media attr of file data and
  remap the old ids with the new ones."
  [media]
  (reduce-kv (fn [res k v]
               (let [id (lookup-index k)]
                 (if (uuid? id)
                   (-> res
                       (assoc id (assoc v :id id))
                       (dissoc k))
                   res)))
             media
             media))

(defn- relink-colors
  "A function responsible of process the :colors attr of file data and
  remap the old ids with the new ones."
  [colors]
  (reduce-kv (fn [res k v]
               (if (:image v)
                 (update-in res [k :image :id] lookup-index)
                 res))
             colors
             colors))

(defn embed-assets
  [cfg data file-id]
  (let [library-ids (get-libraries cfg [file-id])]
    (reduce (fn [data library-id]
              (if-let [library (get-file cfg library-id)]
                (ctf/absorb-assets data (:data library))
                data))
            data
            library-ids)))

(defn disable-database-timeouts!
  [cfg]
  (let [conn (db/get-connection cfg)]
    (db/exec-one! conn ["SET LOCAL idle_in_transaction_session_timeout = 0"])
    (db/exec-one! conn ["SET CONSTRAINTS ALL DEFERRED"])))

(defn process-file
  [{:keys [id] :as file}]
  (-> file
      (update :data (fn [fdata]
                      (-> fdata
                          (assoc :id id)
                          (dissoc :recent-colors))))
      (fmg/migrate-file)
      (update :data (fn [fdata]
                      (-> fdata
                          (update :pages-index relink-shapes)
                          (update :components relink-shapes)
                          (update :media relink-media)
                          (update :colors relink-colors)
                          (d/without-nils))))))

(defn encode-file
  [{:keys [::db/conn] :as cfg} {:keys [id] :as file}]
  (let [file (if (contains? (:features file) "fdata/objects-map")
               (feat.fdata/enable-objects-map file)
               file)

        file (if (contains? (:features file) "fdata/pointer-map")
               (binding [pmap/*tracked* (pmap/create-tracked)]
                 (let [file (feat.fdata/enable-pointer-map file)]
                   (feat.fdata/persist-pointers! cfg id)
                   file))
               file)]

    (-> file
        (update :features db/encode-pgarray conn "text")
        (update :data blob/encode))))

(defn get-params-from-file
  [file]
  (let [params {:has-media-trimmed (:has-media-trimmed file)
                :ignore-sync-until (:ignore-sync-until file)
                :project-id (:project-id file)
                :features (:features file)
                :name (:name file)
                :is-shared (:is-shared file)
                :version (:version file)
                :data (:data file)
                :id (:id file)
                :deleted-at (:deleted-at file)
                :created-at (:created-at file)
                :modified-at (:modified-at file)
                :revn (:revn file)
                :vern (:vern file)}]

    (-> (d/without-nils params)
        (assoc :data-backend nil)
        (assoc :data-ref-id nil))))

(defn insert-file!
  "Insert a new file into the database table"
  [{:keys [::db/conn] :as cfg} file & {:as opts}]
  (feat.fmigr/upsert-migrations! conn file)
  (let [params (-> (encode-file cfg file)
                   (get-params-from-file))]
    (db/insert! conn :file params opts)))

(defn update-file!
  "Update an existing file on the database."
  [{:keys [::db/conn ::sto/storage] :as cfg} {:keys [id] :as file} & {:as opts}]
  (let [file   (encode-file cfg file)
        params (-> (get-params-from-file file)
                   (dissoc :id))]

    ;; If file was already offloaded, we touch the underlying storage
    ;; object for properly trigger storage-gc-touched task
    (when (feat.fdata/offloaded? file)
      (some->> (:data-ref-id file) (sto/touch-object! storage)))

    (feat.fmigr/upsert-migrations! conn file)
    (db/update! conn :file params {:id id} opts)))

(defn save-file!
  "Applies all the final validations and perist the file, binfile
  specific, should not be used outside of binfile domain"
  [{:keys [::timestamp] :as cfg} file & {:as opts}]

  (assert (dt/instant? timestamp) "expected valid timestamp")

  (let [file (-> file
                 (assoc :created-at timestamp)
                 (assoc :modified-at timestamp)
                 (assoc :ignore-sync-until (dt/plus timestamp (dt/duration {:seconds 5})))
                 (update :features
                         (fn [features]
                           (-> (::features cfg #{})
                               (set/union features)
                               ;; We never want to store
                               ;; frontend-only features on file
                               (set/difference cfeat/frontend-only-features)))))]

    (when (contains? cf/flags :file-schema-validation)
      (fval/validate-file-schema! file))

    (when (contains? cf/flags :soft-file-schema-validation)
      (let [result (ex/try! (fval/validate-file-schema! file))]
        (when (ex/exception? result)
          (l/error :hint "file schema validation error" :cause result))))

<<<<<<< HEAD
    (insert-file! cfg file opts)))

(defn register-pending-migrations!
  "All features that are enabled and requires explicit migration are
  added to the state for a posterior migration step."
  [cfg {:keys [id features] :as file}]
  (doseq [feature (-> (::features cfg)
                      (set/difference cfeat/no-migration-features)
                      (set/difference cfeat/backend-only-features)
                      (set/difference features))]
    (vswap! *state* update :pending-to-migrate (fnil conj []) [feature id]))

  file)

(defn apply-pending-migrations!
  "Apply alredy registered pending migrations to files"
  [cfg]
  (doseq [[feature file-id] (-> *state* deref :pending-to-migrate)]
    (case feature
      "components/v2"
      (feat.compv2/migrate-file! cfg file-id
                                 :validate? (::validate cfg true)
                                 :skip-on-graphic-error? true)

      "fdata/shape-data-type"
      nil

      ;; There is no migration needed, but we don't want to allow
      ;; copy paste nor import of variant files into no-variant teams
      "variants/v1"
      nil

      (ex/raise :type :internal
                :code :no-migration-defined
                :hint (str/ffmt "no migation for feature '%' on file importation" feature)
                :feature feature))))
=======
    (insert-file! cfg file opts)))
>>>>>>> aac61ff2
<|MERGE_RESOLUTION|>--- conflicted
+++ resolved
@@ -521,43 +521,4 @@
         (when (ex/exception? result)
           (l/error :hint "file schema validation error" :cause result))))
 
-<<<<<<< HEAD
-    (insert-file! cfg file opts)))
-
-(defn register-pending-migrations!
-  "All features that are enabled and requires explicit migration are
-  added to the state for a posterior migration step."
-  [cfg {:keys [id features] :as file}]
-  (doseq [feature (-> (::features cfg)
-                      (set/difference cfeat/no-migration-features)
-                      (set/difference cfeat/backend-only-features)
-                      (set/difference features))]
-    (vswap! *state* update :pending-to-migrate (fnil conj []) [feature id]))
-
-  file)
-
-(defn apply-pending-migrations!
-  "Apply alredy registered pending migrations to files"
-  [cfg]
-  (doseq [[feature file-id] (-> *state* deref :pending-to-migrate)]
-    (case feature
-      "components/v2"
-      (feat.compv2/migrate-file! cfg file-id
-                                 :validate? (::validate cfg true)
-                                 :skip-on-graphic-error? true)
-
-      "fdata/shape-data-type"
-      nil
-
-      ;; There is no migration needed, but we don't want to allow
-      ;; copy paste nor import of variant files into no-variant teams
-      "variants/v1"
-      nil
-
-      (ex/raise :type :internal
-                :code :no-migration-defined
-                :hint (str/ffmt "no migation for feature '%' on file importation" feature)
-                :feature feature))))
-=======
-    (insert-file! cfg file opts)))
->>>>>>> aac61ff2
+    (insert-file! cfg file opts)))