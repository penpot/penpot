;; This Source Code Form is subject to the terms of the Mozilla Public
;; License, v. 2.0. If a copy of the MPL was not distributed with this
;; file, You can obtain one at http://mozilla.org/MPL/2.0/.
;;
;; Copyright (c) KALEIDOS INC

(ns app.binfile.v3
  "A ZIP based binary file exportation"
  (:refer-clojure :exclude [read])
  (:require
   [app.binfile.cleaner :as bfl]
   [app.binfile.common :as bfc]
   [app.binfile.migrations :as bfm]
   [app.common.data :as d]
   [app.common.data.macros :as dm]
   [app.common.exceptions :as ex]
   [app.common.features :as cfeat]
   [app.common.json :as json]
   [app.common.logging :as l]
   [app.common.schema :as sm]
   [app.common.thumbnails :as cth]
   [app.common.types.color :as ctcl]
   [app.common.types.component :as ctc]
   [app.common.types.file :as ctf]
   [app.common.types.page :as ctp]
   [app.common.types.plugins :as ctpg]
   [app.common.types.shape :as cts]
   [app.common.types.tokens-lib :as cto]
   [app.common.types.typography :as cty]
   [app.common.uuid :as uuid]
   [app.config :as cf]
   [app.db :as db]
   [app.db.sql :as-alias sql]
   [app.storage :as sto]
   [app.storage.impl :as sto.impl]
   [app.util.events :as events]
   [app.util.time :as dt]
   [clojure.java.io :as jio]
   [cuerdas.core :as str]
   [datoteka.fs :as fs]
   [datoteka.io :as io])
  (:import
   java.io.InputStream
   java.io.OutputStreamWriter
   java.util.zip.ZipEntry
   java.util.zip.ZipFile
   java.util.zip.ZipOutputStream))

;; --- SCHEMA

(def ^:private schema:manifest
  [:map {:title "Manifest"}
   [:version ::sm/int]
   [:type :string]

   [:generated-by {:optional true} :string]

   [:files
    [:vector
     [:map
      [:id ::sm/uuid]
      [:name :string]
      [:features ::cfeat/features]]]]

   [:relations {:optional true}
    [:vector
     [:tuple ::sm/uuid ::sm/uuid]]]])

(def ^:private schema:storage-object
  [:map {:title "StorageObject"}
   [:id ::sm/uuid]
   [:size ::sm/int]
   [:content-type :string]
   [:bucket [::sm/one-of {:format :string} sto/valid-buckets]]
   [:hash :string]])

(def ^:private schema:file-thumbnail
  [:map {:title "FileThumbnail"}
   [:file-id ::sm/uuid]
   [:page-id ::sm/uuid]
   [:frame-id ::sm/uuid]
   [:tag :string]
   [:media-id ::sm/uuid]])

(def ^:private schema:file
  [:merge
   ctf/schema:file
   [:map [:options {:optional true} ctf/schema:options]]])

;; --- ENCODERS

(def encode-file
  (sm/encoder schema:file sm/json-transformer))

(def encode-page
  (sm/encoder ::ctp/page sm/json-transformer))

(def encode-shape
  (sm/encoder ::cts/shape sm/json-transformer))

(def encode-media
  (sm/encoder ::ctf/media sm/json-transformer))

(def encode-component
  (sm/encoder ::ctc/component sm/json-transformer))

(def encode-color
  (sm/encoder ::ctcl/color sm/json-transformer))

(def encode-typography
  (sm/encoder ::cty/typography sm/json-transformer))

(def encode-tokens-lib
  (sm/encoder ::cto/tokens-lib sm/json-transformer))

(def encode-plugin-data
  (sm/encoder ::ctpg/plugin-data sm/json-transformer))

(def encode-storage-object
  (sm/encoder schema:storage-object sm/json-transformer))

(def encode-file-thumbnail
  (sm/encoder schema:file-thumbnail sm/json-transformer))

;; --- DECODERS

(def decode-manifest
  (sm/decoder schema:manifest sm/json-transformer))

(def decode-media
  (sm/decoder ::ctf/media sm/json-transformer))

(def decode-component
  (sm/decoder ::ctc/component sm/json-transformer))

(def decode-color
  (sm/decoder ::ctcl/color sm/json-transformer))

(def decode-file
  (sm/decoder schema:file sm/json-transformer))

(def decode-page
  (sm/decoder ::ctp/page sm/json-transformer))

(def decode-shape
  (sm/decoder ::cts/shape sm/json-transformer))

(def decode-typography
  (sm/decoder ::cty/typography sm/json-transformer))

(def decode-tokens-lib
  (sm/decoder ::cto/tokens-lib sm/json-transformer))

(def decode-plugin-data
  (sm/decoder ::ctpg/plugin-data sm/json-transformer))

(def decode-storage-object
  (sm/decoder schema:storage-object sm/json-transformer))

(def decode-file-thumbnail
  (sm/decoder schema:file-thumbnail sm/json-transformer))

;; --- VALIDATORS

(def validate-manifest
  (sm/check-fn schema:manifest))

(def validate-file
  (sm/check-fn ::ctf/file))

(def validate-page
  (sm/check-fn ::ctp/page))

(def validate-shape
  (sm/check-fn ::cts/shape))

(def validate-media
  (sm/check-fn ::ctf/media))

(def validate-color
  (sm/check-fn ::ctcl/color))

(def validate-component
  (sm/check-fn ::ctc/component))

(def validate-typography
  (sm/check-fn ::cty/typography))

(def validate-tokens-lib
  (sm/check-fn ::cto/tokens-lib))

(def validate-plugin-data
  (sm/check-fn ::ctpg/plugin-data))

(def validate-storage-object
  (sm/check-fn schema:storage-object))

(def validate-file-thumbnail
  (sm/check-fn schema:file-thumbnail))

;; --- EXPORT IMPL

(defn- write-entry!
  [^ZipOutputStream output ^String path data]
  (.putNextEntry output (ZipEntry. path))
  (let [writer (OutputStreamWriter. output "UTF-8")]
    (json/write writer data :indent true :key-fn json/write-camel-key)
    (.flush writer))
  (.closeEntry output))

(defn- get-file
  [{:keys [::bfc/embed-assets ::bfc/include-libraries] :as cfg} file-id]

  (when (and include-libraries embed-assets)
    (throw (IllegalArgumentException.
            "the `include-libraries` and `embed-assets` are mutally excluding options")))

  (let [detach?  (and (not embed-assets) (not include-libraries))]
    (db/tx-run! cfg (fn [cfg]
                      (cond-> (bfc/get-file cfg file-id {::sql/for-update true})
                        detach?
                        (-> (ctf/detach-external-references file-id)
                            (dissoc :libraries))

                        embed-assets
                        (update :data #(bfc/embed-assets cfg % file-id))

                        :always
                        (bfc/clean-file-features))))))

(defn- resolve-extension
  [mtype]
  (case mtype
    "image/png"     ".png"
    "image/jpeg"    ".jpg"
    "image/gif"     ".gif"
    "image/svg+xml" ".svg"
    "image/webp"    ".webp"
    "font/woff"     ".woff"
    "font/woff2"    ".woff2"
    "font/ttf"      ".ttf"
    "font/otf"      ".otf"
    "application/octet-stream" ".bin"))

(defn- export-storage-objects
  [{:keys [::output] :as cfg}]
  (let [storage (sto/resolve cfg)]
    (doseq [id (-> bfc/*state* deref :storage-objects not-empty)]
      (let [sobject (sto/get-object storage id)
            smeta   (meta sobject)
            ext     (resolve-extension (:content-type smeta))
            path    (str "objects/" id ".json")
            params  (-> (meta sobject)
                        (assoc :id (:id sobject))
                        (assoc :size (:size sobject))
                        (encode-storage-object))]

        (write-entry! output path params)

        (with-open [input (sto/get-object-data storage sobject)]
          (.putNextEntry output (ZipEntry. (str "objects/" id ext)))
          (io/copy input output :size (:size sobject))
          (.closeEntry output))))))

(defn- export-file
  [{:keys [::file-id ::output] :as cfg}]
  (let [file         (get-file cfg file-id)

        media        (->> (bfc/get-file-media cfg file)
                          (map (fn [media]
                                 (dissoc media :file-id))))

        data         (:data file)
        typographies (:typographies data)
        components   (:components data)
        colors       (:colors data)
        tokens-lib   (:tokens-lib data)

        pages        (:pages data)
        pages-index  (:pages-index data)

        thumbnails   (bfc/get-file-object-thumbnails cfg file-id)]

    (vswap! bfc/*state* update :files assoc file-id
            {:id file-id
             :name (:name file)
             :features (:features file)})

    (let [file (cond-> (select-keys file bfc/file-attrs)
                 (:options data)
                 (assoc :options (:options data))

                 :always
                 (dissoc :data)

                 :always
                 (encode-file))
          path (str "files/" file-id ".json")]
      (write-entry! output path file))

    (doseq [[index page-id] (d/enumerate pages)]
      (let [path    (str "files/" file-id "/pages/" page-id ".json")
            page    (get pages-index page-id)
            objects (:objects page)
            page    (-> page
                        (dissoc :objects)
                        (assoc :index index))
            page    (encode-page page)]

        (write-entry! output path page)

        (doseq [[shape-id shape] objects]
          (let [path  (str "files/" file-id "/pages/" page-id "/" shape-id ".json")
                shape (assoc shape :page-id page-id)
                shape (encode-shape shape)]
            (write-entry! output path shape)))))

    (vswap! bfc/*state* bfc/collect-storage-objects media)
    (vswap! bfc/*state* bfc/collect-storage-objects thumbnails)

    (doseq [{:keys [id] :as media} media]
      (let [path  (str "files/" file-id "/media/" id ".json")
            media (encode-media media)]
        (write-entry! output path media)))

    (doseq [thumbnail thumbnails]
      (let [data (cth/parse-object-id (:object-id thumbnail))
            path (str "files/" file-id "/thumbnails/" (:tag data) "/" (:page-id data)
                      "/" (:frame-id data) ".json")
            data (-> data
                     (assoc :media-id (:media-id thumbnail))
                     (encode-file-thumbnail))]
        (write-entry! output path data)))

    (doseq [[id component] components]
      (let [path      (str "files/" file-id "/components/" id ".json")
            component (encode-component component)]
        (write-entry! output path component)))

    (doseq [[id color] colors]
      (let [path  (str "files/" file-id "/colors/" id ".json")
            color (-> (encode-color color)
                      (dissoc :file-id))
            color (cond-> color
                    (and (contains? color :path)
                         (str/empty? (:path color)))
                    (dissoc :path))]
        (write-entry! output path color)))

    (doseq [[id object] typographies]
      (let [path       (str "files/" file-id "/typographies/" id ".json")
            typography (encode-typography object)]
        (write-entry! output path typography)))

    (when tokens-lib
      (let [path           (str "files/" file-id "/tokens.json")
            encoded-tokens (encode-tokens-lib tokens-lib)]
        (write-entry! output path encoded-tokens)))))

(defn- export-files
  [{:keys [::bfc/ids ::bfc/include-libraries ::output] :as cfg}]
  (let [ids  (into ids (when include-libraries (bfc/get-libraries cfg ids)))
        rels (if include-libraries
               (->> (bfc/get-files-rels cfg ids)
                    (mapv (juxt :file-id :library-file-id)))
               [])]

    (vswap! bfc/*state* assoc :files (d/ordered-map))

    ;; Write all the exporting files
    (doseq [[index file-id] (d/enumerate ids)]
      (-> cfg
          (assoc ::file-id file-id)
          (assoc ::file-seqn index)
          (export-file)))

    ;; Write manifest file
    (let [files  (:files @bfc/*state*)
          params {:type "penpot/export-files"
                  :version 1
                  :generated-by (str "penpot/" (:full cf/version))
                  :files (vec (vals files))
                  :relations rels}]
      (write-entry! output "manifest.json" params))))

;; --- IMPORT IMPL

(defn- read-zip-entries
  [^ZipFile input]
  (into #{} (iterator-seq (.entries input))))

(defn- get-zip-entry*
  [^ZipFile input ^String path]
  (.getEntry input path))

(defn- get-zip-entry
  [input path]
  (let [entry (get-zip-entry* input path)]
    (when-not entry
      (ex/raise :type :validation
                :code :inconsistent-penpot-file
                :hint "the penpot file seems corrupt, missing underlying zip entry"
                :path path))
    entry))

(defn- get-zip-entry-size
  [^ZipEntry entry]
  (.getSize entry))

(defn- zip-entry-name
  [^ZipEntry entry]
  (.getName entry))

(defn- zip-entry-stream
  ^InputStream
  [^ZipFile input ^ZipEntry entry]
  (.getInputStream input entry))

(defn- zip-entry-reader
  [^ZipFile input ^ZipEntry entry]
  (-> (zip-entry-stream input entry)
      (io/reader :encoding "UTF-8")))

(defn- zip-entry-storage-content
  "Wraps a ZipFile and ZipEntry into a penpot storage compatible
  object and avoid creating temporal objects"
  [input entry]
  (let [hash  (delay (->> entry
                          (zip-entry-stream input)
                          (sto.impl/calculate-hash)))]
    (reify
      sto.impl/IContentObject
      (get-size [_]
        (get-zip-entry-size entry))

      sto.impl/IContentHash
      (get-hash [_]
        (deref hash))

      jio/IOFactory
      (make-reader [this opts]
        (jio/make-reader this opts))
      (make-writer [_ _]
        (throw (UnsupportedOperationException. "not implemented")))

      (make-input-stream [_ _]
        (zip-entry-stream input entry))
      (make-output-stream [_ _]
        (throw (UnsupportedOperationException. "not implemented"))))))

(defn- read-manifest
  [^ZipFile input]
  (let [entry (get-zip-entry input "manifest.json")]
    (with-open [reader (zip-entry-reader input entry)]
      (let [manifest (json/read reader :key-fn json/read-kebab-key)]
        (decode-manifest manifest)))))

(defn- match-media-entry-fn
  [file-id]
  (let [pattern (str "^files/" file-id "/media/([^/]+).json$")
        pattern (re-pattern pattern)]
    (fn [entry]
      (when-let [[_ id] (re-matches pattern (zip-entry-name entry))]
        {:entry entry
         :id (parse-uuid id)}))))

(defn- match-color-entry-fn
  [file-id]
  (let [pattern (str "^files/" file-id "/colors/([^/]+).json$")
        pattern (re-pattern pattern)]
    (fn [entry]
      (when-let [[_ id] (re-matches pattern (zip-entry-name entry))]
        {:entry entry
         :id (parse-uuid id)}))))

(defn- match-component-entry-fn
  [file-id]
  (let [pattern (str "^files/" file-id "/components/([^/]+).json$")
        pattern (re-pattern pattern)]
    (fn [entry]
      (when-let [[_ id] (re-matches pattern (zip-entry-name entry))]
        {:entry entry
         :id (parse-uuid id)}))))

(defn- match-typography-entry-fn
  [file-id]
  (let [pattern (str "^files/" file-id "/typographies/([^/]+).json$")
        pattern (re-pattern pattern)]
    (fn [entry]
      (when-let [[_ id] (re-matches pattern (zip-entry-name entry))]
        {:entry entry
         :id (parse-uuid id)}))))

(defn- match-tokens-lib-entry-fn
  [file-id]
  (let [pattern (str "^files/" file-id "/tokens.json$")
        pattern (re-pattern pattern)]
    (fn [entry]
      (when-let [[_] (re-matches pattern (zip-entry-name entry))]
        {:entry entry}))))

(defn- match-thumbnail-entry-fn
  [file-id]
  (let [pattern (str "^files/" file-id "/thumbnails/([^/]+)/([^/]+)/([^/]+).json$")
        pattern (re-pattern pattern)]
    (fn [entry]
      (when-let [[_ tag page-id frame-id] (re-matches pattern (zip-entry-name entry))]
        {:entry entry
         :tag tag
         :page-id (parse-uuid page-id)
         :frame-id (parse-uuid frame-id)
         :file-id file-id}))))

(defn- match-page-entry-fn
  [file-id]
  (let [pattern (str "^files/" file-id "/pages/([^/]+).json$")
        pattern (re-pattern pattern)]
    (fn [entry]
      (when-let [[_ id] (re-matches pattern (zip-entry-name entry))]
        {:entry entry
         :id (parse-uuid id)}))))

(defn- match-shape-entry-fn
  [file-id page-id]
  (let [pattern (str "^files/" file-id "/pages/" page-id "/([^/]+).json$")
        pattern (re-pattern pattern)]
    (fn [entry]
      (when-let [[_ id] (re-matches pattern (zip-entry-name entry))]
        {:entry entry
         :page-id page-id
         :id (parse-uuid id)}))))

(defn- match-storage-entry-fn
  []
  (let [pattern "^objects/([^/]+).json$"
        pattern (re-pattern pattern)]
    (fn [entry]
      (when-let [[_ id] (re-matches pattern (zip-entry-name entry))]
        {:entry entry
         :id (parse-uuid id)}))))

(defn- read-entry
  [^ZipFile input entry]
  (with-open [reader (zip-entry-reader input entry)]
    (json/read reader :key-fn json/read-kebab-key)))

(defn- read-plain-entry
  [^ZipFile input entry]
  (with-open [reader (zip-entry-reader input entry)]
    (json/read reader)))

(defn- read-file
  [{:keys [::bfc/input ::file-id]}]
  (let [path  (str "files/" file-id ".json")
        entry (get-zip-entry input path)]
    (-> (read-entry input entry)
        (decode-file)
        (validate-file))))

(defn- read-file-plugin-data
  [{:keys [::bfc/input ::file-id]}]
  (let [path  (str "files/" file-id "/plugin-data.json")
        entry (get-zip-entry* input path)]
    (some->> entry
             (read-entry input)
             (decode-plugin-data)
             (validate-plugin-data))))

(defn- read-file-media
  [{:keys [::bfc/input ::file-id ::entries]}]
  (->> (keep (match-media-entry-fn file-id) entries)
       (reduce (fn [result {:keys [id entry]}]
                 (let [object (->> (read-entry input entry)
                                   (decode-media)
                                   (validate-media))
                       object (assoc object :file-id file-id)]
                   (if (= id (:id object))
                     (conj result object)
                     result)))
               [])
       (not-empty)))

(defn- read-file-colors
  [{:keys [::bfc/input ::file-id ::entries]}]
  (->> (keep (match-color-entry-fn file-id) entries)
       (reduce (fn [result {:keys [id entry]}]
                 (let [object (->> (read-entry input entry)
                                   (decode-color)
                                   (validate-color))]
                   (if (= id (:id object))
                     (assoc result id object)
                     result)))
               {})
       (not-empty)))

<<<<<<< HEAD
=======
(defn- read-file-components
  [{:keys [::bfc/input ::file-id ::entries]}]
  (let [clean-component-post-decode
        (fn [component]
          (d/update-when component :objects
                         (fn [objects]
                           (reduce-kv (fn [objects id shape]
                                        (assoc objects id (bfl/clean-shape-post-decode shape)))
                                      objects
                                      objects))))]
    (->> (keep (match-component-entry-fn file-id) entries)
         (reduce (fn [result {:keys [id entry]}]
                   (let [object (->> (read-entry input entry)
                                     (decode-component)
                                     (clean-component-post-decode)
                                     (validate-component))]
                     (if (= id (:id object))
                       (assoc result id object)
                       result)))
                 {})
         (not-empty))))

>>>>>>> f1550429
(defn- read-file-typographies
  [{:keys [::bfc/input ::file-id ::entries]}]
  (->> (keep (match-typography-entry-fn file-id) entries)
       (reduce (fn [result {:keys [id entry]}]
                 (let [object (->> (read-entry input entry)
                                   (decode-typography)
                                   (validate-typography))]
                   (if (= id (:id object))
                     (assoc result id object)
                     result)))
               {})
       (not-empty)))

(defn- read-file-tokens-lib
  [{:keys [::bfc/input ::file-id ::entries]}]
  (when-let [entry (d/seek (match-tokens-lib-entry-fn file-id) entries)]
    (->> (read-plain-entry input entry)
         (decode-tokens-lib)
         (validate-tokens-lib))))

(defn- pre-decode-migrate-shape
  "Applies a pre-decode phase migration to the shape"
  [shape]
  (if (= "bool" (:type shape))
    (if-let [content (get shape :bool-content)]
      (-> shape
          (assoc :content content)
          (dissoc :bool-content))
      shape)
    shape))

(defn- pre-decode-migrate-component
  "Applies a pre-decode phase migration to component"
  [component]
  (d/update-when component :objects
                 (fn [objects]
                   (reduce-kv (fn [objects id shape]
                                (assoc objects id (pre-decode-migrate-shape shape)))
                              objects
                              objects))))

(defn- read-file-components
  [{:keys [::bfc/input ::file-id ::entries]}]
  (->> (keep (match-component-entry-fn file-id) entries)
       (reduce (fn [result {:keys [id entry]}]
                 (let [object (->> (read-entry input entry)
                                   (pre-decode-migrate-component)
                                   (decode-component)
                                   (validate-component))]
                   (if (= id (:id object))
                     (assoc result id object)
                     result)))
               {})
       (not-empty)))

(defn- read-file-shapes
  [{:keys [::bfc/input ::file-id ::page-id ::entries] :as cfg}]
  (->> (keep (match-shape-entry-fn file-id page-id) entries)
       (reduce (fn [result {:keys [id entry]}]
<<<<<<< HEAD
                 (let [object (-> (read-entry input entry)
                                  (pre-decode-migrate-shape)
                                  (decode-shape)
                                  (validate-shape))]
=======
                 (let [object (->> (read-entry input entry)
                                   (decode-shape)
                                   (bfl/clean-shape-post-decode)
                                   (validate-shape))]

>>>>>>> f1550429
                   (if (= id (:id object))
                     (assoc result id object)
                     result)))
               {})
       (not-empty)))

(defn- read-file-pages
  [{:keys [::bfc/input ::file-id ::entries] :as cfg}]
  (->> (keep (match-page-entry-fn file-id) entries)
       (keep (fn [{:keys [id entry]}]
               (let [page (->> (read-entry input entry)
                               (decode-page))
                     page (dissoc page :options)]
                 (when (= id (:id page))
                   (let [objects (-> (assoc cfg ::page-id id)
                                     (read-file-shapes))]
                     (assoc page :objects objects))))))
       (sort-by :index)
       (reduce (fn [result {:keys [id] :as page}]
                 (assoc result id (dissoc page :index)))
               (d/ordered-map))))

(defn- read-file-thumbnails
  [{:keys [::bfc/input ::file-id ::entries] :as cfg}]
  (->> (keep (match-thumbnail-entry-fn file-id) entries)
       (reduce (fn [result {:keys [page-id frame-id tag entry]}]
                 (let [object (->> (read-entry input entry)
                                   (decode-file-thumbnail)
                                   (validate-file-thumbnail))]
                   (if (and (= frame-id (:frame-id object))
                            (= page-id (:page-id object))
                            (= tag (:tag object)))
                     (conj result object)
                     result)))
               [])
       (not-empty)))

(defn- read-file-data
  [cfg]
  (let [colors       (read-file-colors cfg)
        typographies (read-file-typographies cfg)
        tokens-lib   (read-file-tokens-lib cfg)
        components   (read-file-components cfg)
        plugin-data  (read-file-plugin-data cfg)
        pages        (read-file-pages cfg)]

    {:pages (-> pages keys vec)
     :pages-index (into {} pages)
     :colors colors
     :typographies typographies
     :tokens-lib tokens-lib
     :components components
     :plugin-data plugin-data}))

(defn- import-file
  [{:keys [::bfc/project-id ::file-id ::file-name] :as cfg}]
  (let [file-id'   (bfc/lookup-index file-id)
        file       (read-file cfg)
        media      (read-file-media cfg)
        thumbnails (read-file-thumbnails cfg)]

    (l/dbg :hint "processing file"
           :id (str file-id')
           :prev-id (str file-id)
           :features (str/join "," (:features file))
           :version (:version file)
           ::l/sync? true)

    (events/tap :progress {:section :file :name file-name})

    (when media
      ;; Update index with media
      (l/dbg :hint "update media index"
             :file-id (str file-id')
             :total (count media)
             ::l/sync? true)

      (vswap! bfc/*state* update :index bfc/update-index (map :id media))
      (vswap! bfc/*state* update :media into media))

    (when thumbnails
      (l/dbg :hint "update thumbnails index"
             :file-id (str file-id')
             :total (count thumbnails)
             ::l/sync? true)

      (vswap! bfc/*state* update :index bfc/update-index (map :media-id thumbnails))
      (vswap! bfc/*state* update :thumbnails into thumbnails))

    (let [data (-> (read-file-data cfg)
                   (d/without-nils)
                   (assoc :id file-id')
                   (cond-> (:options file)
                     (assoc :options (:options file))))

          file (-> (select-keys file bfc/file-attrs)
                   (assoc :id file-id')
                   (assoc :data data)
                   (assoc :name file-name)
                   (assoc :project-id project-id)
                   (dissoc :options)
                   (bfc/process-file))]

      (bfm/register-pending-migrations! cfg file)
      (bfc/save-file! cfg file ::db/return-keys false)

      file-id')))

(defn- import-file-relations
  [{:keys [::db/conn ::manifest ::bfc/timestamp] :as cfg}]
  (events/tap :progress {:section :relations})
  (doseq [[file-id libr-id] (:relations manifest)]

    (let [file-id (bfc/lookup-index file-id)
          libr-id (bfc/lookup-index libr-id)]

      (when (and file-id libr-id)
        (l/dbg :hint "create file library link"
               :file-id (str file-id)
               :lib-id (str libr-id)
               ::l/sync? true)
        (db/insert! conn :file-library-rel
                    {:synced-at timestamp
                     :file-id file-id
                     :library-file-id libr-id})))))

(defn- import-storage-objects
  [{:keys [::bfc/input ::entries ::bfc/timestamp] :as cfg}]
  (events/tap :progress {:section :storage-objects})

  (let [storage (sto/resolve cfg)
        entries (keep (match-storage-entry-fn) entries)]

    (doseq [{:keys [id entry]} entries]
      (let [object (->> (read-entry input entry)
                        (decode-storage-object)
                        (validate-storage-object))]

        (when (not= id (:id object))
          (ex/raise :type :validation
                    :code :inconsistent-penpot-file
                    :hint "the penpot file seems corrupt, found unexpected uuid (storage-object-id)"
                    :expected-id (str id)
                    :found-id (str (:id object))))

        (let [ext     (resolve-extension (:content-type object))
              path    (str "objects/" id ext)
              content (->> path
                           (get-zip-entry input)
                           (zip-entry-storage-content input))]

          (when (not= (:size object) (sto/get-size content))
            (ex/raise :type :validation
                      :code :inconsistent-penpot-file
                      :hint "found corrupted storage object: size does not match"
                      :path path
                      :expected-size (:size object)
                      :found-size (sto/get-size content)))

          (when (not= (:hash object) (sto/get-hash content))
            (ex/raise :type :validation
                      :code :inconsistent-penpot-file
                      :hint "found corrupted storage object: hash does not match"
                      :path path
                      :expected-hash (:hash object)
                      :found-hash (sto/get-hash content)))

          (let [params  (-> object
                            (dissoc :id :size)
                            (assoc ::sto/content content)
                            (assoc ::sto/deduplicate? true)
                            (assoc ::sto/touched-at timestamp))
                sobject (sto/put-object! storage params)]

            (l/dbg :hint "persisted storage object"
                   :id (str (:id sobject))
                   :prev-id (str id)
                   :bucket (:bucket params)
                   ::l/sync? true)

            (vswap! bfc/*state* update :index assoc id (:id sobject))))))))

(defn- import-file-media
  [{:keys [::db/conn] :as cfg}]
  (events/tap :progress {:section :media})

  (doseq [item (:media @bfc/*state*)]
    (let [params (-> item
                     (update :id bfc/lookup-index)
                     (update :file-id bfc/lookup-index)
                     (d/update-when :media-id bfc/lookup-index)
                     (d/update-when :thumbnail-id bfc/lookup-index))]

      (l/dbg :hint "inserting file media object"
             :old-id (str (:id item))
             :id (str (:id params))
             :file-id (str (:file-id params))
             ::l/sync? true)

      (db/insert! conn :file-media-object params))))

(defn- import-file-thumbnails
  [{:keys [::db/conn] :as cfg}]
  (events/tap :progress {:section :thumbnails})
  (doseq [item (:thumbnails @bfc/*state*)]
    (let [file-id   (bfc/lookup-index (:file-id item))
          media-id  (bfc/lookup-index (:media-id item))
          object-id (-> (assoc item :file-id file-id)
                        (cth/fmt-object-id))
          params    {:file-id file-id
                     :object-id object-id
                     :tag (:tag item)
                     :media-id media-id}]

      (l/dbg :hint "inserting file object thumbnail"
             :file-id (str file-id)
             :media-id (str media-id)
             ::l/sync? true)

      (db/insert! conn :file-tagged-object-thumbnail params))))

(defn- import-files
  [{:keys [::bfc/timestamp ::bfc/input ::bfc/name] :or {timestamp (dt/now)} :as cfg}]

  (dm/assert!
   "expected zip file"
   (instance? ZipFile input))

  (dm/assert!
   "expected valid instant"
   (dt/instant? timestamp))

  (let [manifest (-> (read-manifest input)
                     (validate-manifest))
        entries  (read-zip-entries input)]

    (when-not (= "penpot/export-files" (:type manifest))
      (ex/raise :type :validation
                :code :invalid-binfile-v3-manifest
                :hint "unexpected type on manifest"
                :manifest manifest))

    ;; Check if all files referenced on manifest are present
    (doseq [{file-id :id features :features} (:files manifest)]
      (let [path (str "files/" file-id ".json")]

        (when-not (get-zip-entry input path)
          (ex/raise :type :validation
                    :code :invalid-binfile-v3
                    :hint "some files referenced on manifest not found"
                    :path path
                    :file-id file-id))

        (cfeat/check-supported-features! features)))

    (events/tap :progress {:section :manifest})

    (let [index (bfc/update-index (map :id (:files manifest)))
          state {:media [] :index index}
          cfg   (-> cfg
                    (assoc ::entries entries)
                    (assoc ::manifest manifest)
                    (assoc ::bfc/timestamp timestamp))]

      (binding [bfc/*state* (volatile! state)]
        (db/tx-run! cfg (fn [cfg]
                          (bfc/disable-database-timeouts! cfg)
                          (let [ids (->> (:files manifest)
                                         (reduce (fn [result {:keys [id] :as file}]
                                                   (let [name' (get file :name)
                                                         name' (if (map? name)
                                                                 (get name id)
                                                                 name')]
                                                     (conj result (-> cfg
                                                                      (assoc ::file-id id)
                                                                      (assoc ::file-name name')
                                                                      (import-file)))))
                                                 []))]
                            (import-file-relations cfg)
                            (import-storage-objects cfg)
                            (import-file-media cfg)
                            (import-file-thumbnails cfg)

                            (bfm/apply-pending-migrations! cfg)

                            ids)))))))

;; --- PUBLIC API

(defn export-files!
  "Do the exportation of a specified file in custom penpot binary
  format. There are some options available for customize the output:

  `::bfc/include-libraries`: additionally to the specified file, all the
  linked libraries also will be included (including transitive
  dependencies).

  `::bfc/embed-assets`: instead of including the libraries, embed in the
  same file library all assets used from external libraries."

  [{:keys [::bfc/ids] :as cfg} output]

  (dm/assert!
   "expected a set of uuid's for `::bfc/ids` parameter"
   (and (set? ids)
        (every? uuid? ids)))

  (dm/assert!
   "expected instance of jio/IOFactory for `input`"
   (satisfies? jio/IOFactory output))

  (let [id (uuid/next)
        tp (dt/tpoint)
        ab (volatile! false)
        cs (volatile! nil)]
    (try
      (l/info :hint "start exportation" :export-id (str id))
      (binding [bfc/*state* (volatile! (bfc/initial-state))]
        (with-open [output (io/output-stream output)]
          (with-open [output (ZipOutputStream. output)]
            (let [cfg (assoc cfg ::output output)]
              (export-files cfg)
              (export-storage-objects cfg)))))

      (catch java.util.zip.ZipException cause
        (vreset! cs cause)
        (vreset! ab true)
        (throw cause))

      (catch java.io.IOException _cause
        ;; Do nothing, EOF means client closes connection abruptly
        (vreset! ab true)
        nil)

      (catch Throwable cause
        (vreset! cs cause)
        (vreset! ab true)
        (throw cause))

      (finally
        (l/info :hint "exportation finished" :export-id (str id)
                :elapsed (str (inst-ms (tp)) "ms")
                :aborted @ab
                :cause @cs)))))

(defn import-files!
  [{:keys [::bfc/input] :as cfg}]

  (dm/assert!
   "expected valid profile-id and project-id on `cfg`"
   (and (uuid? (::bfc/profile-id cfg))
        (uuid? (::bfc/project-id cfg))))

  (dm/assert!
   "expected instance of jio/IOFactory for `input`"
   (io/coercible? input))

  (let [id (uuid/next)
        tp (dt/tpoint)
        cs (volatile! nil)]

    (l/info :hint "import: started" :id (str id))
    (try
      (with-open [input (ZipFile. (fs/file input))]
        (import-files (assoc cfg ::bfc/input input)))

      (catch Throwable cause
        (vreset! cs cause)
        (throw cause))

      (finally
        (l/info :hint "import: terminated"
                :id (str id)
                :elapsed (dt/format-duration (tp))
                :error? (some? @cs))))))<|MERGE_RESOLUTION|>--- conflicted
+++ resolved
@@ -593,8 +593,6 @@
                {})
        (not-empty)))
 
-<<<<<<< HEAD
-=======
 (defn- read-file-components
   [{:keys [::bfc/input ::file-id ::entries]}]
   (let [clean-component-post-decode
@@ -604,10 +602,20 @@
                            (reduce-kv (fn [objects id shape]
                                         (assoc objects id (bfl/clean-shape-post-decode shape)))
                                       objects
+                                      objects))))
+        clean-component-pre-decode
+        (fn [component]
+          (d/update-when component :objects
+                         (fn [objects]
+                           (reduce-kv (fn [objects id shape]
+                                        (assoc objects id (bfl/clean-shape-pre-decode shape)))
+                                      objects
                                       objects))))]
+
     (->> (keep (match-component-entry-fn file-id) entries)
          (reduce (fn [result {:keys [id entry]}]
                    (let [object (->> (read-entry input entry)
+                                     (clean-component-pre-decode)
                                      (decode-component)
                                      (clean-component-post-decode)
                                      (validate-component))]
@@ -617,7 +625,6 @@
                  {})
          (not-empty))))
 
->>>>>>> f1550429
 (defn- read-file-typographies
   [{:keys [::bfc/input ::file-id ::entries]}]
   (->> (keep (match-typography-entry-fn file-id) entries)
@@ -638,57 +645,15 @@
          (decode-tokens-lib)
          (validate-tokens-lib))))
 
-(defn- pre-decode-migrate-shape
-  "Applies a pre-decode phase migration to the shape"
-  [shape]
-  (if (= "bool" (:type shape))
-    (if-let [content (get shape :bool-content)]
-      (-> shape
-          (assoc :content content)
-          (dissoc :bool-content))
-      shape)
-    shape))
-
-(defn- pre-decode-migrate-component
-  "Applies a pre-decode phase migration to component"
-  [component]
-  (d/update-when component :objects
-                 (fn [objects]
-                   (reduce-kv (fn [objects id shape]
-                                (assoc objects id (pre-decode-migrate-shape shape)))
-                              objects
-                              objects))))
-
-(defn- read-file-components
-  [{:keys [::bfc/input ::file-id ::entries]}]
-  (->> (keep (match-component-entry-fn file-id) entries)
-       (reduce (fn [result {:keys [id entry]}]
-                 (let [object (->> (read-entry input entry)
-                                   (pre-decode-migrate-component)
-                                   (decode-component)
-                                   (validate-component))]
-                   (if (= id (:id object))
-                     (assoc result id object)
-                     result)))
-               {})
-       (not-empty)))
-
 (defn- read-file-shapes
   [{:keys [::bfc/input ::file-id ::page-id ::entries] :as cfg}]
   (->> (keep (match-shape-entry-fn file-id page-id) entries)
        (reduce (fn [result {:keys [id entry]}]
-<<<<<<< HEAD
-                 (let [object (-> (read-entry input entry)
-                                  (pre-decode-migrate-shape)
-                                  (decode-shape)
-                                  (validate-shape))]
-=======
                  (let [object (->> (read-entry input entry)
+                                   (bfl/clean-shape-pre-decode)
                                    (decode-shape)
                                    (bfl/clean-shape-post-decode)
                                    (validate-shape))]
-
->>>>>>> f1550429
                    (if (= id (:id object))
                      (assoc result id object)
                      result)))
