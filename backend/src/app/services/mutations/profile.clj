--- conflicted
+++ resolved
@@ -354,62 +354,6 @@
   [conn id]
   (db/get-by-id conn :profile id {:for-update true}))
 
-<<<<<<< HEAD
-
-;; --- Mutation: Verify Profile Token
-
-;; Generic mutation for perform token based verification for auth
-;; domain.
-
-(defmulti process-token (fn [conn claims] (:iss claims)))
-
-(s/def ::verify-profile-token
-  (s/keys :req-un [::token]))
-
-(sm/defmutation ::verify-profile-token
-  [{:keys [token] :as params}]
-  (db/with-atomic [conn db/pool]
-    (let [claims (tokens/verify token)]
-      (process-token conn claims))))
-
-(defmethod process-token :change-email
-  [conn {:keys [profile-id email] :as claims}]
-  (let [profile (select-profile-for-update conn profile-id)]
-    (check-profile-existence! conn {:email email})
-    (db/update! conn :profile
-                {:email email}
-                {:id profile-id})
-    claims))
-
-(defmethod process-token :verify-email
-  [conn {:keys [profile-id] :as claims}]
-  (let [profile (select-profile-for-update conn profile-id)]
-    (when (:is-active profile)
-      (ex/raise :type :validation
-                :code :email-already-validated))
-    (when (not= (:email profile)
-                (:email claims))
-      (ex/raise :type :validation
-                :code :invalid-token))
-
-    (db/update! conn :profile
-                {:is-active true}
-                {:id (:id profile)})
-    claims))
-
-(defmethod process-token :auth
-  [conn {:keys [profile-id] :as claims}]
-  (let [profile (profile/retrieve-profile conn profile-id)]
-    (assoc claims :profile profile)))
-
-(defmethod process-token :default
-  [conn claims]
-  (ex/raise :type :validation
-            :code :invalid-token))
-
-
-=======
->>>>>>> c2aa0b97
 ;; --- Mutation: Request Profile Recovery
 
 (s/def ::request-profile-recovery
