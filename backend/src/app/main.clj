;; This Source Code Form is subject to the terms of the Mozilla Public
;; License, v. 2.0. If a copy of the MPL was not distributed with this
;; file, You can obtain one at http://mozilla.org/MPL/2.0/.
;;
;; Copyright (c) UXBOX Labs SL

(ns app.main
  (:require
   [app.config :as cf]
   [app.util.logging :as l]
   [app.util.time :as dt]
   [integrant.core :as ig]))

(def system-config
  {:app.db/pool
   {:uri        (cf/get :database-uri)
    :username   (cf/get :database-username)
    :password   (cf/get :database-password)
    :metrics    (ig/ref :app.metrics/metrics)
    :migrations (ig/ref :app.migrations/all)
    :name :main
    :min-pool-size 0
    :max-pool-size 20}

   :app.metrics/metrics
   {:definitions
    {:profile-register
     {:name "actions_profile_register_count"
      :help "A global counter of user registrations."
      :type :counter}

     :profile-activation
     {:name "actions_profile_activation_count"
      :help "A global counter of profile activations"
      :type :counter}

     :update-file-changes
     {:name "rpc_update_file_changes_total"
      :help "A total number of changes submitted to update-file."
      :type :counter}

     :update-file-bytes-processed
     {:name "rpc_update_file_bytes_processed_total"
      :help "A total number of bytes processed by update-file."
      :type :counter}}}



   :app.migrations/all
   {:main (ig/ref :app.migrations/migrations)}

   :app.migrations/migrations
   {}

   :app.msgbus/msgbus
   {:backend   (cf/get :msgbus-backend :redis)
    :redis-uri (cf/get :redis-uri)}

   :app.tokens/tokens
   {:keys (ig/ref :app.setup/keys)}

   :app.storage/gc-deleted-task
   {:pool     (ig/ref :app.db/pool)
    :storage  (ig/ref :app.storage/storage)
    :min-age  (dt/duration {:hours 2})}

   :app.storage/gc-touched-task
   {:pool     (ig/ref :app.db/pool)}

   :app.storage/recheck-task
   {:pool     (ig/ref :app.db/pool)
    :storage  (ig/ref :app.storage/storage)}

   :app.http.session/session
   {:pool   (ig/ref :app.db/pool)
    :tokens (ig/ref :app.tokens/tokens)}

   :app.http.session/gc-task
   {:pool        (ig/ref :app.db/pool)
    :max-age     (cf/get :http-session-idle-max-age)}

   :app.http.session/updater
   {:pool           (ig/ref :app.db/pool)
    :metrics        (ig/ref :app.metrics/metrics)
    :executor       (ig/ref :app.worker/executor)
    :session        (ig/ref :app.http.session/session)
    :max-batch-age  (cf/get :http-session-updater-batch-max-age)
    :max-batch-size (cf/get :http-session-updater-batch-max-size)}

   :app.http.awsns/handler
   {:tokens  (ig/ref :app.tokens/tokens)
    :pool    (ig/ref :app.db/pool)}

   :app.http/server
   {:port    (cf/get :http-server-port)
    :router  (ig/ref :app.http/router)
    :metrics (ig/ref :app.metrics/metrics)
    :ws      {"/ws/notifications" (ig/ref :app.notifications/handler)}}

   :app.http/router
   {:rpc         (ig/ref :app.rpc/rpc)
    :session     (ig/ref :app.http.session/session)
    :tokens      (ig/ref :app.tokens/tokens)
    :public-uri  (cf/get :public-uri)
    :metrics     (ig/ref :app.metrics/metrics)
    :oauth       (ig/ref :app.http.oauth/handler)
    :assets      (ig/ref :app.http.assets/handlers)
    :storage     (ig/ref :app.storage/storage)
    :sns-webhook (ig/ref :app.http.awsns/handler)
    :feedback    (ig/ref :app.http.feedback/handler)
    :audit-http-handler   (ig/ref :app.loggers.audit/http-handler)
    :error-report-handler (ig/ref :app.loggers.database/handler)}

   :app.http.assets/handlers
   {:metrics           (ig/ref :app.metrics/metrics)
    :assets-path       (cf/get :assets-path)
    :storage           (ig/ref :app.storage/storage)
    :cache-max-age     (dt/duration {:hours 24})
    :signature-max-age (dt/duration {:hours 24 :minutes 5})}

   :app.http.feedback/handler
   {:pool (ig/ref :app.db/pool)}

   :app.http.oauth/handler
   {:rpc           (ig/ref :app.rpc/rpc)
    :session       (ig/ref :app.http.session/session)
    :pool          (ig/ref :app.db/pool)
    :tokens        (ig/ref :app.tokens/tokens)
    :audit         (ig/ref :app.loggers.audit/collector)
    :public-uri    (cf/get :public-uri)}

   ;; RLimit definition for password hashing
   :app.rlimits/password
   (cf/get :rlimits-password)

   ;; RLimit definition for image processing
   :app.rlimits/image
   (cf/get :rlimits-image)

   ;; RLimit definition for font processing
   :app.rlimits/font
   (cf/get :rlimits-font 2)

   ;; A collection of rlimits as hash-map.
   :app.rlimits/all
   {:password (ig/ref :app.rlimits/password)
    :image    (ig/ref :app.rlimits/image)
    :font     (ig/ref :app.rlimits/font)}

   :app.rpc/rpc
   {:pool       (ig/ref :app.db/pool)
    :session    (ig/ref :app.http.session/session)
    :tokens     (ig/ref :app.tokens/tokens)
    :metrics    (ig/ref :app.metrics/metrics)
    :storage    (ig/ref :app.storage/storage)
    :msgbus     (ig/ref :app.msgbus/msgbus)
    :rlimits    (ig/ref :app.rlimits/all)
    :public-uri (cf/get :public-uri)
    :audit      (ig/ref :app.loggers.audit/collector)}

   :app.notifications/handler
   {:msgbus   (ig/ref :app.msgbus/msgbus)
    :pool     (ig/ref :app.db/pool)
    :session  (ig/ref :app.http.session/session)
    :metrics  (ig/ref :app.metrics/metrics)
    :executor (ig/ref :app.worker/executor)}

   :app.worker/executor
   {:min-threads 0
    :max-threads 256
    :idle-timeout 60000
    :name :worker}

   :app.worker/worker
   {:executor (ig/ref :app.worker/executor)
    :tasks    (ig/ref :app.worker/registry)
    :metrics  (ig/ref :app.metrics/metrics)
    :pool     (ig/ref :app.db/pool)}

   :app.worker/scheduler
   {:executor   (ig/ref :app.worker/executor)
    :tasks      (ig/ref :app.worker/registry)
    :pool       (ig/ref :app.db/pool)
    :schedule
    [{:cron #app/cron "0 0 0 * * ?" ;; daily
      :task :file-media-gc}

     {:cron #app/cron "0 0 * * * ?"  ;; hourly
      :task :file-xlog-gc}

     {:cron #app/cron "0 0 0 * * ?"  ;; daily
      :task :storage-deleted-gc}

     {:cron #app/cron "0 0 0 * * ?"  ;; daily
      :task :storage-touched-gc}

     {:cron #app/cron "0 0 0 * * ?"  ;; daily
      :task :session-gc}

     {:cron #app/cron "0 0 * * * ?"  ;; hourly
      :task :storage-recheck}

     {:cron #app/cron "0 0 0 * * ?"  ;; daily
      :task :objects-gc}

     {:cron #app/cron "0 0 0 * * ?"  ;; daily
      :task :tasks-gc}

     (when (cf/get :fdata-storage-backed)
       {:cron #app/cron "0 0 * * * ?"  ;; hourly
        :task :file-offload})

<<<<<<< HEAD
     (when (contains? cf/flags :audit-log-archive)
       {:cron #app/cron "0 */3 * * * ?" ;; every 3m
        :task :audit-log-archive})

     (when (contains? cf/flags :audit-log-gc)
       {:cron #app/cron "0 0 * * * ?" ;; every 1h
        :task :audit-log-gc})
=======
     (when (cf/get :audit-archive-enabled)
       {:cron #app/cron "0 */3 * * * ?" ;; every 3m
        :task :audit-archive})

     (when (cf/get :audit-archive-gc-enabled)
       {:cron #app/cron "0 0 0 * * ?" ;; daily
        :task :audit-archive-gc})
>>>>>>> 3fb3a92a

     (when (or (contains? cf/flags :telemetry)
               (cf/get :telemetry-enabled))
       {:cron #app/cron "0 0 */6 * * ?" ;; every 6h
        :task :telemetry})]}

   :app.worker/registry
   {:metrics (ig/ref :app.metrics/metrics)
    :tasks
    {:sendmail           (ig/ref :app.emails/sendmail-handler)
     :objects-gc         (ig/ref :app.tasks.objects-gc/handler)
     :delete-object      (ig/ref :app.tasks.delete-object/handler)
     :delete-profile     (ig/ref :app.tasks.delete-profile/handler)
     :file-media-gc      (ig/ref :app.tasks.file-media-gc/handler)
     :file-xlog-gc       (ig/ref :app.tasks.file-xlog-gc/handler)
     :storage-deleted-gc (ig/ref :app.storage/gc-deleted-task)
     :storage-touched-gc (ig/ref :app.storage/gc-touched-task)
     :storage-recheck    (ig/ref :app.storage/recheck-task)
     :tasks-gc           (ig/ref :app.tasks.tasks-gc/handler)
     :telemetry          (ig/ref :app.tasks.telemetry/handler)
     :session-gc         (ig/ref :app.http.session/gc-task)
     :file-offload       (ig/ref :app.tasks.file-offload/handler)
     :audit-log-archive  (ig/ref :app.loggers.audit/archive-task)
     :audit-log-gc       (ig/ref :app.loggers.audit/gc-task)}}

   :app.emails/sendmail-handler
   {:host             (cf/get :smtp-host)
    :port             (cf/get :smtp-port)
    :ssl              (cf/get :smtp-ssl)
    :tls              (cf/get :smtp-tls)
    :username         (cf/get :smtp-username)
    :password         (cf/get :smtp-password)
    :metrics          (ig/ref :app.metrics/metrics)
    :default-reply-to (cf/get :smtp-default-reply-to)
    :default-from     (cf/get :smtp-default-from)}

   :app.tasks.tasks-gc/handler
   {:pool    (ig/ref :app.db/pool)
    :max-age cf/deletion-delay}

   :app.tasks.delete-object/handler
   {:pool    (ig/ref :app.db/pool)
    :storage (ig/ref :app.storage/storage)}

   :app.tasks.objects-gc/handler
   {:pool    (ig/ref :app.db/pool)
    :storage (ig/ref :app.storage/storage)
    :max-age cf/deletion-delay}

   :app.tasks.delete-profile/handler
   {:pool    (ig/ref :app.db/pool)}

   :app.tasks.file-media-gc/handler
   {:pool    (ig/ref :app.db/pool)
    :max-age cf/deletion-delay}

   :app.tasks.file-xlog-gc/handler
   {:pool    (ig/ref :app.db/pool)
    :max-age (dt/duration {:hours 72})}

   :app.tasks.file-offload/handler
   {:pool    (ig/ref :app.db/pool)
    :max-age (dt/duration {:seconds 5})
    :storage (ig/ref :app.storage/storage)
    :backend (cf/get :fdata-storage-backed :fdata-s3)}

   :app.tasks.telemetry/handler
   {:pool        (ig/ref :app.db/pool)
    :version     (:full cf/version)
    :uri         (cf/get :telemetry-uri)
    :sprops      (ig/ref :app.setup/props)}

   :app.srepl/server
   {:port (cf/get :srepl-port)
    :host (cf/get :srepl-host)}

   :app.setup/props
   {:pool (ig/ref :app.db/pool)
    :key  (cf/get :secret-key)}

   :app.setup/keys
   {:props (ig/ref :app.setup/props)}

   :app.loggers.zmq/receiver
   {:endpoint (cf/get :loggers-zmq-uri)}

   :app.loggers.audit/http-handler
   {:pool     (ig/ref :app.db/pool)
    :executor (ig/ref :app.worker/executor)}

   :app.loggers.audit/collector
   {:pool     (ig/ref :app.db/pool)
    :executor (ig/ref :app.worker/executor)}

   :app.loggers.audit/archive-task
   {:uri      (cf/get :audit-log-archive-uri)
    :tokens   (ig/ref :app.tokens/tokens)
    :pool     (ig/ref :app.db/pool)}

   :app.loggers.audit/gc-task
   {:max-age  (cf/get :audit-log-gc-max-age cf/deletion-delay)
    :pool     (ig/ref :app.db/pool)}

   :app.loggers.loki/reporter
   {:uri      (cf/get :loggers-loki-uri)
    :receiver (ig/ref :app.loggers.zmq/receiver)
    :executor (ig/ref :app.worker/executor)}

   :app.loggers.mattermost/reporter
   {:uri      (cf/get :error-report-webhook)
    :receiver (ig/ref :app.loggers.zmq/receiver)
    :pool     (ig/ref :app.db/pool)
    :executor (ig/ref :app.worker/executor)}

   :app.loggers.database/reporter
   {:receiver (ig/ref :app.loggers.zmq/receiver)
    :pool     (ig/ref :app.db/pool)
    :executor (ig/ref :app.worker/executor)}

   :app.loggers.database/handler
   {:pool (ig/ref :app.db/pool)}

   :app.loggers.sentry/reporter
   {:dsn                (cf/get :sentry-dsn)
    :trace-sample-rate  (cf/get :sentry-trace-sample-rate 1.0)
    :attach-stack-trace (cf/get :sentry-attach-stack-trace false)
    :debug              (cf/get :sentry-debug false)
    :receiver (ig/ref :app.loggers.zmq/receiver)
    :pool     (ig/ref :app.db/pool)
    :executor (ig/ref :app.worker/executor)}

   :app.storage/storage
   {:pool     (ig/ref :app.db/pool)
    :executor (ig/ref :app.worker/executor)

    :backends {
               :assets-s3 (ig/ref [::assets :app.storage.s3/backend])
               :assets-db (ig/ref [::assets :app.storage.db/backend])
               :assets-fs (ig/ref [::assets :app.storage.fs/backend])
               :tmp       (ig/ref [::tmp  :app.storage.fs/backend])
               :fdata-s3  (ig/ref [::fdata :app.storage.s3/backend])

               ;; keep this for backward compatibility
               :s3        (ig/ref [::assets :app.storage.s3/backend])
               :fs        (ig/ref [::assets :app.storage.fs/backend])}}

   [::fdata :app.storage.s3/backend]
   {:region (cf/get :storage-fdata-s3-region)
    :bucket (cf/get :storage-fdata-s3-bucket)
    :prefix (cf/get :storage-fdata-s3-prefix)}

   [::assets :app.storage.s3/backend]
   {:region (cf/get :storage-assets-s3-region)
    :bucket (cf/get :storage-assets-s3-bucket)}

   [::assets :app.storage.fs/backend]
   {:directory (cf/get :storage-assets-fs-directory)}

   [::tmp :app.storage.fs/backend]
   {:directory "/tmp/penpot"}

   [::assets :app.storage.db/backend]
   {:pool (ig/ref :app.db/pool)}})

(def system nil)

(defn start
  []
  (ig/load-namespaces system-config)
  (alter-var-root #'system (fn [sys]
                             (when sys (ig/halt! sys))
                             (-> system-config
                                 (ig/prep)
                                 (ig/init))))
  (l/info :msg "welcome to penpot"
          :version (:full cf/version)))

(defn stop
  []
  (alter-var-root #'system (fn [sys]
                             (when sys (ig/halt! sys))
                             nil)))

(defn -main
  [& _args]
  (start))<|MERGE_RESOLUTION|>--- conflicted
+++ resolved
@@ -210,23 +210,13 @@
        {:cron #app/cron "0 0 * * * ?"  ;; hourly
         :task :file-offload})
 
-<<<<<<< HEAD
      (when (contains? cf/flags :audit-log-archive)
        {:cron #app/cron "0 */3 * * * ?" ;; every 3m
         :task :audit-log-archive})
 
      (when (contains? cf/flags :audit-log-gc)
-       {:cron #app/cron "0 0 * * * ?" ;; every 1h
+       {:cron #app/cron "0 0 0 * * ?" ;; daily
         :task :audit-log-gc})
-=======
-     (when (cf/get :audit-archive-enabled)
-       {:cron #app/cron "0 */3 * * * ?" ;; every 3m
-        :task :audit-archive})
-
-     (when (cf/get :audit-archive-gc-enabled)
-       {:cron #app/cron "0 0 0 * * ?" ;; daily
-        :task :audit-archive-gc})
->>>>>>> 3fb3a92a
 
      (when (or (contains? cf/flags :telemetry)
                (cf/get :telemetry-enabled))
