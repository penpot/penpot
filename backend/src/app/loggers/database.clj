;; This Source Code Form is subject to the terms of the Mozilla Public
;; License, v. 2.0. If a copy of the MPL was not distributed with this
;; file, You can obtain one at http://mozilla.org/MPL/2.0/.
;;
;; Copyright (c) UXBOX Labs SL

(ns app.loggers.database
  "A specific logger impl that persists errors on the database."
  (:require
   [app.common.logging :as l]
   [app.common.uuid :as uuid]
   [app.config :as cf]
   [app.db :as db]
   [app.util.async :as aa]
   [app.worker :as wrk]
   [clojure.core.async :as a]
   [clojure.spec.alpha :as s]
   [cuerdas.core :as str]
   [integrant.core :as ig]))

;;;;;;;;;;;;;;;;;;;;;;;;;;;;;;;;;;;;;;;;;;;;;;;;;;;;;;;;;;;;;;;;;;;;;;
;; Error Listener
;;;;;;;;;;;;;;;;;;;;;;;;;;;;;;;;;;;;;;;;;;;;;;;;;;;;;;;;;;;;;;;;;;;;;;

(declare handle-event)

(defonce enabled (atom true))

(defn- persist-on-database!
<<<<<<< HEAD
  [{:keys [pool] :as cfg} {:keys [id] :as event}]
  (when-not (db/read-only? pool)
    (db/with-atomic [conn pool]
      (db/insert! conn :server-error-report
                  {:id id :content (db/tjson event)}))))
=======
  [{:keys [pool]} {:keys [id] :as event}]
  (db/insert! pool :server-error-report {:id id :content (db/tjson event)}))
>>>>>>> e8426006

(defn- parse-event-data
  [event]
  (reduce-kv
   (fn [acc k v]
     (cond
       (= k :id)         (assoc acc k (uuid/uuid v))
       (= k :profile-id) (assoc acc k (uuid/uuid v))
       (str/blank? v)    acc
       :else             (assoc acc k v)))
   {}
   event))

(defn parse-event
  [event]
  (-> (parse-event-data event)
      (assoc :tenant (cf/get :tenant))
      (assoc :host (cf/get :host))
      (assoc :public-uri (cf/get :public-uri))
      (assoc :version (:full cf/version))
      (assoc :id (uuid/next))))

(defn handle-event
  [{:keys [executor] :as cfg} event]
  (aa/with-thread executor
    (try
      (let [event (parse-event event)
            uri   (cf/get :public-uri)]

        (l/debug :hint "registering error on database" :id (:id event)
                 :uri (str uri "/dbg/error/" (:id event)))

        (persist-on-database! cfg event))
      (catch Exception cause
        (l/warn :hint "unexpected exception on database error logger" :cause cause)))))

(defmethod ig/pre-init-spec ::reporter [_]
  (s/keys :req-un [::wrk/executor ::db/pool ::receiver]))

(defn error-event?
  [event]
  (= "error" (:logger/level event)))

(defmethod ig/init-key ::reporter
  [_ {:keys [receiver] :as cfg}]
  (l/info :msg "initializing database error persistence")
  (let [output (a/chan (a/sliding-buffer 5) (filter error-event?))]
    (receiver :sub output)
    (a/go-loop []
      (let [msg (a/<! output)]
        (if (nil? msg)
          (l/info :msg "stoping error reporting loop")
          (do
            (a/<! (handle-event cfg msg))
            (recur)))))
    output))

(defmethod ig/halt-key! ::reporter
  [_ output]
  (a/close! output))<|MERGE_RESOLUTION|>--- conflicted
+++ resolved
@@ -27,16 +27,9 @@
 (defonce enabled (atom true))
 
 (defn- persist-on-database!
-<<<<<<< HEAD
   [{:keys [pool] :as cfg} {:keys [id] :as event}]
   (when-not (db/read-only? pool)
-    (db/with-atomic [conn pool]
-      (db/insert! conn :server-error-report
-                  {:id id :content (db/tjson event)}))))
-=======
-  [{:keys [pool]} {:keys [id] :as event}]
-  (db/insert! pool :server-error-report {:id id :content (db/tjson event)}))
->>>>>>> e8426006
+    (db/insert! pool :server-error-report {:id id :content (db/tjson event)})))
 
 (defn- parse-event-data
   [event]
