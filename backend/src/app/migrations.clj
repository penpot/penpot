--- conflicted
+++ resolved
@@ -324,13 +324,11 @@
    {:name "0104-mod-file-thumbnail-table"
     :fn (mg/resource "app/migrations/sql/0104-mod-file-thumbnail-table.sql")}
 
-<<<<<<< HEAD
    {:name "0105-mod-file-change-table"
     :fn (mg/resource "app/migrations/sql/0105-mod-file-change-table.sql")}
-=======
+
    {:name "0105-mod-server-error-report-table"
     :fn (mg/resource "app/migrations/sql/0105-mod-server-error-report-table.sql")}
->>>>>>> a494b89b
 
    ])
 
