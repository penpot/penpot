;; This Source Code Form is subject to the terms of the Mozilla Public
;; License, v. 2.0. If a copy of the MPL was not distributed with this
;; file, You can obtain one at http://mozilla.org/MPL/2.0/.
;;
;; Copyright (c) KALEIDOS INC

(ns app.rpc.commands.files-thumbnails
  (:require
   [app.common.data :as d]
   [app.common.data.macros :as dm]
   [app.common.exceptions :as ex]
   [app.common.geom.shapes :as gsh]
   [app.common.pages.helpers :as cph]
   [app.common.schema :as sm]
   [app.common.spec :as us]
   [app.common.types.shape-tree :as ctt]
   [app.db :as db]
   [app.db.sql :as sql]
   [app.loggers.audit :as-alias audit]
   [app.loggers.webhooks :as-alias webhooks]
   [app.media :as media]
   [app.rpc :as-alias rpc]
   [app.rpc.commands.files :as files]
   [app.rpc.cond :as-alias cond]
   [app.rpc.doc :as-alias doc]
   [app.rpc.helpers :as rph]
   [app.storage :as sto]
   [app.util.pointer-map :as pmap]
   [app.util.services :as sv]
   [app.util.time :as dt]
   [clojure.spec.alpha :as s]
   [cuerdas.core :as str]))

;; --- FEATURES

(def long-cache-duration
  (dt/duration {:days 7}))

;; --- COMMAND QUERY: get-file-object-thumbnails

(defn- get-object-thumbnails
  ([conn file-id]
   (let [sql (str/concat
              "select object_id, data, media_id "
              "  from file_object_thumbnail"
              " where file_id=?")
         res (db/exec! conn [sql file-id])]
     (->> res
          (d/index-by :object-id (fn [row]
                                   (or (some-> row :media-id files/resolve-public-uri)
                                       (:data row))))
          (d/without-nils))))

  ([conn file-id object-ids]
   (let [sql (str/concat
              "select object_id, data, media_id "
              "  from file_object_thumbnail"
              " where file_id=? and object_id = ANY(?)")
         ids (db/create-array conn "text" (seq object-ids))
         res (db/exec! conn [sql file-id ids])]
     (d/index-by :object-id
                 (fn [row]
                   (or (some-> row :media-id files/resolve-public-uri)
                       (:data row)))
                 res))))

(sv/defmethod ::get-file-object-thumbnails
  "Retrieve a file object thumbnails."
  {::doc/added "1.17"
   ::doc/module :files
   ::sm/params [:map {:title "get-file-object-thumbnails"}
                [:file-id ::sm/uuid]]
   ::sm/result [:map-of :string :string]
   ::cond/get-object #(files/get-minimal-file %1 (:file-id %2))
   ::cond/reuse-key? true
   ::cond/key-fn files/get-file-etag}
  [{:keys [::db/pool] :as cfg} {:keys [::rpc/profile-id file-id] :as params}]
  (dm/with-open [conn (db/open pool)]
    (files/check-read-permissions! conn profile-id file-id)
    (get-object-thumbnails conn file-id)))

;; --- COMMAND QUERY: get-file-thumbnail

(defn get-file-thumbnail
  [conn file-id revn]
  (let [sql (sql/select :file-thumbnail
                        (cond-> {:file-id file-id}
                          revn (assoc :revn revn))
                        {:limit 1
                         :order-by [[:revn :desc]]})
        row (db/exec-one! conn sql)]

    (when-not row
      (ex/raise :type :not-found
                :code :file-thumbnail-not-found))

    (when-not (:data row)
      (ex/raise :type :not-found
                :code :file-thumbnail-not-found))

    {:data (:data row)
     :props (some-> (:props row) db/decode-transit-pgobject)
     :revn (:revn row)
     :file-id (:file-id row)}))

(s/def ::revn ::us/integer)
(s/def ::file-id ::us/uuid)

(s/def ::get-file-thumbnail
  (s/keys :req [::rpc/profile-id]
          :req-un [::file-id]
          :opt-un [::revn]))

(sv/defmethod ::get-file-thumbnail
  {::doc/added "1.17"
   ::doc/module :files
   ::doc/deprecated "1.19"}
  [{:keys [::db/pool]} {:keys [::rpc/profile-id file-id revn]}]
  (dm/with-open [conn (db/open pool)]
    (files/check-read-permissions! conn profile-id file-id)
    (-> (get-file-thumbnail conn file-id revn)
        (rph/with-http-cache long-cache-duration))))

;; --- COMMAND QUERY: get-file-data-for-thumbnail

;; We need to improve how we set frame for thumbnail in order to avoid
;; loading all pages into memory for find the frame set for thumbnail.

(defn get-file-data-for-thumbnail
  [conn {:keys [data id] :as file}]
  (letfn [;; function responsible on finding the frame marked to be
          ;; used as thumbnail; the returned frame always have
          ;; the :page-id set to the page that it belongs.

          (get-thumbnail-frame [data]
            ;; NOTE: this is a hack for avoid perform blocking
            ;; operation inside the for loop, clojure lazy-seq uses
            ;; synchronized blocks that does not plays well with
            ;; virtual threads, so we need to perform the load
            ;; operation first. This operation forces all pointer maps
            ;; load into the memory.
            (->> (-> data :pages-index vals)
                 (filter pmap/pointer-map?)
                 (run! pmap/load!))

            ;; Then proceed to find the frame set for thumbnail

            (d/seek :use-for-thumbnail?
                    (for [page  (-> data :pages-index vals)
                          frame (-> page :objects ctt/get-frames)]
                      (assoc frame :page-id (:id page)))))

          ;; function responsible to filter objects data structure of
          ;; all unneeded shapes if a concrete frame is provided. If no
          ;; frame, the objects is returned untouched.
          (filter-objects [objects frame-id]
            (d/index-by :id (cph/get-children-with-self objects frame-id)))

          ;; function responsible of assoc available thumbnails
          ;; to frames and remove all children shapes from objects if
          ;; thumbnails is available
          (assoc-thumbnails [objects page-id thumbnails]
            (loop [objects objects
                   frames  (filter cph/frame-shape? (vals objects))]

              (if-let [frame  (-> frames first)]
                (let [frame-id  (:id frame)
                      object-id (str page-id frame-id)
                      frame     (if-let [thumb (get thumbnails object-id)]
                                  (assoc frame :thumbnail thumb :shapes [])
                                  (dissoc frame :thumbnail))

                      children-ids
                      (cph/get-children-ids objects frame-id)

                      bounds
                      (when (:show-content frame)
                        (gsh/shapes->rect (cons frame (map (d/getf objects) children-ids))))

                      frame
                      (cond-> frame
                        (some? bounds)
                        (assoc :children-bounds bounds))]

                  (if (:thumbnail frame)
                    (recur (-> objects
                               (assoc frame-id frame)
                               (d/without-keys children-ids))
                           (rest frames))
                    (recur (assoc objects frame-id frame)
                           (rest frames))))

                objects)))]

    (binding [pmap/*load-fn* (partial files/load-pointer conn id)]
      (let [frame     (get-thumbnail-frame data)
            frame-id  (:id frame)
            page-id   (or (:page-id frame)
                          (-> data :pages first))

            page      (dm/get-in data [:pages-index page-id])
            page      (cond-> page (pmap/pointer-map? page) deref)
            frame-ids (if (some? frame) (list frame-id) (map :id (ctt/get-frames (:objects page))))

            obj-ids   (map #(str page-id %) frame-ids)
            thumbs    (get-object-thumbnails conn id obj-ids)]

        (cond-> page
          ;; If we have frame, we need to specify it on the page level
          ;; and remove the all other unrelated objects.
          (some? frame-id)
          (-> (assoc :thumbnail-frame-id frame-id)
              (update :objects filter-objects frame-id))

          ;; Assoc the available thumbnails and prune not visible shapes
          ;; for avoid transfer unnecessary data.
          :always
          (update :objects assoc-thumbnails page-id thumbs))))))

(def ^:private schema:get-file-data-for-thumbnail
  [:map {:title "get-file-data-for-thumbnail"}
   [:file-id ::sm/uuid]
   [:features {:optional true} files/schema:features]])

(def ^:private schema:partial-file
  [:map {:title "PartialFile"}
   [:id ::sm/uuid]
   [:revn {:min 0} :int]
   [:page :any]])

(sv/defmethod ::get-file-data-for-thumbnail
  "Retrieves the data for generate the thumbnail of the file. Used
  mainly for render thumbnails on dashboard."

  {::doc/added "1.17"
<<<<<<< HEAD
   ::sm/params schema:get-file-data-for-thumbnail
   ::sm/result schema:partial-file}

=======
   ::doc/module :files
   ::sm/params [:map {:title "get-file-data-for-thumbnail"}
                [:file-id ::sm/uuid]
                [:features {:optional true} ::files/features]]
   ::sm/result [:map {:title "PartialFile"}
                [:id ::sm/uuid]
                [:revn {:min 0} :int]
                [:page :any]]}
>>>>>>> 15a9035e
  [{:keys [::db/pool] :as cfg} {:keys [::rpc/profile-id file-id features] :as props}]
  (dm/with-open [conn (db/open pool)]
    (files/check-read-permissions! conn profile-id file-id)
    ;; NOTE: we force here the "storage/pointer-map" feature, because
    ;; it used internally only and is independent if user supports it
    ;; or not.
    (let [feat (into #{"storage/pointer-map"} features)
          file (files/get-file conn file-id feat)]
      {:file-id file-id
       :revn (:revn file)
       :page (get-file-data-for-thumbnail conn file)})))

;;;;;;;;;;;;;;;;;;;;;;;;;;;;;;;;;;;;;;;;;;;;;;;;;;;;;;;;;;;;;;;;;;;;;;
;; MUTATION COMMANDS
;;;;;;;;;;;;;;;;;;;;;;;;;;;;;;;;;;;;;;;;;;;;;;;;;;;;;;;;;;;;;;;;;;;;;;

;; --- MUTATION COMMAND: upsert-file-object-thumbnail

(def sql:upsert-object-thumbnail
  "insert into file_object_thumbnail(file_id, object_id, data)
   values (?, ?, ?)
       on conflict(file_id, object_id) do
          update set data = ?;")

(defn upsert-file-object-thumbnail!
  [conn {:keys [file-id object-id data]}]
  (if data
    (db/exec-one! conn [sql:upsert-object-thumbnail file-id object-id data data])
    (db/delete! conn :file-object-thumbnail {:file-id file-id :object-id object-id})))

(s/def ::data (s/nilable ::us/string))
(s/def ::object-id ::us/string)

(s/def ::upsert-file-object-thumbnail
  (s/keys :req [::rpc/profile-id]
          :req-un [::file-id ::object-id]
          :opt-un [::data]))

(sv/defmethod ::upsert-file-object-thumbnail
  {::doc/added "1.17"
   ::doc/module :files
   ::doc/deprecated "1.19"
   ::audit/skip true}
  [{:keys [::db/pool] :as cfg} {:keys [::rpc/profile-id file-id] :as params}]
  (db/with-atomic [conn pool]
    (files/check-edition-permissions! conn profile-id file-id)

    (when-not (db/read-only? conn)
      (upsert-file-object-thumbnail! conn params)
      nil)))


;; --- MUTATION COMMAND: create-file-object-thumbnail

(def ^:private sql:create-object-thumbnail
  "insert into file_object_thumbnail(file_id, object_id, media_id)
   values (?, ?, ?)
       on conflict(file_id, object_id) do
          update set media_id = ?;")

(defn- create-file-object-thumbnail!
  [{:keys [::db/conn ::sto/storage]} file-id object-id media]

  (let [path  (:path media)
        mtype (:mtype media)
        hash  (sto/calculate-hash path)
        data  (-> (sto/content path)
                  (sto/wrap-with-hash hash))
        media (sto/put-object! storage
                               {::sto/content data
                                ::sto/deduplicate? false
                                :content-type mtype
                                :bucket "file-object-thumbnail"})]

    (db/exec-one! conn [sql:create-object-thumbnail file-id object-id
                        (:id media) (:id media)])))


(def schema:create-file-object-thumbnail
  [:map {:title "create-file-object-thumbnail"}
   [:file-id ::sm/uuid]
   [:object-id :string]
   [:media ::media/upload]])

(sv/defmethod ::create-file-object-thumbnail
  {:doc/added "1.19"
   ::doc/module :files
   ::audit/skip true
   ::sm/params schema:create-file-object-thumbnail}

  [{:keys [::db/pool] :as cfg} {:keys [::rpc/profile-id file-id object-id media]}]
  (db/with-atomic [conn pool]
    (files/check-edition-permissions! conn profile-id file-id)
    (media/validate-media-type! media)
    (media/validate-media-size! media)

    (when-not (db/read-only? conn)
      (-> cfg
          (update ::sto/storage media/configure-assets-storage)
          (assoc ::db/conn conn)
          (create-file-object-thumbnail! file-id object-id media))
      nil)))

;; --- MUTATION COMMAND: delete-file-object-thumbnail

(defn- delete-file-object-thumbnail!
  [{:keys [::db/conn ::sto/storage]} file-id object-id]
  (when-let [{:keys [media-id]} (db/get* conn :file-object-thumbnail
                                         {:file-id file-id
                                          :object-id object-id}
                                         {::db/for-update? true})]
    (when media-id
      (sto/del-object! storage media-id))

    (db/delete! conn :file-object-thumbnail
                {:file-id file-id
                 :object-id object-id})
    nil))

(s/def ::delete-file-object-thumbnail
  (s/keys :req [::rpc/profile-id]
          :req-un [::file-id ::object-id]))

(sv/defmethod ::delete-file-object-thumbnail
  {:doc/added "1.19"
   ::doc/module :files
   ::audit/skip true}
  [{:keys [::db/pool] :as cfg} {:keys [::rpc/profile-id file-id object-id]}]

  (db/with-atomic [conn pool]
    (files/check-edition-permissions! conn profile-id file-id)

    (when-not (db/read-only? conn)
      (-> cfg
          (update ::sto/storage media/configure-assets-storage)
          (assoc ::db/conn conn)
          (delete-file-object-thumbnail! file-id object-id))
      nil)))

;; --- MUTATION COMMAND: upsert-file-thumbnail

(def ^:private sql:upsert-file-thumbnail
  "insert into file_thumbnail (file_id, revn, data, props)
   values (?, ?, ?, ?::jsonb)
       on conflict(file_id, revn) do
          update set data = ?, props=?, updated_at=now();")

(defn- upsert-file-thumbnail!
  [conn {:keys [file-id revn data props]}]
  (let [props (db/tjson (or props {}))]
    (db/exec-one! conn [sql:upsert-file-thumbnail
                        file-id revn data props data props])))

(s/def ::revn ::us/integer)
(s/def ::props map?)

(s/def ::upsert-file-thumbnail
  (s/keys :req [::rpc/profile-id]
          :req-un [::file-id ::revn ::props ::data]))

(sv/defmethod ::upsert-file-thumbnail
  "Creates or updates the file thumbnail. Mainly used for paint the
  grid thumbnails."
  {::doc/added "1.17"
   ::doc/module :files
   ::doc/deprecated "1.19"
   ::audit/skip true}
  [{:keys [::db/pool] :as cfg} {:keys [::rpc/profile-id file-id] :as params}]
  (db/with-atomic [conn pool]
    (files/check-edition-permissions! conn profile-id file-id)
    (when-not (db/read-only? conn)
      (upsert-file-thumbnail! conn params)
      nil)))

;; --- MUTATION COMMAND: create-file-thumbnail

(def ^:private sql:create-file-thumbnail
  "insert into file_thumbnail (file_id, revn, media_id, props)
   values (?, ?, ?, ?::jsonb)
       on conflict(file_id, revn) do
          update set media_id=?, props=?, updated_at=now();")

(defn- create-file-thumbnail!
  [{:keys [::db/conn ::sto/storage]} {:keys [file-id revn props media] :as params}]
  (media/validate-media-type! media)
  (media/validate-media-size! media)

  (let [props (db/tjson (or props {}))
        path  (:path media)
        mtype (:mtype media)
        hash  (sto/calculate-hash path)
        data  (-> (sto/content path)
                  (sto/wrap-with-hash hash))
        media (sto/put-object! storage
                               {::sto/content data
                                ::sto/deduplicate? false
                                :content-type mtype
                                :bucket "file-thumbnail"})]
    (db/exec-one! conn [sql:create-file-thumbnail file-id revn
                        (:id media) props
                        (:id media) props])
    media))

(sv/defmethod ::create-file-thumbnail
  "Creates or updates the file thumbnail. Mainly used for paint the
  grid thumbnails."
  {::doc/added "1.19"
   ::doc/module :files
   ::audit/skip true
   ::sm/params [:map {:title "create-file-thumbnail"}
                [:file-id ::sm/uuid]
                [:revn :int]
                [:media ::media/upload]]
   }

  [{:keys [::db/pool] :as cfg} {:keys [::rpc/profile-id file-id] :as params}]
  (db/with-atomic [conn pool]
    (files/check-edition-permissions! conn profile-id file-id)
    (when-not (db/read-only? conn)
      (let [media (-> cfg
                      (update ::sto/storage media/configure-assets-storage)
                      (assoc ::db/conn conn)
                      (create-file-thumbnail! params))]

        {:uri (files/resolve-public-uri (:id media))}))))<|MERGE_RESOLUTION|>--- conflicted
+++ resolved
@@ -231,22 +231,10 @@
 (sv/defmethod ::get-file-data-for-thumbnail
   "Retrieves the data for generate the thumbnail of the file. Used
   mainly for render thumbnails on dashboard."
-
   {::doc/added "1.17"
-<<<<<<< HEAD
+   ::doc/module :files
    ::sm/params schema:get-file-data-for-thumbnail
    ::sm/result schema:partial-file}
-
-=======
-   ::doc/module :files
-   ::sm/params [:map {:title "get-file-data-for-thumbnail"}
-                [:file-id ::sm/uuid]
-                [:features {:optional true} ::files/features]]
-   ::sm/result [:map {:title "PartialFile"}
-                [:id ::sm/uuid]
-                [:revn {:min 0} :int]
-                [:page :any]]}
->>>>>>> 15a9035e
   [{:keys [::db/pool] :as cfg} {:keys [::rpc/profile-id file-id features] :as props}]
   (dm/with-open [conn (db/open pool)]
     (files/check-read-permissions! conn profile-id file-id)
