--- conflicted
+++ resolved
@@ -762,21 +762,15 @@
 
               (doseq [section sections]
                 (case section
-<<<<<<< HEAD
-                  :v1/rels (read-rels-section! input)
-                  :v1/files (read-files-section! input files)
-                  :v1/sobjects (read-sobjects-section! input)))
-
-              ;; Knowing that the ids of the created files are in
-              ;; index, just lookup them and return it as a set
-              (into #{} (keep #(get @*index* %)) files))))))))
-=======
                   :v1/rels     (read-rels-section! input)
                   :v1/files    (read-files-section! input files)
                   :v1/sobjects (do
                                  (read-sobjects-section! input)
-                                 (persist-file-media-objects!)))))))))))
->>>>>>> 0471df36
+                                 (persist-file-media-objects!)))))
+
+              ;; Knowing that the ids of the created files are in
+              ;; index, just lookup them and return it as a set
+              (into #{} (keep #(get @*index* %)) files)))))))
 
 (defn export!
   [cfg]
