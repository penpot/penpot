use super::{filters, RenderState, Shape, SurfaceId};
use crate::{
    math::Rect,
    shapes::{
        calculate_position_data, calculate_text_layout_data, merge_fills, set_paint_fill,
        ParagraphBuilderGroup, Stroke, StrokeKind, TextContent,
    },
    utils::{get_fallback_fonts, get_font_collection},
};
use skia_safe::{
    self as skia,
    canvas::SaveLayerRec,
    textlayout::{ParagraphBuilder, StyleMetrics, TextDecoration, TextStyle},
    Canvas, ImageFilter, Paint, Path,
};

pub fn stroke_paragraph_builder_group_from_text(
    text_content: &TextContent,
    stroke: &Stroke,
    bounds: &Rect,
    count_inner_strokes: usize,
    use_shadow: Option<bool>,
) -> Vec<ParagraphBuilderGroup> {
    let fallback_fonts = get_fallback_fonts();
    let fonts = get_font_collection();
    let mut paragraph_group = Vec::new();
    let remove_stroke_alpha = use_shadow.unwrap_or(false) && !stroke.is_transparent();

    for paragraph in text_content.paragraphs() {
        let mut stroke_paragraphs_map: std::collections::HashMap<usize, ParagraphBuilder> =
            std::collections::HashMap::new();

        for span in paragraph.children().iter() {
            let text_paint: skia_safe::Handle<_> = merge_fills(span.fills(), *bounds);
            let stroke_paints = get_text_stroke_paints(
                stroke,
                bounds,
                &text_paint,
                count_inner_strokes,
                remove_stroke_alpha,
            );

            let text: String = span.apply_text_transform();

            for (paint_idx, stroke_paint) in stroke_paints.iter().enumerate() {
                let builder = stroke_paragraphs_map.entry(paint_idx).or_insert_with(|| {
                    let paragraph_style = paragraph.paragraph_to_style();
                    ParagraphBuilder::new(&paragraph_style, fonts)
                });
                let stroke_paint = stroke_paint.clone();
                let remove_alpha = use_shadow.unwrap_or(false) && !span.is_transparent();
                let stroke_style = span.to_stroke_style(
                    &stroke_paint,
                    fallback_fonts,
                    remove_alpha,
                    paragraph.line_height(),
                );
                builder.push_style(&stroke_style);
                builder.add_text(&text);
            }
        }

        let stroke_paragraphs: Vec<ParagraphBuilder> = (0..stroke_paragraphs_map.len())
            .map(|i| stroke_paragraphs_map.remove(&i).unwrap())
            .collect();

        paragraph_group.push(stroke_paragraphs);
    }

    paragraph_group
}

fn get_text_stroke_paints(
    stroke: &Stroke,
    bounds: &Rect,
    text_paint: &Paint,
    count_inner_strokes: usize,
    remove_stroke_alpha: bool,
) -> Vec<Paint> {
    let mut paints = Vec::new();

    match stroke.kind {
        StrokeKind::Inner => {
            let shader = text_paint.shader();
            let mut is_opaque = true;

            if let Some(shader) = shader {
                is_opaque = shader.is_opaque();
            }

            if is_opaque && count_inner_strokes == 1 {
                let mut paint = text_paint.clone();
                paint.set_style(skia::PaintStyle::Fill);
                paint.set_anti_alias(true);
                paints.push(paint);

                let mut paint = skia::Paint::default();
                paint.set_style(skia::PaintStyle::Stroke);
                paint.set_blend_mode(skia::BlendMode::SrcIn);
                paint.set_anti_alias(true);
                paint.set_stroke_width(stroke.width * 2.0);
                set_paint_fill(&mut paint, &stroke.fill, bounds, remove_stroke_alpha);
                paints.push(paint);
            } else {
                let mut paint = skia::Paint::default();
                if remove_stroke_alpha {
                    paint.set_color(skia::Color::BLACK);
                    paint.set_alpha(255);
                } else {
                    paint = text_paint.clone();
                    set_paint_fill(&mut paint, &stroke.fill, bounds, false);
                }

                paint.set_style(skia::PaintStyle::Fill);
                paint.set_anti_alias(false);
                paints.push(paint);

                let mut paint = skia::Paint::default();
                let image_filter =
                    skia_safe::image_filters::erode((stroke.width, stroke.width), None, None);

                paint.set_image_filter(image_filter);
                paint.set_anti_alias(false);
                paint.set_color(skia::Color::BLACK);
                paint.set_alpha(255);
                paint.set_blend_mode(skia::BlendMode::DstOut);
                paints.push(paint);
            }
        }
        StrokeKind::Center => {
            let mut paint = skia::Paint::default();
            paint.set_style(skia::PaintStyle::Stroke);
            paint.set_anti_alias(true);
            paint.set_stroke_width(stroke.width);
            set_paint_fill(&mut paint, &stroke.fill, bounds, remove_stroke_alpha);
            paints.push(paint);
        }
        StrokeKind::Outer => {
            let mut paint = skia::Paint::default();
            paint.set_style(skia::PaintStyle::Stroke);
            paint.set_blend_mode(skia::BlendMode::DstOver);
            paint.set_anti_alias(true);
            paint.set_stroke_width(stroke.width * 2.0);
            set_paint_fill(&mut paint, &stroke.fill, bounds, remove_stroke_alpha);
            paints.push(paint);

            let mut paint = skia::Paint::default();
            paint.set_style(skia::PaintStyle::Fill);
            paint.set_blend_mode(skia::BlendMode::Clear);
            paint.set_color(skia::Color::TRANSPARENT);
            paint.set_anti_alias(true);
            paints.push(paint);
        }
    }

    paints
}

pub fn render(
    render_state: Option<&mut RenderState>,
    canvas: Option<&Canvas>,
    shape: &Shape,
    paragraph_builders: &mut [Vec<ParagraphBuilder>],
    surface_id: Option<SurfaceId>,
    shadow: Option<&Paint>,
    blur: Option<&ImageFilter>,
) {
    if let Some(render_state) = render_state {
        let target_surface = surface_id.unwrap_or(SurfaceId::Fills);

        if let Some(blur_filter) = blur {
            let bounds = blur_filter.compute_fast_bounds(shape.selrect);
            if bounds.is_finite() && bounds.width() > 0.0 && bounds.height() > 0.0 {
                let blur_filter_clone = blur_filter.clone();
                if filters::render_with_filter_surface(
                    render_state,
                    bounds,
                    target_surface,
                    |state, temp_surface| {
                        let temp_canvas = state.surfaces.canvas(temp_surface);
                        render_text_on_canvas(
                            temp_canvas,
                            shape,
                            paragraph_builders,
                            shadow,
                            Some(&blur_filter_clone),
                        );
                    },
                ) {
                    return;
                }
            }
        }

        let canvas = render_state.surfaces.canvas(target_surface);
        render_text_on_canvas(canvas, shape, paragraph_builders, shadow, blur);
        return;
    }

    if let Some(canvas) = canvas {
        render_text_on_canvas(canvas, shape, paragraph_builders, shadow, blur);
    }
}

fn render_text_on_canvas(
    canvas: &Canvas,
    shape: &Shape,
    paragraph_builders: &mut [Vec<ParagraphBuilder>],
    shadow: Option<&Paint>,
    blur: Option<&ImageFilter>,
) {
    if let Some(blur_filter) = blur {
        let mut blur_paint = Paint::default();
        blur_paint.set_image_filter(blur_filter.clone());
        let blur_layer = SaveLayerRec::default().paint(&blur_paint);
        canvas.save_layer(&blur_layer);
    }

    if let Some(shadow_paint) = shadow {
        let layer_rec = SaveLayerRec::default().paint(shadow_paint);
        canvas.save_layer(&layer_rec);
        draw_text(canvas, shape, paragraph_builders);
        canvas.restore();
    } else {
        draw_text(canvas, shape, paragraph_builders);
    }

    if blur.is_some() {
        canvas.restore();
    }

    canvas.restore();
}

fn draw_text(
    canvas: &Canvas,
    shape: &Shape,
    paragraph_builder_groups: &mut [Vec<ParagraphBuilder>],
) {
    let text_content = shape.get_text_content();
    let layout_info =
        calculate_text_layout_data(shape, text_content, paragraph_builder_groups, true);

    let layer_rec = SaveLayerRec::default();
    canvas.save_layer(&layer_rec);
<<<<<<< HEAD
    let mut previous_line_height = text_content.normalized_line_height();

    for paragraph_builder_group in paragraph_builder_groups {
        let group_offset_y = global_offset_y;
        let group_len = paragraph_builder_group.len();
        let mut paragraph_offset_y = previous_line_height;

        for (paragraph_index, paragraph_builder) in paragraph_builder_group.iter_mut().enumerate() {
            let mut paragraph = paragraph_builder.build();
            paragraph.layout(text_width);
            let xy = (shape.selrect().x(), shape.selrect().y() + group_offset_y);
            paragraph.paint(canvas, xy);

            let line_metrics = paragraph.get_line_metrics();

            if paragraph_index == group_len - 1 {
                if line_metrics.is_empty() {
                    paragraph_offset_y = paragraph.ideographic_baseline();
                } else {
                    paragraph_offset_y = paragraph.height();
                    previous_line_height = paragraph.ideographic_baseline();
                }
            }
=======
>>>>>>> 5a922c6b

    for para in &layout_info.paragraphs {
        para.paragraph.paint(canvas, (para.x, para.y));
        for deco in &para.decorations {
            draw_text_decorations(
                canvas,
                &deco.text_style,
                Some(deco.y),
                deco.thickness,
                deco.left,
                deco.width,
            );
        }
<<<<<<< HEAD

        global_offset_y += paragraph_offset_y;
=======
>>>>>>> 5a922c6b
    }
}

fn draw_text_decorations(
    canvas: &Canvas,
    text_style: &TextStyle,
    y: Option<f32>,
    thickness: f32,
    text_left: f32,
    text_width: f32,
) {
    if let Some(y) = y {
        let r = skia_safe::Rect::new(
            text_left,
            y - thickness / 2.0,
            text_left + text_width,
            y + thickness / 2.0,
        );
        let mut decoration_paint = text_style.foreground();
        decoration_paint.set_anti_alias(true);
        canvas.draw_rect(r, &decoration_paint);
    }
}

pub fn calculate_decoration_metrics(
    style_metrics: &Vec<(usize, &StyleMetrics)>,
    line_baseline: f32,
) -> (f32, Option<f32>, f32, Option<f32>) {
    let mut max_underline_thickness: f32 = 0.0;
    let mut underline_y = None;
    let mut max_strike_thickness: f32 = 0.0;
    let mut strike_y = None;
    for (_style_start, style_metric) in style_metrics.iter() {
        let font_metrics = style_metric.font_metrics;
        let font_size = font_metrics
            .cap_height
            .abs()
            .max(font_metrics.x_height.abs());
        let min_thickness = (font_size * 0.06).max(1.0);

        // Magic numbers for line thickness partially based on Chromium
        // (see https://source.chromium.org/chromium/chromium/src/+/main:ui/gfx/render_text.cc
        let raw_font_size = style_metric.text_style.font_size();
        let thickness_factor = raw_font_size.powf(0.4) * 6.0 / 18.0;

        let thickness = (font_metrics.underline_thickness().unwrap_or(1.0) * thickness_factor)
            .max(min_thickness);

        if style_metric.text_style.decoration().ty == TextDecoration::UNDERLINE {
            // Same gap from baseline to underline as in Chromium
            // (see https://source.chromium.org/chromium/chromium/src/+/main:ui/gfx/render_text.cc
            let gap_scaling = raw_font_size * 1.0 / 9.0;
            let y = line_baseline + gap_scaling;

            max_underline_thickness = max_underline_thickness.max(thickness);
            underline_y = Some(y);
        }
        if style_metric.text_style.decoration().ty == TextDecoration::LINE_THROUGH {
            let y = line_baseline
                + font_metrics
                    .strikeout_position()
                    .unwrap_or(-font_metrics.cap_height / 2.0);
            max_strike_thickness = max_strike_thickness.max(thickness);
            strike_y = Some(y);
        }
    }
    (
        max_underline_thickness,
        underline_y,
        max_strike_thickness,
        strike_y,
    )
}

#[allow(dead_code)]
fn calculate_total_paragraphs_height(paragraphs: &mut [ParagraphBuilder], width: f32) -> f32 {
    paragraphs
        .iter_mut()
        .map(|p| {
            let mut paragraph = p.build();
            paragraph.layout(width);
            paragraph.height()
        })
        .sum()
}

#[allow(dead_code)]
fn calculate_all_paragraphs_height(
    paragraph_groups: &mut [Vec<ParagraphBuilder>],
    width: f32,
) -> f32 {
    paragraph_groups
        .iter_mut()
        .map(|group| {
            // For stroke groups, only count the first paragraph to avoid double-counting
            if group.len() > 1 {
                let mut paragraph = group[0].build();
                paragraph.layout(width);
                paragraph.height()
            } else {
                calculate_total_paragraphs_height(group, width)
            }
        })
        .sum()
}

// Render text paths (unused)
#[allow(dead_code)]
pub fn render_as_path(
    render_state: &mut RenderState,
    paths: &Vec<(Path, Paint)>,
    surface_id: Option<SurfaceId>,
) {
    let canvas = render_state
        .surfaces
        .canvas(surface_id.unwrap_or(SurfaceId::Fills));

    for (path, paint) in paths {
        // Note: path can be empty
        canvas.draw_path(path, paint);
    }
}

#[allow(dead_code)]
pub fn render_position_data(
    render_state: &mut RenderState,
    surface_id: SurfaceId,
    shape: &Shape,
    text_content: &TextContent,
) {
    let position_data = calculate_position_data(shape, text_content, false);

    let mut paint = skia::Paint::default();
    paint.set_style(skia::PaintStyle::Stroke);
    paint.set_color(skia::Color::from_argb(255, 255, 0, 0));
    paint.set_stroke_width(2.);

    for pd in position_data {
        let rect = Rect::from_xywh(pd.x, pd.y, pd.width, pd.height);
        render_state
            .surfaces
            .canvas(surface_id)
            .draw_rect(rect, &paint);
    }
}

// How to use it?
// Type::Text(text_content) => {
//     self.surfaces
//         .apply_mut(&[SurfaceId::Fills, SurfaceId::Strokes], |s| {
//             s.canvas().concat(&matrix);
//         });

//     let text_content = text_content.new_bounds(shape.selrect());
//     let paths = text_content.get_paths(antialias);

//     shadows::render_text_shadows(self, &shape, &paths, antialias);
//     text::render(self, &paths, None, None);

//     for stroke in shape.visible_strokes().rev() {
//         shadows::render_text_path_stroke_shadows(
//             self, &shape, &paths, stroke, antialias,
//         );
//         strokes::render_text_paths(self, &shape, stroke, &paths, None, None, antialias);
//         shadows::render_text_path_stroke_inner_shadows(
//             self, &shape, &paths, stroke, antialias,
//         );
//     }

//     shadows::render_text_inner_shadows(self, &shape, &paths, antialias);
// }<|MERGE_RESOLUTION|>--- conflicted
+++ resolved
@@ -243,32 +243,6 @@
 
     let layer_rec = SaveLayerRec::default();
     canvas.save_layer(&layer_rec);
-<<<<<<< HEAD
-    let mut previous_line_height = text_content.normalized_line_height();
-
-    for paragraph_builder_group in paragraph_builder_groups {
-        let group_offset_y = global_offset_y;
-        let group_len = paragraph_builder_group.len();
-        let mut paragraph_offset_y = previous_line_height;
-
-        for (paragraph_index, paragraph_builder) in paragraph_builder_group.iter_mut().enumerate() {
-            let mut paragraph = paragraph_builder.build();
-            paragraph.layout(text_width);
-            let xy = (shape.selrect().x(), shape.selrect().y() + group_offset_y);
-            paragraph.paint(canvas, xy);
-
-            let line_metrics = paragraph.get_line_metrics();
-
-            if paragraph_index == group_len - 1 {
-                if line_metrics.is_empty() {
-                    paragraph_offset_y = paragraph.ideographic_baseline();
-                } else {
-                    paragraph_offset_y = paragraph.height();
-                    previous_line_height = paragraph.ideographic_baseline();
-                }
-            }
-=======
->>>>>>> 5a922c6b
 
     for para in &layout_info.paragraphs {
         para.paragraph.paint(canvas, (para.x, para.y));
@@ -282,11 +256,6 @@
                 deco.width,
             );
         }
-<<<<<<< HEAD
-
-        global_offset_y += paragraph_offset_y;
-=======
->>>>>>> 5a922c6b
     }
 }
 
