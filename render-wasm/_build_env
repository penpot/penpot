--- conflicted
+++ resolved
@@ -27,11 +27,7 @@
 
 if [ "$_BUILD_MODE" = "release" ]; then
     _CARGO_PARAMS="--release $_CARGO_PARAMS"
-<<<<<<< HEAD
-    EMCC_CFLAGS="-Os $EMCC_FLAGS"
-=======
     EMCC_CFLAGS="-Os $EMCC_CFLAGS"
->>>>>>> 5d66eedc
 else
     # TODO: Extra parameters that could be good to look into:
     #        -gseparate-dwarf
