--- conflicted
+++ resolved
@@ -131,11 +131,11 @@
       <td style="text-align: center;"><kbd>⌘</kbd><kbd>Z</kbd></td>
     </tr>
     <tr>
-<<<<<<< HEAD
       <td>Copy link to board</td>
       <td style="text-align: center;"><kbd>Shift</kbd><kbd>Alt</kbd><kbd>C</kbd></td>
       <td style="text-align: center;"><kbd>⇧</kbd><kbd>Alt</kbd><kbd>C</kbd></td>
-=======
+    </tr>
+    <tr>
       <td>Copy properties</td>
       <td style="text-align: center;"><kbd>Ctrl</kbd><kbd>Alt</kbd><kbd>C</kbd></td>
       <td style="text-align: center;"><kbd>⌘</kbd><kbd>⌥</kbd><kbd>C</kbd></td>
@@ -144,7 +144,6 @@
       <td>Paste properties</td>
       <td style="text-align: center;"><kbd>Ctrl</kbd><kbd>Alt</kbd><kbd>V</kbd></td>
       <td style="text-align: center;"><kbd>⌘</kbd><kbd>⌥</kbd><kbd>V</kbd></td>
->>>>>>> 7eefbc59
     </tr>
   </tbody>
 </table>
