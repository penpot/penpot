--- conflicted
+++ resolved
@@ -1,9 +1,6 @@
 ---
 title: 3.09. Penpot subsystems
-<<<<<<< HEAD
-=======
 desc: Learn about architecture, data models, and subsystems. View Penpot's technical guide for self-hosting, configuration, and development insights. Free!
->>>>>>> ba25ce30
 ---
 
 # Penpot subsystems
