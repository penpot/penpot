--- conflicted
+++ resolved
@@ -1,9 +1,6 @@
 ---
 title: 3.01. Architecture
-<<<<<<< HEAD
-=======
 desc: Dive into architecture, backend, frontend, data models, and development environments. Contribute and self-host for free! See Penpot's technical guide.
->>>>>>> ba25ce30
 ---
 
 # Architecture
